--- conflicted
+++ resolved
@@ -158,13 +158,7 @@
 
 
 def role_select(
-<<<<<<< HEAD
-    cls: Type[ItemShape[S_co, P]] = RoleSelect[Any],
-    /,
-    **kwargs: Any,
-=======
-    cls: Type[Object[S_co, ...]] = RoleSelect[Any], **kwargs: Any
->>>>>>> 0068f885
+    cls: Type[ItemShape[S_co, ...]] = RoleSelect[Any], **kwargs: Any
 ) -> Callable[[ItemCallbackType[S_co]], DecoratedItem[S_co]]:
     """A decorator that attaches a role select menu to a component.
 
