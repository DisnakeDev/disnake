# SPDX-License-Identifier: MIT

from __future__ import annotations

from typing import TYPE_CHECKING, Any, Callable, Optional, Sequence, Type, TypeVar, Union, overload

from ...components import UserSelectMenu
from ...enums import ComponentType, SelectDefaultValueType
from ...member import Member
from ...object import Object
from ...user import ClientUser, User
from ...utils import MISSING
from .base import BaseSelect, P, SelectDefaultValueInputType, V_co, _create_decorator

if TYPE_CHECKING:
    from typing_extensions import Self

    from ..item import DecoratedItem, ItemCallbackType, ItemShape


__all__ = (
    "UserSelect",
    "user_select",
)


class UserSelect(BaseSelect[UserSelectMenu, "Union[User, Member]", V_co]):
    """Represents a UI user select menu.

    This is usually represented as a drop down menu.

    In order to get the selected items that the user has chosen, use :attr:`.values`.

    .. versionadded:: 2.7

    Parameters
    ----------
    custom_id: :class:`str`
        The ID of the select menu that gets received during an interaction.
        If not given then one is generated for you.
    placeholder: Optional[:class:`str`]
        The placeholder text that is shown if nothing is selected, if any.
    min_values: :class:`int`
        The minimum number of items that must be chosen for this select menu.
        Defaults to 1 and must be between 1 and 25.
    max_values: :class:`int`
        The maximum number of items that must be chosen for this select menu.
        Defaults to 1 and must be between 1 and 25.
    disabled: :class:`bool`
        Whether the select is disabled.
    default_values: Optional[Sequence[Union[:class:`~disnake.User`, :class:`.Member`, :class:`.SelectDefaultValue`, :class:`.Object`]]]
        The list of values (users/members) that are selected by default.
        If set, the number of items must be within the bounds set by ``min_values`` and ``max_values``.

        .. versionadded:: 2.10
    row: Optional[:class:`int`]
        The relative row this select menu belongs to. A Discord component can only have 5
        rows. By default, items are arranged automatically into those 5 rows. If you'd
        like to control the relative positioning of the row then passing an index is advised.
        For example, row=1 will show up before row=2. Defaults to ``None``, which is automatic
        ordering. The row number must be between 0 and 4 (i.e. zero indexed).

    Attributes
    ----------
    values: List[:class:`~disnake.User`, :class:`.Member`]
        A list of users/members that have been selected by the user.
    """

    _default_value_type_map = {
        SelectDefaultValueType.user: (Member, User, ClientUser, Object),
    }

    @overload
    def __init__(
        self: UserSelect[None],
        *,
        custom_id: str = ...,
        placeholder: Optional[str] = None,
        min_values: int = 1,
        max_values: int = 1,
        disabled: bool = False,
        default_values: Optional[Sequence[SelectDefaultValueInputType[Union[User, Member]]]] = None,
        row: Optional[int] = None,
    ) -> None:
        ...

    @overload
    def __init__(
        self: UserSelect[V_co],
        *,
        custom_id: str = ...,
        placeholder: Optional[str] = None,
        min_values: int = 1,
        max_values: int = 1,
        disabled: bool = False,
        default_values: Optional[Sequence[SelectDefaultValueInputType[Union[User, Member]]]] = None,
        row: Optional[int] = None,
    ) -> None:
        ...

    def __init__(
        self,
        *,
        custom_id: str = MISSING,
        placeholder: Optional[str] = None,
        min_values: int = 1,
        max_values: int = 1,
        disabled: bool = False,
        default_values: Optional[Sequence[SelectDefaultValueInputType[Union[User, Member]]]] = None,
        row: Optional[int] = None,
    ) -> None:
        super().__init__(
            UserSelectMenu,
            ComponentType.user_select,
            custom_id=custom_id,
            placeholder=placeholder,
            min_values=min_values,
            max_values=max_values,
            disabled=disabled,
            default_values=default_values,
            row=row,
        )

    @classmethod
    def from_component(cls, component: UserSelectMenu) -> Self:
        return cls(
            custom_id=component.custom_id,
            placeholder=component.placeholder,
            min_values=component.min_values,
            max_values=component.max_values,
            disabled=component.disabled,
            default_values=component.default_values,
            row=None,
        )


S_co = TypeVar("S_co", bound="UserSelect", covariant=True)


@overload
def user_select(
    *,
    placeholder: Optional[str] = None,
    custom_id: str = ...,
    min_values: int = 1,
    max_values: int = 1,
    disabled: bool = False,
    default_values: Optional[Sequence[SelectDefaultValueInputType[Union[User, Member]]]] = None,
    row: Optional[int] = None,
) -> Callable[[ItemCallbackType[UserSelect[V_co]]], DecoratedItem[UserSelect[V_co]]]:
    ...


@overload
def user_select(
    cls: Type[ItemShape[S_co, P]], *_: P.args, **kwargs: P.kwargs
) -> Callable[[ItemCallbackType[S_co]], DecoratedItem[S_co]]:
    ...


def user_select(
<<<<<<< HEAD
    cls: Type[ItemShape[S_co, P]] = UserSelect[Any],
    /,
    **kwargs: Any,
=======
    cls: Type[Object[S_co, ...]] = UserSelect[Any], **kwargs: Any
>>>>>>> 0068f885
) -> Callable[[ItemCallbackType[S_co]], DecoratedItem[S_co]]:
    """A decorator that attaches a user select menu to a component.

    The function being decorated should have three parameters, ``self`` representing
    the :class:`disnake.ui.View`, the :class:`disnake.ui.UserSelect` that was
    interacted with, and the :class:`disnake.MessageInteraction`.

    In order to get the selected items that the user has chosen within the callback
    use :attr:`UserSelect.values`.

    .. versionadded:: 2.7

    Parameters
    ----------
    cls: Type[:class:`UserSelect`]
        The select subclass to create an instance of. If provided, the following parameters
        described below do not apply. Instead, this decorator will accept the same keywords
        as the passed cls does.
    placeholder: Optional[:class:`str`]
        The placeholder text that is shown if nothing is selected, if any.
    custom_id: :class:`str`
        The ID of the select menu that gets received during an interaction.
        It is recommended not to set this parameter to prevent conflicts.
    row: Optional[:class:`int`]
        The relative row this select menu belongs to. A Discord component can only have 5
        rows. By default, items are arranged automatically into those 5 rows. If you'd
        like to control the relative positioning of the row then passing an index is advised.
        For example, row=1 will show up before row=2. Defaults to ``None``, which is automatic
        ordering. The row number must be between 0 and 4 (i.e. zero indexed).
    min_values: :class:`int`
        The minimum number of items that must be chosen for this select menu.
        Defaults to 1 and must be between 1 and 25.
    max_values: :class:`int`
        The maximum number of items that must be chosen for this select menu.
        Defaults to 1 and must be between 1 and 25.
    disabled: :class:`bool`
        Whether the select is disabled. Defaults to ``False``.
    default_values: Optional[Sequence[Union[:class:`~disnake.User`, :class:`.Member`, :class:`.SelectDefaultValue`, :class:`.Object`]]]
        The list of values (users/members) that are selected by default.
        If set, the number of items must be within the bounds set by ``min_values`` and ``max_values``.

        .. versionadded:: 2.10
    """
    return _create_decorator(cls, UserSelect, **kwargs)<|MERGE_RESOLUTION|>--- conflicted
+++ resolved
@@ -159,13 +159,7 @@
 
 
 def user_select(
-<<<<<<< HEAD
-    cls: Type[ItemShape[S_co, P]] = UserSelect[Any],
-    /,
-    **kwargs: Any,
-=======
-    cls: Type[Object[S_co, ...]] = UserSelect[Any], **kwargs: Any
->>>>>>> 0068f885
+    cls: Type[ItemShape[S_co, ...]] = UserSelect[Any], **kwargs: Any
 ) -> Callable[[ItemCallbackType[S_co]], DecoratedItem[S_co]]:
     """A decorator that attaches a user select menu to a component.
 
