--- conflicted
+++ resolved
@@ -21,18 +21,11 @@
     get_origin,
 )
 
-<<<<<<< HEAD
-from ...components import AnySelectMenu
-from ...enums import ComponentType
-from ...utils import MISSING
-from ..item import DecoratedItem, Item
-=======
 from ...components import AnySelectMenu, SelectDefaultValue
 from ...enums import ComponentType, SelectDefaultValueType
 from ...object import Object
 from ...utils import MISSING, humanize_list
-from ..item import DecoratedItem, Item, ItemShape
->>>>>>> a95ddafd
+from ..item import DecoratedItem, Item
 
 __all__ = ("BaseSelect",)
 
@@ -245,13 +238,7 @@
 
 
 def _create_decorator(
-<<<<<<< HEAD
     cls: Callable[P, S_co],
-=======
-    cls: Type[ItemShape[S_co, P]],
-    # only for input validation
-    base_cls: Type[BaseSelect[Any, Any, Any]],
->>>>>>> a95ddafd
     /,
     *args: P.args,
     **kwargs: P.kwargs,
