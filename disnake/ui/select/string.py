--- conflicted
+++ resolved
@@ -12,6 +12,7 @@
     Mapping,
     Optional,
     Tuple,
+    Type,
     TypeVar,
     Union,
     overload,
@@ -28,11 +29,7 @@
 
     from ...emoji import Emoji
     from ...partial_emoji import PartialEmoji
-<<<<<<< HEAD
     from ..item import DecoratedItem, ItemCallbackType
-=======
-    from ..item import DecoratedItem, ItemCallbackType, ItemShape
->>>>>>> a95ddafd
 
 
 __all__ = (
@@ -274,24 +271,14 @@
 
 @overload
 def string_select(
-<<<<<<< HEAD
     cls: Callable[P, S_co], *_: P.args, **kwargs: P.kwargs
 ) -> Callable[[ItemCallbackType[V_co, S_co]], DecoratedItem[S_co]]:
-=======
-    cls: Type[ItemShape[S_co, P]], *_: P.args, **kwargs: P.kwargs
-) -> Callable[[ItemCallbackType[S_co]], DecoratedItem[S_co]]:
->>>>>>> a95ddafd
     ...
 
 
 def string_select(
-<<<<<<< HEAD
     cls: Callable[..., S_co] = StringSelect[Any], **kwargs: Any
 ) -> Callable[[ItemCallbackType[V_co, S_co]], DecoratedItem[S_co]]:
-=======
-    cls: Type[ItemShape[S_co, ...]] = StringSelect[Any], **kwargs: Any
-) -> Callable[[ItemCallbackType[S_co]], DecoratedItem[S_co]]:
->>>>>>> a95ddafd
     """A decorator that attaches a string select menu to a component.
 
     The function being decorated should have three parameters, ``self`` representing
