# SPDX-License-Identifier: MIT

from __future__ import annotations

from typing import (
    TYPE_CHECKING,
    Any,
    Callable,
    Dict,
    List,
    Optional,
    Tuple,
    Type,
    TypeVar,
    Union,
    overload,
)

from ...components import SelectOption, StringSelectMenu
from ...enums import ComponentType
from ...utils import MISSING
from .base import BaseSelect, P, V_co, _create_decorator

if TYPE_CHECKING:
    from typing_extensions import Self

    from ...emoji import Emoji
    from ...partial_emoji import PartialEmoji
    from ..item import DecoratedItem, ItemCallbackType, ItemShape


__all__ = (
    "StringSelect",
    "Select",
    "string_select",
    "select",
)


SelectOptionInput = Union[List[SelectOption], List[str], Dict[str, str]]


def _parse_select_options(options: SelectOptionInput) -> List[SelectOption]:
    if isinstance(options, dict):
        return [SelectOption(label=key, value=val) for key, val in options.items()]

    return [opt if isinstance(opt, SelectOption) else SelectOption(label=opt) for opt in options]


class StringSelect(BaseSelect[StringSelectMenu, str, V_co]):
    """Represents a UI string select menu.

    This is usually represented as a drop down menu.

    In order to get the selected items that the user has chosen, use :attr:`.values`.

    .. versionadded:: 2.0

    .. versionchanged:: 2.7
        Renamed from ``Select`` to ``StringSelect``.

    Parameters
    ----------
    custom_id: :class:`str`
        The ID of the select menu that gets received during an interaction.
        If not given then one is generated for you.
    placeholder: Optional[:class:`str`]
        The placeholder text that is shown if nothing is selected, if any.
    min_values: :class:`int`
        The minimum number of items that must be chosen for this select menu.
        Defaults to 1 and must be between 1 and 25.
    max_values: :class:`int`
        The maximum number of items that must be chosen for this select menu.
        Defaults to 1 and must be between 1 and 25.
    options: Union[List[:class:`disnake.SelectOption`], List[:class:`str`], Dict[:class:`str`, :class:`str`]]
        A list of options that can be selected in this menu. Use explicit :class:`.SelectOption`\\s
        for fine-grained control over the options. Alternatively, a list of strings will be treated
        as a list of labels, and a dict will be treated as a mapping of labels to values.

        .. versionchanged:: 2.5
            Now also accepts a list of str or a dict of str to str, which are then appropriately parsed as
            :class:`.SelectOption` labels and values.

    disabled: :class:`bool`
        Whether the select is disabled.
    row: Optional[:class:`int`]
        The relative row this select menu belongs to. A Discord component can only have 5
        rows. By default, items are arranged automatically into those 5 rows. If you'd
        like to control the relative positioning of the row then passing an index is advised.
        For example, row=1 will show up before row=2. Defaults to ``None``, which is automatic
        ordering. The row number must be between 0 and 4 (i.e. zero indexed).

    Attributes
    ----------
    values: List[:class:`str`]
        A list of values that have been selected by the user.
    """

    __repr_attributes__: Tuple[str, ...] = BaseSelect.__repr_attributes__ + ("options",)

    # In practice this should never be used by anything, might as well have it anyway though.
    _default_value_type_map = {}

    @overload
    def __init__(
        self: StringSelect[None],
        *,
        custom_id: str = ...,
        placeholder: Optional[str] = None,
        min_values: int = 1,
        max_values: int = 1,
        options: SelectOptionInput = ...,
        disabled: bool = False,
        row: Optional[int] = None,
    ) -> None:
        ...

    @overload
    def __init__(
        self: StringSelect[V_co],
        *,
        custom_id: str = ...,
        placeholder: Optional[str] = None,
        min_values: int = 1,
        max_values: int = 1,
        options: SelectOptionInput = ...,
        disabled: bool = False,
        row: Optional[int] = None,
    ) -> None:
        ...

    def __init__(
        self,
        *,
        custom_id: str = MISSING,
        placeholder: Optional[str] = None,
        min_values: int = 1,
        max_values: int = 1,
        options: SelectOptionInput = MISSING,
        disabled: bool = False,
        row: Optional[int] = None,
    ) -> None:
        super().__init__(
            StringSelectMenu,
            ComponentType.string_select,
            custom_id=custom_id,
            placeholder=placeholder,
            min_values=min_values,
            max_values=max_values,
            disabled=disabled,
            default_values=None,
            row=row,
        )
        self._underlying.options = [] if options is MISSING else _parse_select_options(options)

    @classmethod
    def from_component(cls, component: StringSelectMenu) -> Self:
        return cls(
            custom_id=component.custom_id,
            placeholder=component.placeholder,
            min_values=component.min_values,
            max_values=component.max_values,
            options=component.options,
            disabled=component.disabled,
            row=None,
        )

    @property
    def options(self) -> List[SelectOption]:
        """List[:class:`disnake.SelectOption`]: A list of options that can be selected in this select menu."""
        return self._underlying.options

    @options.setter
    def options(self, value: List[SelectOption]) -> None:
        if not isinstance(value, list):
            raise TypeError("options must be a list of SelectOption")
        if not all(isinstance(obj, SelectOption) for obj in value):
            raise TypeError("all list items must subclass SelectOption")

        self._underlying.options = value

    def add_option(
        self,
        *,
        label: str,
        value: str = MISSING,
        description: Optional[str] = None,
        emoji: Optional[Union[str, Emoji, PartialEmoji]] = None,
        default: bool = False,
    ) -> None:
        """Adds an option to the select menu.

        To append a pre-existing :class:`.SelectOption` use the
        :meth:`append_option` method instead.

        Parameters
        ----------
        label: :class:`str`
            The label of the option. This is displayed to users.
            Can only be up to 100 characters.
        value: :class:`str`
            The value of the option. This is not displayed to users.
            If not given, defaults to the label. Can only be up to 100 characters.
        description: Optional[:class:`str`]
            An additional description of the option, if any.
            Can only be up to 100 characters.
        emoji: Optional[Union[:class:`str`, :class:`.Emoji`, :class:`.PartialEmoji`]]
            The emoji of the option, if available. This can either be a string representing
            the custom or unicode emoji or an instance of :class:`.PartialEmoji` or :class:`.Emoji`.
        default: :class:`bool`
            Whether this option is selected by default.

        Raises
        ------
        ValueError
            The number of options exceeds 25.
        """
        option = SelectOption(
            label=label,
            value=value,
            description=description,
            emoji=emoji,
            default=default,
        )

        self.append_option(option)

    def append_option(self, option: SelectOption) -> None:
        """Appends an option to the select menu.

        Parameters
        ----------
        option: :class:`disnake.SelectOption`
            The option to append to the select menu.

        Raises
        ------
        ValueError
            The number of options exceeds 25.
        """
        if len(self._underlying.options) >= 25:
            raise ValueError("maximum number of options already provided")

        self._underlying.options.append(option)


Select = StringSelect  # backwards compatibility


S_co = TypeVar("S_co", bound="StringSelect", covariant=True)


@overload
def string_select(
    *,
    placeholder: Optional[str] = None,
    custom_id: str = ...,
    min_values: int = 1,
    max_values: int = 1,
    options: SelectOptionInput = ...,
    disabled: bool = False,
    row: Optional[int] = None,
) -> Callable[[ItemCallbackType[StringSelect[V_co]]], DecoratedItem[StringSelect[V_co]]]:
    ...


@overload
def string_select(
    cls: Type[ItemShape[S_co, P]], *_: P.args, **kwargs: P.kwargs
) -> Callable[[ItemCallbackType[S_co]], DecoratedItem[S_co]]:
    ...


def string_select(
<<<<<<< HEAD
    cls: Type[ItemShape[S_co, P]] = StringSelect[Any],
    /,
    **kwargs: Any,
=======
    cls: Type[Object[S_co, ...]] = StringSelect[Any], **kwargs: Any
>>>>>>> 0068f885
) -> Callable[[ItemCallbackType[S_co]], DecoratedItem[S_co]]:
    """A decorator that attaches a string select menu to a component.

    The function being decorated should have three parameters, ``self`` representing
    the :class:`disnake.ui.View`, the :class:`disnake.ui.StringSelect` that was
    interacted with, and the :class:`disnake.MessageInteraction`.

    In order to get the selected items that the user has chosen within the callback
    use :attr:`StringSelect.values`.

    .. versionchanged:: 2.7
        Renamed from ``select`` to ``string_select``.

    Parameters
    ----------
    cls: Type[:class:`StringSelect`]
        The select subclass to create an instance of. If provided, the following parameters
        described below do not apply. Instead, this decorator will accept the same keywords
        as the passed cls does.

        .. versionadded:: 2.6

    placeholder: Optional[:class:`str`]
        The placeholder text that is shown if nothing is selected, if any.
    custom_id: :class:`str`
        The ID of the select menu that gets received during an interaction.
        It is recommended not to set this parameter to prevent conflicts.
    row: Optional[:class:`int`]
        The relative row this select menu belongs to. A Discord component can only have 5
        rows. By default, items are arranged automatically into those 5 rows. If you'd
        like to control the relative positioning of the row then passing an index is advised.
        For example, row=1 will show up before row=2. Defaults to ``None``, which is automatic
        ordering. The row number must be between 0 and 4 (i.e. zero indexed).
    min_values: :class:`int`
        The minimum number of items that must be chosen for this select menu.
        Defaults to 1 and must be between 1 and 25.
    max_values: :class:`int`
        The maximum number of items that must be chosen for this select menu.
        Defaults to 1 and must be between 1 and 25.
    options: Union[List[:class:`disnake.SelectOption`], List[:class:`str`], Dict[:class:`str`, :class:`str`]]
        A list of options that can be selected in this menu. Use explicit :class:`.SelectOption`\\s
        for fine-grained control over the options. Alternatively, a list of strings will be treated
        as a list of labels, and a dict will be treated as a mapping of labels to values.

        .. versionchanged:: 2.5
            Now also accepts a list of str or a dict of str to str, which are then appropriately parsed as
            :class:`.SelectOption` labels and values.

    disabled: :class:`bool`
        Whether the select is disabled. Defaults to ``False``.
    """
    return _create_decorator(cls, StringSelect, **kwargs)


select = string_select  # backwards compatibility<|MERGE_RESOLUTION|>--- conflicted
+++ resolved
@@ -272,13 +272,7 @@
 
 
 def string_select(
-<<<<<<< HEAD
-    cls: Type[ItemShape[S_co, P]] = StringSelect[Any],
-    /,
-    **kwargs: Any,
-=======
-    cls: Type[Object[S_co, ...]] = StringSelect[Any], **kwargs: Any
->>>>>>> 0068f885
+    cls: Type[ItemShape[S_co, ...]] = StringSelect[Any], **kwargs: Any
 ) -> Callable[[ItemCallbackType[S_co]], DecoratedItem[S_co]]:
     """A decorator that attaches a string select menu to a component.
 
