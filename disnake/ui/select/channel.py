# SPDX-License-Identifier: MIT

from __future__ import annotations

from typing import (
    TYPE_CHECKING,
    Any,
    ClassVar,
    TypeVar,
    overload,
)

from ...abc import GuildChannel
from ...channel import DMChannel, GroupChannel, PartialMessageable
from ...components import ChannelSelectMenu
from ...enums import ChannelType, ComponentType, SelectDefaultValueType
from ...object import Object
from ...threads import Thread
from ...utils import MISSING
from .base import BaseSelect, V_co, _create_decorator

if TYPE_CHECKING:
    from collections.abc import Callable, Mapping, Sequence

    from typing_extensions import Self

    from ...abc import AnyChannel, Snowflake
    from ..item import DecoratedItem, ItemCallbackType
    from .base import P, SelectDefaultValueInputType


__all__ = (
    "ChannelSelect",
    "channel_select",
)


class ChannelSelect(BaseSelect[ChannelSelectMenu, "AnyChannel", V_co]):
    r"""Represents a UI channel select menu.

    This is usually represented as a drop down menu.

    In order to get the selected items that the user has chosen, use :attr:`.values`.

    .. versionadded:: 2.7

    Parameters
    ----------
    custom_id: :class:`str`
        The ID of the select menu that gets received during an interaction.
        If not given then one is generated for you.
    placeholder: :class:`str` | :data:`None`
        The placeholder text that is shown if nothing is selected, if any.
    min_values: :class:`int`
        The minimum number of items that must be chosen for this select menu.
        Defaults to 1 and must be between 1 and 25.
    max_values: :class:`int`
        The maximum number of items that must be chosen for this select menu.
        Defaults to 1 and must be between 1 and 25.
    disabled: :class:`bool`
        Whether the select is disabled.
    channel_types: :class:`list`\[:class:`.ChannelType`] | :data:`None`
        The list of channel types that can be selected in this select menu.
        Defaults to all types (i.e. :data:`None`).
    default_values: :class:`~collections.abc.Sequence`\[:class:`.abc.GuildChannel` | :class:`.Thread` | :class:`.abc.PrivateChannel` | :class:`.PartialMessageable` | :class:`.SelectDefaultValue` | :class:`.Object`] | :data:`None`
        The list of values (channels) that are selected by default.
        If set, the number of items must be within the bounds set by ``min_values`` and ``max_values``.

        .. versionadded:: 2.10
    required: :class:`bool`
        Whether the select menu is required. Only applies to components in modals.
        Defaults to ``True``.

        .. versionadded:: 2.11
    id: :class:`int`
        The numeric identifier for the component. Must be unique within a message or modal.
        This is always present in components received from the API.
        If set to ``0`` (the default) when sending a component, the API will assign
        sequential identifiers to the components in the message or modal.

        .. versionadded:: 2.11
    row: :class:`int` | :data:`None`
        The relative row this select menu belongs to. A Discord component can only have 5
        rows. By default, items are arranged automatically into those 5 rows. If you'd
        like to control the relative positioning of the row then passing an index is advised.
        For example, row=1 will show up before row=2. Defaults to :data:`None`, which is automatic
        ordering. The row number must be between 0 and 4 (i.e. zero indexed).

    Attributes
    ----------
    values: :class:`list`\[:class:`.abc.GuildChannel` | :class:`.Thread` | :class:`.abc.PrivateChannel` | :class:`.PartialMessageable`]
        A list of channels that have been selected by the user.
    """

    __repr_attributes__: ClassVar[tuple[str, ...]] = (
        *BaseSelect.__repr_attributes__,
        "channel_types",
    )

    _default_value_type_map: ClassVar[
        Mapping[SelectDefaultValueType, tuple[type[Snowflake], ...]]
    ] = {
        SelectDefaultValueType.channel: (
            GuildChannel,
            Thread,
            DMChannel,
            GroupChannel,
            PartialMessageable,
            Object,
        ),
    }

    @overload
    def __init__(
        self: ChannelSelect[None],
        *,
        custom_id: str = ...,
        placeholder: str | None = None,
        min_values: int = 1,
        max_values: int = 1,
        disabled: bool = False,
        channel_types: list[ChannelType] | None = None,
        default_values: Sequence[SelectDefaultValueInputType[AnyChannel]] | None = None,
        required: bool = True,
        id: int = 0,
        row: int | None = None,
    ) -> None: ...

    @overload
    def __init__(
        self: ChannelSelect[V_co],
        *,
        custom_id: str = ...,
        placeholder: str | None = None,
        min_values: int = 1,
        max_values: int = 1,
        disabled: bool = False,
        channel_types: list[ChannelType] | None = None,
        default_values: Sequence[SelectDefaultValueInputType[AnyChannel]] | None = None,
        required: bool = True,
        id: int = 0,
        row: int | None = None,
    ) -> None: ...

    def __init__(
        self,
        *,
        custom_id: str = MISSING,
        placeholder: str | None = None,
        min_values: int = 1,
        max_values: int = 1,
        disabled: bool = False,
        channel_types: list[ChannelType] | None = None,
        default_values: Sequence[SelectDefaultValueInputType[AnyChannel]] | None = None,
        required: bool = True,
        id: int = 0,
        row: int | None = None,
    ) -> None:
        super().__init__(
            ChannelSelectMenu,
            ComponentType.channel_select,
            custom_id=custom_id,
            placeholder=placeholder,
            min_values=min_values,
            max_values=max_values,
            disabled=disabled,
            default_values=default_values,
            required=required,
            id=id,
            row=row,
        )
        self._underlying.channel_types = channel_types or None

    @classmethod
    def from_component(cls, component: ChannelSelectMenu) -> Self:
        return cls(
            custom_id=component.custom_id,
            placeholder=component.placeholder,
            min_values=component.min_values,
            max_values=component.max_values,
            disabled=component.disabled,
            channel_types=component.channel_types,
            default_values=component.default_values,
            required=component.required,
            id=component.id,
            row=None,
        )

    @property
    def channel_types(self) -> list[ChannelType] | None:
        r""":class:`list`\[:class:`disnake.ChannelType`] | :data:`None`: A list of channel types that can be selected in this select menu."""
        return self._underlying.channel_types

    @channel_types.setter
    def channel_types(self, value: list[ChannelType] | None) -> None:
        if value is not None:
            if not isinstance(value, list):
                msg = "channel_types must be a list of ChannelType"
                raise TypeError(msg)
            if not all(isinstance(obj, ChannelType) for obj in value):
                msg = "all list items must be ChannelType"
                raise TypeError(msg)

        self._underlying.channel_types = value


S_co = TypeVar("S_co", bound="ChannelSelect", covariant=True)


@overload
def channel_select(
    *,
    placeholder: str | None = None,
    custom_id: str = ...,
    min_values: int = 1,
    max_values: int = 1,
    disabled: bool = False,
    channel_types: list[ChannelType] | None = None,
    default_values: Sequence[SelectDefaultValueInputType[AnyChannel]] | None = None,
    id: int = 0,
    row: int | None = None,
) -> Callable[
    [ItemCallbackType[V_co, ChannelSelect[V_co]]], DecoratedItem[ChannelSelect[V_co]]
]: ...


@overload
def channel_select(
    cls: Callable[P, S_co], *_: P.args, **kwargs: P.kwargs
) -> Callable[[ItemCallbackType[V_co, S_co]], DecoratedItem[S_co]]: ...


def channel_select(
    cls: Callable[..., S_co] = ChannelSelect[Any], **kwargs: Any
) -> Callable[[ItemCallbackType[V_co, S_co]], DecoratedItem[S_co]]:
    r"""A decorator that attaches a channel select menu to a component.

    The function being decorated should have three parameters: ``self`` representing
    the :class:`disnake.ui.View`, the :class:`disnake.ui.ChannelSelect` that was
    interacted with, and the :class:`disnake.MessageInteraction`.

    In order to get the selected items that the user has chosen within the callback
    use :attr:`ChannelSelect.values`.

    .. versionadded:: 2.7

    Parameters
    ----------
<<<<<<< HEAD
    cls: :class:`~collections.abc.Callable`\\[..., :class:`ChannelSelect`]
        A callable (such as a :class:`ChannelSelect` subclass) returning an instance of a :class:`ChannelSelect`.
=======
    cls: :class:`~collections.abc.Callable`\[..., :class:`ChannelSelect`]
        A callable (may be a :class:`ChannelSelect` subclass) to create a new instance of this component.
>>>>>>> 5e3758de
        If provided, the other parameters described below do not apply.
        Instead, this decorator will accept the same keyword arguments as the passed callable does.
    placeholder: :class:`str` | :data:`None`
        The placeholder text that is shown if nothing is selected, if any.
    custom_id: :class:`str`
        The ID of the select menu that gets received during an interaction.
        It is recommended not to set this parameter to prevent conflicts.
    min_values: :class:`int`
        The minimum number of items that must be chosen for this select menu.
        Defaults to 1 and must be between 1 and 25.
    max_values: :class:`int`
        The maximum number of items that must be chosen for this select menu.
        Defaults to 1 and must be between 1 and 25.
    disabled: :class:`bool`
        Whether the select is disabled. Defaults to ``False``.
    channel_types: :class:`list`\[:class:`.ChannelType`] | :data:`None`
        The list of channel types that can be selected in this select menu.
        Defaults to all types (i.e. :data:`None`).
    default_values: :class:`~collections.abc.Sequence`\[:class:`.abc.GuildChannel` | :class:`.Thread` | :class:`.abc.PrivateChannel` | :class:`.PartialMessageable` | :class:`.SelectDefaultValue` | :class:`.Object`] | :data:`None`
        The list of values (channels) that are selected by default.
        If set, the number of items must be within the bounds set by ``min_values`` and ``max_values``.

        .. versionadded:: 2.10
    id: :class:`int`
        The numeric identifier for the component. Must be unique within a view.
        If set to ``0`` (the default) when sending a component, the API will assign
        sequential identifiers to the components in the view.

        .. versionadded:: 2.11
    row: :class:`int` | :data:`None`
        The relative row this select menu belongs to. A Discord component can only have 5
        rows. By default, items are arranged automatically into those 5 rows. If you'd
        like to control the relative positioning of the row then passing an index is advised.
        For example, row=1 will show up before row=2. Defaults to :data:`None`, which is automatic
        ordering. The row number must be between 0 and 4 (i.e. zero indexed).

    Raises
    ------
    TypeError
        The decorated function was not a coroutine function,
        or the ``cls`` parameter was not a callable or a subclass of :class:`ChannelSelect`.
    """
    return _create_decorator(cls, **kwargs)<|MERGE_RESOLUTION|>--- conflicted
+++ resolved
@@ -246,13 +246,8 @@
 
     Parameters
     ----------
-<<<<<<< HEAD
-    cls: :class:`~collections.abc.Callable`\\[..., :class:`ChannelSelect`]
+    cls: :class:`~collections.abc.Callable`\[..., :class:`ChannelSelect`]
         A callable (such as a :class:`ChannelSelect` subclass) returning an instance of a :class:`ChannelSelect`.
-=======
-    cls: :class:`~collections.abc.Callable`\[..., :class:`ChannelSelect`]
-        A callable (may be a :class:`ChannelSelect` subclass) to create a new instance of this component.
->>>>>>> 5e3758de
         If provided, the other parameters described below do not apply.
         Instead, this decorator will accept the same keyword arguments as the passed callable does.
     placeholder: :class:`str` | :data:`None`
