--- conflicted
+++ resolved
@@ -186,13 +186,8 @@
         )
 
     @property
-<<<<<<< HEAD
     def channel_types(self) -> Optional[list[ChannelType]]:
-        """Optional[List[:class:`disnake.ChannelType`]]: A list of channel types that can be selected in this select menu."""
-=======
-    def channel_types(self) -> Optional[List[ChannelType]]:
         """:class:`list`\\[:class:`disnake.ChannelType`] | :data:`None`: A list of channel types that can be selected in this select menu."""
->>>>>>> 26ab16c3
         return self._underlying.channel_types
 
     @channel_types.setter
