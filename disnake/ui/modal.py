# SPDX-License-Identifier: MIT

from __future__ import annotations

import asyncio
import os
import sys
import traceback
<<<<<<< HEAD
from functools import partial
from typing import TYPE_CHECKING, Callable, Dict, List, Optional, Tuple, Union
=======
from typing import TYPE_CHECKING, Dict, List, Optional, Tuple, TypeVar, Union
>>>>>>> 2867a91c

from ..enums import TextInputStyle
from ..utils import MISSING
from .action_row import ActionRow, components_to_rows
from .text_input import TextInput

if TYPE_CHECKING:
    from ..client import Client
    from ..interactions.modal import ModalInteraction
    from ..state import ConnectionState
    from ..types.components import Modal as ModalPayload
    from .action_row import Components, ModalUIComponent


__all__ = ("Modal",)

ClientT = TypeVar("ClientT", bound="Client")


class Modal:
    """Represents a UI Modal.

    .. versionadded:: 2.4

    Parameters
    ----------
    title: :class:`str`
        The title of the modal.
    components: |components_type|
        The components to display in the modal. Up to 5 action rows.
    custom_id: :class:`str`
        The custom ID of the modal. This is usually not required.
        If not given, then a unique one is generated for you.

        .. note::
            :class:`Modal`\\s are identified based on the user ID that triggered the
            modal, and this ``custom_id``.
            This can result in collisions when a user opens a modal with the same ``custom_id`` on
            two separate devices, for example.

            To avoid such issues, consider not specifying a ``custom_id`` to use an automatically generated one,
            or include a unique value in the custom ID (e.g. the original interaction ID).

    timeout: :class:`float`
        The time to wait until the modal is removed from cache, if no interaction is made.
        Modals without timeouts are not supported, since there's no event for when a modal is closed.
        Defaults to 600 seconds.
    """

    __slots__ = (
        "title",
        "custom_id",
        "components",
        "timeout",
        "__remove_callback",
        "__timeout_handle",
    )

    def __init__(
        self,
        *,
        title: str,
        components: Components[ModalUIComponent],
        custom_id: str = MISSING,
        timeout: float = 600,
    ) -> None:
        if timeout is None:  # pyright: ignore[reportUnnecessaryComparison]
            raise ValueError("Timeout may not be None")

        rows = components_to_rows(components)
        if len(rows) > 5:
            raise ValueError("Maximum number of components exceeded.")

        self.title: str = title
        self.custom_id: str = os.urandom(16).hex() if custom_id is MISSING else custom_id
        self.components: List[ActionRow] = rows
        self.timeout: float = timeout

        self.__remove_callback: Optional[Callable[[Modal], None]] = None
        self.__timeout_handle: Optional[asyncio.TimerHandle] = None

    def __repr__(self) -> str:
        return (
            f"<Modal custom_id={self.custom_id!r} title={self.title!r} "
            f"components={self.components!r}>"
        )

    def append_component(self, component: Union[TextInput, List[TextInput]]) -> None:
        """Adds one or multiple component(s) to the modal.

        Parameters
        ----------
        component: Union[:class:`~.ui.TextInput`, List[:class:`~.ui.TextInput`]]
            The component(s) to add to the modal.
            This can be a single component or a list of components.

        Raises
        ------
        ValueError
            Maximum number of components (5) exceeded.
        TypeError
            An object of type :class:`TextInput` was not passed.
        """
        if len(self.components) >= 5:
            raise ValueError("Maximum number of components exceeded.")

        if not isinstance(component, list):
            component = [component]

        for c in component:
            if not isinstance(c, TextInput):
                raise TypeError(
                    f"component must be of type 'TextInput' or a list of 'TextInput' objects, not {type(c).__name__}."
                )
            try:
                self.components[-1].append_item(c)
            except (ValueError, IndexError):
                self.components.append(ActionRow(c))

    def add_text_input(
        self,
        *,
        label: str,
        custom_id: str,
        style: TextInputStyle = TextInputStyle.short,
        placeholder: Optional[str] = None,
        value: Optional[str] = None,
        required: bool = True,
        min_length: Optional[int] = None,
        max_length: Optional[int] = None,
    ) -> None:
        """Creates and adds a text input component to the modal.

        To append a pre-existing instance of :class:`~disnake.ui.TextInput` use the
        :meth:`append_component` method.

        Parameters
        ----------
        label: :class:`str`
            The label of the text input.
        custom_id: :class:`str`
            The ID of the text input that gets received during an interaction.
        style: :class:`.TextInputStyle`
            The style of the text input.
        placeholder: Optional[:class:`str`]
            The placeholder text that is shown if nothing is entered.
        value: Optional[:class:`str`]
            The pre-filled value of the text input.
        required: :class:`bool`
            Whether the text input is required. Defaults to ``True``.
        min_length: Optional[:class:`int`]
            The minimum length of the text input.
        max_length: Optional[:class:`int`]
            The maximum length of the text input.

        Raises
        ------
        ValueError
            Maximum number of components (5) exceeded.
        """
        self.append_component(
            TextInput(
                label=label,
                custom_id=custom_id,
                style=style,
                placeholder=placeholder,
                value=value,
                required=required,
                min_length=min_length,
                max_length=max_length,
            )
        )

    async def callback(self, interaction: ModalInteraction[ClientT], /) -> None:
        """|coro|

        The callback associated with this modal.

        This can be overriden by subclasses.

        Parameters
        ----------
        interaction: :class:`.ModalInteraction`
            The interaction that triggered this modal.
        """
        pass

    async def on_error(self, error: Exception, interaction: ModalInteraction[ClientT]) -> None:
        """|coro|

        A callback that is called when an error occurs.

        The default implementation prints the traceback to stderr.

        Parameters
        ----------
        error: :class:`Exception`
            The exception that was raised.
        interaction: :class:`.ModalInteraction`
            The interaction that triggered this modal.
        """
        traceback.print_exception(error.__class__, error, error.__traceback__, file=sys.stderr)

    async def on_timeout(self) -> None:
        """|coro|

        A callback that is called when the modal is removed from the cache
        without an interaction being made.
        """
        pass

    def to_components(self) -> ModalPayload:
        payload: ModalPayload = {
            "title": self.title,
            "custom_id": self.custom_id,
            "components": [component.to_component_dict() for component in self.components],
        }

        return payload

    async def _scheduled_task(self, interaction: ModalInteraction) -> None:
        try:
            await self.callback(interaction)
        except Exception as e:
            await self.on_error(e, interaction)
        finally:
            if interaction.response._response_type is None:
                # If the interaction was not responded to, the modal didn't close for the user.
                # Since the timeout was already stopped at this point, restart it.
                self._start_listening(self.__remove_callback)
            else:
                # Otherwise, the modal closed for the user; remove it from the store.
                self._stop_listening()

    def _start_listening(self, remove_callback: Optional[Callable[[Modal], None]]) -> None:
        self.__remove_callback = remove_callback

        loop = asyncio.get_running_loop()
        if self.__timeout_handle is not None:
            # shouldn't get here, but handled just in case
            self.__timeout_handle.cancel()

        # start timeout
        self.__timeout_handle = loop.call_later(self.timeout, self._dispatch_timeout)

    def _stop_listening(self) -> None:
        # cancel timeout
        if self.__timeout_handle is not None:
            self.__timeout_handle.cancel()
            self.__timeout_handle = None

        # remove modal from store
        if self.__remove_callback is not None:
            self.__remove_callback(self)
            self.__remove_callback = None

    def _dispatch_timeout(self) -> None:
        self._stop_listening()
        asyncio.create_task(self.on_timeout(), name=f"disnake-ui-modal-timeout-{self.custom_id}")

    def dispatch(self, interaction: ModalInteraction) -> None:
        # stop the timeout, but don't remove the modal from the store yet in case it's not responded to
        if self.__timeout_handle is not None:
            self.__timeout_handle.cancel()

        asyncio.create_task(
            self._scheduled_task(interaction), name=f"disnake-ui-modal-dispatch-{self.custom_id}"
        )


class ModalStore:
    def __init__(self, state: ConnectionState) -> None:
        self._state = state
        # (user_id, Modal.custom_id): Modal
        self._modals: Dict[Tuple[int, str], Modal] = {}

    def add_modal(self, user_id: int, modal: Modal) -> None:
        key = (user_id, modal.custom_id)

        # if another modal with the same user+custom_id already exists,
        # stop its timeout to avoid overlaps/collisions
        if existing := self._modals.get(key):
            existing._stop_listening()

        # start timeout, store modal
        remove_callback = partial(self.remove_modal, user_id)
        modal._start_listening(remove_callback)
        self._modals[key] = modal

    def remove_modal(self, user_id: int, modal: Modal) -> None:
        self._modals.pop((user_id, modal.custom_id), None)

    def dispatch(self, interaction: ModalInteraction) -> None:
        key = (interaction.author.id, interaction.custom_id)
        modal = self._modals.get(key)
        if modal is not None:
            modal.dispatch(interaction)<|MERGE_RESOLUTION|>--- conflicted
+++ resolved
@@ -6,12 +6,8 @@
 import os
 import sys
 import traceback
-<<<<<<< HEAD
 from functools import partial
-from typing import TYPE_CHECKING, Callable, Dict, List, Optional, Tuple, Union
-=======
-from typing import TYPE_CHECKING, Dict, List, Optional, Tuple, TypeVar, Union
->>>>>>> 2867a91c
+from typing import TYPE_CHECKING, Callable, Dict, List, Optional, Tuple, TypeVar, Union
 
 from ..enums import TextInputStyle
 from ..utils import MISSING
