"""
The MIT License (MIT)

Copyright (c) 2015-2021 Rapptz
Copyright (c) 2021-present Disnake Development

Permission is hereby granted, free of charge, to any person obtaining a
copy of this software and associated documentation files (the "Software"),
to deal in the Software without restriction, including without limitation
the rights to use, copy, modify, merge, publish, distribute, sublicense,
and/or sell copies of the Software, and to permit persons to whom the
Software is furnished to do so, subject to the following conditions:

The above copyright notice and this permission notice shall be included in
all copies or substantial portions of the Software.

THE SOFTWARE IS PROVIDED "AS IS", WITHOUT WARRANTY OF ANY KIND, EXPRESS
OR IMPLIED, INCLUDING BUT NOT LIMITED TO THE WARRANTIES OF MERCHANTABILITY,
FITNESS FOR A PARTICULAR PURPOSE AND NONINFRINGEMENT. IN NO EVENT SHALL THE
AUTHORS OR COPYRIGHT HOLDERS BE LIABLE FOR ANY CLAIM, DAMAGES OR OTHER
LIABILITY, WHETHER IN AN ACTION OF CONTRACT, TORT OR OTHERWISE, ARISING
FROM, OUT OF OR IN CONNECTION WITH THE SOFTWARE OR THE USE OR OTHER
DEALINGS IN THE SOFTWARE.
"""

from __future__ import annotations

import inspect
import os
from typing import TYPE_CHECKING, Callable, Dict, List, Optional, Tuple, Type, TypeVar, Union, cast

from ..components import SelectMenu, SelectOption
from ..enums import ComponentType
from ..partial_emoji import PartialEmoji
from ..utils import MISSING
from .item import DecoratedItem, Item

__all__ = (
    "Select",
    "select",
)

if TYPE_CHECKING:
    from ..emoji import Emoji
    from ..interactions import MessageInteraction
    from .item import ItemCallbackType
    from .view import View

S = TypeVar("S", bound="Select")
V = TypeVar("V", bound="View", covariant=True)


def _parse_select_options(
    options: Union[List[SelectOption], List[str], Dict[str, str]]
) -> List[SelectOption]:

    if isinstance(options, dict):
        return [SelectOption(label=key, value=val) for key, val in options.items()]

    return [opt if isinstance(opt, SelectOption) else SelectOption(label=opt) for opt in options]


class Select(Item[V]):
    """Represents a UI select menu.

    This is usually represented as a drop down menu.

    In order to get the selected items that the user has chosen, use :attr:`Select.values`.

    .. versionadded:: 2.0

    .. versionchanged:: 2.5
        Parameter ``options`` now also accepts a list of str or a dict of str to str,
        which are then appropriately parsed as :class:`SelectOption` labels and values.

    Parameters
    ----------
    custom_id: :class:`str`
        The ID of the select menu that gets received during an interaction.
        If not given then one is generated for you.
    placeholder: Optional[:class:`str`]
        The placeholder text that is shown if nothing is selected, if any.
    min_values: :class:`int`
        The minimum number of items that must be chosen for this select menu.
        Defaults to 1 and must be between 1 and 25.
    max_values: :class:`int`
        The maximum number of items that must be chosen for this select menu.
        Defaults to 1 and must be between 1 and 25.
    options: Union[List[:class:`disnake.SelectOption`], List[:class:`str`], Dict[:class:`str`, :class:`str`]]
        A list of options that can be selected in this menu. Use explicit :class:`SelectOption`s
        for fine-grained control over the options. Alternatively, a list of strings will be treated
        as a list of labels, and a dict will be treated as a mapping of labels to values.
    disabled: :class:`bool`
        Whether the select is disabled.
    row: Optional[:class:`int`]
        The relative row this select menu belongs to. A Discord component can only have 5
        rows. By default, items are arranged automatically into those 5 rows. If you'd
        like to control the relative positioning of the row then passing an index is advised.
        For example, row=1 will show up before row=2. Defaults to ``None``, which is automatic
        ordering. The row number must be between 0 and 4 (i.e. zero indexed).
    """

    __repr_attributes__: Tuple[str, ...] = (
        "placeholder",
        "min_values",
        "max_values",
        "options",
        "disabled",
    )
    # We have to set this to MISSING in order to overwrite the abstract property from WrappedComponent
    _underlying: SelectMenu = MISSING

    def __init__(
        self,
        *,
        custom_id: str = MISSING,
        placeholder: Optional[str] = None,
        min_values: int = 1,
        max_values: int = 1,
        options: Union[List[SelectOption], List[str], Dict[str, str]] = MISSING,
        disabled: bool = False,
        row: Optional[int] = None,
    ) -> None:
        super().__init__()
        self._selected_values: List[str] = []
        self._provided_custom_id = custom_id is not MISSING
        custom_id = os.urandom(16).hex() if custom_id is MISSING else custom_id
        options = [] if options is MISSING else _parse_select_options(options)
        self._underlying = SelectMenu._raw_construct(
            custom_id=custom_id,
            type=ComponentType.select,
            placeholder=placeholder,
            min_values=min_values,
            max_values=max_values,
            options=options,
            disabled=disabled,
        )
        self.row = row

    @property
    def custom_id(self) -> str:
        """:class:`str`: The ID of the select menu that gets received during an interaction."""
        return self._underlying.custom_id

    @custom_id.setter
    def custom_id(self, value: str):
        if not isinstance(value, str):
            raise TypeError("custom_id must be None or str")

        self._underlying.custom_id = value

    @property
    def placeholder(self) -> Optional[str]:
        """Optional[:class:`str`]: The placeholder text that is shown if nothing is selected, if any."""
        return self._underlying.placeholder

    @placeholder.setter
    def placeholder(self, value: Optional[str]):
        if value is not None and not isinstance(value, str):
            raise TypeError("placeholder must be None or str")

        self._underlying.placeholder = value

    @property
    def min_values(self) -> int:
        """:class:`int`: The minimum number of items that must be chosen for this select menu."""
        return self._underlying.min_values

    @min_values.setter
    def min_values(self, value: int):
        self._underlying.min_values = int(value)

    @property
    def max_values(self) -> int:
        """:class:`int`: The maximum number of items that must be chosen for this select menu."""
        return self._underlying.max_values

    @max_values.setter
    def max_values(self, value: int):
        self._underlying.max_values = int(value)

    @property
    def options(self) -> List[SelectOption]:
        """List[:class:`disnake.SelectOption`]: A list of options that can be selected in this select menu."""
        return self._underlying.options

    @options.setter
    def options(self, value: List[SelectOption]):
        if not isinstance(value, list):
            raise TypeError("options must be a list of SelectOption")
        if not all(isinstance(obj, SelectOption) for obj in value):
            raise TypeError("all list items must subclass SelectOption")

        self._underlying.options = value

    def add_option(
        self,
        *,
        label: str,
        value: str = MISSING,
        description: Optional[str] = None,
        emoji: Optional[Union[str, Emoji, PartialEmoji]] = None,
        default: bool = False,
    ):
        """Adds an option to the select menu.

        To append a pre-existing :class:`.SelectOption` use the
        :meth:`append_option` method instead.

        Parameters
        ----------
        label: :class:`str`
            The label of the option. This is displayed to users.
            Can only be up to 100 characters.
        value: :class:`str`
            The value of the option. This is not displayed to users.
            If not given, defaults to the label. Can only be up to 100 characters.
        description: Optional[:class:`str`]
            An additional description of the option, if any.
            Can only be up to 100 characters.
        emoji: Optional[Union[:class:`str`, :class:`.Emoji`, :class:`.PartialEmoji`]]
            The emoji of the option, if available. This can either be a string representing
            the custom or unicode emoji or an instance of :class:`.PartialEmoji` or :class:`.Emoji`.
        default: :class:`bool`
            Whether this option is selected by default.

        Raises
        ------
        ValueError
            The number of options exceeds 25.
        """
        option = SelectOption(
            label=label,
            value=value,
            description=description,
            emoji=emoji,
            default=default,
        )

        self.append_option(option)

    def append_option(self, option: SelectOption):
        """Appends an option to the select menu.

        Parameters
        ----------
        option: :class:`disnake.SelectOption`
            The option to append to the select menu.

        Raises
        ------
        ValueError
            The number of options exceeds 25.
        """
        if len(self._underlying.options) >= 25:
            raise ValueError("maximum number of options already provided")

        self._underlying.options.append(option)

    @property
    def disabled(self) -> bool:
        """:class:`bool`: Whether the select menu is disabled."""
        return self._underlying.disabled

    @disabled.setter
    def disabled(self, value: bool):
        self._underlying.disabled = bool(value)

    @property
    def values(self) -> List[str]:
        """List[:class:`str`]: A list of values that have been selected by the user."""
        return self._selected_values

    @property
    def width(self) -> int:
        return 5

    def refresh_component(self, component: SelectMenu) -> None:
        self._underlying = component

    def refresh_state(self, interaction: MessageInteraction) -> None:
        self._selected_values = interaction.values  # type: ignore

    @classmethod
    def from_component(cls: Type[S], component: SelectMenu) -> S:
        return cls(
            custom_id=component.custom_id,
            placeholder=component.placeholder,
            min_values=component.min_values,
            max_values=component.max_values,
            options=component.options,
            disabled=component.disabled,
            row=None,
        )

    def is_dispatchable(self) -> bool:
        """Whether the select menu is dispatchable. This will always return ``True``.

        :return type: :class:`bool`
        """
        return True


def select(
    *,
    placeholder: Optional[str] = None,
    custom_id: str = MISSING,
    min_values: int = 1,
    max_values: int = 1,
    options: Union[List[SelectOption], List[str], Dict[str, str]] = MISSING,
    disabled: bool = False,
    row: Optional[int] = None,
) -> Callable[[ItemCallbackType[Select]], DecoratedItem[Select]]:
    """A decorator that attaches a select menu to a component.

    The function being decorated should have three parameters, ``self`` representing
    the :class:`disnake.ui.View`, the :class:`disnake.ui.Select` being pressed and
    the :class:`disnake.MessageInteraction` you receive.

    In order to get the selected items that the user has chosen within the callback
    use :attr:`Select.values`.

    .. versionchanged:: 2.5
        Parameter ``options`` now also accepts a list of str or a dict of str to str,
        which are then appropriately parsed as :class:`SelectOption` labels and values.

    Parameters
    ----------
    placeholder: Optional[:class:`str`]
        The placeholder text that is shown if nothing is selected, if any.
    custom_id: :class:`str`
        The ID of the select menu that gets received during an interaction.
        It is recommended not to set this parameter to prevent conflicts.
    row: Optional[:class:`int`]
        The relative row this select menu belongs to. A Discord component can only have 5
        rows. By default, items are arranged automatically into those 5 rows. If you'd
        like to control the relative positioning of the row then passing an index is advised.
        For example, row=1 will show up before row=2. Defaults to ``None``, which is automatic
        ordering. The row number must be between 0 and 4 (i.e. zero indexed).
    min_values: :class:`int`
        The minimum number of items that must be chosen for this select menu.
        Defaults to 1 and must be between 1 and 25.
    max_values: :class:`int`
        The maximum number of items that must be chosen for this select menu.
        Defaults to 1 and must be between 1 and 25.
<<<<<<< HEAD
    options: Union[List[:class:`disnake.SelectOption`], List[:class:`str`], Dict[:class:`str`, :class:`str`]]
        A list of options that can be selected in this menu. Use explicit :class:`SelectOption`s
        for fine-grained control over the options. Alternatively, a list of strings will be treated
        as a list of labels, and a dict will be treated as a mapping of labels to values.
=======
    options: List[:class:`disnake.SelectOption`]
        A list of options that can be selected in this select menu.
>>>>>>> af1e4d6e
    disabled: :class:`bool`
        Whether the select is disabled. Defaults to ``False``.
    """

    def decorator(func: ItemCallbackType[Select]) -> DecoratedItem[Select]:
        if not inspect.iscoroutinefunction(func):
            raise TypeError("select function must be a coroutine function")

        func.__discord_ui_model_type__ = Select
        func.__discord_ui_model_kwargs__ = {
            "placeholder": placeholder,
            "custom_id": custom_id,
            "row": row,
            "min_values": min_values,
            "max_values": max_values,
            "options": _parse_select_options(options),
            "disabled": disabled,
        }
        return func  # type: ignore

    return decorator<|MERGE_RESOLUTION|>--- conflicted
+++ resolved
@@ -343,15 +343,10 @@
     max_values: :class:`int`
         The maximum number of items that must be chosen for this select menu.
         Defaults to 1 and must be between 1 and 25.
-<<<<<<< HEAD
     options: Union[List[:class:`disnake.SelectOption`], List[:class:`str`], Dict[:class:`str`, :class:`str`]]
         A list of options that can be selected in this menu. Use explicit :class:`SelectOption`s
         for fine-grained control over the options. Alternatively, a list of strings will be treated
         as a list of labels, and a dict will be treated as a mapping of labels to values.
-=======
-    options: List[:class:`disnake.SelectOption`]
-        A list of options that can be selected in this select menu.
->>>>>>> af1e4d6e
     disabled: :class:`bool`
         Whether the select is disabled. Defaults to ``False``.
     """
