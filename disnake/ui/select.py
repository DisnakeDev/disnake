--- conflicted
+++ resolved
@@ -277,15 +277,6 @@
             row=None,
         )
 
-<<<<<<< HEAD
-    @property
-    def type(self) -> ComponentType:
-        """:class:`.ComponentType`: The type of the select menu. This will always return
-        :attr:`.ComponentType.select`."""
-        return self._underlying.type
-
-=======
->>>>>>> e4096b31
     def is_dispatchable(self) -> bool:
         """Whether the select menu is dispatchable. This will always return ``True``.
 
