--- conflicted
+++ resolved
@@ -574,8 +574,9 @@
     def update_from_message(self, message_id: int, components: List[ComponentPayload]):
         # pre-req: is_message_tracked == true
         view = self._synced_message_views[message_id]
-<<<<<<< HEAD
-        view.refresh([_component_factory(d) for d in components])
+        view.refresh(
+            [_component_factory(d, type=ActionRowComponent[MessageComponent]) for d in components]
+        )
 
 
 class Keyboard(View):
@@ -630,9 +631,4 @@
             if row is not None:
                 i.row = row
             self.add_item(i)
-        return self
-=======
-        view.refresh(
-            [_component_factory(d, type=ActionRowComponent[MessageComponent]) for d in components]
-        )
->>>>>>> 6769f80d
+        return self