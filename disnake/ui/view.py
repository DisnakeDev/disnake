# SPDX-License-Identifier: MIT

from __future__ import annotations

import asyncio
import logging
import os
import sys
import time
import traceback
from collections.abc import Sequence
from functools import partial
from itertools import groupby
from typing import TYPE_CHECKING, Callable, ClassVar, Optional

from ..components import (
    VALID_ACTION_ROW_MESSAGE_COMPONENT_TYPES,
    ActionRow as ActionRowComponent,
    ActionRowMessageComponent,
    Button as ButtonComponent,
    _component_factory,
)
from ..enums import try_enum_to_int
from .action_row import _message_component_to_item, walk_components
from .button import Button
from .item import Item

__all__ = ("View",)


if TYPE_CHECKING:
    from typing_extensions import Self

    from ..interactions import MessageInteraction
    from ..message import Message
    from ..state import ConnectionState
    from ..types.components import ActionRow as ActionRowPayload, Component as ComponentPayload
    from .item import ItemCallbackType


_log = logging.getLogger(__name__)


def _component_to_item(component: ActionRowMessageComponent) -> Item:
    if item := _message_component_to_item(component):
        return item
    else:
        return Item.from_component(component)


class _ViewWeights:
    __slots__ = ("weights",)

    def __init__(self, children: list[Item]) -> None:
        self.weights: list[int] = [0, 0, 0, 0, 0]

        key: Callable[[Item[View]], int] = lambda i: sys.maxsize if i.row is None else i.row
        children = sorted(children, key=key)
        for _, group in groupby(children, key=key):
            for item in group:
                self.add_item(item)

    def find_open_space(self, item: Item) -> int:
        for index, weight in enumerate(self.weights):
            if weight + item.width <= 5:
                return index

        msg = "could not find open space for item"
        raise ValueError(msg)

    def add_item(self, item: Item) -> None:
        if item.row is not None:
            total = self.weights[item.row] + item.width
            if total > 5:
                msg = f"item would not fit at row {item.row} ({total} > 5 width)"
                raise ValueError(msg)
            self.weights[item.row] = total
            item._rendered_row = item.row
        else:
            index = self.find_open_space(item)
            self.weights[index] += item.width
            item._rendered_row = index

    def remove_item(self, item: Item) -> None:
        if item._rendered_row is not None:
            self.weights[item._rendered_row] -= item.width
            item._rendered_row = None

    def clear(self) -> None:
        self.weights = [0, 0, 0, 0, 0]


class View:
    """Represents a UI view.

    This object must be inherited to create a UI within Discord.

    Alternatively, components can be handled with :class:`disnake.ui.ActionRow`\\s and event
    listeners for a more low-level approach. Relevant events are :func:`disnake.on_button_click`,
    :func:`disnake.on_dropdown`, and the more generic :func:`disnake.on_message_interaction`.

    .. versionadded:: 2.0

    Parameters
    ----------
    timeout: :class:`float` | :data:`None`
        Timeout in seconds from last interaction with the UI before no longer accepting input.
        If :data:`None` then there is no timeout.

    Attributes
    ----------
    timeout: :class:`float` | :data:`None`
        Timeout from last interaction with the UI before no longer accepting input.
        If :data:`None` then there is no timeout.
    children: :class:`list`\\[:class:`Item`]
        The list of children attached to this view.
    """

    __discord_ui_view__: ClassVar[bool] = True
    __view_children_items__: ClassVar[list[ItemCallbackType[Self, Item[Self]]]] = []

    def __init_subclass__(cls) -> None:
        children: list[ItemCallbackType[Self, Item[Self]]] = []
        for base in reversed(cls.__mro__):
            for member in base.__dict__.values():
                if hasattr(member, "__discord_ui_model_type__"):
                    children.append(member)

        if len(children) > 25:
            msg = "View cannot have more than 25 children"
            raise TypeError(msg)

        cls.__view_children_items__ = children

    def __init__(self, *, timeout: Optional[float] = 180.0) -> None:
        self.timeout = timeout
        self.children: list[Item[Self]] = []
        for func in self.__view_children_items__:
            item: Item[Self] = func.__discord_ui_model_type__(**func.__discord_ui_model_kwargs__)
            item.callback = partial(func, self, item)  # pyright: ignore[reportAttributeAccessIssue]
            item._view = self
            setattr(self, func.__name__, item)
            self.children.append(item)

        self.__weights = _ViewWeights(self.children)
        loop = asyncio.get_running_loop()
        self.id: str = os.urandom(16).hex()
        self.__cancel_callback: Optional[Callable[[View], None]] = None
        self.__timeout_expiry: Optional[float] = None
        self.__timeout_task: Optional[asyncio.Task[None]] = None
        self.__stopped: asyncio.Future[bool] = loop.create_future()

    def __repr__(self) -> str:
        return f"<{self.__class__.__name__} timeout={self.timeout} children={len(self.children)}>"

    async def __timeout_task_impl(self) -> None:
        while True:
            # Guard just in case someone changes the value of the timeout at runtime
            if self.timeout is None:
                return

            if self.__timeout_expiry is None:
                self._dispatch_timeout()
                return

            # Check if we've elapsed our currently set timeout
            now = time.monotonic()
            if now >= self.__timeout_expiry:
                self._dispatch_timeout()
                return

            # Wait N seconds to see if timeout data has been refreshed
            await asyncio.sleep(self.__timeout_expiry - now)

    def to_components(self) -> list[ActionRowPayload]:
        def key(item: Item) -> int:
            return item._rendered_row or 0

        children = sorted(self.children, key=key)
        components: list[ActionRowPayload] = []
        for _, group in groupby(children, key=key):
            children = [item.to_component_dict() for item in group]
            if not children:
                continue

            components.append(
                {
                    "type": 1,
                    "id": 0,
                    "components": children,
                }
            )

        return components

    @classmethod
    def from_message(cls, message: Message, /, *, timeout: Optional[float] = 180.0) -> View:
        """Converts a message's components into a :class:`View`.

        The :attr:`.Message.components` of a message are read-only
        and separate types from those in the ``disnake.ui`` namespace.
        In order to modify and edit message components they must be
        converted into a :class:`View` first.

        Parameters
        ----------
        message: :class:`disnake.Message`
            The message with components to convert into a view.
        timeout: :class:`float` | :data:`None`
            The timeout of the converted view.

        Raises
        ------
        TypeError
            Message contains v2 components, which are not supported by :class:`View`.
            See also :attr:`.MessageFlags.is_components_v2`.

        Returns
        -------
        :class:`View`
            The converted view. This always returns a :class:`View` and not
            one of its subclasses.
        """
        view = View(timeout=timeout)
        # FIXME: preserve rows
        for component in walk_components(message.components):
            if isinstance(component, ActionRowComponent):
                continue
            if not isinstance(component, VALID_ACTION_ROW_MESSAGE_COMPONENT_TYPES):
                # can happen if message uses components v2
                msg = f"Cannot construct view from message - unexpected {type(component).__name__}"
                raise TypeError(msg)
            view.add_item(_component_to_item(component))
        return view

    @property
    def _expires_at(self) -> Optional[float]:
        if self.timeout:
            return time.monotonic() + self.timeout
        return None

    def add_item(self, item: Item) -> Self:
        """Adds an item to the view.

        This function returns the class instance to allow for fluent-style
        chaining.

        Parameters
        ----------
        item: :class:`Item`
            The item to add to the view.

        Raises
        ------
        TypeError
            An :class:`Item` was not passed.
        ValueError
            Maximum number of children has been exceeded (25)
            or the row the item is trying to be added to is full.
        """
        if len(self.children) > 25:
            msg = "maximum number of children exceeded"
            raise ValueError(msg)

        if not isinstance(item, Item):
            msg = f"expected Item not {item.__class__!r}"
            raise TypeError(msg)

        self.__weights.add_item(item)

        item._view = self
        self.children.append(item)
        return self

    def remove_item(self, item: Item) -> Self:
        """Removes an item from the view.

        This function returns the class instance to allow for fluent-style
        chaining.

        Parameters
        ----------
        item: :class:`Item`
            The item to remove from the view.
        """
        try:
            self.children.remove(item)
        except ValueError:
            pass
        else:
            self.__weights.remove_item(item)
        return self

    def clear_items(self) -> Self:
        """Removes all items from the view.

        This function returns the class instance to allow for fluent-style
        chaining.
        """
        self.children.clear()
        self.__weights.clear()
        return self

    async def interaction_check(self, interaction: MessageInteraction) -> bool:
        """|coro|

        A callback that is called when an interaction happens within the view
        that checks whether the view should process item callbacks for the interaction.

        This is useful to override if, for example, you want to ensure that the
        interaction author is a given user.

        The default implementation of this returns ``True``.

        .. note::

            If an exception occurs within the body then the check
            is considered a failure and :meth:`on_error` is called.

        Parameters
        ----------
        interaction: :class:`.MessageInteraction`
            The interaction that occurred.

        Returns
        -------
        :class:`bool`
            Whether the view children's callbacks should be called.
        """
        return True

    async def on_timeout(self) -> None:
        """|coro|

        A callback that is called when a view's timeout elapses without being explicitly stopped.
        """
        pass

    async def on_error(self, error: Exception, item: Item, interaction: MessageInteraction) -> None:
        """|coro|

        A callback that is called when an item's callback or :meth:`interaction_check`
        fails with an error.

        The default implementation prints the traceback to stderr.

        Parameters
        ----------
        error: :class:`Exception`
            The exception that was raised.
        item: :class:`Item`
            The item that failed the dispatch.
        interaction: :class:`.MessageInteraction`
            The interaction that led to the failure.
        """
        print(f"Ignoring exception in view {self} for item {item}:", file=sys.stderr)
        traceback.print_exception(error.__class__, error, error.__traceback__, file=sys.stderr)

    async def _scheduled_task(self, item: Item, interaction: MessageInteraction) -> None:
        try:
            if self.timeout:
                self.__timeout_expiry = time.monotonic() + self.timeout

            allow = await self.interaction_check(interaction)
            if not allow:
                return None

            await item.callback(interaction)
        except Exception as e:
            return await self.on_error(e, item, interaction)

    def _start_listening_from_store(self, store: ViewStore) -> None:
        self.__cancel_callback = partial(store.remove_view)
        if self.timeout:
            loop = asyncio.get_running_loop()
            if self.__timeout_task is not None:
                self.__timeout_task.cancel()

            self.__timeout_expiry = time.monotonic() + self.timeout
            self.__timeout_task = loop.create_task(self.__timeout_task_impl())

    def _dispatch_timeout(self) -> None:
        if self.__stopped.done():
            return

        self.__stopped.set_result(True)
        asyncio.create_task(self.on_timeout(), name=f"disnake-ui-view-timeout-{self.id}")

    def _dispatch_item(self, item: Item, interaction: MessageInteraction) -> None:
        if self.__stopped.done():
            return

        asyncio.create_task(
            self._scheduled_task(item, interaction), name=f"disnake-ui-view-dispatch-{self.id}"
        )

    def refresh(self, components: list[ActionRowComponent[ActionRowMessageComponent]]) -> None:
        # TODO: this is pretty hacky at the moment, see https://github.com/DisnakeDev/disnake/commit/9384a72acb8c515b13a600592121357e165368da
<<<<<<< HEAD
        old_state: Dict[Tuple[int, str], Item] = {
            (item.type.value, item.custom_id): item  # pyright: ignore[reportAttributeAccessIssue]
=======
        old_state: dict[tuple[int, str], Item] = {
            (item.type.value, item.custom_id): item  # type: ignore
>>>>>>> 6c482d1e
            for item in self.children
            if item.is_dispatchable()
        }

        children: list[Item] = []
        for component in (c for row in components for c in row.children):
            older: Optional[Item] = None
            try:
                older = old_state[component.type.value, component.custom_id]  # pyright: ignore[reportArgumentType]
            except (KeyError, AttributeError):
                # workaround for non-interactive buttons, since they're not part of `old_state`
                if isinstance(component, ButtonComponent):
                    for child in self.children:
                        if not isinstance(child, Button):
                            continue
                        # try finding the corresponding child in this view based on other attributes
                        if (
                            (child.label and child.label == component.label)
                            and (child.url and child.url == component.url)
                        ) or (child.sku_id and child.sku_id == component.sku_id):
                            older = child
                            break

            if older:
                older.refresh_component(component)  # pyright: ignore[reportArgumentType]  # this is fine, pyright is trying to be smart
                children.append(older)
            else:
                # fallback, should not happen as long as implementation covers all cases
                children.append(_component_to_item(component))

        self.children = children

    def stop(self) -> None:
        """Stops listening to interaction events from this view.

        This operation cannot be undone.
        """
        if not self.__stopped.done():
            self.__stopped.set_result(False)

        self.__timeout_expiry = None
        if self.__timeout_task is not None:
            self.__timeout_task.cancel()
            self.__timeout_task = None

        if self.__cancel_callback:
            self.__cancel_callback(self)
            self.__cancel_callback = None

    def is_finished(self) -> bool:
        """Whether the view has finished interacting.

        :return type: :class:`bool`
        """
        return self.__stopped.done()

    def is_dispatching(self) -> bool:
        """Whether the view has been added for dispatching purposes.

        :return type: :class:`bool`
        """
        return self.__cancel_callback is not None

    def is_persistent(self) -> bool:
        """Whether the view is set up as persistent.

        A persistent view only has components with a set ``custom_id``
        (or non-interactive components such as :attr:`~.ButtonStyle.link` or :attr:`~.ButtonStyle.premium` buttons),
        and a :attr:`timeout` set to :data:`None`.

        :return type: :class:`bool`
        """
        return self.timeout is None and all(item.is_persistent() for item in self.children)

    async def wait(self) -> bool:
        """Waits until the view has finished interacting.

        A view is considered finished when :meth:`stop` is called
        or it times out.

        Returns
        -------
        :class:`bool`
            If ``True``, then the view timed out. If ``False`` then
            the view finished normally.
        """
        return await self.__stopped


class ViewStore:
    def __init__(self, state: ConnectionState) -> None:
        # (component_type, message_id, custom_id): (View, Item)
        self._views: dict[tuple[int, Optional[int], str], tuple[View, Item]] = {}
        # message_id: View
        self._synced_message_views: dict[int, View] = {}
        self._state: ConnectionState = state

    @property
    def persistent_views(self) -> Sequence[View]:
        views = {view.id: view for view, _ in self._views.values() if view.is_persistent()}
        return list(views.values())

    def __verify_integrity(self) -> None:
        to_remove: list[tuple[int, Optional[int], str]] = []
        for k, (view, _) in self._views.items():
            if view.is_finished():
                to_remove.append(k)

        for k in to_remove:
            del self._views[k]

    def add_view(self, view: View, message_id: Optional[int] = None) -> None:
        self.__verify_integrity()

        view._start_listening_from_store(self)
        for item in view.children:
            if item.is_dispatchable():
                self._views[item.type.value, message_id, item.custom_id] = (view, item)  # pyright: ignore[reportAttributeAccessIssue]

        if message_id is not None:
            self._synced_message_views[message_id] = view

    def remove_view(self, view: View) -> None:
        for item in view.children:
            if item.is_dispatchable():
                self._views.pop(  # pyright: ignore[reportCallIssue]
                    (item.type.value, item.custom_id),  # pyright: ignore[reportArgumentType, reportAttributeAccessIssue]
                    None,
                )

        for key, value in self._synced_message_views.items():
            if value.id == view.id:
                del self._synced_message_views[key]
                break

    def dispatch(self, interaction: MessageInteraction) -> None:
        self.__verify_integrity()
        message_id: Optional[int] = interaction.message and interaction.message.id
        component_type = try_enum_to_int(interaction.data.component_type)
        custom_id = interaction.data.custom_id
        key = (component_type, message_id, custom_id)
        # Fallback to None message_id searches in case a persistent view
        # was added without an associated message_id
        value = self._views.get(key) or self._views.get((component_type, None, custom_id))
        if value is None:
            return

        view, item = value
        item.refresh_state(interaction)
        view._dispatch_item(item, interaction)

    def is_message_tracked(self, message_id: int) -> bool:
        return message_id in self._synced_message_views

    def remove_message_tracking(self, message_id: int) -> Optional[View]:
        return self._synced_message_views.pop(message_id, None)

    def update_from_message(self, message_id: int, components: Sequence[ComponentPayload]) -> None:
        # pre-req: is_message_tracked == true
        view = self._synced_message_views[message_id]

        rows = [
            _component_factory(d, type=ActionRowComponent[ActionRowMessageComponent])
            for d in components
        ]
        for row in rows:
            if not isinstance(row, ActionRowComponent):
                _log.warning(
                    "cannot update view for message %d, unexpected %s",
                    message_id,
                    type(row).__name__,
                )
                return

        view.refresh(rows)<|MERGE_RESOLUTION|>--- conflicted
+++ resolved
@@ -396,13 +396,8 @@
 
     def refresh(self, components: list[ActionRowComponent[ActionRowMessageComponent]]) -> None:
         # TODO: this is pretty hacky at the moment, see https://github.com/DisnakeDev/disnake/commit/9384a72acb8c515b13a600592121357e165368da
-<<<<<<< HEAD
-        old_state: Dict[Tuple[int, str], Item] = {
+        old_state: dict[tuple[int, str], Item] = {
             (item.type.value, item.custom_id): item  # pyright: ignore[reportAttributeAccessIssue]
-=======
-        old_state: dict[tuple[int, str], Item] = {
-            (item.type.value, item.custom_id): item  # type: ignore
->>>>>>> 6c482d1e
             for item in self.children
             if item.is_dispatchable()
         }
