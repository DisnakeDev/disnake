--- conflicted
+++ resolved
@@ -53,12 +53,8 @@
     SelectMenu as SelectComponent,
     _component_factory,
 )
-<<<<<<< HEAD
-from ..enums import try_enum_to_int
+from ..enums import ComponentType, try_enum_to_int
 from .button import Button as UIButton
-=======
-from ..enums import ComponentType, try_enum_to_int
->>>>>>> 4ef4959e
 from .item import Item
 
 __all__ = ("View",)
