--- conflicted
+++ resolved
@@ -45,13 +45,8 @@
         )
 
     @property
-<<<<<<< HEAD
     def items(self) -> list[MediaGalleryItem]:
-        """List[:class:`.MediaGalleryItem`]: The images in this gallery."""
-=======
-    def items(self) -> List[MediaGalleryItem]:
         """:class:`list`\\[:class:`.MediaGalleryItem`]: The images in this gallery."""
->>>>>>> 26ab16c3
         return self._underlying.items
 
     @items.setter
