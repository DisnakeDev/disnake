# SPDX-License-Identifier: MIT

from __future__ import annotations

from typing import TYPE_CHECKING, Any, ClassVar, Optional, Tuple, Union, cast

from ..components import Label as LabelComponent
from ..enums import ComponentType
from ..utils import copy_doc
from .item import UIComponent, ensure_ui_component

if TYPE_CHECKING:
    from typing_extensions import Self

    from ._types import AnySelect
    from .file_upload import FileUpload
    from .text_input import TextInput

    LabelChildUIComponent = Union[TextInput, FileUpload, AnySelect[Any]]

__all__ = ("Label",)


class Label(UIComponent):
    """Represents a UI label.

    This wraps other components with a label and an optional description,
    and can only be used in modals.

    .. versionadded:: 2.11

    Parameters
    ----------
    text: :class:`str`
        The label text.
<<<<<<< HEAD
    component: Union[:class:`TextInput`, :class:`FileUpload`, :class:`BaseSelect`]
        The component within the label.
        Currently supports :class:`.ui.TextInput`, :class:`.ui.FileUpload`,
        and select menus (e.g. :class:`.ui.StringSelect`).
    description: Optional[:class:`str`]
=======
    component: :class:`TextInput` | :class:`BaseSelect`
        The component within the label.
        Currently supports :class:`.ui.TextInput` and
        select menus (e.g. :class:`.ui.StringSelect`).
    description: :class:`str` | :data:`None`
>>>>>>> 01d2b6f7
        The description text for the label.
    id: :class:`int`
        The numeric identifier for the component. Must be unique within the message.
        If set to ``0`` (the default) when sending a component, the API will assign
        sequential identifiers to the components in the message.

    Attributes
    ----------
    text: :class:`str`
        The label text.
<<<<<<< HEAD
    component: Union[:class:`TextInput`, :class:`FileUpload`, :class:`BaseSelect`]
=======
    component: :class:`TextInput` | :class:`BaseSelect`
>>>>>>> 01d2b6f7
        The component within the label.
    description: :class:`str` | :data:`None`
        The description text for the label.
    """

    __repr_attributes__: ClassVar[Tuple[str, ...]] = (
        "text",
        "description",
        "component",
    )

    def __init__(
        self,
        text: str,
        component: LabelChildUIComponent,
        *,
        description: Optional[str] = None,
        id: int = 0,
    ) -> None:
        self._id: int = id

        self.text: str = text
        self.description: Optional[str] = description
        self.component: LabelChildUIComponent = ensure_ui_component(component)

    # these are reimplemented here to store the value in a separate attribute,
    # since `Label` lazily constructs `_underlying`, unlike most components
    @property
    @copy_doc(UIComponent.id)
    def id(self) -> int:
        return self._id

    @id.setter
    def id(self, value: int) -> None:
        self._id = value

    @property
    def _underlying(self) -> LabelComponent:
        return LabelComponent._raw_construct(
            type=ComponentType.label,
            id=self._id,
            text=self.text,
            description=self.description,
            component=self.component._underlying,
        )

    @classmethod
    def from_component(cls, label: LabelComponent) -> Self:
        from .action_row import _to_ui_component

        return cls(
            text=label.text,
            description=label.description,
            component=cast("LabelChildUIComponent", _to_ui_component(label.component)),
            id=label.id,
        )<|MERGE_RESOLUTION|>--- conflicted
+++ resolved
@@ -33,19 +33,11 @@
     ----------
     text: :class:`str`
         The label text.
-<<<<<<< HEAD
     component: Union[:class:`TextInput`, :class:`FileUpload`, :class:`BaseSelect`]
         The component within the label.
         Currently supports :class:`.ui.TextInput`, :class:`.ui.FileUpload`,
         and select menus (e.g. :class:`.ui.StringSelect`).
     description: Optional[:class:`str`]
-=======
-    component: :class:`TextInput` | :class:`BaseSelect`
-        The component within the label.
-        Currently supports :class:`.ui.TextInput` and
-        select menus (e.g. :class:`.ui.StringSelect`).
-    description: :class:`str` | :data:`None`
->>>>>>> 01d2b6f7
         The description text for the label.
     id: :class:`int`
         The numeric identifier for the component. Must be unique within the message.
@@ -56,11 +48,7 @@
     ----------
     text: :class:`str`
         The label text.
-<<<<<<< HEAD
     component: Union[:class:`TextInput`, :class:`FileUpload`, :class:`BaseSelect`]
-=======
-    component: :class:`TextInput` | :class:`BaseSelect`
->>>>>>> 01d2b6f7
         The component within the label.
     description: :class:`str` | :data:`None`
         The description text for the label.
