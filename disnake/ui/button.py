"""
The MIT License (MIT)

Copyright (c) 2015-2021 Rapptz
Copyright (c) 2021-present Disnake Development

Permission is hereby granted, free of charge, to any person obtaining a
copy of this software and associated documentation files (the "Software"),
to deal in the Software without restriction, including without limitation
the rights to use, copy, modify, merge, publish, distribute, sublicense,
and/or sell copies of the Software, and to permit persons to whom the
Software is furnished to do so, subject to the following conditions:

The above copyright notice and this permission notice shall be included in
all copies or substantial portions of the Software.

THE SOFTWARE IS PROVIDED "AS IS", WITHOUT WARRANTY OF ANY KIND, EXPRESS
OR IMPLIED, INCLUDING BUT NOT LIMITED TO THE WARRANTIES OF MERCHANTABILITY,
FITNESS FOR A PARTICULAR PURPOSE AND NONINFRINGEMENT. IN NO EVENT SHALL THE
AUTHORS OR COPYRIGHT HOLDERS BE LIABLE FOR ANY CLAIM, DAMAGES OR OTHER
LIABILITY, WHETHER IN AN ACTION OF CONTRACT, TORT OR OTHERWISE, ARISING
FROM, OUT OF OR IN CONNECTION WITH THE SOFTWARE OR THE USE OR OTHER
DEALINGS IN THE SOFTWARE.
"""

from __future__ import annotations

import asyncio
import os
<<<<<<< HEAD
from typing import (
    TYPE_CHECKING,
    Any,
    Callable,
    Optional,
    Tuple,
    Type,
    TypeVar,
    Union,
    get_origin,
    overload,
)
=======
from typing import TYPE_CHECKING, Callable, Optional, Tuple, TypeVar, Union, overload
>>>>>>> 8c60bb83

from ..components import Button as ButtonComponent
from ..enums import ButtonStyle, ComponentType
from ..partial_emoji import PartialEmoji, _EmojiTag
from ..utils import MISSING
from .item import DecoratedItem, Item, Object

__all__ = (
    "Button",
    "button",
)

if TYPE_CHECKING:
<<<<<<< HEAD
    from typing_extensions import ParamSpec
=======
    from typing_extensions import Self
>>>>>>> 8c60bb83

    from ..emoji import Emoji
    from .item import ItemCallbackType
    from .view import View

<<<<<<< HEAD
else:
    ParamSpec = TypeVar

B = TypeVar("B", bound="Button")
B_co = TypeVar("B_co", bound="Button", covariant=True)
V_co = TypeVar("V_co", bound="Optional[View]", covariant=True)
P = ParamSpec("P")


class Button(Item[V_co]):
=======
ViewT = TypeVar("ViewT", bound="Optional[View]", covariant=True)


class Button(Item[ViewT]):
>>>>>>> 8c60bb83
    """Represents a UI button.

    .. versionadded:: 2.0

    Parameters
    ----------
    style: :class:`disnake.ButtonStyle`
        The style of the button.
    custom_id: Optional[:class:`str`]
        The ID of the button that gets received during an interaction.
        If this button is for a URL, it does not have a custom ID.
    url: Optional[:class:`str`]
        The URL this button sends you to.
    disabled: :class:`bool`
        Whether the button is disabled.
    label: Optional[:class:`str`]
        The label of the button, if any.
    emoji: Optional[Union[:class:`.PartialEmoji`, :class:`.Emoji`, :class:`str`]]
        The emoji of the button, if available.
    row: Optional[:class:`int`]
        The relative row this button belongs to. A Discord component can only have 5
        rows. By default, items are arranged automatically into those 5 rows. If you'd
        like to control the relative positioning of the row then passing an index is advised.
        For example, row=1 will show up before row=2. Defaults to ``None``, which is automatic
        ordering. The row number must be between 0 and 4 (i.e. zero indexed).
    """

    __repr_attributes__: Tuple[str, ...] = (
        "style",
        "url",
        "disabled",
        "label",
        "emoji",
        "row",
    )
    # We have to set this to MISSING in order to overwrite the abstract property from WrappedComponent
    _underlying: ButtonComponent = MISSING

    @overload
    def __init__(
        self: Button[None],
        *,
        style: ButtonStyle = ButtonStyle.secondary,
        label: Optional[str] = None,
        disabled: bool = False,
        custom_id: Optional[str] = None,
        url: Optional[str] = None,
        emoji: Optional[Union[str, Emoji, PartialEmoji]] = None,
        row: Optional[int] = None,
    ):
        ...

    @overload
    def __init__(
<<<<<<< HEAD
        self: Button[V_co],
=======
        self: Button[ViewT],
>>>>>>> 8c60bb83
        *,
        style: ButtonStyle = ButtonStyle.secondary,
        label: Optional[str] = None,
        disabled: bool = False,
        custom_id: Optional[str] = None,
        url: Optional[str] = None,
        emoji: Optional[Union[str, Emoji, PartialEmoji]] = None,
        row: Optional[int] = None,
    ):
        ...

    def __init__(
        self,
        *,
        style: ButtonStyle = ButtonStyle.secondary,
        label: Optional[str] = None,
        disabled: bool = False,
        custom_id: Optional[str] = None,
        url: Optional[str] = None,
        emoji: Optional[Union[str, Emoji, PartialEmoji]] = None,
        row: Optional[int] = None,
    ):
        super().__init__()
        if custom_id is not None and url is not None:
            raise TypeError("cannot mix both url and custom_id with Button")

        self._provided_custom_id = custom_id is not None
        if url is None and custom_id is None:
            custom_id = os.urandom(16).hex()

        if url is not None:
            style = ButtonStyle.link

        if emoji is not None:
            if isinstance(emoji, str):
                emoji = PartialEmoji.from_str(emoji)
            elif isinstance(emoji, _EmojiTag):
                emoji = emoji._to_partial()
            else:
                raise TypeError(
                    f"expected emoji to be str, Emoji, or PartialEmoji not {emoji.__class__}"
                )

        self._underlying = ButtonComponent._raw_construct(
            type=ComponentType.button,
            custom_id=custom_id,
            url=url,
            disabled=disabled,
            label=label,
            style=style,
            emoji=emoji,
        )
        self.row = row

    @property
    def width(self) -> int:
        return 1

    @property
    def style(self) -> ButtonStyle:
        """:class:`disnake.ButtonStyle`: The style of the button."""
        return self._underlying.style

    @style.setter
    def style(self, value: ButtonStyle):
        self._underlying.style = value

    @property
    def custom_id(self) -> Optional[str]:
        """Optional[:class:`str`]: The ID of the button that gets received during an interaction.

        If this button is for a URL, it does not have a custom ID.
        """
        return self._underlying.custom_id

    @custom_id.setter
    def custom_id(self, value: Optional[str]):
        if value is not None and not isinstance(value, str):
            raise TypeError("custom_id must be None or str")

        self._underlying.custom_id = value

    @property
    def url(self) -> Optional[str]:
        """Optional[:class:`str`]: The URL this button sends you to."""
        return self._underlying.url

    @url.setter
    def url(self, value: Optional[str]):
        if value is not None and not isinstance(value, str):
            raise TypeError("url must be None or str")
        self._underlying.url = value

    @property
    def disabled(self) -> bool:
        """:class:`bool`: Whether the button is disabled."""
        return self._underlying.disabled

    @disabled.setter
    def disabled(self, value: bool):
        self._underlying.disabled = bool(value)

    @property
    def label(self) -> Optional[str]:
        """Optional[:class:`str`]: The label of the button, if available."""
        return self._underlying.label

    @label.setter
    def label(self, value: Optional[str]):
        self._underlying.label = str(value) if value is not None else value

    @property
    def emoji(self) -> Optional[PartialEmoji]:
        """Optional[:class:`.PartialEmoji`]: The emoji of the button, if available."""
        return self._underlying.emoji

    @emoji.setter
    def emoji(self, value: Optional[Union[str, Emoji, PartialEmoji]]):
        if value is not None:
            if isinstance(value, str):
                self._underlying.emoji = PartialEmoji.from_str(value)
            elif isinstance(value, _EmojiTag):
                self._underlying.emoji = value._to_partial()
            else:
                raise TypeError(
                    f"expected str, Emoji, or PartialEmoji, received {value.__class__} instead"
                )
        else:
            self._underlying.emoji = None

    @classmethod
    def from_component(cls, button: ButtonComponent) -> Self:
        return cls(
            style=button.style,
            label=button.label,
            disabled=button.disabled,
            custom_id=button.custom_id,
            url=button.url,
            emoji=button.emoji,
            row=None,
        )

    def is_dispatchable(self) -> bool:
        return self.custom_id is not None

    def is_persistent(self) -> bool:
        if self.style is ButtonStyle.link:
            return self.url is not None
        return super().is_persistent()

    def refresh_component(self, button: ButtonComponent) -> None:
        self._underlying = button


@overload
def button(
    *,
    label: Optional[str] = None,
    custom_id: Optional[str] = None,
    disabled: bool = False,
    style: ButtonStyle = ButtonStyle.secondary,
    emoji: Optional[Union[str, Emoji, PartialEmoji]] = None,
    row: Optional[int] = None,
) -> Callable[[ItemCallbackType[Button[V_co]]], DecoratedItem[Button[V_co]]]:
    ...


@overload
def button(
    cls: Type[Object[B_co, P]], *_: P.args, **kwargs: P.kwargs
) -> Callable[[ItemCallbackType[B_co]], DecoratedItem[B_co]]:
    ...


def button(
    cls: Type[Object[B_co, P]] = Button[Any], **kwargs: Any
) -> Callable[[ItemCallbackType[B_co]], DecoratedItem[B_co]]:
    """A decorator that attaches a button to a component.

    The function being decorated should have three parameters, ``self`` representing
    the :class:`disnake.ui.View`, the :class:`disnake.ui.Button` being pressed and
    the :class:`disnake.MessageInteraction` you receive.

    .. note::

        Buttons with a URL cannot be created with this function.
        Consider creating a :class:`Button` manually instead.
        This is because buttons with a URL do not have a callback
        associated with them since Discord does not do any processing
        with it.

    Parameters
    ----------
    cls: Type[:class:`Button`]
        The button subclass to create an instance of. If provided, the following parameters
        described below do no apply. Instead, this decorator will accept the same keywords
        as the passed cls does.

        .. versionadded:: 2.6

    label: Optional[:class:`str`]
        The label of the button, if any.
    custom_id: Optional[:class:`str`]
        The ID of the button that gets received during an interaction.
        It is recommended not to set this parameter to prevent conflicts.
    style: :class:`.ButtonStyle`
        The style of the button. Defaults to :attr:`.ButtonStyle.grey`.
    disabled: :class:`bool`
        Whether the button is disabled. Defaults to ``False``.
    emoji: Optional[Union[:class:`str`, :class:`.Emoji`, :class:`.PartialEmoji`]]
        The emoji of the button. This can be in string form or a :class:`.PartialEmoji`
        or a full :class:`.Emoji`.
    row: Optional[:class:`int`]
        The relative row this button belongs to. A Discord component can only have 5
        rows. By default, items are arranged automatically into those 5 rows. If you'd
        like to control the relative positioning of the row then passing an index is advised.
        For example, row=1 will show up before row=2. Defaults to ``None``, which is automatic
        ordering. The row number must be between 0 and 4 (i.e. zero indexed).
    """

    if (origin := get_origin(cls)) is not None:
        cls = origin

    if not isinstance(cls, type) or not issubclass(cls, Button):
        raise TypeError(f"cls argument must be a subclass of Button, got {cls!r}")

    def decorator(func: ItemCallbackType[B_co]) -> DecoratedItem[B_co]:
        if not asyncio.iscoroutinefunction(func):
            raise TypeError("button function must be a coroutine function")

        func.__discord_ui_model_type__ = cls
        func.__discord_ui_model_kwargs__ = kwargs
        return func  # type: ignore

    return decorator<|MERGE_RESOLUTION|>--- conflicted
+++ resolved
@@ -27,7 +27,6 @@
 
 import asyncio
 import os
-<<<<<<< HEAD
 from typing import (
     TYPE_CHECKING,
     Any,
@@ -40,9 +39,6 @@
     get_origin,
     overload,
 )
-=======
-from typing import TYPE_CHECKING, Callable, Optional, Tuple, TypeVar, Union, overload
->>>>>>> 8c60bb83
 
 from ..components import Button as ButtonComponent
 from ..enums import ButtonStyle, ComponentType
@@ -56,17 +52,12 @@
 )
 
 if TYPE_CHECKING:
-<<<<<<< HEAD
-    from typing_extensions import ParamSpec
-=======
-    from typing_extensions import Self
->>>>>>> 8c60bb83
+    from typing_extensions import ParamSpec, Self
 
     from ..emoji import Emoji
     from .item import ItemCallbackType
     from .view import View
 
-<<<<<<< HEAD
 else:
     ParamSpec = TypeVar
 
@@ -77,12 +68,6 @@
 
 
 class Button(Item[V_co]):
-=======
-ViewT = TypeVar("ViewT", bound="Optional[View]", covariant=True)
-
-
-class Button(Item[ViewT]):
->>>>>>> 8c60bb83
     """Represents a UI button.
 
     .. versionadded:: 2.0
@@ -137,11 +122,7 @@
 
     @overload
     def __init__(
-<<<<<<< HEAD
         self: Button[V_co],
-=======
-        self: Button[ViewT],
->>>>>>> 8c60bb83
         *,
         style: ButtonStyle = ButtonStyle.secondary,
         label: Optional[str] = None,
