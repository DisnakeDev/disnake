--- conflicted
+++ resolved
@@ -27,7 +27,6 @@
 
 import asyncio
 import os
-<<<<<<< HEAD
 import sys
 from typing import (
     TYPE_CHECKING,
@@ -47,9 +46,6 @@
 
 else:
     from typing_extensions import ParamSpec
-=======
-from typing import TYPE_CHECKING, Callable, Optional, Tuple, Type, TypeVar, Union, overload
->>>>>>> d813a98b
 
 from ..components import Button as ButtonComponent
 from ..enums import ButtonStyle, ComponentType
@@ -68,18 +64,14 @@
     from .view import View
 
 B = TypeVar("B", bound="Button")
-<<<<<<< HEAD
 B_co = TypeVar("B_co", bound="Button", covariant=True)
-V = TypeVar("V", bound="View", covariant=True)
+V = TypeVar("V", bound="Optional[View]", covariant=True)
 P = ParamSpec("P")
 
 
 class ButtonObject(Protocol[B_co, P]):
     def __init__(*args: P.args, **kwargs: P.kwargs) -> None:
         ...
-=======
-V = TypeVar("V", bound="Optional[View]", covariant=True)
->>>>>>> d813a98b
 
 
 class Button(Item[V]):
