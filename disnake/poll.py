# SPDX-License-Identifier: MIT

from __future__ import annotations

from datetime import timedelta
from typing import TYPE_CHECKING, Optional, Union

from . import utils
from .abc import Snowflake
from .emoji import Emoji, _EmojiTag
from .enums import PollLayoutType, try_enum
from .iterators import PollAnswerIterator
from .partial_emoji import PartialEmoji

if TYPE_CHECKING:
    from datetime import datetime

    from .message import Message
    from .state import ConnectionState
    from .types.poll import (
        Poll as PollPayload,
        PollAnswer as PollAnswerPayload,
        PollCreateAnswerPayload,
        PollCreateMediaPayload,
        PollCreatePayload,
        PollMedia as PollMediaPayload,
    )

__all__ = (
    "PollMedia",
    "PollAnswer",
    "Poll",
)


class PollMedia:
    """Represents data of a poll's question/answers.

    .. versionadded:: 2.10

    Parameters
    ----------
    text: :class:`str`
        The text of this media.
    emoji: :class:`Emoji` | :class:`PartialEmoji` | :class:`str` | :data:`None`
        The emoji of this media.

    Attributes
    ----------
    text: :class:`str` | :data:`None`
        The text of this media.
    emoji: :class:`PartialEmoji` | :data:`None`
        The emoji of this media.
    """

    __slots__ = ("text", "emoji")

    def __init__(
        self, text: Optional[str], *, emoji: Optional[Union[Emoji, PartialEmoji, str]] = None
    ) -> None:
        if text is None and emoji is None:
            msg = "At least one of `text` or `emoji` must be not None"
            raise ValueError(msg)

        self.text = text
        self.emoji: Optional[Union[Emoji, PartialEmoji]] = None
        if isinstance(emoji, str):
            self.emoji = PartialEmoji.from_str(emoji)
        elif isinstance(emoji, _EmojiTag):
            self.emoji = emoji
        else:
            if emoji is not None:
                msg = "Emoji must be None, a str, PartialEmoji, or Emoji instance."
                raise TypeError(msg)

    def __repr__(self) -> str:
        return f"<{self.__class__.__name__} text={self.text!r} emoji={self.emoji!r}>"

    @classmethod
    def from_dict(cls, state: ConnectionState, data: PollMediaPayload) -> PollMedia:
        text = data.get("text")

        emoji = None
        if emoji_data := data.get("emoji"):
            emoji = state._get_emoji_from_data(emoji_data)

        return cls(text=text, emoji=emoji)

    def _to_dict(self) -> PollCreateMediaPayload:
        payload: PollCreateMediaPayload = {}
        if self.text:
            payload["text"] = self.text
        if self.emoji:
            if self.emoji.id:
                payload["emoji"] = {"id": self.emoji.id}
            else:
                payload["emoji"] = {"name": self.emoji.name}
        return payload


class PollAnswer:
    """Represents a poll answer from discord.

    .. versionadded:: 2.10

    Parameters
    ----------
    media: :class:`PollMedia`
        The media object to set the text and/or emoji for this answer.

    Attributes
    ----------
    id: :class:`int` | :data:`None`
        The ID of this answer. This will be :data:`None` only if this object was created manually
        and did not originate from the API.
    media: :class:`PollMedia`
        The media fields of this answer.
    poll: :class:`Poll` | :data:`None`
        The poll associated with this answer. This will be :data:`None` only if this object was created manually
        and did not originate from the API.
    vote_count: :class:`int`
        The number of votes for this answer.
    self_voted: :class:`bool`
        Whether the current user voted for this answer.
    """

    __slots__ = ("id", "media", "poll", "vote_count", "self_voted")

    def __init__(self, media: PollMedia) -> None:
        self.id: Optional[int] = None
        self.poll: Optional[Poll] = None
        self.media = media
        self.vote_count: int = 0
        self.self_voted: bool = False

    def __repr__(self) -> str:
        return f"<{self.__class__.__name__} media={self.media!r}>"

    @classmethod
    def from_dict(cls, state: ConnectionState, poll: Poll, data: PollAnswerPayload) -> PollAnswer:
        answer = cls(PollMedia.from_dict(state, data["poll_media"]))
        answer.id = int(data["answer_id"])
        answer.poll = poll

        return answer

    def _to_dict(self) -> PollCreateAnswerPayload:
        return {"poll_media": self.media._to_dict()}

    def voters(
        self, *, limit: Optional[int] = 100, after: Optional[Snowflake] = None
    ) -> PollAnswerIterator:
        """Returns an :class:`AsyncIterator` representing the users that have voted for this answer.

        The ``after`` parameter must represent a member and meet the :class:`abc.Snowflake` abc.

        .. note::

            This method works only on PollAnswer(s) objects that originate from the API and not on the ones built manually.

        Parameters
        ----------
        limit: :class:`int` | :data:`None`
            The maximum number of results to return.
            If :data:`None`, retrieves every user who voted for this answer.
            Note, however, that this would make it a slow operation.
            Defaults to ``100``.
        after: :class:`abc.Snowflake` | :data:`None`
            For pagination, votes are sorted by member.

        Raises
        ------
        HTTPException
            Getting the voters for this answer failed.
        Forbidden
            Tried to get the voters for this answer without the required permissions.
        ValueError
            You tried to invoke this method on an object that didn't originate from the API.

        Yields
        ------
        :class:`User` | :class:`Member`
            The member (if retrievable) or the user that has voted
            for this answer. The case where it can be a :class:`Member` is
            in a guild message context. Sometimes it can be a :class:`User`
            if the member has left the guild.
        """
        if not (self.id is not None and self.poll and self.poll.message):
            msg = "This object was manually built. To use this method, you need to use a poll object retrieved from the Discord API."
            raise ValueError(msg)

        return PollAnswerIterator(self.poll.message, self.id, limit=limit, after=after)


class Poll:
    """Represents a poll from Discord.

    .. versionadded:: 2.10

    Parameters
    ----------
    question: :class:`str` | :class:`PollMedia`
        The question of the poll. Currently, emojis are not supported in poll questions.
    answers: :class:`list`\\[:class:`str` | :class:`PollAnswer`]
        The answers for this poll, up to 10.
    duration: :class:`datetime.timedelta`
        The total duration of the poll, up to 32 days. Defaults to 1 day.
        Note that this gets rounded down to the closest hour.
    allow_multiselect: :class:`bool`
        Whether users will be able to pick more than one answer. Defaults to ``False``.
    layout_type: :class:`PollLayoutType`
        The layout type of the poll. Defaults to :attr:`PollLayoutType.default`.

    Attributes
    ----------
    message: :class:`Message` | :data:`None`
        The message which contains this poll. This will be :data:`None` only if this object was created manually
        and did not originate from the API.
    question: :class:`PollMedia`
        The question of the poll.
    duration: :class:`datetime.timedelta` | :data:`None`
        The original duration for this poll. :data:`None` if the poll is a non-expiring poll.
    allow_multiselect: :class:`bool`
        Whether users are able to pick more than one answer.
    layout_type: :class:`PollLayoutType`
        The type of the layout of the poll.
    is_finalized: :class:`bool`
        Whether the votes have been precisely counted.
    """

    __slots__ = (
        "message",
        "question",
        "_answers",
        "duration",
        "allow_multiselect",
        "layout_type",
        "is_finalized",
    )

    def __init__(
        self,
        question: Union[str, PollMedia],
        *,
        answers: list[Union[str, PollAnswer]],
        duration: timedelta = timedelta(hours=24),
        allow_multiselect: bool = False,
        layout_type: PollLayoutType = PollLayoutType.default,
    ) -> None:
        self.message: Optional[Message] = None

        if isinstance(question, str):
            self.question = PollMedia(question)
        elif isinstance(question, PollMedia):
            self.question: PollMedia = question
        else:
            msg = f"Expected 'str' or 'PollMedia' for 'question', got {question.__class__.__name__!r}."
            raise TypeError(msg)

        self._answers: dict[int, PollAnswer] = {}
        for i, answer in enumerate(answers, 1):
            if isinstance(answer, PollAnswer):
                self._answers[i] = answer
            elif isinstance(answer, str):
                self._answers[i] = PollAnswer(PollMedia(answer))
            else:
                msg = f"Expected 'List[str]' or 'List[PollAnswer]' for 'answers', got List[{answer.__class__.__name__!r}]."
                raise TypeError(msg)

        self.duration: Optional[timedelta] = duration
        self.allow_multiselect: bool = allow_multiselect
        self.layout_type: PollLayoutType = layout_type
        self.is_finalized: bool = False

    def __repr__(self) -> str:
        return f"<{self.__class__.__name__} question={self.question!r} answers={self.answers!r}>"

    @property
<<<<<<< HEAD
    def answers(self) -> list[PollAnswer]:
        """List[:class:`PollAnswer`]: The list of answers for this poll.
=======
    def answers(self) -> List[PollAnswer]:
        """:class:`list`\\[:class:`PollAnswer`]: The list of answers for this poll.
>>>>>>> 26ab16c3

        See also :meth:`get_answer` to get specific answers by ID.
        """
        return list(self._answers.values())

    @property
    def created_at(self) -> Optional[datetime]:
        """:class:`datetime.datetime` | :data:`None`: When this poll was created.

        :data:`None` if this poll does not originate from the discord API.
        """
        if not self.message:
            return
        return utils.snowflake_time(self.message.id)

    @property
    def expires_at(self) -> Optional[datetime]:
        """:class:`datetime.datetime` | :data:`None`: The date when this poll will expire.

        :data:`None` if this poll does not originate from the discord API or if this
        poll is non-expiring.
        """
        # non-expiring poll
        if not self.duration:
            return

        created_at = self.created_at
        # manually built object
        if not created_at:
            return
        return created_at + self.duration

    @property
    def remaining_duration(self) -> Optional[timedelta]:
        """:class:`datetime.timedelta` | :data:`None`: The remaining duration for this poll.
        If this poll is finalized this property will arbitrarily return a
        zero valued timedelta.

        :data:`None` if this poll does not originate from the discord API.
        """
        if self.is_finalized:
            return timedelta(hours=0)
        if not self.expires_at or not self.message:
            return

        return self.expires_at - utils.utcnow()

    def get_answer(self, answer_id: int, /) -> Optional[PollAnswer]:
        """Return the requested poll answer.

        Parameters
        ----------
        answer_id: :class:`int`
            The answer id.

        Returns
        -------
        :class:`PollAnswer` | :data:`None`
            The requested answer.
        """
        return self._answers.get(answer_id)

    @classmethod
    def from_dict(
        cls,
        message: Message,
        data: PollPayload,
    ) -> Poll:
        state = message._state
        poll = cls(
            question=PollMedia.from_dict(state, data["question"]),
            answers=[],
            allow_multiselect=data["allow_multiselect"],
            layout_type=try_enum(PollLayoutType, data["layout_type"]),
        )
        for answer in data["answers"]:
            answer_obj = PollAnswer.from_dict(state, poll, answer)
            poll._answers[int(answer["answer_id"])] = answer_obj

        poll.message = message
        if expiry := data["expiry"]:
            poll.duration = utils.parse_time(expiry) - utils.snowflake_time(poll.message.id)
        else:
            # future support for non-expiring polls
            # read the foot note https://discord.com/developers/docs/resources/poll#poll-object-poll-object-structure
            poll.duration = None

        if results := data.get("results"):
            poll.is_finalized = results["is_finalized"]

            for answer_count in results["answer_counts"]:
                try:
                    answer = poll._answers[int(answer_count["id"])]
                except KeyError:
                    # this should never happen
                    continue
                answer.vote_count = answer_count["count"]
                answer.self_voted = answer_count["me_voted"]

        return poll

    def _to_dict(self) -> PollCreatePayload:
        payload: PollCreatePayload = {
            "question": self.question._to_dict(),
            "duration": (int(self.duration.total_seconds()) // 3600),  # type: ignore
            "allow_multiselect": self.allow_multiselect,
            "layout_type": self.layout_type.value,
            "answers": [answer._to_dict() for answer in self._answers.values()],
        }
        return payload

    async def expire(self) -> Message:
        """|coro|

        Immediately ends a poll.

        .. note::

            This method works only on Poll(s) objects that originate
            from the API and not on the ones built manually.

        Raises
        ------
        HTTPException
            Expiring the poll failed.
        Forbidden
            Tried to expire a poll without the required permissions.
        ValueError
            You tried to invoke this method on an object that didn't originate from the API.```

        Returns
        -------
        :class:`Message`
            The message which contains the expired `Poll`.
        """
        if not self.message:
            msg = "This object was manually built. To use this method, you need to use a poll object retrieved from the Discord API."
            raise ValueError(msg)

        data = await self.message._state.http.expire_poll(self.message.channel.id, self.message.id)
        return self.message._state.create_message(channel=self.message.channel, data=data)<|MERGE_RESOLUTION|>--- conflicted
+++ resolved
@@ -276,13 +276,8 @@
         return f"<{self.__class__.__name__} question={self.question!r} answers={self.answers!r}>"
 
     @property
-<<<<<<< HEAD
     def answers(self) -> list[PollAnswer]:
-        """List[:class:`PollAnswer`]: The list of answers for this poll.
-=======
-    def answers(self) -> List[PollAnswer]:
         """:class:`list`\\[:class:`PollAnswer`]: The list of answers for this poll.
->>>>>>> 26ab16c3
 
         See also :meth:`get_answer` to get specific answers by ID.
         """
