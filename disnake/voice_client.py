--- conflicted
+++ resolved
@@ -437,7 +437,7 @@
                         _log.info("Disconnecting from voice normally, close code %d.", exc.code)
                         await self.disconnect()
                         break
-                    elif exc.code == 4014:
+                    if exc.code == 4014:
                         _log.info("Disconnected from voice by force... potentially reconnecting.")
                         successful = await self.potential_reconnect()
                         if not successful:
@@ -446,11 +446,9 @@
                             )
                             await self.disconnect()
                             break
-<<<<<<< HEAD
-                        else:
-                            continue
+                        continue
                     # only attempt to resume if the session is valid/established
-                    elif exc.code == 4015 and self.ws._ready.is_set():
+                    if exc.code == 4015 and self.ws._ready.is_set():
                         _log.info("Disconnected from voice, trying to resume session...")
                         self._connected.clear()
                         try:
@@ -470,9 +468,6 @@
                         else:
                             _log.info("Successfully resumed voice session")
                             continue
-=======
-                        continue
->>>>>>> 79a8027a
 
                 if not reconnect:
                     await self.disconnect()
