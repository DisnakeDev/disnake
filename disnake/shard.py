--- conflicted
+++ resolved
@@ -421,13 +421,8 @@
         return sum(latency for _, latency in self.latencies) / len(self.__shards)
 
     @property
-<<<<<<< HEAD
     def latencies(self) -> list[tuple[int, float]]:
-        """List[Tuple[:class:`int`, :class:`float`]]: A list of latencies between a HEARTBEAT and a HEARTBEAT_ACK in seconds.
-=======
-    def latencies(self) -> List[Tuple[int, float]]:
         """:class:`list`\\[:class:`tuple`\\[:class:`int`, :class:`float`]]: A list of latencies between a HEARTBEAT and a HEARTBEAT_ACK in seconds.
->>>>>>> 26ab16c3
 
         This returns a list of tuples with elements ``(shard_id, latency)``.
         """
@@ -446,13 +441,8 @@
             return ShardInfo(parent, self.shard_count)
 
     @property
-<<<<<<< HEAD
     def shards(self) -> dict[int, ShardInfo]:
-        """Mapping[int, :class:`ShardInfo`]: Returns a mapping of shard IDs to their respective info object."""
-=======
-    def shards(self) -> Dict[int, ShardInfo]:
         """:class:`~collections.abc.Mapping`\\[:class:`int`, :class:`ShardInfo`]: Returns a mapping of shard IDs to their respective info object."""
->>>>>>> 26ab16c3
         return {
             shard_id: ShardInfo(parent, self.shard_count)
             for shard_id, parent in self.__shards.items()
