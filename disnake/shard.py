"""
The MIT License (MIT)

Copyright (c) 2015-2021 Rapptz
Copyright (c) 2021-present Disnake Development

Permission is hereby granted, free of charge, to any person obtaining a
copy of this software and associated documentation files (the "Software"),
to deal in the Software without restriction, including without limitation
the rights to use, copy, modify, merge, publish, distribute, sublicense,
and/or sell copies of the Software, and to permit persons to whom the
Software is furnished to do so, subject to the following conditions:

The above copyright notice and this permission notice shall be included in
all copies or substantial portions of the Software.

THE SOFTWARE IS PROVIDED "AS IS", WITHOUT WARRANTY OF ANY KIND, EXPRESS
OR IMPLIED, INCLUDING BUT NOT LIMITED TO THE WARRANTIES OF MERCHANTABILITY,
FITNESS FOR A PARTICULAR PURPOSE AND NONINFRINGEMENT. IN NO EVENT SHALL THE
AUTHORS OR COPYRIGHT HOLDERS BE LIABLE FOR ANY CLAIM, DAMAGES OR OTHER
LIABILITY, WHETHER IN AN ACTION OF CONTRACT, TORT OR OTHERWISE, ARISING
FROM, OUT OF OR IN CONNECTION WITH THE SOFTWARE OR THE USE OR OTHER
DEALINGS IN THE SOFTWARE.
"""

from __future__ import annotations

import asyncio
import logging
<<<<<<< HEAD
from typing import (
    TYPE_CHECKING,
    Any,
    Callable,
    Dict,
    List,
    Optional,
    Tuple,
    Type,
    TypeVar,
    Union,
    overload,
)
=======
from typing import TYPE_CHECKING, Any, Callable, Dict, List, Optional, Tuple, Type
>>>>>>> 9e716dd2

import aiohttp

from .backoff import ExponentialBackoff
from .client import Client, SessionStartLimit
from .enums import Status
from .errors import (
    ClientException,
    ConnectionClosed,
    GatewayNotFound,
    HTTPException,
    PrivilegedIntentsRequired,
    SessionStartLimitReached,
)
from .gateway import DiscordWebSocket, ReconnectWebSocket
from .state import AutoShardedConnectionState

if TYPE_CHECKING:
<<<<<<< HEAD
    from .activity import BaseActivity
    from .enums import Status
    from .flags import Intents, MemberCacheFlags
    from .gateway import DiscordWebSocket
    from .i18n import LocalizationProtocol
    from .mentions import AllowedMentions
=======
    from typing_extensions import Self
>>>>>>> 9e716dd2

    from .activity import BaseActivity

__all__ = (
    "AutoShardedClient",
    "ShardInfo",
)

_log = logging.getLogger(__name__)


class EventType:
    close = 0
    reconnect = 1
    resume = 2
    identify = 3
    terminate = 4
    clean_close = 5


class EventItem:
    __slots__ = ("type", "shard", "error")

    def __init__(self, etype: int, shard: Optional["Shard"], error: Optional[Exception]) -> None:
        self.type: int = etype
        self.shard: Optional["Shard"] = shard
        self.error: Optional[Exception] = error

    def __lt__(self, other: Self) -> bool:
        if not isinstance(other, EventItem):
            return NotImplemented
        return self.type < other.type

    def __eq__(self, other: Self) -> bool:
        if not isinstance(other, EventItem):
            return NotImplemented
        return self.type == other.type

    def __hash__(self) -> int:
        return hash(self.type)


class Shard:
    def __init__(
        self,
        ws: DiscordWebSocket,
        client: AutoShardedClient,
        queue_put: Callable[[EventItem], None],
    ) -> None:
        self.ws: DiscordWebSocket = ws
        self._client: Client = client
        self._dispatch: Callable[..., None] = client.dispatch
        self._queue_put: Callable[[EventItem], None] = queue_put
        self.loop: asyncio.AbstractEventLoop = self._client.loop
        self._disconnect: bool = False
        self._reconnect = client._reconnect
        self._backoff: ExponentialBackoff = ExponentialBackoff()
        self._task: Optional[asyncio.Task] = None
        self._handled_exceptions: Tuple[Type[Exception], ...] = (
            OSError,
            HTTPException,
            GatewayNotFound,
            ConnectionClosed,
            aiohttp.ClientError,
            asyncio.TimeoutError,
        )

    @property
    def id(self) -> int:
        # DiscordWebSocket.shard_id is set in the from_client classmethod
        return self.ws.shard_id  # type: ignore

    def launch(self) -> None:
        self._task = self.loop.create_task(self.worker())

    def _cancel_task(self) -> None:
        if self._task is not None and not self._task.done():
            self._task.cancel()

    async def close(self) -> None:
        self._cancel_task()
        await self.ws.close(code=1000)

    async def disconnect(self) -> None:
        await self.close()
        self._dispatch("shard_disconnect", self.id)

    async def _handle_disconnect(self, e: Exception) -> None:
        self._dispatch("disconnect")
        self._dispatch("shard_disconnect", self.id)
        if not self._reconnect:
            self._queue_put(EventItem(EventType.close, self, e))
            return

        if self._client.is_closed():
            return

        if isinstance(e, OSError) and e.errno in (54, 10054):
            # If we get Connection reset by peer then always try to RESUME the connection.
            exc = ReconnectWebSocket(self.id, resume=True)
            self._queue_put(EventItem(EventType.resume, self, exc))
            return

        if isinstance(e, ConnectionClosed):
            if e.code == 4014:
                self._queue_put(
                    EventItem(EventType.terminate, self, PrivilegedIntentsRequired(self.id))
                )
                return
            if e.code != 1000:
                self._queue_put(EventItem(EventType.close, self, e))
                return

        retry = self._backoff.delay()
        _log.error("Attempting a reconnect for shard ID %s in %.2fs", self.id, retry, exc_info=e)
        await asyncio.sleep(retry)
        self._queue_put(EventItem(EventType.reconnect, self, e))

    async def worker(self) -> None:
        while not self._client.is_closed():
            try:
                await self.ws.poll_event()
            except ReconnectWebSocket as e:
                etype = EventType.resume if e.resume else EventType.identify
                self._queue_put(EventItem(etype, self, e))
                break
            except self._handled_exceptions as e:
                await self._handle_disconnect(e)
                break
            except asyncio.CancelledError:
                break
            except Exception as e:
                self._queue_put(EventItem(EventType.terminate, self, e))
                break

    async def reidentify(self, exc: ReconnectWebSocket) -> None:
        self._cancel_task()
        self._dispatch("disconnect")
        self._dispatch("shard_disconnect", self.id)
        _log.info("Got a request to %s the websocket at Shard ID %s.", exc.op, self.id)
        try:
            coro = DiscordWebSocket.from_client(
                self._client,
                resume=exc.resume,
                shard_id=self.id,
                session=self.ws.session_id,
                sequence=self.ws.sequence,
            )
            self.ws = await asyncio.wait_for(coro, timeout=60.0)
        except self._handled_exceptions as e:
            await self._handle_disconnect(e)
        except asyncio.CancelledError:
            return
        except Exception as e:
            self._queue_put(EventItem(EventType.terminate, self, e))
        else:
            self.launch()

    async def reconnect(self) -> None:
        self._cancel_task()
        try:
            coro = DiscordWebSocket.from_client(self._client, shard_id=self.id)
            self.ws = await asyncio.wait_for(coro, timeout=60.0)
        except self._handled_exceptions as e:
            await self._handle_disconnect(e)
        except asyncio.CancelledError:
            return
        except Exception as e:
            self._queue_put(EventItem(EventType.terminate, self, e))
        else:
            self.launch()


class ShardInfo:
    """A class that gives information and control over a specific shard.

    You can retrieve this object via :meth:`AutoShardedClient.get_shard`
    or :attr:`AutoShardedClient.shards`.

    .. versionadded:: 1.4

    Attributes
    ----------
    id: :class:`int`
        The shard ID for this shard.
    shard_count: Optional[:class:`int`]
        The shard count for this cluster. If this is ``None`` then the bot has not started yet.
    """

    __slots__ = ("_parent", "id", "shard_count")

    def __init__(self, parent: Shard, shard_count: Optional[int]) -> None:
        self._parent: Shard = parent
        self.id: int = parent.id
        self.shard_count: Optional[int] = shard_count

    def is_closed(self) -> bool:
        """Whether the shard connection is currently closed.

        :return type: :class:`bool`
        """
        return not self._parent.ws.open

    async def disconnect(self) -> None:
        """|coro|

        Disconnects a shard. When this is called, the shard connection will no
        longer be open.

        If the shard is already disconnected this does nothing.
        """
        if self.is_closed():
            return

        await self._parent.disconnect()

    async def reconnect(self) -> None:
        """|coro|

        Disconnects and then connects the shard again.
        """
        if not self.is_closed():
            await self._parent.disconnect()
        await self._parent.reconnect()

    async def connect(self) -> None:
        """|coro|

        Connects a shard. If the shard is already connected this does nothing.
        """
        if not self.is_closed():
            return

        await self._parent.reconnect()

    @property
    def latency(self) -> float:
        """:class:`float`: Measures latency between a HEARTBEAT and a HEARTBEAT_ACK in seconds for this shard."""
        return self._parent.ws.latency

    def is_ws_ratelimited(self) -> bool:
        """Whether the websocket is currently rate limited.

        This can be useful to know when deciding whether you should query members
        using HTTP or via the gateway.

        .. versionadded:: 1.6

        :return type: :class:`bool`
        """
        return self._parent.ws.is_ratelimited()


class AutoShardedClient(Client):
    """A client similar to :class:`Client` except it handles the complications
    of sharding for the user into a more manageable and transparent single
    process bot.

    When using this client, you will be able to use it as-if it was a regular
    :class:`Client` with a single shard when implementation wise internally it
    is split up into multiple shards. This allows you to not have to deal with
    IPC or other complicated infrastructure.

    It is recommended to use this client only if you have surpassed at least
    1000 guilds.

    If no :attr:`.shard_count` is provided, then the library will use the
    Bot Gateway endpoint call to figure out how many shards to use.

    If a ``shard_ids`` parameter is given, then those shard IDs will be used
    to launch the internal shards. Note that :attr:`.shard_count` must be provided
    if this is used. By default, when omitted, the client will launch shards from
    0 to ``shard_count - 1``.

    Attributes
    ----------
    shard_ids: Optional[List[:class:`int`]]
        An optional list of shard_ids to launch the shards with.
    """

    if TYPE_CHECKING:
        _connection: AutoShardedConnectionState

    @overload
    def __init__(
        self,
        *,
        asyncio_debug: bool = False,
        loop: Optional[asyncio.AbstractEventLoop] = None,
        shard_ids: List[int] = None,  # instead of Client's shard_id: Optional[int]
        shard_count: Optional[int] = None,
        enable_debug_events: bool = False,
        connector: Optional[aiohttp.BaseConnector] = None,
        proxy: Optional[str] = None,
        proxy_auth: Optional[aiohttp.BasicAuth] = None,
        assume_unsync_clock: bool = True,
        max_messages: Optional[int] = 1000,
        application_id: Optional[int] = None,
        heartbeat_timeout: float = 60.0,
        guild_ready_timeout: float = 2.0,
        allowed_mentions: Optional[AllowedMentions] = None,
        activity: Optional[BaseActivity] = None,
        status: Optional[Union[Status, str]] = None,
        intents: Intents = None,
        chunk_guilds_at_startup: Optional[bool] = None,
        member_cache_flags: MemberCacheFlags = None,
        localization_provider: Optional[LocalizationProtocol] = None,
        strict_localization: bool = False,
    ):
        ...

    @overload
    def __init__(self):
        ...

    def __init__(self, *, shard_ids: Optional[List[int]] = None, **kwargs: Any) -> None:
        self.shard_ids = shard_ids
        super().__init__(**kwargs)

        if self.shard_ids is not None:
            if self.shard_count is None:
                raise ClientException(
                    "When passing manual shard_ids, you must provide a shard_count."
                )
            elif not isinstance(self.shard_ids, (list, tuple)):
                raise ClientException("shard_ids parameter must be a list or a tuple.")

        # instead of a single websocket, we have multiple
        # the key is the shard_id
        self.__shards = {}
        self._connection._get_websocket = self._get_websocket
        self._connection._get_client = lambda: self
        self.__queue = asyncio.PriorityQueue()

    def _get_websocket(
        self, guild_id: Optional[int] = None, *, shard_id: Optional[int] = None
    ) -> DiscordWebSocket:
        if shard_id is None:
            # guild_id won't be None if shard_id is None and shard_count won't be None here
            shard_id = (guild_id >> 22) % self.shard_count  # type: ignore
        return self.__shards[shard_id].ws

    def _get_state(self, **options: Any) -> AutoShardedConnectionState:
        return AutoShardedConnectionState(
            dispatch=self.dispatch,
            handlers=self._handlers,
            hooks=self._hooks,
            http=self.http,
            loop=self.loop,
            **options,
        )

    @property
    def latency(self) -> float:
        """:class:`float`: Measures latency between a HEARTBEAT and a HEARTBEAT_ACK in seconds.

        This operates similarly to :meth:`Client.latency` except it uses the average
        latency of every shard's latency. To get a list of shard latency, check the
        :attr:`latencies` property. Returns ``nan`` if there are no shards ready.
        """
        if not self.__shards:
            return float("nan")
        return sum(latency for _, latency in self.latencies) / len(self.__shards)

    @property
    def latencies(self) -> List[Tuple[int, float]]:
        """List[Tuple[:class:`int`, :class:`float`]]: A list of latencies between a HEARTBEAT and a HEARTBEAT_ACK in seconds.

        This returns a list of tuples with elements ``(shard_id, latency)``.
        """
        return [(shard_id, shard.ws.latency) for shard_id, shard in self.__shards.items()]

    def get_shard(self, shard_id: int) -> Optional[ShardInfo]:
        """Gets the shard information of a given shard ID, or ``None`` if not found.

        :return type: Optional[:class:`ShardInfo`]
        """
        try:
            parent = self.__shards[shard_id]
        except KeyError:
            return None
        else:
            return ShardInfo(parent, self.shard_count)

    @property
    def shards(self) -> Dict[int, ShardInfo]:
        """Mapping[int, :class:`ShardInfo`]: Returns a mapping of shard IDs to their respective info object."""
        return {
            shard_id: ShardInfo(parent, self.shard_count)
            for shard_id, parent in self.__shards.items()
        }

    async def launch_shard(self, gateway: str, shard_id: int, *, initial: bool = False) -> None:
        try:
            coro = DiscordWebSocket.from_client(
                self, initial=initial, gateway=gateway, shard_id=shard_id
            )
            ws = await asyncio.wait_for(coro, timeout=180.0)
        except Exception:
            _log.exception("Failed to connect for shard_id: %s. Retrying...", shard_id)
            await asyncio.sleep(5.0)
            return await self.launch_shard(gateway, shard_id)

        # keep reading the shard while others connect
        self.__shards[shard_id] = ret = Shard(ws, self, self.__queue.put_nowait)
        ret.launch()

    async def launch_shards(self, *, ignore_session_start_limit: bool = False) -> None:
        shard_count, gateway, session_start_limit = await self.http.get_bot_gateway()

        self.session_start_limit = SessionStartLimit(session_start_limit)

        if self.shard_count is None:
            self.shard_count = shard_count

        self._connection.shard_count = self.shard_count

        shard_ids = self.shard_ids or range(self.shard_count)
        self._connection.shard_ids = shard_ids

        if not ignore_session_start_limit and self.session_start_limit.remaining < self.shard_count:
            raise SessionStartLimitReached(self.session_start_limit, requested=self.shard_count)

        # TODO: maybe take max_concurrency from session start limit into account?
        for shard_id in shard_ids:
            initial = shard_id == shard_ids[0]
            await self.launch_shard(gateway, shard_id, initial=initial)

        self._connection.shards_launched.set()

    async def connect(
        self, *, reconnect: bool = True, ignore_session_start_limit: bool = False
    ) -> None:
        self._reconnect = reconnect
        await self.launch_shards(ignore_session_start_limit=ignore_session_start_limit)

        while not self.is_closed():
            item = await self.__queue.get()
            if item.type == EventType.close:
                await self.close()
                if isinstance(item.error, ConnectionClosed):
                    if item.error.code == 4014:
                        raise PrivilegedIntentsRequired(item.shard.id) from None
                    if item.error.code != 1000:
                        raise item.error
                return
            elif item.type in (EventType.identify, EventType.resume):
                await item.shard.reidentify(item.error)
            elif item.type == EventType.reconnect:
                await item.shard.reconnect()
            elif item.type == EventType.terminate:
                await self.close()
                raise item.error
            elif item.type == EventType.clean_close:
                return

    async def close(self) -> None:
        """|coro|

        Closes the connection to Discord.
        """
        if self.is_closed():
            return

        self._closed = True

        for vc in self.voice_clients:
            try:
                await vc.disconnect(force=True)
            except Exception:
                pass

        to_close = [
            asyncio.ensure_future(shard.close(), loop=self.loop) for shard in self.__shards.values()
        ]
        if to_close:
            await asyncio.wait(to_close)

        await self.http.close()
        self.__queue.put_nowait(EventItem(EventType.clean_close, None, None))

    async def change_presence(
        self,
        *,
        activity: Optional[BaseActivity] = None,
        status: Optional[Status] = None,
        shard_id: int = None,
    ) -> None:
        """|coro|

        Changes the client's presence.

        Example: ::

            game = disnake.Game("with the API")
            await client.change_presence(status=disnake.Status.idle, activity=game)

        .. versionchanged:: 2.0
            Removed the ``afk`` keyword-only parameter.

        .. versionchanged:: 2.6
            Raises :exc:`TypeError` instead of ``InvalidArgument``.

        Parameters
        ----------
        activity: Optional[:class:`BaseActivity`]
            The activity being done. ``None`` if no currently active activity is done.
        status: Optional[:class:`Status`]
            Indicates what status to change to. If ``None``, then
            :attr:`Status.online` is used.
        shard_id: Optional[:class:`int`]
            The shard_id to change the presence to. If not specified
            or ``None``, then it will change the presence of every
            shard the bot can see.

        Raises
        ------
        TypeError
            If the ``activity`` parameter is not of proper type.
        """
        if status is None:
            status_value = "online"
            status_enum = Status.online
        elif status is Status.offline:
            status_value = "invisible"
            status_enum = Status.offline
        else:
            status_enum = status
            status_value = str(status)

        if shard_id is None:
            for shard in self.__shards.values():
                await shard.ws.change_presence(activity=activity, status=status_value)

            guilds = self._connection.guilds
        else:
            shard = self.__shards[shard_id]
            await shard.ws.change_presence(activity=activity, status=status_value)
            guilds = [g for g in self._connection.guilds if g.shard_id == shard_id]

        activities = () if activity is None else (activity,)
        for guild in guilds:
            me = guild.me
            if me is None:
                continue

            # Member.activities is typehinted as Tuple[ActivityType, ...], we may be setting it as Tuple[BaseActivity, ...]
            me.activities = activities  # type: ignore
            me.status = status_enum

    def is_ws_ratelimited(self) -> bool:
        """Whether the websocket is currently rate limited.

        This can be useful to know when deciding whether you should query members
        using HTTP or via the gateway.

        This implementation checks if any of the shards are rate limited.
        For more granular control, consider :meth:`ShardInfo.is_ws_ratelimited`.

        .. versionadded:: 1.6

        :return type: :class:`bool`
        """
        return any(shard.ws.is_ratelimited() for shard in self.__shards.values())<|MERGE_RESOLUTION|>--- conflicted
+++ resolved
@@ -27,23 +27,7 @@
 
 import asyncio
 import logging
-<<<<<<< HEAD
-from typing import (
-    TYPE_CHECKING,
-    Any,
-    Callable,
-    Dict,
-    List,
-    Optional,
-    Tuple,
-    Type,
-    TypeVar,
-    Union,
-    overload,
-)
-=======
-from typing import TYPE_CHECKING, Any, Callable, Dict, List, Optional, Tuple, Type
->>>>>>> 9e716dd2
+from typing import TYPE_CHECKING, overload, Any, Callable, Dict, List, Optional, Tuple, Type, Union
 
 import aiohttp
 
@@ -62,16 +46,13 @@
 from .state import AutoShardedConnectionState
 
 if TYPE_CHECKING:
-<<<<<<< HEAD
     from .activity import BaseActivity
     from .enums import Status
     from .flags import Intents, MemberCacheFlags
     from .gateway import DiscordWebSocket
     from .i18n import LocalizationProtocol
     from .mentions import AllowedMentions
-=======
     from typing_extensions import Self
->>>>>>> 9e716dd2
 
     from .activity import BaseActivity
 
