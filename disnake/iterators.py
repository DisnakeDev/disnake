--- conflicted
+++ resolved
@@ -66,14 +66,10 @@
     from .state import ConnectionState
     from .threads import Thread
     from .types.audit_log import AuditLog as AuditLogPayload, AuditLogEntry as AuditLogEntryPayload
-<<<<<<< HEAD
-    from .types.guild import Guild as GuildPayload
+    from .types.guild import Ban as BanPayload, Guild as GuildPayload
     from .types.guild_scheduled_event import (
         GuildScheduledEventUser as GuildScheduledEventUserPayload,
     )
-=======
-    from .types.guild import Ban as BanPayload, Guild as GuildPayload
->>>>>>> a2888fc0
     from .types.message import Message as MessagePayload
     from .types.threads import Thread as ThreadPayload
     from .types.user import PartialUser as PartialUserPayload
