--- conflicted
+++ resolved
@@ -83,11 +83,8 @@
 
 if TYPE_CHECKING:
     from .abc import Snowflake, SnowflakeTime
-<<<<<<< HEAD
     from .asset import AssetBytes
-=======
     from .embeds import Embed
->>>>>>> 0b6247f3
     from .guild import Guild, GuildChannel as GuildChannelType
     from .member import Member, VoiceState
     from .message import AllowedMentions, Message, PartialMessage
