--- conflicted
+++ resolved
@@ -2910,48 +2910,11 @@
         return self.nsfw
 
     async def clone(
-<<<<<<< HEAD
-=======
-        self, *, name: Optional[str] = None, reason: Optional[str] = None
-    ) -> CategoryChannel:
-        return await self._clone_impl({"nsfw": self.nsfw}, name=name, reason=reason)
-
-    # if only these parameters are passed, `_move` is called and no channel will be returned
-    @overload
-    async def edit(
-        self,
-        *,
-        position: int,
-        reason: Optional[str] = ...,
-    ) -> None:
-        ...
-
-    @overload
-    async def edit(
-        self,
-        *,
-        name: str = ...,
-        position: int = ...,
-        nsfw: bool = ...,
-        overwrites: Mapping[OverwriteKeyT, PermissionOverwrite] = ...,
-        flags: ChannelFlags = ...,
-        reason: Optional[str] = ...,
-    ) -> CategoryChannel:
-        ...
-
-    async def edit(
->>>>>>> 02abf3a3
         self,
         *,
         name: Optional[str] = None,
         position: int = MISSING,
-<<<<<<< HEAD
         overwrites: Mapping[Union[Role, Member], PermissionOverwrite] = MISSING,
-=======
-        nsfw: bool = MISSING,
-        overwrites: Mapping[OverwriteKeyT, PermissionOverwrite] = MISSING,
-        flags: ChannelFlags = MISSING,
->>>>>>> 02abf3a3
         reason: Optional[str] = None,
     ) -> CategoryChannel:
         """|coro|
@@ -3018,7 +2981,7 @@
         name: str = ...,
         position: int = ...,
         nsfw: bool = ...,
-        overwrites: Mapping[Union[Role, Member], PermissionOverwrite] = ...,
+        overwrites: Mapping[OverwriteKeyT, PermissionOverwrite] = ...,
         flags: ChannelFlags = ...,
         reason: Optional[str] = ...,
     ) -> CategoryChannel: ...
@@ -3029,7 +2992,7 @@
         name: str = MISSING,
         position: int = MISSING,
         nsfw: bool = MISSING,
-        overwrites: Mapping[Union[Role, Member], PermissionOverwrite] = MISSING,
+        overwrites: Mapping[OverwriteKeyT, PermissionOverwrite] = MISSING,
         flags: ChannelFlags = MISSING,
         reason: Optional[str] = None,
         **kwargs: Never,
@@ -3600,254 +3563,6 @@
     async def create_thread(
         self,
         *,
-<<<<<<< HEAD
-=======
-        name: str = ...,
-        topic: Optional[str] = ...,
-        position: int = ...,
-        nsfw: bool = ...,
-        sync_permissions: bool = ...,
-        category: Optional[Snowflake] = ...,
-        slowmode_delay: Optional[int] = ...,
-        default_thread_slowmode_delay: Optional[int] = ...,
-        default_auto_archive_duration: Optional[AnyThreadArchiveDuration] = ...,
-        overwrites: Mapping[OverwriteKeyT, PermissionOverwrite] = ...,
-        flags: ChannelFlags = ...,
-        require_tag: bool = ...,
-        available_tags: Sequence[ForumTag] = ...,
-        default_reaction: Optional[Union[str, Emoji, PartialEmoji]] = ...,
-        default_sort_order: Optional[ThreadSortOrder] = ...,
-        default_layout: ThreadLayout = ...,
-        reason: Optional[str] = ...,
-    ) -> ForumChannel:
-        ...
-
-    async def edit(
-        self,
-        *,
-        name: str = MISSING,
-        topic: Optional[str] = MISSING,
-        position: int = MISSING,
-        nsfw: bool = MISSING,
-        sync_permissions: bool = MISSING,
-        category: Optional[Snowflake] = MISSING,
-        slowmode_delay: Optional[int] = MISSING,
-        default_thread_slowmode_delay: Optional[int] = MISSING,
-        default_auto_archive_duration: Optional[AnyThreadArchiveDuration] = MISSING,
-        overwrites: Mapping[OverwriteKeyT, PermissionOverwrite] = MISSING,
-        flags: ChannelFlags = MISSING,
-        require_tag: bool = MISSING,
-        available_tags: Sequence[ForumTag] = MISSING,
-        default_reaction: Optional[Union[str, Emoji, PartialEmoji]] = MISSING,
-        default_sort_order: Optional[ThreadSortOrder] = MISSING,
-        default_layout: ThreadLayout = ...,
-        reason: Optional[str] = None,
-        **kwargs: Never,
-    ) -> Optional[ForumChannel]:
-        """|coro|
-
-        Edits the channel.
-
-        You must have :attr:`~Permissions.manage_channels` permission to
-        do this.
-
-        .. versionchanged:: 2.6
-            Raises :exc:`TypeError` or :exc:`ValueError` instead of ``InvalidArgument``.
-
-        Parameters
-        ----------
-        name: :class:`str`
-            The channel's new name.
-        topic: Optional[:class:`str`]
-            The channel's new topic.
-        position: :class:`int`
-            The channel's new position.
-        nsfw: :class:`bool`
-            Whether to mark the channel as NSFW.
-        sync_permissions: :class:`bool`
-            Whether to sync permissions with the channel's new or pre-existing
-            category. Defaults to ``False``.
-        category: Optional[:class:`abc.Snowflake`]
-            The new category for this channel. Can be ``None`` to remove the
-            category.
-        slowmode_delay: Optional[:class:`int`]
-            Specifies the slowmode rate limit at which users can create
-            threads in this channel, in seconds.
-            A value of ``0`` or ``None`` disables slowmode. The maximum value possible is ``21600``.
-        default_thread_slowmode_delay: Optional[:class:`int`]
-            Specifies the slowmode rate limit at which users can send messages
-            in newly created threads in this channel, in seconds.
-            This does not apply retroactively to existing threads.
-            A value of ``0`` or ``None`` disables slowmode. The maximum value possible is ``21600``.
-
-            .. versionadded:: 2.6
-
-        overwrites: :class:`Mapping`
-            A :class:`Mapping` of target (either a role or a member) to
-            :class:`PermissionOverwrite` to apply to the channel.
-        default_auto_archive_duration: Optional[Union[:class:`int`, :class:`ThreadArchiveDuration`]]
-            The new default auto archive duration in minutes for threads created in this channel.
-            Must be one of ``60``, ``1440``, ``4320``, or ``10080``.
-        flags: :class:`ChannelFlags`
-            The new flags to set for this channel. This will overwrite any existing flags set on this channel.
-            If parameter ``require_tag`` is provided, that will override the setting of :attr:`ChannelFlags.require_tag`.
-
-            .. versionadded:: 2.6
-
-        require_tag: :class:`bool`
-            Whether all newly created threads are required to have a tag.
-
-            .. versionadded:: 2.6
-
-        available_tags: Sequence[:class:`ForumTag`]
-            The new :class:`ForumTag`\\s available for threads in this channel.
-            Can be used to create new tags and edit/reorder/delete existing tags.
-            Maximum of 20.
-
-            Note that this overwrites all tags, removing existing tags unless they're passed as well.
-
-            See :class:`ForumTag` for examples regarding creating/editing tags.
-
-            .. versionadded:: 2.6
-
-        default_reaction: Optional[Union[:class:`str`, :class:`Emoji`, :class:`PartialEmoji`]]
-            The new default emoji shown for reacting to threads.
-
-            .. versionadded:: 2.6
-
-        default_sort_order: Optional[:class:`ThreadSortOrder`]
-            The new default sort order of threads in this channel.
-
-            .. versionadded:: 2.6
-
-        default_layout: :class:`ThreadLayout`
-            The new default layout of threads in this channel.
-
-            .. versionadded:: 2.8
-
-        reason: Optional[:class:`str`]
-            The reason for editing this channel. Shows up on the audit log.
-
-        Raises
-        ------
-        Forbidden
-            You do not have permissions to edit the channel.
-        HTTPException
-            Editing the channel failed.
-        TypeError
-            The permission overwrite information is not in proper form.
-        ValueError
-            The position is less than 0.
-
-        Returns
-        -------
-        Optional[:class:`ForumChannel`]
-            The newly edited forum channel. If the edit was only positional
-            then ``None`` is returned instead.
-        """
-        if require_tag is not MISSING:
-            # create base flags if flags are provided, otherwise use the internal flags.
-            flags = ChannelFlags._from_value(self._flags if flags is MISSING else flags.value)
-            flags.require_tag = require_tag
-
-        payload = await self._edit(
-            name=name,
-            topic=topic,
-            position=position,
-            nsfw=nsfw,
-            sync_permissions=sync_permissions,
-            category=category,
-            slowmode_delay=slowmode_delay,
-            default_thread_slowmode_delay=default_thread_slowmode_delay,
-            default_auto_archive_duration=default_auto_archive_duration,
-            overwrites=overwrites,
-            flags=flags,
-            available_tags=available_tags,
-            default_reaction=default_reaction,
-            default_sort_order=default_sort_order,
-            default_layout=default_layout,
-            reason=reason,
-            **kwargs,
-        )
-        if payload is not None:
-            # the payload will always be the proper channel payload
-            return self.__class__(state=self._state, guild=self.guild, data=payload)  # type: ignore
-
-    @utils.copy_doc(disnake.abc.GuildChannel.clone)
-    async def clone(
-        self, *, name: Optional[str] = None, reason: Optional[str] = None
-    ) -> ForumChannel:
-        return await self._clone_impl(
-            {
-                "topic": self.topic,
-                "nsfw": self.nsfw,
-                "rate_limit_per_user": self.slowmode_delay,
-                "default_auto_archive_duration": self.default_auto_archive_duration,
-            },
-            name=name,
-            reason=reason,
-        )
-
-    def get_thread(self, thread_id: int, /) -> Optional[Thread]:
-        """Returns a thread with the given ID.
-
-        Parameters
-        ----------
-        thread_id: :class:`int`
-            The ID to search for.
-
-        Returns
-        -------
-        Optional[:class:`Thread`]
-            The returned thread of ``None`` if not found.
-        """
-        return self.guild.get_thread(thread_id)
-
-    @overload
-    async def create_thread(
-        self,
-        *,
-        name: str,
-        auto_archive_duration: AnyThreadArchiveDuration = ...,
-        slowmode_delay: Optional[int] = ...,
-        applied_tags: Sequence[Snowflake] = ...,
-        content: str = ...,
-        embed: Embed = ...,
-        file: File = ...,
-        suppress_embeds: bool = ...,
-        stickers: Sequence[Union[GuildSticker, StickerItem]] = ...,
-        allowed_mentions: AllowedMentions = ...,
-        view: View = ...,
-        components: Components = ...,
-        reason: Optional[str] = None,
-    ) -> ThreadWithMessage:
-        ...
-
-    @overload
-    async def create_thread(
-        self,
-        *,
-        name: str,
-        auto_archive_duration: AnyThreadArchiveDuration = ...,
-        slowmode_delay: Optional[int] = ...,
-        applied_tags: Sequence[Snowflake] = ...,
-        content: str = ...,
-        embed: Embed = ...,
-        files: List[File] = ...,
-        suppress_embeds: bool = ...,
-        stickers: Sequence[Union[GuildSticker, StickerItem]] = ...,
-        allowed_mentions: AllowedMentions = ...,
-        view: View = ...,
-        components: Components = ...,
-        reason: Optional[str] = None,
-    ) -> ThreadWithMessage:
-        ...
-
-    @overload
-    async def create_thread(
-        self,
-        *,
->>>>>>> 02abf3a3
         name: str,
         auto_archive_duration: AnyThreadArchiveDuration = ...,
         slowmode_delay: Optional[int] = ...,
@@ -4349,7 +4064,7 @@
         slowmode_delay: Optional[int] = ...,
         default_thread_slowmode_delay: Optional[int] = ...,
         default_auto_archive_duration: Optional[AnyThreadArchiveDuration] = ...,
-        overwrites: Mapping[Union[Role, Member], PermissionOverwrite] = ...,
+        overwrites: Mapping[OverwriteKeyT, PermissionOverwrite] = ...,
         flags: ChannelFlags = ...,
         require_tag: bool = ...,
         available_tags: Sequence[ForumTag] = ...,
@@ -4371,7 +4086,7 @@
         slowmode_delay: Optional[int] = MISSING,
         default_thread_slowmode_delay: Optional[int] = MISSING,
         default_auto_archive_duration: Optional[AnyThreadArchiveDuration] = MISSING,
-        overwrites: Mapping[Union[Role, Member], PermissionOverwrite] = MISSING,
+        overwrites: Mapping[OverwriteKeyT, PermissionOverwrite] = MISSING,
         flags: ChannelFlags = MISSING,
         require_tag: bool = MISSING,
         available_tags: Sequence[ForumTag] = MISSING,
