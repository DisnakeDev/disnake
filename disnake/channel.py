--- conflicted
+++ resolved
@@ -1416,19 +1416,11 @@
         .. versionadded:: 2.0
 
         Raises
-<<<<<<< HEAD
-        -------
-        NotFound
-            The stage instance or channel could not be found.
-        HTTPException
-            Getting the stage instance failed.
-=======
         ------
         NotFound
             The stage instance or channel could not be found.
         HTTPException
             Retrieving the stage instance failed.
->>>>>>> 5873eef4
 
         Returns
         -------
