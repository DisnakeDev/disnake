--- conflicted
+++ resolved
@@ -329,30 +329,6 @@
 
 
 class ApplicationCommand(ABC):
-<<<<<<< HEAD
-    """The base class for building application commands.
-
-    Parameters
-    ----------
-    type: :class:`ApplicationCommandType`
-        The application command's type.
-    name: :class:`str`
-        The application command's name.
-    description: :class:`str`
-        The application command's description.
-    default_permission: :class:`bool`
-        Whether the application command is enabled by default when it's added to a guild.
-    id: :class:`int`
-        The application command's ID.
-    application_id: :class:`int`
-        The parent application's ID. (This is usually your bot's ID.)
-    guild_id: Optional[:class:`int`]
-        The ID of the guild this application command is enabled in. Or ``None`` if it's global.
-    version: :class:`int`
-        Autoincrementing version identifier updated during substantial record changes.
-    options: List[:class:`Option`]
-        A list of options that the application command has.
-=======
     """
     The base class for application commands
 
@@ -364,7 +340,6 @@
         The command name
     default_permission: :class:`bool`
         Whether the command is usable by default
->>>>>>> f777f27d
     """
 
     __repr_info__: ClassVar[Tuple[str, ...]] = ("type", "name")
@@ -408,15 +383,37 @@
 
 
 class UserCommand(ApplicationCommand):
-<<<<<<< HEAD
-    """The base class for building user commands.
-
-    Parameters
-    ----------
-    type: :class:`ApplicationCommandType`
-        The user command's type.
+    """
+    A user context menu command
+
+    Attributes
+    ----------
     name: :class:`str`
-        The user command's name.
+        The command name
+    default_permission: :class:`bool`
+        Whether the command is usable by default
+    """
+
+    __repr_info__ = ("name", "default_permission")
+
+    def __init__(self, name: str, default_permission: bool = True):
+        super().__init__(
+            type=ApplicationCommandType.user,
+            name=name,
+            default_permission=default_permission,
+        )
+
+
+class APIUserCommand(UserCommand, _APIApplicationCommandMixin):
+    """
+    A user context menu command returned by the API
+
+    .. versionadded:: 2.4
+
+    Attributes
+    ----------
+    name: :class:`str`
+        The command name.
     default_permission: :class:`bool`
         Whether the user command is enabled by default when it's added to a guild.
     id: :class:`int`
@@ -429,52 +426,6 @@
         Autoincrementing version identifier updated during substantial record changes.
     """
 
-    __slots__ = ()
-=======
-    """
-    A user context menu command
-
-    Attributes
-    ----------
-    name: :class:`str`
-        The command name
-    default_permission: :class:`bool`
-        Whether the command is usable by default
-    """
-
-    __repr_info__ = ("name", "default_permission")
->>>>>>> f777f27d
-
-    def __init__(self, name: str, default_permission: bool = True):
-        super().__init__(
-            type=ApplicationCommandType.user,
-            name=name,
-            default_permission=default_permission,
-        )
-
-
-class APIUserCommand(UserCommand, _APIApplicationCommandMixin):
-    """
-    A user context menu command returned by the API
-
-    .. versionadded:: 2.4
-
-    Attributes
-    ----------
-    name: :class:`str`
-        The command name
-    default_permission: :class:`bool`
-        Whether the command is usable by default
-    id: :class:`int`
-        The command ID
-    application_id: :class:`int`
-        The ID of the application this command belongs to
-    guild_id: Optional[:class:`int`]
-        The guild ID of the command, if not global
-    version: :class:`int`
-        The version identifier of the command, updated on substantial changes
-    """
-
     __repr_info__ = UserCommand.__repr_info__ + _APIApplicationCommandMixin.__repr_info__
 
     @classmethod
@@ -492,13 +443,35 @@
 
 
 class MessageCommand(ApplicationCommand):
-<<<<<<< HEAD
-    """The base class for building message commands.
-
-    Parameters
-    ----------
-    type: :class:`ApplicationCommandType`
-        The message command's type.
+    """
+    A message context menu command
+
+    Attributes
+    ----------
+    name: :class:`str`
+        The command name
+    default_permission: :class:`bool`
+        Whether the command is usable by default
+    """
+
+    __repr_info__ = ("name", "default_permission")
+
+    def __init__(self, name: str, default_permission: bool = True):
+        super().__init__(
+            type=ApplicationCommandType.message,
+            name=name,
+            default_permission=default_permission,
+        )
+
+
+class APIMessageCommand(MessageCommand, _APIApplicationCommandMixin):
+    """
+    A message context menu command returned by the API
+
+    .. versionadded:: 2.4
+
+    Attributes
+    ----------
     name: :class:`str`
         The message command's name.
     default_permission: :class:`bool`
@@ -513,52 +486,6 @@
         Autoincrementing version identifier updated during substantial record changes.
     """
 
-    __slots__ = ()
-=======
-    """
-    A message context menu command
-
-    Attributes
-    ----------
-    name: :class:`str`
-        The command name
-    default_permission: :class:`bool`
-        Whether the command is usable by default
-    """
-
-    __repr_info__ = ("name", "default_permission")
->>>>>>> f777f27d
-
-    def __init__(self, name: str, default_permission: bool = True):
-        super().__init__(
-            type=ApplicationCommandType.message,
-            name=name,
-            default_permission=default_permission,
-        )
-
-
-class APIMessageCommand(MessageCommand, _APIApplicationCommandMixin):
-    """
-    A message context menu command returned by the API
-
-    .. versionadded:: 2.4
-
-    Attributes
-    ----------
-    name: :class:`str`
-        The command name
-    default_permission: :class:`bool`
-        Whether the command is usable by default
-    id: :class:`int`
-        The command ID
-    application_id: :class:`int`
-        The ID of the application this command belongs to
-    guild_id: Optional[:class:`int`]
-        The guild ID of the command, if not global
-    version: :class:`int`
-        The version identifier of the command, updated on substantial changes
-    """
-
     __repr_info__ = MessageCommand.__repr_info__ + _APIApplicationCommandMixin.__repr_info__
 
     @classmethod
@@ -582,31 +509,13 @@
     Parameters
     ----------
     name: :class:`str`
-<<<<<<< HEAD
         The slash command's name.
+    default_permission: :class:`bool`
+        Whether the slash command is enabled by default when it's added to a guild.
     description: :class:`str`
         The slash command's description.
-    default_permission: :class:`bool`
-        Whether the slash command is enabled by default when it's added to a guild.
-    id: :class:`int`
-        The slash command's ID.
-    application_id: :class:`int`
-        The parent application's ID. (This is usually your bot's ID.)
-    guild_id: Optional[:class:`int`]
-        The ID of the guild this slash command is enabled in. Or ``None`` if it's global.
-    version: :class:`int`
-        Autoincrementing version identifier updated during substantial record changes.
     options: List[:class:`Option`]
         A list of options that the slash command has.
-=======
-        The command name
-    default_permission: :class:`bool`
-        Whether the command is enabled by default when the app is added to a guild
-    description: :class:`str`
-        The command description
-    options: List[:class:`Option`]
-        The options of the command
->>>>>>> f777f27d
     """
 
     __repr_info__ = ("name", "description", "options", "default_permission")
@@ -686,21 +595,21 @@
     Attributes
     ----------
     name: :class:`str`
-        The command name
+        The slash command's name.
     default_permission: :class:`bool`
-        Whether the command is usable by default
+        Whether the slash command is enabled by default when it's added to a guild.
+    id: :class:`int`
+        The slash command's ID.
     description: :class:`str`
-        The command description
+        The slash command's description.
     options: List[:class:`Option`]
-        The options of the command
-    id: :class:`int`
-        The command ID
+        A list of options that the slash command has.
     application_id: :class:`int`
-        The ID of the application this command belongs to
+        The parent application's ID. (This is usually your bot's ID.)
     guild_id: Optional[:class:`int`]
-        The guild ID of the command, if not global
+        The ID of the guild this slash command is enabled in. Or ``None`` if it's global.
     version: :class:`int`
-        The version identifier of the command, updated on substantial changes
+        Autoincrementing version identifier updated during substantial record changes.
     """
 
     __repr_info__ = SlashCommand.__repr_info__ + _APIApplicationCommandMixin.__repr_info__
