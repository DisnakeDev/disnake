--- conflicted
+++ resolved
@@ -28,12 +28,9 @@
 from typing import TYPE_CHECKING, Any, Dict, Iterable, List, Mapping, Optional, Union, cast
 import warnings
 
-<<<<<<< HEAD
 from .abc import User
 from .custom_warnings import ConfigWarning
-=======
-from .member import Member
->>>>>>> f01925d4
+
 from .enums import (
     ApplicationCommandType,
     ChannelType,
