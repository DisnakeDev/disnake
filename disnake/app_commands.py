# SPDX-License-Identifier: MIT

from __future__ import annotations

import math
import re
from abc import ABC
<<<<<<< HEAD
from typing import TYPE_CHECKING, ClassVar, List, Mapping, Optional, Sequence, Tuple, Union
=======
from collections.abc import Mapping, Sequence
from typing import TYPE_CHECKING, ClassVar, Optional, Union, cast
>>>>>>> 6c482d1e

from .enums import (
    ApplicationCommandPermissionType,
    ApplicationCommandType,
    ChannelType,
    Locale,
    OptionType,
    enum_if_int,
    try_enum,
    try_enum_to_int,
)
from .flags import ApplicationInstallTypes, InteractionContextTypes
from .i18n import Localized
from .permissions import Permissions
from .utils import MISSING, _get_as_snowflake, _maybe_cast, deprecated, warn_deprecated

if TYPE_CHECKING:
    from typing_extensions import Self

    from .i18n import LocalizationProtocol, LocalizationValue, LocalizedOptional, LocalizedRequired
    from .state import ConnectionState
    from .types.interactions import (
        ApplicationCommand as ApplicationCommandPayload,
        ApplicationCommandOption as ApplicationCommandOptionPayload,
        ApplicationCommandOptionChoice as ApplicationCommandOptionChoicePayload,
        ApplicationCommandOptionChoiceValue,
        ApplicationCommandPermissions as ApplicationCommandPermissionsPayload,
        ApplicationIntegrationType as ApplicationIntegrationTypePayload,
        EditApplicationCommand as EditApplicationCommandPayload,
        GuildApplicationCommandPermissions as GuildApplicationCommandPermissionsPayload,
        InteractionContextType as InteractionContextTypePayload,
    )

    Choices = Union[
        Sequence["OptionChoice"],
        Sequence[ApplicationCommandOptionChoiceValue],
        Mapping[str, ApplicationCommandOptionChoiceValue],
        Sequence[Localized[str]],
    ]

    APIApplicationCommand = Union["APIUserCommand", "APIMessageCommand", "APISlashCommand"]


__all__ = (
    "application_command_factory",
    "ApplicationCommand",
    "SlashCommand",
    "APISlashCommand",
    "UserCommand",
    "APIUserCommand",
    "MessageCommand",
    "APIMessageCommand",
    "OptionChoice",
    "Option",
    "ApplicationCommandPermissions",
    "GuildApplicationCommandPermissions",
)


def application_command_factory(data: ApplicationCommandPayload) -> APIApplicationCommand:
    cmd_type = try_enum(ApplicationCommandType, data.get("type", 1))
    if cmd_type is ApplicationCommandType.chat_input:
        return APISlashCommand.from_dict(data)
    if cmd_type is ApplicationCommandType.user:
        return APIUserCommand.from_dict(data)
    if cmd_type is ApplicationCommandType.message:
        return APIMessageCommand.from_dict(data)

    msg = f"Application command of type {cmd_type} is not valid"
    raise TypeError(msg)


def _validate_name(name: str) -> None:
    # used for slash command names and option names
    # see https://discord.com/developers/docs/interactions/application-commands#application-command-object-application-command-naming

    if not isinstance(name, str):
        msg = f"Slash command name and option names must be an instance of class 'str', received '{name.__class__}'"
        raise TypeError(msg)

    if name != name.lower() or not re.fullmatch(r"[\w-]{1,32}", name):
        msg = (
            f"Slash command or option name '{name}' should be lowercase, "
            "between 1 and 32 characters long, and only consist of "
            "these symbols: a-z, 0-9, -, _, and other languages'/scripts' symbols"
        )
        raise ValueError(msg)


class OptionChoice:
    """Represents an option choice.

    Parameters
    ----------
    name: :class:`str` | :class:`.Localized`
        The name of the option choice (visible to users).

        .. versionchanged:: 2.5
            Added support for localizations.

    value: :class:`str` | :class:`int`
        The value of the option choice.
    """

    def __init__(
        self,
        name: LocalizedRequired,
        value: ApplicationCommandOptionChoiceValue,
    ) -> None:
        name_loc = Localized._cast(name, True)
        self.name: str = name_loc.string
        self.name_localizations: LocalizationValue = name_loc.localizations
        self.value: ApplicationCommandOptionChoiceValue = value

    def __repr__(self) -> str:
        return f"<OptionChoice name={self.name!r} value={self.value!r}>"

    def __eq__(self, other) -> bool:
        return (
            self.name == other.name
            and self.value == other.value
            and self.name_localizations == other.name_localizations
        )

    def to_dict(self, *, locale: Optional[Locale] = None) -> ApplicationCommandOptionChoicePayload:
        localizations = self.name_localizations.data

        name: Optional[str] = None
        # if `locale` provided, get localized name from dict
        if locale is not None and localizations:
            name = localizations.get(str(locale))

        # fall back to default name if no locale or no localized name
        if name is None:
            name = self.name

        payload: ApplicationCommandOptionChoicePayload = {
            "name": name,
            "value": self.value,
        }
        # if no `locale` provided, include all localizations in payload
        if locale is None and localizations:
            payload["name_localizations"] = localizations
        return payload

    @classmethod
    def from_dict(cls, data: ApplicationCommandOptionChoicePayload) -> Self:
        return cls(
            name=Localized(data["name"], data=data.get("name_localizations")),
            value=data["value"],
        )

    def localize(self, store: LocalizationProtocol) -> None:
        self.name_localizations._link(store)


class Option:
    """Represents a slash command option.

    Parameters
    ----------
    name: :class:`str` | :class:`.Localized`
        The option's name.

        .. versionchanged:: 2.5
            Added support for localizations.

    description: :class:`str` | :class:`.Localized` | :data:`None`
        The option's description.

        .. versionchanged:: 2.5
            Added support for localizations.

    type: :class:`OptionType`
        The option type, e.g. :class:`OptionType.user`.
    required: :class:`bool`
        Whether this option is required.
    choices: :class:`~collections.abc.Sequence`\\[:class:`OptionChoice`] | :class:`~collections.abc.Sequence`\\[:class:`str` | :class:`int` | :class:`float`] | :class:`~collections.abc.Mapping`\\[:class:`str`, :class:`str` | :class:`int` | :class:`float`]
        The pre-defined choices for this option.
    options: :class:`list`\\[:class:`Option`]
        The list of sub options. Normally you don't have to specify it directly,
        instead consider using ``@main_cmd.sub_command`` or ``@main_cmd.sub_command_group`` decorators.
    channel_types: :class:`list`\\[:class:`ChannelType`]
        The list of channel types that your option supports, if the type is :class:`OptionType.channel`.
        By default, it supports all channel types.
    autocomplete: :class:`bool`
        Whether this option can be autocompleted.
    min_value: :class:`int` | :class:`float`
        The minimum value permitted.
    max_value: :class:`int` | :class:`float`
        The maximum value permitted.
    min_length: :class:`int`
        The minimum length for this option if this is a string option.

        .. versionadded:: 2.6

    max_length: :class:`int`
        The maximum length for this option if this is a string option.

        .. versionadded:: 2.6

    Attributes
    ----------
    name: :class:`str`
        The option's name.
    description: :class:`str`
        The option's description.
    type: :class:`OptionType`
        The option type, e.g. :class:`OptionType.user`.
    required: :class:`bool`
        Whether this option is required.
    choices: :class:`list`\\[:class:`OptionChoice`]
        The list of pre-defined choices.
    options: :class:`list`\\[:class:`Option`]
        The list of sub options. Normally you don't have to specify it directly,
        instead consider using ``@main_cmd.sub_command`` or ``@main_cmd.sub_command_group`` decorators.
    channel_types: :class:`list`\\[:class:`ChannelType`]
        The list of channel types that your option supports, if the type is :class:`OptionType.channel`.
        By default, it supports all channel types.
    autocomplete: :class:`bool`
        Whether this option can be autocompleted.
    min_value: :class:`int` | :class:`float`
        The minimum value permitted.
    max_value: :class:`int` | :class:`float`
        The maximum value permitted.
    min_length: :class:`int`
        The minimum length for this option if this is a string option.

        .. versionadded:: 2.6

    max_length: :class:`int`
        The maximum length for this option if this is a string option.

        .. versionadded:: 2.6
    """

    __slots__ = (
        "name",
        "description",
        "type",
        "required",
        "choices",
        "options",
        "channel_types",
        "autocomplete",
        "min_value",
        "max_value",
        "name_localizations",
        "description_localizations",
        "min_length",
        "max_length",
    )

    def __init__(
        self,
        name: LocalizedRequired,
        description: LocalizedOptional = None,
        type: Optional[Union[OptionType, int]] = None,
        required: bool = False,
        choices: Optional[Choices] = None,
        options: Optional[list[Option]] = None,
        channel_types: Optional[list[ChannelType]] = None,
        autocomplete: bool = False,
        min_value: Optional[float] = None,
        max_value: Optional[float] = None,
        min_length: Optional[int] = None,
        max_length: Optional[int] = None,
    ) -> None:
        name_loc = Localized._cast(name, True)
        _validate_name(name_loc.string)
        self.name: str = name_loc.string
        self.name_localizations: LocalizationValue = name_loc.localizations

        desc_loc = Localized._cast(description, False)
        self.description: str = desc_loc.string or "-"
        self.description_localizations: LocalizationValue = desc_loc.localizations

        self.type: OptionType = enum_if_int(OptionType, type) or OptionType.string
        self.required: bool = required
        self.options: list[Option] = options or []

        if min_value and self.type is OptionType.integer:
            min_value = math.ceil(min_value)
        if max_value and self.type is OptionType.integer:
            max_value = math.floor(max_value)

        self.min_value: Optional[float] = min_value
        self.max_value: Optional[float] = max_value

        self.min_length: Optional[int] = min_length
        self.max_length: Optional[int] = max_length

        if channel_types is not None and not all(isinstance(t, ChannelType) for t in channel_types):
            msg = "channel_types must be a list of `ChannelType`s"
            raise TypeError(msg)

        self.channel_types: list[ChannelType] = channel_types or []

        self.choices: list[OptionChoice] = []
        if choices is not None:
            if autocomplete:
                msg = "can not specify both choices and autocomplete args"
                raise TypeError(msg)

            if isinstance(choices, str):  # str matches `Sequence[str]`, but isn't meant to be used
                msg = "choices argument should be a list/sequence or dict, not str"
                raise TypeError(msg)

            if isinstance(choices, Mapping):
                self.choices = [OptionChoice(name, value) for name, value in choices.items()]
            else:
                for c in choices:
                    if isinstance(c, Localized):
                        c = OptionChoice(c, c.string)
                    elif not isinstance(c, OptionChoice):
                        c = OptionChoice(str(c), c)
                    self.choices.append(c)

        self.autocomplete: bool = autocomplete

    def __repr__(self) -> str:
        return (
            f"<Option name={self.name!r} description={self.description!r}"
            f" type={self.type!r} required={self.required!r} choices={self.choices!r}"
            f" options={self.options!r} min_value={self.min_value!r} max_value={self.max_value!r}"
            f" min_length={self.min_length!r} max_length={self.max_length!r}>"
        )

    def __eq__(self, other) -> bool:
        return (
            self.name == other.name
            and self.description == other.description
            and self.type == other.type
            and self.required == other.required
            and self.choices == other.choices
            and self.options == other.options
            and set(self.channel_types) == set(other.channel_types)
            and self.autocomplete == other.autocomplete
            and self.min_value == other.min_value
            and self.max_value == other.max_value
            and self.min_length == other.min_length
            and self.max_length == other.max_length
            and self.name_localizations == other.name_localizations
            and self.description_localizations == other.description_localizations
        )

    @classmethod
    def from_dict(cls, data: ApplicationCommandOptionPayload) -> Self:
        return cls(
            name=Localized(data["name"], data=data.get("name_localizations")),
            description=Localized(
                data.get("description"), data=data.get("description_localizations")
            ),
            type=data.get("type"),
            required=data.get("required", False),
            choices=_maybe_cast(
                data.get("choices", MISSING), lambda x: list(map(OptionChoice.from_dict, x))
            ),
            options=_maybe_cast(
                data.get("options", MISSING), lambda x: list(map(Option.from_dict, x))
            ),
            channel_types=_maybe_cast(
                data.get("channel_types", MISSING), lambda x: [try_enum(ChannelType, t) for t in x]
            ),
            autocomplete=data.get("autocomplete", False),
            min_value=data.get("min_value"),
            max_value=data.get("max_value"),
            min_length=data.get("min_length"),
            max_length=data.get("max_length"),
        )

    def add_choice(
        self,
        name: LocalizedRequired,
        value: ApplicationCommandOptionChoiceValue,
    ) -> None:
        """Adds an OptionChoice to the list of current choices,
        parameters are the same as for :class:`OptionChoice`.
        """
        self.choices.append(
            OptionChoice(
                name=name,
                value=value,
            )
        )

    def add_option(
        self,
        name: LocalizedRequired,
        description: LocalizedOptional = None,
        type: Optional[OptionType] = None,
        required: bool = False,
        choices: Optional[Choices] = None,
        options: Optional[list[Option]] = None,
        channel_types: Optional[list[ChannelType]] = None,
        autocomplete: bool = False,
        min_value: Optional[float] = None,
        max_value: Optional[float] = None,
        min_length: Optional[int] = None,
        max_length: Optional[int] = None,
    ) -> None:
        """Adds an option to the current list of options,
        parameters are the same as for :class:`Option`.
        """
        type = type or OptionType.string
        self.options.append(
            Option(
                name=name,
                description=description,
                type=type,
                required=required,
                choices=choices,
                options=options,
                channel_types=channel_types,
                autocomplete=autocomplete,
                min_value=min_value,
                max_value=max_value,
                min_length=min_length,
                max_length=max_length,
            )
        )

    def to_dict(self) -> ApplicationCommandOptionPayload:
        payload: ApplicationCommandOptionPayload = {
            "name": self.name,
            "description": self.description,
            "type": try_enum_to_int(self.type),
        }
        if self.required:
            payload["required"] = True
        if self.autocomplete:
            payload["autocomplete"] = True
        if self.choices:
            payload["choices"] = [c.to_dict() for c in self.choices]
        if self.options:
            payload["options"] = [o.to_dict() for o in self.options]
        if self.channel_types:
            payload["channel_types"] = [v.value for v in self.channel_types]
        if self.min_value is not None:
            payload["min_value"] = self.min_value
        if self.max_value is not None:
            payload["max_value"] = self.max_value
        if self.min_length is not None:
            payload["min_length"] = self.min_length
        if self.max_length is not None:
            payload["max_length"] = self.max_length
        if (loc := self.name_localizations.data) is not None:
            payload["name_localizations"] = loc
        if (loc := self.description_localizations.data) is not None:
            payload["description_localizations"] = loc
        return payload

    def localize(self, store: LocalizationProtocol) -> None:
        self.name_localizations._link(store)
        self.description_localizations._link(store)

        if (name_loc := self.name_localizations.data) is not None:
            for value in name_loc.values():
                _validate_name(value)

        for c in self.choices:
            c.localize(store)
        for o in self.options:
            o.localize(store)


class ApplicationCommand(ABC):  # noqa: B024  # this will get refactored eventually
    """The base class for application commands.

    The following classes implement this ABC:

    - :class:`~.SlashCommand`
    - :class:`~.MessageCommand`
    - :class:`~.UserCommand`

    Attributes
    ----------
    type: :class:`ApplicationCommandType`
        The command type
    name: :class:`str`
        The command name
    name_localizations: :class:`.LocalizationValue`
        Localizations for ``name``.

        .. versionadded:: 2.5

    nsfw: :class:`bool`
        Whether this command is :ddocs:`age-restricted <interactions/application-commands#agerestricted-commands>`.
        Defaults to ``False``.

        .. versionadded:: 2.8

    install_types: :class:`ApplicationInstallTypes` | :data:`None`
        The installation types where the command is available.
        Defaults to :attr:`ApplicationInstallTypes.guild` only.
        Only available for global commands.

        .. versionadded:: 2.10

    contexts: :class:`InteractionContextTypes` | :data:`None`
        The interaction contexts where the command can be used.
        Only available for global commands.

        .. versionadded:: 2.10
    """

    __repr_attributes__: ClassVar[tuple[str, ...]] = (
        "type",
        "name",
        "default_member_permissions",
        "nsfw",
        "install_types",
        "contexts",
    )

    def __init__(
        self,
        type: ApplicationCommandType,
        name: LocalizedRequired,
        dm_permission: Optional[bool] = None,  # deprecated
        default_member_permissions: Optional[Union[Permissions, int]] = None,
        nsfw: Optional[bool] = None,
        install_types: Optional[ApplicationInstallTypes] = None,
        contexts: Optional[InteractionContextTypes] = None,
    ) -> None:
        self.type: ApplicationCommandType = enum_if_int(ApplicationCommandType, type)

        name_loc = Localized._cast(name, True)
        self.name: str = name_loc.string
        self.name_localizations: LocalizationValue = name_loc.localizations
        self.nsfw: bool = False if nsfw is None else nsfw

        self._default_member_permissions: Optional[int]
        if default_member_permissions is None:
            # allow everyone to use the command if its not supplied
            self._default_member_permissions = None
        elif isinstance(default_member_permissions, bool):
            msg = "`default_member_permissions` cannot be a bool"
            raise TypeError(msg)
        elif isinstance(default_member_permissions, int):
            self._default_member_permissions = default_member_permissions
        else:
            self._default_member_permissions = default_member_permissions.value

        # note: this defaults to `[0]` for syncing purposes only
        self.install_types: Optional[ApplicationInstallTypes] = install_types
        self.contexts: Optional[InteractionContextTypes] = contexts

        # TODO(3.0): refactor
        # These are for ext.commands defaults. It's quite ugly to do it this way,
        # but since __eq__ and to_dict functionality is encapsulated here and can't be moved trivially,
        # it'll do until the presumably soon-ish refactor of the entire commands framework.
        self._default_install_types: Optional[ApplicationInstallTypes] = None
        self._default_contexts: Optional[InteractionContextTypes] = None

        self._always_synced: bool = False

        # reset `default_permission` if set before
        self._default_permission: bool = True

        self._dm_permission: Optional[bool] = dm_permission
        if self._dm_permission is not None:
            warn_deprecated(
                "dm_permission is deprecated, use contexts instead.",
                stacklevel=2,
                # the call stack can have different depths, depending on how the
                # user created the command, so we can't reliably set a fixed stacklevel
                skip_internal_frames=True,
            )

            # if both are provided, raise an exception
            # (n.b. these can be assigned to later, in which case no exception will be raised.
            # assume the user knows what they're doing, in that case)
            if self.contexts is not None:
                msg = "Cannot use both `dm_permission` and `contexts` at the same time"
                raise ValueError(msg)

    @property
    def default_member_permissions(self) -> Optional[Permissions]:
        """:class:`Permissions` | :data:`None`: The default required member permissions for this command.
        A member must have *all* these permissions to be able to invoke the command in a guild.

        This is a default value, the set of users/roles that may invoke this command can be
        overridden by moderators on a guild-specific basis, disregarding this setting.

        If :data:`None` is returned, it means everyone can use the command by default.
        If an empty :class:`Permissions` object is returned (that is, all permissions set to ``False``),
        this means no one can use the command.

        .. versionadded:: 2.5
        """
        if self._default_member_permissions is None:
            return None
        return Permissions(self._default_member_permissions)

    @property
    @deprecated("contexts")
    def dm_permission(self) -> bool:
        """
        Whether this command can be used in DMs with the bot.

        .. versionadded:: 2.5

        .. deprecated:: 2.10
            Use :attr:`contexts` instead.
            This is equivalent to the :attr:`InteractionContextTypes.bot_dm` flag.
        """
        # a `None` value is equivalent to `True` here
        return self._dm_permission is not False

    @dm_permission.setter
    @deprecated("contexts")
    def dm_permission(self, value: bool) -> None:
        self._dm_permission = value

    def __repr__(self) -> str:
        attrs = " ".join(f"{key}={getattr(self, key)!r}" for key in self.__repr_attributes__)
        return f"<{type(self).__name__} {attrs}>"

    def __str__(self) -> str:
        return self.name

    def __eq__(self, other) -> bool:
        if not isinstance(other, ApplicationCommand):
            return False

        if not (
            self.type == other.type
            and self.name == other.name
            and self.name_localizations == other.name_localizations
            and self.nsfw == other.nsfw
            and self._default_member_permissions == other._default_member_permissions
            and self._default_permission == other._default_permission
        ):
            return False

        # ignore global-only fields if comparing guild commands
        if not any(
            (isinstance(obj, _APIApplicationCommandMixin) and obj.guild_id) for obj in (self, other)
        ):
            if self._install_types_with_default != other._install_types_with_default:
                return False

            # `contexts` takes priority over `dm_permission`;
            # ignore `dm_permission` if `contexts` is set,
            # since the API returns both even when only `contexts` was provided
            self_contexts = self._contexts_with_default
            other_contexts = other._contexts_with_default
            if self_contexts is not None or other_contexts is not None:
                if self_contexts != other_contexts:
                    return False
            else:
                # this is a bit awkward; `None` is equivalent to `True` in this case
                if (self._dm_permission is not False) != (other._dm_permission is not False):
                    return False

        return True

    @property
    def _install_types_with_default(self) -> Optional[ApplicationInstallTypes]:
        # if this is an api-provided command object, keep things as-is
        if self.install_types is None and not isinstance(self, _APIApplicationCommandMixin):
            if self._default_install_types is not None:
                return self._default_install_types

            # The purpose of this default is to avoid re-syncing after the updating to the new version,
            # at least as long as the user hasn't enabled user installs in the dev portal
            # (i.e. if they haven't, the api defaults to this value as well).
            # Additionally, this provides consistency independent of the dev portal configuration,
            # even if it might not be ideal.
            # In an ideal world, we would make use of `application_info().install_types_config`.
            return ApplicationInstallTypes(guild=True)

        return self.install_types

    @property
    def _contexts_with_default(self) -> Optional[InteractionContextTypes]:
        # (basically the same logic as `_install_types_with_default`, but without a fallback)
        if (
            self.contexts is None
            and not isinstance(self, _APIApplicationCommandMixin)
            and self._default_contexts is not None
            # only use default if legacy `dm_permission` wasn't set
            and self._dm_permission is None
        ):
            return self._default_contexts

        return self.contexts

    def to_dict(self) -> EditApplicationCommandPayload:
        data: EditApplicationCommandPayload = {
            "type": try_enum_to_int(self.type),
            "name": self.name,
            "default_member_permissions": (
                str(self._default_member_permissions)
                if self._default_member_permissions is not None
                else None
            ),
            "default_permission": True,
            "nsfw": self.nsfw,
        }

<<<<<<< HEAD
        install_types: Optional[List[ApplicationIntegrationTypePayload]] = (
            self._install_types_with_default.values
=======
        install_types: Optional[list[ApplicationIntegrationTypePayload]] = (
            cast("list[ApplicationIntegrationTypePayload]", self._install_types_with_default.values)
>>>>>>> 6c482d1e
            if self._install_types_with_default is not None
            else None
        )
        data["integration_types"] = install_types

<<<<<<< HEAD
        contexts: Optional[List[InteractionContextTypePayload]] = (
            self._contexts_with_default.values if self._contexts_with_default is not None else None
=======
        contexts: Optional[list[InteractionContextTypePayload]] = (
            cast("list[InteractionContextTypePayload]", self._contexts_with_default.values)
            if self._contexts_with_default is not None
            else None
>>>>>>> 6c482d1e
        )
        data["contexts"] = contexts

        # don't set `dm_permission` if `contexts` is set
        if contexts is None:
            data["dm_permission"] = self._dm_permission is not False

        if (loc := self.name_localizations.data) is not None:
            data["name_localizations"] = loc

        return data

    def localize(self, store: LocalizationProtocol) -> None:
        self.name_localizations._link(store)


class _APIApplicationCommandMixin:
    __repr_attributes__: ClassVar[tuple[str, ...]] = ("id",)

    def _update_common(self, data: ApplicationCommandPayload) -> None:
        if not isinstance(self, ApplicationCommand):
            msg = "_APIApplicationCommandMixin must be used with ApplicationCommand"
            raise TypeError(msg)

        self.id: int = int(data["id"])
        self.application_id: int = int(data["application_id"])
        self.guild_id: Optional[int] = _get_as_snowflake(data, "guild_id")
        self.version: int = int(data["version"])

        # deprecated, but kept until API stops returning this field
        self._default_permission = data.get("default_permission") is not False

        # same deal, also deprecated.
        self._dm_permission = data.get("dm_permission")


class UserCommand(ApplicationCommand):
    """A user context menu command.

    Attributes
    ----------
    name: :class:`str`
        The user command's name.
    name_localizations: :class:`.LocalizationValue`
        Localizations for ``name``.

        .. versionadded:: 2.5

    nsfw: :class:`bool`
        Whether this command is :ddocs:`age-restricted <interactions/application-commands#agerestricted-commands>`.
        Defaults to ``False``.

        .. versionadded:: 2.8

    install_types: :class:`ApplicationInstallTypes` | :data:`None`
        The installation types where the command is available.
        Defaults to :attr:`ApplicationInstallTypes.guild` only.
        Only available for global commands.

        .. versionadded:: 2.10

    contexts: :class:`InteractionContextTypes` | :data:`None`
        The interaction contexts where the command can be used.
        Only available for global commands.

        .. versionadded:: 2.10
    """

    __repr_attributes__: ClassVar[tuple[str, ...]] = tuple(
        n for n in ApplicationCommand.__repr_attributes__ if n != "type"
    )

    def __init__(
        self,
        name: LocalizedRequired,
        dm_permission: Optional[bool] = None,  # deprecated
        default_member_permissions: Optional[Union[Permissions, int]] = None,
        nsfw: Optional[bool] = None,
        install_types: Optional[ApplicationInstallTypes] = None,
        contexts: Optional[InteractionContextTypes] = None,
    ) -> None:
        super().__init__(
            type=ApplicationCommandType.user,
            name=name,
            dm_permission=dm_permission,
            default_member_permissions=default_member_permissions,
            nsfw=nsfw,
            install_types=install_types,
            contexts=contexts,
        )


class APIUserCommand(UserCommand, _APIApplicationCommandMixin):
    """A user context menu command returned by the API.

    .. versionadded:: 2.4

    Attributes
    ----------
    name: :class:`str`
        The user command's name.
    name_localizations: :class:`.LocalizationValue`
        Localizations for ``name``.

        .. versionadded:: 2.5

    nsfw: :class:`bool`
        Whether this command is :ddocs:`age-restricted <interactions/application-commands#agerestricted-commands>`.

        .. versionadded:: 2.8

    install_types: :class:`ApplicationInstallTypes` | :data:`None`
        The installation types where the command is available.
        Defaults to :attr:`ApplicationInstallTypes.guild` only.
        Only available for global commands.

        .. versionadded:: 2.10

    contexts: :class:`InteractionContextTypes` | :data:`None`
        The interaction contexts where the command can be used.
        Only available for global commands.

        .. versionadded:: 2.10

    id: :class:`int`
        The user command's ID.
    application_id: :class:`int`
        The application ID this command belongs to.
    guild_id: :class:`int` | :data:`None`
        The ID of the guild this user command is enabled in, or :data:`None` if it's global.
    version: :class:`int`
        Autoincrementing version identifier updated during substantial record changes.
    """

    __repr_attributes__: ClassVar[tuple[str, ...]] = (
        *UserCommand.__repr_attributes__,
        *_APIApplicationCommandMixin.__repr_attributes__,
    )

    @classmethod
    def from_dict(cls, data: ApplicationCommandPayload) -> Self:
        cmd_type = data.get("type", 0)
        if cmd_type != ApplicationCommandType.user.value:
            msg = f"Invalid payload type for UserCommand: {cmd_type}"
            raise ValueError(msg)

        self = cls(
            name=Localized(data["name"], data=data.get("name_localizations")),
            default_member_permissions=_get_as_snowflake(data, "default_member_permissions"),
            nsfw=data.get("nsfw"),
            install_types=(
                ApplicationInstallTypes._from_values(install_types)
                if (install_types := data.get("integration_types")) is not None
                else None
            ),
            contexts=(
                InteractionContextTypes._from_values(contexts)
                if (contexts := data.get("contexts")) is not None
                else None
            ),
        )
        self._update_common(data)
        return self


class MessageCommand(ApplicationCommand):
    """A message context menu command

    Attributes
    ----------
    name: :class:`str`
        The message command's name.
    name_localizations: :class:`.LocalizationValue`
        Localizations for ``name``.

        .. versionadded:: 2.5

    nsfw: :class:`bool`
        Whether this command is :ddocs:`age-restricted <interactions/application-commands#agerestricted-commands>`.
        Defaults to ``False``.

        .. versionadded:: 2.8

    install_types: :class:`ApplicationInstallTypes` | :data:`None`
        The installation types where the command is available.
        Defaults to :attr:`ApplicationInstallTypes.guild` only.
        Only available for global commands.

        .. versionadded:: 2.10

    contexts: :class:`InteractionContextTypes` | :data:`None`
        The interaction contexts where the command can be used.
        Only available for global commands.

        .. versionadded:: 2.10
    """

    __repr_attributes__: ClassVar[tuple[str, ...]] = tuple(
        n for n in ApplicationCommand.__repr_attributes__ if n != "type"
    )

    def __init__(
        self,
        name: LocalizedRequired,
        dm_permission: Optional[bool] = None,  # deprecated
        default_member_permissions: Optional[Union[Permissions, int]] = None,
        nsfw: Optional[bool] = None,
        install_types: Optional[ApplicationInstallTypes] = None,
        contexts: Optional[InteractionContextTypes] = None,
    ) -> None:
        super().__init__(
            type=ApplicationCommandType.message,
            name=name,
            dm_permission=dm_permission,
            default_member_permissions=default_member_permissions,
            nsfw=nsfw,
            install_types=install_types,
            contexts=contexts,
        )


class APIMessageCommand(MessageCommand, _APIApplicationCommandMixin):
    """A message context menu command returned by the API.

    .. versionadded:: 2.4

    Attributes
    ----------
    name: :class:`str`
        The message command's name.
    name_localizations: :class:`.LocalizationValue`
        Localizations for ``name``.

        .. versionadded:: 2.5

    nsfw: :class:`bool`
        Whether this command is :ddocs:`age-restricted <interactions/application-commands#agerestricted-commands>`.

        .. versionadded:: 2.8

    install_types: :class:`ApplicationInstallTypes` | :data:`None`
        The installation types where the command is available.
        Defaults to :attr:`ApplicationInstallTypes.guild` only.
        Only available for global commands.

        .. versionadded:: 2.10

    contexts: :class:`InteractionContextTypes` | :data:`None`
        The interaction contexts where the command can be used.
        Only available for global commands.

        .. versionadded:: 2.10

    id: :class:`int`
        The message command's ID.
    application_id: :class:`int`
        The application ID this command belongs to.
    guild_id: :class:`int` | :data:`None`
        The ID of the guild this message command is enabled in, or :data:`None` if it's global.
    version: :class:`int`
        Autoincrementing version identifier updated during substantial record changes.
    """

    __repr_attributes__: ClassVar[tuple[str, ...]] = (
        *MessageCommand.__repr_attributes__,
        *_APIApplicationCommandMixin.__repr_attributes__,
    )

    @classmethod
    def from_dict(cls, data: ApplicationCommandPayload) -> Self:
        cmd_type = data.get("type", 0)
        if cmd_type != ApplicationCommandType.message.value:
            msg = f"Invalid payload type for MessageCommand: {cmd_type}"
            raise ValueError(msg)

        self = cls(
            name=Localized(data["name"], data=data.get("name_localizations")),
            default_member_permissions=_get_as_snowflake(data, "default_member_permissions"),
            nsfw=data.get("nsfw"),
            install_types=(
                ApplicationInstallTypes._from_values(install_types)
                if (install_types := data.get("integration_types")) is not None
                else None
            ),
            contexts=(
                InteractionContextTypes._from_values(contexts)
                if (contexts := data.get("contexts")) is not None
                else None
            ),
        )
        self._update_common(data)
        return self


class SlashCommand(ApplicationCommand):
    """The base class for building slash commands.

    Attributes
    ----------
    name: :class:`str`
        The slash command's name.
    name_localizations: :class:`.LocalizationValue`
        Localizations for ``name``.

        .. versionadded:: 2.5

    description: :class:`str`
        The slash command's description.
    description_localizations: :class:`.LocalizationValue`
        Localizations for ``description``.

        .. versionadded:: 2.5

    nsfw: :class:`bool`
        Whether this command is :ddocs:`age-restricted <interactions/application-commands#agerestricted-commands>`.
        Defaults to ``False``.

        .. versionadded:: 2.8

    install_types: :class:`ApplicationInstallTypes` | :data:`None`
        The installation types where the command is available.
        Defaults to :attr:`ApplicationInstallTypes.guild` only.
        Only available for global commands.

        .. versionadded:: 2.10

    contexts: :class:`InteractionContextTypes` | :data:`None`
        The interaction contexts where the command can be used.
        Only available for global commands.

        .. versionadded:: 2.10

    options: :class:`list`\\[:class:`Option`]
        The list of options the slash command has.
    """

    __repr_attributes__: ClassVar[tuple[str, ...]] = (
        *tuple(n for n in ApplicationCommand.__repr_attributes__ if n != "type"),
        "description",
        "options",
    )

    def __init__(
        self,
        name: LocalizedRequired,
        description: LocalizedRequired,
        options: Optional[list[Option]] = None,
        dm_permission: Optional[bool] = None,  # deprecated
        default_member_permissions: Optional[Union[Permissions, int]] = None,
        nsfw: Optional[bool] = None,
        install_types: Optional[ApplicationInstallTypes] = None,
        contexts: Optional[InteractionContextTypes] = None,
    ) -> None:
        super().__init__(
            type=ApplicationCommandType.chat_input,
            name=name,
            dm_permission=dm_permission,
            default_member_permissions=default_member_permissions,
            nsfw=nsfw,
            install_types=install_types,
            contexts=contexts,
        )
        _validate_name(self.name)

        desc_loc = Localized._cast(description, True)
        self.description: str = desc_loc.string
        self.description_localizations: LocalizationValue = desc_loc.localizations

        self.options: list[Option] = options or []

    def __eq__(self, other) -> bool:
        return (
            super().__eq__(other)
            and self.description == other.description
            and self.options == other.options
            and self.description_localizations == other.description_localizations
        )

    def add_option(
        self,
        name: LocalizedRequired,
        description: LocalizedOptional = None,
        type: Optional[OptionType] = None,
        required: bool = False,
        choices: Optional[Choices] = None,
        options: Optional[list] = None,
        channel_types: Optional[list[ChannelType]] = None,
        autocomplete: bool = False,
        min_value: Optional[float] = None,
        max_value: Optional[float] = None,
        min_length: Optional[int] = None,
        max_length: Optional[int] = None,
    ) -> None:
        """Adds an option to the current list of options,
        parameters are the same as for :class:`Option`
        """
        self.options.append(
            Option(
                name=name,
                description=description,
                type=type or OptionType.string,
                required=required,
                choices=choices,
                options=options,
                channel_types=channel_types,
                autocomplete=autocomplete,
                min_value=min_value,
                max_value=max_value,
                min_length=min_length,
                max_length=max_length,
            )
        )

    def to_dict(self) -> EditApplicationCommandPayload:
        res = super().to_dict()
        res["description"] = self.description
        res["options"] = [o.to_dict() for o in self.options]
        if (loc := self.description_localizations.data) is not None:
            res["description_localizations"] = loc
        return res

    def localize(self, store: LocalizationProtocol) -> None:
        super().localize(store)
        if (name_loc := self.name_localizations.data) is not None:
            for value in name_loc.values():
                _validate_name(value)

        self.description_localizations._link(store)

        for o in self.options:
            o.localize(store)


class APISlashCommand(SlashCommand, _APIApplicationCommandMixin):
    """A slash command returned by the API.

    .. versionadded:: 2.4

    Attributes
    ----------
    name: :class:`str`
        The slash command's name.
    name_localizations: :class:`.LocalizationValue`
        Localizations for ``name``.

        .. versionadded:: 2.5

    description: :class:`str`
        The slash command's description.
    description_localizations: :class:`.LocalizationValue`
        Localizations for ``description``.

        .. versionadded:: 2.5

    nsfw: :class:`bool`
        Whether this command is :ddocs:`age-restricted <interactions/application-commands#agerestricted-commands>`.

        .. versionadded:: 2.8

    install_types: :class:`ApplicationInstallTypes` | :data:`None`
        The installation types where the command is available.
        Defaults to :attr:`ApplicationInstallTypes.guild` only.
        Only available for global commands.

        .. versionadded:: 2.10

    contexts: :class:`InteractionContextTypes` | :data:`None`
        The interaction contexts where the command can be used.
        Only available for global commands.

        .. versionadded:: 2.10

    id: :class:`int`
        The slash command's ID.
    options: :class:`list`\\[:class:`Option`]
        The list of options the slash command has.
    application_id: :class:`int`
        The application ID this command belongs to.
    guild_id: :class:`int` | :data:`None`
        The ID of the guild this slash command is enabled in, or :data:`None` if it's global.
    version: :class:`int`
        Autoincrementing version identifier updated during substantial record changes.
    """

    __repr_attributes__: ClassVar[tuple[str, ...]] = (
        *SlashCommand.__repr_attributes__,
        *_APIApplicationCommandMixin.__repr_attributes__,
    )

    @classmethod
    def from_dict(cls, data: ApplicationCommandPayload) -> Self:
        cmd_type = data.get("type", 0)
        if cmd_type != ApplicationCommandType.chat_input.value:
            msg = f"Invalid payload type for SlashCommand: {cmd_type}"
            raise ValueError(msg)

        self = cls(
            name=Localized(data["name"], data=data.get("name_localizations")),
            description=Localized(data["description"], data=data.get("description_localizations")),
            options=_maybe_cast(
                data.get("options", MISSING), lambda x: list(map(Option.from_dict, x))
            ),
            default_member_permissions=_get_as_snowflake(data, "default_member_permissions"),
            nsfw=data.get("nsfw"),
            install_types=(
                ApplicationInstallTypes._from_values(install_types)
                if (install_types := data.get("integration_types")) is not None
                else None
            ),
            contexts=(
                InteractionContextTypes._from_values(contexts)
                if (contexts := data.get("contexts")) is not None
                else None
            ),
        )
        self._update_common(data)
        return self


class ApplicationCommandPermissions:
    """Represents application command permissions for a role, user, or channel.

    Attributes
    ----------
    id: :class:`int`
        The ID of the role, user, or channel.
    type: :class:`ApplicationCommandPermissionType`
        The type of the target.
    permission: :class:`bool`
        Whether to allow or deny the access to the application command.
    """

    __slots__ = ("id", "type", "permission", "_guild_id")

    def __init__(self, *, data: ApplicationCommandPermissionsPayload, guild_id: int) -> None:
        self.id: int = int(data["id"])
        self.type: ApplicationCommandPermissionType = try_enum(
            ApplicationCommandPermissionType, data["type"]
        )
        self.permission: bool = data["permission"]
        self._guild_id: int = guild_id

    def __repr__(self) -> str:
        return f"<ApplicationCommandPermissions id={self.id!r} type={self.type!r} permission={self.permission!r}>"

    def __eq__(self, other: ApplicationCommandPermissions) -> bool:
        return (
            self.id == other.id and self.type == other.type and self.permission == other.permission
        )

    def to_dict(self) -> ApplicationCommandPermissionsPayload:
        return {"id": self.id, "type": self.type.value, "permission": self.permission}

    def is_everyone(self) -> bool:
        """Whether this permission object is affecting the @everyone role.

        .. versionadded:: 2.5

        :return type: :class:`bool`
        """
        return self.id == self._guild_id

    def is_all_channels(self) -> bool:
        """Whether this permission object is affecting all channels.

        .. versionadded:: 2.5

        :return type: :class:`bool`
        """
        return self.id == self._guild_id - 1


class GuildApplicationCommandPermissions:
    """Represents application command permissions in a guild.

    .. versionchanged:: 2.5
        Can now also represent application-wide permissions that apply to every command by default.

    Attributes
    ----------
    id: :class:`int`
        The application command's ID, or the application ID if these are application-wide permissions.
    application_id: :class:`int`
        The application ID this command belongs to.
    guild_id: :class:`int`
        The ID of the guild where these permissions are applied.
    permissions: :class:`list`\\[:class:`ApplicationCommandPermissions`]
        A list of :class:`ApplicationCommandPermissions`.
    """

    __slots__ = ("_state", "id", "application_id", "guild_id", "permissions")

    def __init__(
        self, *, data: GuildApplicationCommandPermissionsPayload, state: ConnectionState
    ) -> None:
        self._state: ConnectionState = state
        self.id: int = int(data["id"])
        self.application_id: int = int(data["application_id"])
        self.guild_id: int = int(data["guild_id"])

        self.permissions: list[ApplicationCommandPermissions] = [
            ApplicationCommandPermissions(data=elem, guild_id=self.guild_id)
            for elem in data["permissions"]
        ]

    def __repr__(self) -> str:
        return (
            f"<GuildApplicationCommandPermissions id={self.id!r} application_id={self.application_id!r}"
            f" guild_id={self.guild_id!r} permissions={self.permissions!r}>"
        )

    def to_dict(self) -> GuildApplicationCommandPermissionsPayload:
        return {
            "id": self.id,
            "application_id": self.application_id,
            "guild_id": self.guild_id,
            "permissions": [perm.to_dict() for perm in self.permissions],
        }<|MERGE_RESOLUTION|>--- conflicted
+++ resolved
@@ -5,12 +5,7 @@
 import math
 import re
 from abc import ABC
-<<<<<<< HEAD
-from typing import TYPE_CHECKING, ClassVar, List, Mapping, Optional, Sequence, Tuple, Union
-=======
-from collections.abc import Mapping, Sequence
-from typing import TYPE_CHECKING, ClassVar, Optional, Union, cast
->>>>>>> 6c482d1e
+from typing import TYPE_CHECKING, ClassVar, Mapping, Optional, Sequence, Union
 
 from .enums import (
     ApplicationCommandPermissionType,
@@ -713,27 +708,15 @@
             "nsfw": self.nsfw,
         }
 
-<<<<<<< HEAD
-        install_types: Optional[List[ApplicationIntegrationTypePayload]] = (
+        install_types: Optional[list[ApplicationIntegrationTypePayload]] = (
             self._install_types_with_default.values
-=======
-        install_types: Optional[list[ApplicationIntegrationTypePayload]] = (
-            cast("list[ApplicationIntegrationTypePayload]", self._install_types_with_default.values)
->>>>>>> 6c482d1e
             if self._install_types_with_default is not None
             else None
         )
         data["integration_types"] = install_types
 
-<<<<<<< HEAD
-        contexts: Optional[List[InteractionContextTypePayload]] = (
+        contexts: Optional[list[InteractionContextTypePayload]] = (
             self._contexts_with_default.values if self._contexts_with_default is not None else None
-=======
-        contexts: Optional[list[InteractionContextTypePayload]] = (
-            cast("list[InteractionContextTypePayload]", self._contexts_with_default.values)
-            if self._contexts_with_default is not None
-            else None
->>>>>>> 6c482d1e
         )
         data["contexts"] = contexts
 
