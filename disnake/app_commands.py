--- conflicted
+++ resolved
@@ -38,12 +38,8 @@
     try_enum_to_int,
 )
 from .errors import InvalidArgument
-<<<<<<< HEAD
+from .i18n import Localized
 from .permissions import Permissions
-=======
-from .i18n import Localized
-from .role import Role
->>>>>>> f684080b
 from .utils import MISSING, _get_as_snowflake, _maybe_cast
 
 if TYPE_CHECKING:
@@ -432,19 +428,13 @@
         The command type
     name: :class:`str`
         The command name
-<<<<<<< HEAD
+    name_localizations: :class:`.LocalizationValue`
+        Localizations for ``name``.
+
+        .. versionadded:: 2.5
+
     dm_permission: :class:`bool`
         Whether this command can be used in DMs.
-=======
-    name_localizations: :class:`.LocalizationValue`
-        Localizations for ``name``.
-
-        .. versionadded:: 2.5
-
-    default_permission: :class:`bool`
-        Whether the command is enabled by default. If set to ``False``, this command
-        cannot be used in guilds (unless explicit command permissions are set), or in DMs.
->>>>>>> f684080b
     """
 
     __repr_info__: ClassVar[Tuple[str, ...]] = (
@@ -457,13 +447,15 @@
     def __init__(
         self,
         type: ApplicationCommandType,
-<<<<<<< HEAD
-        name: str,
+        name: LocalizedRequired,
         dm_permission: bool = True,
         default_member_permissions: Optional[Union[Permissions, int]] = None,
     ):
         self.type: ApplicationCommandType = enum_if_int(ApplicationCommandType, type)
-        self.name: str = name
+
+        name_loc = Localized._cast(name, True)
+        self.name: str = name_loc.string
+        self.name_localizations: LocalizationValue = name_loc.localizations
 
         self.dm_permission: bool = dm_permission
 
@@ -475,17 +467,6 @@
             self._default_member_permissions = default_member_permissions
         else:
             self._default_member_permissions = default_member_permissions.value
-=======
-        name: LocalizedRequired,
-        default_permission: bool = True,
-    ):
-        self.type: ApplicationCommandType = enum_if_int(ApplicationCommandType, type)
-        self.default_permission: bool = default_permission
->>>>>>> f684080b
-
-        name_loc = Localized._cast(name, True)
-        self.name: str = name_loc.string
-        self.name_localizations: LocalizationValue = name_loc.localizations
 
         self._always_synced: bool = False
 
@@ -518,7 +499,6 @@
         return (
             self.type == other.type
             and self.name == other.name
-<<<<<<< HEAD
             # ignore `dm_permission` if comparing guild commands
             and (
                 any(
@@ -528,10 +508,7 @@
                 or self.dm_permission == other.dm_permission
             )
             and self._default_member_permissions == other._default_member_permissions
-=======
-            and self.default_permission == other.default_permission
             and self.name_localizations == other.name_localizations
->>>>>>> f684080b
         )
 
     def to_dict(self) -> EditApplicationCommandPayload:
@@ -540,19 +517,14 @@
             "name": self.name,
             "dm_permission": self.dm_permission,
         }
-<<<<<<< HEAD
 
         if self._default_member_permissions is None:
             data["default_member_permissions"] = None
         else:
             data["default_member_permissions"] = str(self._default_member_permissions)
-
-=======
-        if not self.default_permission:
-            data["default_permission"] = False
         if (loc := self.name_localizations.data) is not None:
             data["name_localizations"] = loc
->>>>>>> f684080b
+
         return data
 
     def localize(self, store: LocalizationProtocol) -> None:
@@ -579,33 +551,22 @@
     ----------
     name: :class:`str`
         The user command's name.
-<<<<<<< HEAD
+    name_localizations: :class:`.LocalizationValue`
+        Localizations for ``name``.
+
+        .. versionadded:: 2.5
+
     dm_permission: :class:`bool`
         Whether this command can be used in DMs.
-=======
-    name_localizations: :class:`.LocalizationValue`
-        Localizations for ``name``.
-
-        .. versionadded:: 2.5
-
-    default_permission: :class:`bool`
-        Whether the user command is enabled by default. If set to ``False``, this command
-        cannot be used in guilds (unless explicit command permissions are set), or in DMs.
->>>>>>> f684080b
     """
 
     __repr_info__ = ("name", "dm_permission", "default_member_permissions")
 
     def __init__(
         self,
-<<<<<<< HEAD
-        name: str,
+        name: LocalizedRequired,
         dm_permission: bool = True,
         default_member_permissions: Optional[Union[Permissions, int]] = None,
-=======
-        name: LocalizedRequired,
-        default_permission: bool = True,
->>>>>>> f684080b
     ):
         super().__init__(
             type=ApplicationCommandType.user,
@@ -625,19 +586,13 @@
     ----------
     name: :class:`str`
         The user command's name.
-<<<<<<< HEAD
+    name_localizations: :class:`.LocalizationValue`
+        Localizations for ``name``.
+
+        .. versionadded:: 2.5
+
     dm_permission: :class:`bool`
         Whether this command can be used in DMs.
-=======
-    name_localizations: :class:`.LocalizationValue`
-        Localizations for ``name``.
-
-        .. versionadded:: 2.5
-
-    default_permission: :class:`bool`
-        Whether the user command is enabled by default. If set to ``False``, this command
-        cannot be used in guilds (unless explicit command permissions are set), or in DMs.
->>>>>>> f684080b
     id: :class:`int`
         The user command's ID.
     application_id: :class:`int`
@@ -657,14 +612,9 @@
             raise ValueError(f"Invalid payload type for UserCommand: {cmd_type}")
 
         self = cls(
-<<<<<<< HEAD
-            name=data["name"],
+            name=Localized(data["name"], data=data.get("name_localizations")),
             dm_permission=data.get("dm_permission") is not False,
             default_member_permissions=_get_as_snowflake(data, "default_member_permissions"),
-=======
-            name=Localized(data["name"], data=data.get("name_localizations")),
-            default_permission=data.get("default_permission", True),
->>>>>>> f684080b
         )
         self._update_common(data)
         return self
@@ -678,33 +628,22 @@
     ----------
     name: :class:`str`
         The message command's name.
-<<<<<<< HEAD
+    name_localizations: :class:`.LocalizationValue`
+        Localizations for ``name``.
+
+        .. versionadded:: 2.5
+
     dm_permission: :class:`bool`
         Whether this command can be used in DMs.
-=======
-    name_localizations: :class:`.LocalizationValue`
-        Localizations for ``name``.
-
-        .. versionadded:: 2.5
-
-    default_permission: :class:`bool`
-        Whether the message command is enabled by default. If set to ``False``, this command
-        cannot be used in guilds (unless explicit command permissions are set), or in DMs.
->>>>>>> f684080b
     """
 
     __repr_info__ = ("name", "dm_permission", "default_member_permissions")
 
     def __init__(
         self,
-<<<<<<< HEAD
-        name: str,
+        name: LocalizedRequired,
         dm_permission: bool = True,
         default_member_permissions: Optional[Union[Permissions, int]] = None,
-=======
-        name: LocalizedRequired,
-        default_permission: bool = True,
->>>>>>> f684080b
     ):
         super().__init__(
             type=ApplicationCommandType.message,
@@ -724,19 +663,13 @@
     ----------
     name: :class:`str`
         The message command's name.
-<<<<<<< HEAD
+    name_localizations: :class:`.LocalizationValue`
+        Localizations for ``name``.
+
+        .. versionadded:: 2.5
+
     dm_permission: :class:`bool`
         Whether this command can be used in DMs.
-=======
-    name_localizations: :class:`.LocalizationValue`
-        Localizations for ``name``.
-
-        .. versionadded:: 2.5
-
-    default_permission: :class:`bool`
-        Whether the message command is enabled by default. If set to ``False``, this command
-        cannot be used in guilds (unless explicit command permissions are set), or in DMs.
->>>>>>> f684080b
     id: :class:`int`
         The message command's ID.
     application_id: :class:`int`
@@ -756,14 +689,9 @@
             raise ValueError(f"Invalid payload type for MessageCommand: {cmd_type}")
 
         self = cls(
-<<<<<<< HEAD
-            name=data["name"],
+            name=Localized(data["name"], data=data.get("name_localizations")),
             dm_permission=data.get("dm_permission") is not False,
             default_member_permissions=_get_as_snowflake(data, "default_member_permissions"),
-=======
-            name=Localized(data["name"], data=data.get("name_localizations")),
-            default_permission=data.get("default_permission", True),
->>>>>>> f684080b
         )
         self._update_common(data)
         return self
@@ -777,12 +705,6 @@
     ----------
     name: :class:`str`
         The slash command's name.
-<<<<<<< HEAD
-    dm_permission: :class:`bool`
-        Whether this command can be used in DMs.
-    description: :class:`str`
-        The slash command's description.
-=======
     name_localizations: :class:`.LocalizationValue`
         Localizations for ``name``.
 
@@ -795,10 +717,8 @@
 
         .. versionadded:: 2.5
 
-    default_permission: :class:`bool`
-        Whether the slash command is enabled by default. If set to ``False``, this command
-        cannot be used in guilds (unless explicit command permissions are set), or in DMs.
->>>>>>> f684080b
+    dm_permission: :class:`bool`
+        Whether this command can be used in DMs.
     options: List[:class:`Option`]
         The list of options the slash command has.
     """
@@ -902,10 +822,6 @@
     ----------
     name: :class:`str`
         The slash command's name.
-<<<<<<< HEAD
-    dm_permission: :class:`bool`
-        Whether this command can be used in DMs.
-=======
     name_localizations: :class:`.LocalizationValue`
         Localizations for ``name``.
 
@@ -918,10 +834,8 @@
 
         .. versionadded:: 2.5
 
-    default_permission: :class:`bool`
-        Whether the slash command is enabled by default. If set to ``False``, this command
-        cannot be used in guilds (unless explicit command permissions are set), or in DMs.
->>>>>>> f684080b
+    dm_permission: :class:`bool`
+        Whether this command can be used in DMs.
     id: :class:`int`
         The slash command's ID.
     options: List[:class:`Option`]
@@ -943,14 +857,8 @@
             raise ValueError(f"Invalid payload type for SlashCommand: {cmd_type}")
 
         self = cls(
-<<<<<<< HEAD
-            name=data["name"],
-            description=data["description"],
-=======
             name=Localized(data["name"], data=data.get("name_localizations")),
             description=Localized(data["description"], data=data.get("description_localizations")),
-            default_permission=data.get("default_permission", True),
->>>>>>> f684080b
             options=_maybe_cast(
                 data.get("options", MISSING), lambda x: list(map(Option.from_dict, x))
             ),
