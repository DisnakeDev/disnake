"""
The MIT License (MIT)

Copyright (c) 2015-2021 Rapptz
Copyright (c) 2021-present Disnake Development

Permission is hereby granted, free of charge, to any person obtaining a
copy of this software and associated documentation files (the "Software"),
to deal in the Software without restriction, including without limitation
the rights to use, copy, modify, merge, publish, distribute, sublicense,
and/or sell copies of the Software, and to permit persons to whom the
Software is furnished to do so, subject to the following conditions:

The above copyright notice and this permission notice shall be included in
all copies or substantial portions of the Software.

THE SOFTWARE IS PROVIDED "AS IS", WITHOUT WARRANTY OF ANY KIND, EXPRESS
OR IMPLIED, INCLUDING BUT NOT LIMITED TO THE WARRANTIES OF MERCHANTABILITY,
FITNESS FOR A PARTICULAR PURPOSE AND NONINFRINGEMENT. IN NO EVENT SHALL THE
AUTHORS OR COPYRIGHT HOLDERS BE LIABLE FOR ANY CLAIM, DAMAGES OR OTHER
LIABILITY, WHETHER IN AN ACTION OF CONTRACT, TORT OR OTHERWISE, ARISING
FROM, OUT OF OR IN CONNECTION WITH THE SOFTWARE OR THE USE OR OTHER
DEALINGS IN THE SOFTWARE.
"""

from __future__ import annotations

from typing import TYPE_CHECKING, List, Optional, Type, TypeVar, Union

from .appinfo import PartialAppInfo
from .asset import Asset
from .enums import ChannelType, InviteTarget, NSFWLevel, VerificationLevel, try_enum
from .mixins import Hashable
from .object import Object
from .utils import _get_as_snowflake, parse_time, snowflake_time, warn_deprecated

__all__ = (
    "PartialInviteChannel",
    "PartialInviteGuild",
    "Invite",
)

if TYPE_CHECKING:
    from .abc import GuildChannel
    from .guild import Guild
    from .state import ConnectionState
    from .types.channel import PartialChannel as InviteChannelPayload
    from .types.guild import GuildFeature
    from .types.invite import (
        GatewayInvite as GatewayInvitePayload,
        Invite as InvitePayload,
        InviteGuild as InviteGuildPayload,
    )
    from .user import User

    InviteGuildType = Union[Guild, "PartialInviteGuild", Object]
    InviteChannelType = Union[GuildChannel, "PartialInviteChannel", Object]

    import datetime


class PartialInviteChannel:
    """Represents a "partial" invite channel.

    This model will be given when the user is not part of the
    guild the :class:`Invite` resolves to.

    .. container:: operations

        .. describe:: x == y

            Checks if two partial channels are the same.

        .. describe:: x != y

            Checks if two partial channels are not the same.

        .. describe:: hash(x)

            Return the partial channel's hash.

        .. describe:: str(x)

            Returns the partial channel's name.

    Attributes
    ----------
    name: :class:`str`
        The partial channel's name.
    id: :class:`int`
        The partial channel's ID.
    type: :class:`ChannelType`
        The partial channel's type.
    """

    __slots__ = ("id", "name", "type")

    def __init__(self, data: InviteChannelPayload):
        self.id: int = int(data["id"])
        self.name: str = data["name"]
        self.type: ChannelType = try_enum(ChannelType, data["type"])

    def __str__(self) -> str:
        return self.name

    def __repr__(self) -> str:
        return f"<PartialInviteChannel id={self.id} name={self.name} type={self.type!r}>"

    @property
    def mention(self) -> str:
        """:class:`str`: The string that allows you to mention the channel."""
        return f"<#{self.id}>"

    @property
    def created_at(self) -> datetime.datetime:
        """:class:`datetime.datetime`: Returns the channel's creation time in UTC."""
        return snowflake_time(self.id)


class PartialInviteGuild:
    """Represents a "partial" invite guild.

    This model will be given when the user is not part of the
    guild the :class:`Invite` resolves to.

    .. container:: operations

        .. describe:: x == y

            Checks if two partial guilds are the same.

        .. describe:: x != y

            Checks if two partial guilds are not the same.

        .. describe:: hash(x)

            Return the partial guild's hash.

        .. describe:: str(x)

            Returns the partial guild's name.

    Attributes
    ----------
    name: :class:`str`
        The partial guild's name.
    id: :class:`int`
        The partial guild's ID.
    description: Optional[:class:`str`]
        The partial guild's description.
    features: List[:class:`str`]
        A list of features the partial guild has. See :attr:`Guild.features` for more information.
    nsfw_level: :class:`NSFWLevel`
        The partial guild's nsfw level.

        .. versionadded:: 2.4

    vanity_url_code: Optional[:class:`str`]
        The partial guild's vanity url code, if any.

        .. versionadded:: 2.4

    verification_level: :class:`VerificationLevel`
        The partial guild's verification level.
    """

    __slots__ = (
        "_state",
        "features",
        "_icon",
        "_banner",
        "id",
        "name",
        "_splash",
        "description",
        "nsfw_level",
        "vanity_url_code",
        "verification_level",
    )

    def __init__(self, state: ConnectionState, data: InviteGuildPayload, id: int):
        self._state: ConnectionState = state
        self.id: int = id
        self.name: str = data["name"]
        self.features: List[GuildFeature] = data.get("features", [])
        self._icon: Optional[str] = data.get("icon")
        self._banner: Optional[str] = data.get("banner")
        self._splash: Optional[str] = data.get("splash")
        self.nsfw_level: NSFWLevel = try_enum(NSFWLevel, data.get("nsfw_level", 0))
        self.vanity_url_code: Optional[str] = data.get("vanity_url_code")
        self.verification_level: VerificationLevel = try_enum(
            VerificationLevel, data.get("verification_level")
        )
        self.description: Optional[str] = data.get("description")

    def __str__(self) -> str:
        return self.name

    def __repr__(self) -> str:
        return (
            f"<{self.__class__.__name__} id={self.id} name={self.name!r} features={self.features} "
            f"description={self.description!r}>"
        )

    @property
    def created_at(self) -> datetime.datetime:
        """:class:`datetime.datetime`: Returns the guild's creation time in UTC."""
        return snowflake_time(self.id)

    @property
    def icon(self) -> Optional[Asset]:
        """Optional[:class:`Asset`]: Returns the guild's icon asset, if available."""
        if self._icon is None:
            return None
        return Asset._from_guild_icon(self._state, self.id, self._icon)

    @property
    def banner(self) -> Optional[Asset]:
        """Optional[:class:`Asset`]: Returns the guild's banner asset, if available."""
        if self._banner is None:
            return None
        return Asset._from_banner(self._state, self.id, self._banner)

    @property
    def splash(self) -> Optional[Asset]:
        """Optional[:class:`Asset`]: Returns the guild's invite splash asset, if available."""
        if self._splash is None:
            return None
        return Asset._from_guild_image(self._state, self.id, self._splash, path="splashes")


I = TypeVar("I", bound="Invite")


class Invite(Hashable):
    """
    Represents a Discord :class:`Guild` or :class:`abc.GuildChannel` invite.

    Depending on the way this object was created, some of the attributes can
    have a value of ``None``.

    .. container:: operations

        .. describe:: x == y

            Checks if two invites are equal.

        .. describe:: x != y

            Checks if two invites are not equal.

        .. describe:: hash(x)

            Returns the invite hash.

        .. describe:: str(x)

            Returns the invite URL.

    The following table illustrates what methods will obtain the attributes:

    +------------------------------------+-------------------------------------------------------------------+
    |             Attribute              |                          Method                                   |
    +====================================+===================================================================+
    | :attr:`max_age`                    | :meth:`abc.GuildChannel.invites`\, :meth:`Guild.invites`          |
    +------------------------------------+-------------------------------------------------------------------+
    | :attr:`max_uses`                   | :meth:`abc.GuildChannel.invites`\, :meth:`Guild.invites`          |
    +------------------------------------+-------------------------------------------------------------------+
    | :attr:`created_at`                 | :meth:`abc.GuildChannel.invites`\, :meth:`Guild.invites`          |
    +------------------------------------+-------------------------------------------------------------------+
    | :attr:`temporary`                  | :meth:`abc.GuildChannel.invites`\, :meth:`Guild.invites`          |
    +------------------------------------+-------------------------------------------------------------------+
    | :attr:`uses`                       | :meth:`abc.GuildChannel.invites`\, :meth:`Guild.invites`          |
    +------------------------------------+-------------------------------------------------------------------+
    | :attr:`approximate_member_count`   | :meth:`Client.fetch_invite` with `with_counts` enabled            |
    +------------------------------------+-------------------------------------------------------------------+
    | :attr:`approximate_presence_count` | :meth:`Client.fetch_invite` with `with_counts` enabled            |
    +------------------------------------+-------------------------------------------------------------------+
    | :attr:`expires_at`                 | :meth:`Client.fetch_invite` with `with_expiration` enabled        |
    +------------------------------------+-------------------------------------------------------------------+
    | :attr:`guild_scheduled_event`      | :meth:`Client.fetch_invite` with valid `guild_scheduled_event_id` |
    |                                    | or valid event ID in URL or invite object                         |
    +------------------------------------+-------------------------------------------------------------------+

    If it's not in the table above then it is available by all methods.

    Attributes
    ----------
    max_age: :class:`int`
        How long before the invite expires in seconds.
        A value of ``0`` indicates that it doesn't expire.
    code: :class:`str`
        The URL fragment used for the invite.
    guild: Optional[Union[:class:`Guild`, :class:`Object`, :class:`PartialInviteGuild`]]
        The guild the invite is for. Can be ``None`` if it's from a group direct message.
<<<<<<< HEAD
    revoked: :class:`bool`
        Whether the invite has been revoked.
=======
>>>>>>> f777f27d
    created_at: :class:`datetime.datetime`
        An aware UTC datetime object denoting the time the invite was created.
    temporary: :class:`bool`
        Whether the invite grants temporary membership.
        If ``True``, members who joined via this invite will be kicked upon disconnect.
    uses: :class:`int`
        How many times the invite has been used.
    max_uses: :class:`int`
        How many times the invite can be used.
        A value of ``0`` indicates that it has unlimited uses.
    inviter: Optional[:class:`User`]
        The user who created the invite.
    approximate_member_count: Optional[:class:`int`]
        The approximate number of members in the guild.
    approximate_presence_count: Optional[:class:`int`]
        The approximate number of members currently active in the guild.
        This includes idle, dnd, online, and invisible members. Offline members are excluded.
    expires_at: Optional[:class:`datetime.datetime`]
        The expiration date of the invite. If the value is ``None`` when received through
        `Client.fetch_invite` with `with_expiration` enabled, the invite will never expire.

        .. versionadded:: 2.0

    channel: Optional[Union[:class:`abc.GuildChannel`, :class:`Object`, :class:`PartialInviteChannel`]]
        The channel the invite is for.
    target_type: :class:`InviteTarget`
        The type of target for the voice channel invite.

        .. versionadded:: 2.0

    target_user: Optional[:class:`User`]
        The user whose stream to display for this invite, if any.

        .. versionadded:: 2.0

    target_application: Optional[:class:`PartialAppInfo`]
        The embedded application the invite targets, if any.

        .. versionadded:: 2.0

    guild_scheduled_event: Optional[:class:`GuildScheduledEvent`]
        The guild scheduled event included in the invite, if any.

        .. versionadded:: 2.3
    """

    __slots__ = (
        "max_age",
        "code",
        "guild",
        "created_at",
        "uses",
        "temporary",
        "max_uses",
        "inviter",
        "channel",
        "target_user",
        "target_type",
        "approximate_member_count",
        "approximate_presence_count",
        "target_application",
        "expires_at",
        "guild_scheduled_event",
        "_revoked",
        "_state",
    )

    BASE = "https://discord.gg"

    def __init__(
        self,
        *,
        state: ConnectionState,
        data: InvitePayload,
        guild: Optional[Union[PartialInviteGuild, Guild]] = None,
        channel: Optional[Union[PartialInviteChannel, GuildChannel]] = None,
    ):
        self._state: ConnectionState = state
        self.max_age: Optional[int] = data.get("max_age")
        self.code: str = data["code"]
        self.guild: Optional[InviteGuildType] = self._resolve_guild(data.get("guild"), guild)
        self.created_at: Optional[datetime.datetime] = parse_time(data.get("created_at"))
        self.temporary: Optional[bool] = data.get("temporary")
        self.uses: Optional[int] = data.get("uses")
        self.max_uses: Optional[int] = data.get("max_uses")
        self.approximate_presence_count: Optional[int] = data.get("approximate_presence_count")
        self.approximate_member_count: Optional[int] = data.get("approximate_member_count")
        self._revoked: Optional[bool] = data.get("revoked")

        expires_at = data.get("expires_at", None)
        self.expires_at: Optional[datetime.datetime] = (
            parse_time(expires_at) if expires_at else None
        )

        inviter_data = data.get("inviter")
        self.inviter: Optional[User] = None if inviter_data is None else self._state.create_user(inviter_data)  # type: ignore

        self.channel: Optional[InviteChannelType] = self._resolve_channel(
            data.get("channel"), channel
        )

        target_user_data = data.get("target_user")
        self.target_user: Optional[User] = None if target_user_data is None else self._state.create_user(target_user_data)  # type: ignore

        self.target_type: InviteTarget = try_enum(InviteTarget, data.get("target_type", 0))

        application = data.get("target_application")
        self.target_application: Optional[PartialAppInfo] = (
            PartialAppInfo(data=application, state=state) if application else None
        )

        from .guild_scheduled_event import GuildScheduledEvent  # cyclic import

        scheduled_event = data.get("guild_scheduled_event")
        self.guild_scheduled_event: Optional[GuildScheduledEvent] = (
            GuildScheduledEvent(state=state, data=scheduled_event) if scheduled_event else None
        )

    @classmethod
    def from_incomplete(cls: Type[I], *, state: ConnectionState, data: InvitePayload) -> I:
        guild: Optional[Union[Guild, PartialInviteGuild]]
        try:
            guild_data = data["guild"]
        except KeyError:
            # If we're here, then this is a group DM
            guild = None
        else:
            guild_id = int(guild_data["id"])
            guild = state._get_guild(guild_id)
            if guild is None:
                # If it's not cached, then it has to be a partial guild
                guild = PartialInviteGuild(state, guild_data, guild_id)

        # As far as I know, invites always need a channel
        # So this should never raise.
        channel: Union[PartialInviteChannel, GuildChannel] = PartialInviteChannel(data["channel"])
        if guild is not None and not isinstance(guild, PartialInviteGuild):
            # Upgrade the partial data if applicable
            channel = guild.get_channel(channel.id) or channel

        return cls(state=state, data=data, guild=guild, channel=channel)

    @classmethod
    def from_gateway(cls: Type[I], *, state: ConnectionState, data: GatewayInvitePayload) -> I:
        guild_id: Optional[int] = _get_as_snowflake(data, "guild_id")
        guild: Optional[Union[Guild, Object]] = state._get_guild(guild_id)
        channel_id = int(data["channel_id"])
        if guild is not None:
            channel = guild.get_channel(channel_id) or Object(id=channel_id)  # type: ignore
        else:
            guild = Object(id=guild_id) if guild_id is not None else None
            channel = Object(id=channel_id)

        return cls(state=state, data=data, guild=guild, channel=channel)  # type: ignore

    def _resolve_guild(
        self,
        data: Optional[InviteGuildPayload],
        guild: Optional[Union[Guild, PartialInviteGuild]] = None,
    ) -> Optional[InviteGuildType]:
        if guild is not None:
            return guild

        if data is None:
            return None

        guild_id = int(data["id"])
        return PartialInviteGuild(self._state, data, guild_id)

    def _resolve_channel(
        self,
        data: Optional[InviteChannelPayload],
        channel: Optional[Union[PartialInviteChannel, GuildChannel]] = None,
    ) -> Optional[InviteChannelType]:
        if channel is not None:
            return channel

        if data is None:
            return None

        return PartialInviteChannel(data)

    def __str__(self) -> str:
        return self.url

    def __repr__(self) -> str:
        return (
            f"<Invite code={self.code!r} guild={self.guild!r} "
            f"online={self.approximate_presence_count} "
            f"members={self.approximate_member_count}>"
        )

    def __hash__(self) -> int:
        return hash(self.code)

    @property
    def id(self) -> str:
        """:class:`str`: Returns the proper code portion of the invite."""
        return self.code

    @property
    def url(self) -> str:
        """:class:`str`: A property that retrieves the invite URL."""
        url = f"{self.BASE}/{self.code}"
        if self.guild_scheduled_event:
            url += f"?event={self.guild_scheduled_event.id}"
        return url

    @property
    def revoked(self) -> Optional[bool]:
        """Optional[:class:`bool`]: Whether the invite has been revoked.

        As of September 16th, 2019, this value will always be ``None`` since Discord
        doesn't provide this information anymore.

        .. warning::

            This property will be removed in a future version.
        """
        warn_deprecated(
            "revoked is deprecated and will be removed in a future version.", stacklevel=2
        )
        return self._revoked

    async def delete(self, *, reason: Optional[str] = None):
        """|coro|

        Revokes the instant invite.

        You must have :attr:`~Permissions.manage_channels` permission to do this.

        Parameters
        ----------
        reason: Optional[:class:`str`]
            The reason for deleting this invite. Shows up on the audit log.

        Raises
        ------
        Forbidden
            You do not have permissions to revoke invites.
        NotFound
            The invite is invalid or expired.
        HTTPException
            Revoking the invite failed.
        """
        await self._state.http.delete_invite(self.code, reason=reason)<|MERGE_RESOLUTION|>--- conflicted
+++ resolved
@@ -294,11 +294,6 @@
         The URL fragment used for the invite.
     guild: Optional[Union[:class:`Guild`, :class:`Object`, :class:`PartialInviteGuild`]]
         The guild the invite is for. Can be ``None`` if it's from a group direct message.
-<<<<<<< HEAD
-    revoked: :class:`bool`
-        Whether the invite has been revoked.
-=======
->>>>>>> f777f27d
     created_at: :class:`datetime.datetime`
         An aware UTC datetime object denoting the time the invite was created.
     temporary: :class:`bool`
