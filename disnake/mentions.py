# SPDX-License-Identifier: MIT

from __future__ import annotations

from collections.abc import Sequence
from typing import TYPE_CHECKING, Any, Union, cast

from .enums import MessageType

__all__ = ("AllowedMentions",)

if TYPE_CHECKING:
    from typing_extensions import Self

    from .abc import Snowflake
    from .message import Message
    from .types.message import (
        AllowedMentions as AllowedMentionsPayload,
        AllowedMentionType as AllowedMentionTypePayload,
    )


class _FakeBool:
    def __repr__(self) -> str:
        return "True"

    def __eq__(self, other) -> bool:
        return other is True

    def __bool__(self) -> bool:
        return True


default: Any = _FakeBool()


class AllowedMentions:
    """A class that represents what mentions are allowed in a message.

    This class can be set during :class:`Client` initialisation to apply
    to every message sent. It can also be applied on a per message basis
    via :meth:`abc.Messageable.send` for more fine-grained control.

    Attributes
    ----------
    everyone: :class:`bool`
        Whether to allow everyone and here mentions. Defaults to ``True``.
    users: :class:`bool` | :class:`list`\\[:class:`abc.Snowflake`]
        Controls the users being mentioned. If ``True`` (the default) then
        users are mentioned based on the message content. If ``False`` then
        users are not mentioned at all. If a list of :class:`abc.Snowflake`
        is given then only the users provided will be mentioned, provided those
        users are in the message content.
    roles: :class:`bool` | :class:`list`\\[:class:`abc.Snowflake`]
        Controls the roles being mentioned. If ``True`` (the default) then
        roles are mentioned based on the message content. If ``False`` then
        roles are not mentioned at all. If a list of :class:`abc.Snowflake`
        is given then only the roles provided will be mentioned, provided those
        roles are in the message content.
    replied_user: :class:`bool`
        Whether to mention the author of the message being replied to. Defaults
        to ``True``.

        .. versionadded:: 1.6
    """

    __slots__ = ("everyone", "users", "roles", "replied_user")

    def __init__(
        self,
        *,
        everyone: bool = default,
        users: Union[bool, Sequence[Snowflake]] = default,
        roles: Union[bool, Sequence[Snowflake]] = default,
        replied_user: bool = default,
    ) -> None:
        self.everyone = everyone
        # TODO(3.0): annotate attributes as `Sequence` instead of copying to list
        self.users: Union[bool, list[Snowflake]]
        self.roles: Union[bool, list[Snowflake]]
        if users is default or isinstance(users, bool):
            self.users = cast("bool", users)
        else:
            self.users = list(users)
        if roles is default or isinstance(roles, bool):
            self.roles = cast("bool", roles)
        else:
            self.roles = list(roles)
        self.replied_user = replied_user

    @classmethod
    def all(cls) -> Self:
        """A factory method that returns a :class:`AllowedMentions` with all fields explicitly set to ``True``

        .. versionadded:: 1.5
        """
        return cls(everyone=True, users=True, roles=True, replied_user=True)

    @classmethod
    def none(cls) -> Self:
        """A factory method that returns a :class:`AllowedMentions` with all fields set to ``False``

        .. versionadded:: 1.5
        """
        return cls(everyone=False, users=False, roles=False, replied_user=False)

    @classmethod
    def from_message(cls, message: Message) -> Self:
        """A factory method that returns a :class:`AllowedMentions` derived from the current :class:`.Message` state.

        Note that this is not what AllowedMentions the message was sent with, but what the message actually mentioned.
        For example, a message that successfully mentioned everyone will have :attr:`~AllowedMentions.everyone` set to ``True``.

        .. versionadded:: 2.6
        """
        # circular import
        from .message import Message

        return cls(
            everyone=message.mention_everyone,
            users=list(message.mentions),
            roles=list(message.role_mentions),
            replied_user=bool(
                message.type is MessageType.reply
                and message.reference
                and isinstance(message.reference.resolved, Message)
                and message.reference.resolved.author in message.mentions
            ),
        )

    def to_dict(self) -> AllowedMentionsPayload:
        # n.b. this runs nearly every time a message is sent
<<<<<<< HEAD
        parse: List[AllowedMentionTypePayload] = []
        data: AllowedMentionsPayload = {"parse": parse}  # pyright: ignore[reportAssignmentType]
=======
        parse: list[AllowedMentionTypePayload] = []
        data: AllowedMentionsPayload = {}  # type: ignore
>>>>>>> 6c482d1e

        if self.everyone:
            parse.append("everyone")

        # n.b. not using is True/False on account of _FakeBool
        if self.users == True:  # noqa: E712
            parse.append("users")
        elif self.users != False:  # noqa: E712
            data["users"] = [x.id for x in self.users]

        if self.roles == True:  # noqa: E712
            parse.append("roles")
        elif self.roles != False:  # noqa: E712
            data["roles"] = [x.id for x in self.roles]

        if self.replied_user:
            data["replied_user"] = True

        return data

    def merge(self, other: AllowedMentions) -> AllowedMentions:
        # Creates a new AllowedMentions by merging from another one.
        # Merge is done by using the 'self' values unless explicitly
        # overridden by the 'other' values.
        everyone = self.everyone if other.everyone is default else other.everyone
        users = self.users if other.users is default else other.users
        roles = self.roles if other.roles is default else other.roles
        replied_user = self.replied_user if other.replied_user is default else other.replied_user
        return AllowedMentions(
            everyone=everyone, roles=roles, users=users, replied_user=replied_user
        )

    def __repr__(self) -> str:
        return (
            f"{self.__class__.__name__}(everyone={self.everyone}, "
            f"users={self.users}, roles={self.roles}, replied_user={self.replied_user})"
        )<|MERGE_RESOLUTION|>--- conflicted
+++ resolved
@@ -130,13 +130,8 @@
 
     def to_dict(self) -> AllowedMentionsPayload:
         # n.b. this runs nearly every time a message is sent
-<<<<<<< HEAD
-        parse: List[AllowedMentionTypePayload] = []
+        parse: list[AllowedMentionTypePayload] = []
         data: AllowedMentionsPayload = {"parse": parse}  # pyright: ignore[reportAssignmentType]
-=======
-        parse: list[AllowedMentionTypePayload] = []
-        data: AllowedMentionsPayload = {}  # type: ignore
->>>>>>> 6c482d1e
 
         if self.everyone:
             parse.append("everyone")
