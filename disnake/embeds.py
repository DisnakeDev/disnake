--- conflicted
+++ resolved
@@ -753,13 +753,7 @@
         Optional[:class:`Colour`]
             The colour that was set.
         """
-<<<<<<< HEAD
-        if value is None:
-            cls._default_colour = cls.Empty
-        elif isinstance(value, (Colour, _EmptyEmbed)):
-=======
         if value is None or isinstance(value, Colour):
->>>>>>> 49f4e312
             cls._default_colour = value
         elif isinstance(value, int):
             cls._default_colour = Colour(value=value)
