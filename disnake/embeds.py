--- conflicted
+++ resolved
@@ -703,13 +703,6 @@
         """Converts this embed object into a dict."""
 
         # add in the raw data into the dict
-<<<<<<< HEAD
-        result = {
-            key[1:]: getattr(self, key)
-            for key in self.__slots__
-            if key[0] == "_" and hasattr(self, key) and key not in ("_colour", "_files")
-        }
-=======
         result: EmbedData = {}
         if self._footer is not None:
             result["footer"] = self._footer
@@ -725,7 +718,6 @@
             result["author"] = self._author
         if self._fields is not None:
             result["fields"] = self._fields
->>>>>>> 9b9f5c02
 
         # deal with basic convenience wrappers
         if self.colour:
