"""
The MIT License (MIT)

Copyright (c) 2015-2021 Rapptz
Copyright (c) 2021-present Disnake Development

Permission is hereby granted, free of charge, to any person obtaining a
copy of this software and associated documentation files (the "Software"),
to deal in the Software without restriction, including without limitation
the rights to use, copy, modify, merge, publish, distribute, sublicense,
and/or sell copies of the Software, and to permit persons to whom the
Software is furnished to do so, subject to the following conditions:

The above copyright notice and this permission notice shall be included in
all copies or substantial portions of the Software.

THE SOFTWARE IS PROVIDED "AS IS", WITHOUT WARRANTY OF ANY KIND, EXPRESS
OR IMPLIED, INCLUDING BUT NOT LIMITED TO THE WARRANTIES OF MERCHANTABILITY,
FITNESS FOR A PARTICULAR PURPOSE AND NONINFRINGEMENT. IN NO EVENT SHALL THE
AUTHORS OR COPYRIGHT HOLDERS BE LIABLE FOR ANY CLAIM, DAMAGES OR OTHER
LIABILITY, WHETHER IN AN ACTION OF CONTRACT, TORT OR OTHERWISE, ARISING
FROM, OUT OF OR IN CONNECTION WITH THE SOFTWARE OR THE USE OR OTHER
DEALINGS IN THE SOFTWARE.
"""

from __future__ import annotations

import asyncio
import logging
import re
import sys
import weakref
from typing import (
    TYPE_CHECKING,
    Any,
    ClassVar,
    Coroutine,
    Dict,
    Iterable,
    List,
    Optional,
    Sequence,
    Tuple,
    Type,
    TypeVar,
    Union,
)
from urllib.parse import quote as _uriquote

import aiohttp

from . import __version__, utils
from .errors import (
    DiscordServerError,
    Forbidden,
    GatewayNotFound,
    HTTPException,
    InvalidArgument,
    LoginFailure,
    NotFound,
)
from .gateway import DiscordClientWebSocketResponse
from .utils import MISSING

_log = logging.getLogger(__name__)

if TYPE_CHECKING:
    from types import TracebackType

    from .enums import AuditLogAction, InteractionResponseType
    from .file import File
    from .message import Attachment
    from .types import (
        appinfo,
        audit_log,
        channel,
        components,
        embed,
        emoji,
        guild,
        guild_scheduled_event,
        integration,
        interactions,
        invite,
        member,
        message,
        role,
        sticker,
        template,
        threads,
        user,
        webhook,
        widget,
    )
    from .types.snowflake import Snowflake, SnowflakeList

    T = TypeVar("T")
    BE = TypeVar("BE", bound=BaseException)
    MU = TypeVar("MU", bound="MaybeUnlock")
    Response = Coroutine[Any, Any, T]


async def json_or_text(response: aiohttp.ClientResponse) -> Union[Dict[str, Any], str]:
    text = await response.text(encoding="utf-8")
    try:
        if response.headers["content-type"] == "application/json":
            return utils._from_json(text)  # type: ignore
    except KeyError:
        # Thanks Cloudflare
        pass

    return text


def to_multipart(payload: Dict[str, Any], files: Iterable[File]) -> List[Dict[str, Any]]:
    # NOTE: this method modifies the provided `payload` and `payload["attachments"]` collections

    attachments = payload.get("attachments", [])
    multipart: List[Dict[str, Any]] = []
    for index, file in enumerate(files):
        multipart.append(
            {
                "name": f"files[{index}]",
                "value": file.fp,
                "filename": file.filename,
                "content_type": "application/octet-stream",
            }
        )
        attachments.append(
            {
                "id": index,
                "description": file.description,
            }
        )

    # if existing attachments weren't in the payload before and we
    # didn't add any new ones, don't add the list to the payload.
    if attachments:
        payload["attachments"] = attachments
    multipart.append({"name": "payload_json", "value": utils._to_json(payload)})
    return multipart


class Route:
    BASE: ClassVar[str] = "https://discord.com/api/v9"

    def __init__(self, method: str, path: str, **parameters: Any) -> None:
        self.path: str = path
        self.method: str = method
        url = self.BASE + self.path
        if parameters:
            url = url.format_map(
                {k: _uriquote(v) if isinstance(v, str) else v for k, v in parameters.items()}
            )
        self.url: str = url

        # major parameters:
        self.channel_id: Optional[Snowflake] = parameters.get("channel_id")
        self.guild_id: Optional[Snowflake] = parameters.get("guild_id")
        self.webhook_id: Optional[Snowflake] = parameters.get("webhook_id")
        self.webhook_token: Optional[str] = parameters.get("webhook_token")

    @property
    def bucket(self) -> str:
        # the bucket is just method + path w/ major parameters
        return f"{self.channel_id}:{self.guild_id}:{self.path}"


class MaybeUnlock:
    def __init__(self, lock: asyncio.Lock) -> None:
        self.lock: asyncio.Lock = lock
        self._unlock: bool = True

    def __enter__(self: MU) -> MU:
        return self

    def defer(self) -> None:
        self._unlock = False

    def __exit__(
        self,
        exc_type: Optional[Type[BE]],
        exc: Optional[BE],
        traceback: Optional[TracebackType],
    ) -> None:
        if self._unlock:
            self.lock.release()


# For some reason, the Discord voice websocket expects this header to be
# completely lowercase while aiohttp respects spec and does it as case-insensitive
aiohttp.hdrs.WEBSOCKET = "websocket"  # type: ignore


class HTTPClient:
    """Represents an HTTP client sending HTTP requests to the Discord API."""

    def __init__(
        self,
        connector: Optional[aiohttp.BaseConnector] = None,
        *,
        proxy: Optional[str] = None,
        proxy_auth: Optional[aiohttp.BasicAuth] = None,
        loop: Optional[asyncio.AbstractEventLoop] = None,
        unsync_clock: bool = True,
    ) -> None:
        self.loop: asyncio.AbstractEventLoop = asyncio.get_event_loop() if loop is None else loop
        self.connector = connector
        self.__session: aiohttp.ClientSession = MISSING  # filled in static_login
        self._locks: weakref.WeakValueDictionary = weakref.WeakValueDictionary()  # type: ignore
        self._global_over: asyncio.Event = asyncio.Event()
        self._global_over.set()
        self.token: Optional[str] = None
        self.bot_token: bool = False
        self.proxy: Optional[str] = proxy
        self.proxy_auth: Optional[aiohttp.BasicAuth] = proxy_auth
        self.use_clock: bool = not unsync_clock

        user_agent = "DiscordBot (https://github.com/DisnakeDev/disnake {0}) Python/{1[0]}.{1[1]} aiohttp/{2}"
        self.user_agent: str = user_agent.format(__version__, sys.version_info, aiohttp.__version__)

    def recreate(self) -> None:
        if self.__session.closed:
            self.__session = aiohttp.ClientSession(
                connector=self.connector, ws_response_class=DiscordClientWebSocketResponse
            )

    async def ws_connect(self, url: str, *, compress: int = 0) -> Any:
        kwargs = {
            "proxy_auth": self.proxy_auth,
            "proxy": self.proxy,
            "max_msg_size": 0,
            "timeout": 30.0,
            "autoclose": False,
            "headers": {
                "User-Agent": self.user_agent,
            },
            "compress": compress,
        }

        return await self.__session.ws_connect(url, **kwargs)  # type: ignore

    async def request(
        self,
        route: Route,
        *,
        files: Optional[Sequence[File]] = None,
        form: Optional[Iterable[Dict[str, Any]]] = None,
        **kwargs: Any,
    ) -> Any:
        bucket = route.bucket
        method = route.method
        url = route.url

        lock = self._locks.get(bucket)
        if lock is None:
            lock = asyncio.Lock()
            if bucket is not None:
                self._locks[bucket] = lock

        # header creation
        headers: Dict[str, str] = {
            "User-Agent": self.user_agent,
        }

        if self.token is not None:
            headers["Authorization"] = "Bot " + self.token
        # some checking if it's a JSON request
        if "json" in kwargs:
            headers["Content-Type"] = "application/json"
            kwargs["data"] = utils._to_json(kwargs.pop("json"))

        try:
            reason = kwargs.pop("reason")
        except KeyError:
            pass
        else:
            if reason:
                headers["X-Audit-Log-Reason"] = _uriquote(reason, safe="/ ")

        kwargs["headers"] = headers

        # Proxy support
        if self.proxy is not None:
            kwargs["proxy"] = self.proxy
        if self.proxy_auth is not None:
            kwargs["proxy_auth"] = self.proxy_auth

        if not self._global_over.is_set():
            # wait until the global lock is complete
            await self._global_over.wait()

        response: Optional[aiohttp.ClientResponse] = None
        data: Optional[Union[Dict[str, Any], str]] = None
        await lock.acquire()
        with MaybeUnlock(lock) as maybe_lock:
            for tries in range(5):
                if files:
                    for f in files:
                        f.reset(seek=tries)

                if form:
                    # NOTE: for `quote_fields`, see https://github.com/aio-libs/aiohttp/issues/4012
                    form_data = aiohttp.FormData(quote_fields=False)
                    for p in form:
                        # manually escape chars, just in case
                        name = re.sub(
                            r"[^\x21\x23-\x5b\x5d-\x7e]", lambda m: f"\\{m.group(0)}", p["name"]
                        )
                        form_data.add_field(
                            name=name, **{k: v for k, v in p.items() if k != "name"}
                        )
                    kwargs["data"] = form_data

                try:
                    async with self.__session.request(method, url, **kwargs) as response:
                        _log.debug(
                            "%s %s with %s has returned %s",
                            method,
                            url,
                            kwargs.get("data"),
                            response.status,
                        )

                        # even errors have text involved in them so this is safe to call
                        data = await json_or_text(response)

                        # check if we have rate limit header information
                        remaining = response.headers.get("X-Ratelimit-Remaining")
                        if remaining == "0" and response.status != 429:
                            # we've depleted our current bucket
                            delta = utils._parse_ratelimit_header(
                                response, use_clock=self.use_clock
                            )
                            _log.debug(
                                "A rate limit bucket has been exhausted (bucket: %s, retry: %s).",
                                bucket,
                                delta,
                            )
                            maybe_lock.defer()
                            self.loop.call_later(delta, lock.release)

                        # the request was successful so just return the text/json
                        if 300 > response.status >= 200:
                            _log.debug("%s %s has received %s", method, url, data)
                            return data

                        # we are being rate limited
                        if response.status == 429:
                            if not response.headers.get("Via") or isinstance(data, str):
                                # Banned by Cloudflare more than likely.
                                raise HTTPException(response, data)

                            fmt = 'We are being rate limited. Retrying in %.2f seconds. Handled under the bucket "%s"'

                            # sleep a bit
                            retry_after: float = data["retry_after"]
                            _log.warning(fmt, retry_after, bucket)

                            # check if it's a global rate limit
                            is_global = data.get("global", False)
                            if is_global:
                                _log.warning(
                                    "Global rate limit has been hit. Retrying in %.2f seconds.",
                                    retry_after,
                                )
                                self._global_over.clear()

                            await asyncio.sleep(retry_after)
                            _log.debug("Done sleeping for the rate limit. Retrying...")

                            # release the global lock now that the
                            # global rate limit has passed
                            if is_global:
                                self._global_over.set()
                                _log.debug("Global rate limit is now over.")

                            continue

                        # we've received a 500, 502, or 504, unconditional retry
                        if response.status in {500, 502, 504}:
                            await asyncio.sleep(1 + tries * 2)
                            continue

                        # the usual error cases
                        if response.status == 403:
                            raise Forbidden(response, data)
                        elif response.status == 404:
                            raise NotFound(response, data)
                        elif response.status >= 500:
                            raise DiscordServerError(response, data)
                        else:
                            raise HTTPException(response, data)

                # This is handling exceptions from the request
                except OSError as e:
                    # Connection reset by peer
                    if tries < 4 and e.errno in (54, 10054):
                        await asyncio.sleep(1 + tries * 2)
                        continue
                    raise

            if response is not None:
                # We've run out of retries, raise.
                if response.status >= 500:
                    raise DiscordServerError(response, data)

                raise HTTPException(response, data)

            raise RuntimeError("Unreachable code in HTTP handling")

    async def get_from_cdn(self, url: str) -> bytes:
        async with self.__session.get(url) as resp:
            if resp.status == 200:
                return await resp.read()
            elif resp.status == 404:
                raise NotFound(resp, "asset not found")
            elif resp.status == 403:
                raise Forbidden(resp, "cannot retrieve asset")
            else:
                raise HTTPException(resp, "failed to get asset")

    # state management

    async def close(self) -> None:
        if self.__session:
            await self.__session.close()

    # login management

    async def static_login(self, token: str) -> user.User:
        # Necessary to get aiohttp to stop complaining about session creation
        self.__session = aiohttp.ClientSession(
            connector=self.connector, ws_response_class=DiscordClientWebSocketResponse
        )
        old_token = self.token
        self.token = token

        try:
            data: user.User = await self.request(Route("GET", "/users/@me"))
        except HTTPException as exc:
            self.token = old_token
            if exc.status == 401:
                raise LoginFailure("Improper token has been passed.") from exc
            raise

        return data

    def create_party(
        self,
        channel_id: Snowflake,
        max_age: int,
        max_uses: int,
        target_application_id: Snowflake,
<<<<<<< HEAD
    ) -> Response[invite.Invite]:
=======
        *,
        reason: Optional[str] = None,
    ):
>>>>>>> bef982f0
        payload = {
            "max_age": max_age,
            "max_uses": max_uses,
            "target_application_id": target_application_id,
            "target_type": 2,
            "temporary": False,
            "validate": None,
        }
        return self.request(
            Route("POST", "/channels/{channel_id}/invites", channel_id=channel_id),
            json=payload,
            reason=reason,
        )

    def logout(self) -> Response[None]:
        return self.request(Route("POST", "/auth/logout"))

    # Group functionality

    def start_group(
        self, user_id: Snowflake, recipients: List[int]
    ) -> Response[channel.GroupDMChannel]:
        payload = {
            "recipients": recipients,
        }

        return self.request(
            Route("POST", "/users/{user_id}/channels", user_id=user_id), json=payload
        )

    def leave_group(self, channel_id: Snowflake) -> Response[None]:
        return self.request(Route("DELETE", "/channels/{channel_id}", channel_id=channel_id))

    # Message management

    def start_private_message(self, user_id: Snowflake) -> Response[channel.DMChannel]:
        payload = {
            "recipient_id": user_id,
        }

        return self.request(Route("POST", "/users/@me/channels"), json=payload)

    def send_message(
        self,
        channel_id: Snowflake,
        content: Optional[str],
        *,
        tts: bool = False,
        embed: Optional[embed.Embed] = None,
        embeds: Optional[List[embed.Embed]] = None,
        nonce: Optional[str] = None,
        allowed_mentions: Optional[message.AllowedMentions] = None,
        message_reference: Optional[message.MessageReference] = None,
        stickers: Optional[List[sticker.StickerItem]] = None,
        components: Optional[List[components.Component]] = None,
    ) -> Response[message.Message]:
        r = Route("POST", "/channels/{channel_id}/messages", channel_id=channel_id)
        payload: Dict[str, Any] = {}

        if content:
            payload["content"] = content

        if tts:
            payload["tts"] = True

        if embed:
            payload["embeds"] = [embed]

        if embeds:
            payload["embeds"] = embeds

        if nonce:
            payload["nonce"] = nonce

        if allowed_mentions:
            payload["allowed_mentions"] = allowed_mentions

        if message_reference:
            payload["message_reference"] = message_reference

        if components:
            payload["components"] = components

        if stickers:
            payload["sticker_ids"] = stickers

        return self.request(r, json=payload)

    def send_typing(self, channel_id: Snowflake) -> Response[None]:
        return self.request(Route("POST", "/channels/{channel_id}/typing", channel_id=channel_id))

    def send_multipart_helper(
        self,
        route: Route,
        *,
        files: Sequence[File],
        content: Optional[str] = None,
        tts: bool = False,
        embed: Optional[embed.Embed] = None,
        embeds: Optional[Iterable[Optional[embed.Embed]]] = None,
        nonce: Optional[str] = None,
        allowed_mentions: Optional[message.AllowedMentions] = None,
        message_reference: Optional[message.MessageReference] = None,
        stickers: Optional[List[sticker.StickerItem]] = None,
        components: Optional[List[components.Component]] = None,
    ) -> Response[message.Message]:
        payload: Dict[str, Any] = {"tts": tts}
        if content:
            payload["content"] = content
        if embed:
            payload["embeds"] = [embed]
        if embeds:
            payload["embeds"] = embeds
        if nonce:
            payload["nonce"] = nonce
        if allowed_mentions:
            payload["allowed_mentions"] = allowed_mentions
        if message_reference:
            payload["message_reference"] = message_reference
        if components:
            payload["components"] = components
        if stickers:
            payload["sticker_ids"] = stickers

        multipart = to_multipart(payload, files)

        return self.request(route, form=multipart, files=files)

    def send_files(
        self,
        channel_id: Snowflake,
        *,
        files: Sequence[File],
        content: Optional[str] = None,
        tts: bool = False,
        embed: Optional[embed.Embed] = None,
        embeds: Optional[List[embed.Embed]] = None,
        nonce: Optional[str] = None,
        allowed_mentions: Optional[message.AllowedMentions] = None,
        message_reference: Optional[message.MessageReference] = None,
        stickers: Optional[List[sticker.StickerItem]] = None,
        components: Optional[List[components.Component]] = None,
    ) -> Response[message.Message]:
        r = Route("POST", "/channels/{channel_id}/messages", channel_id=channel_id)
        return self.send_multipart_helper(
            r,
            files=files,
            content=content,
            tts=tts,
            embed=embed,
            embeds=embeds,
            nonce=nonce,
            allowed_mentions=allowed_mentions,
            message_reference=message_reference,
            stickers=stickers,
            components=components,
        )

    def delete_message(
        self, channel_id: Snowflake, message_id: Snowflake, *, reason: Optional[str] = None
    ) -> Response[None]:
        r = Route(
            "DELETE",
            "/channels/{channel_id}/messages/{message_id}",
            channel_id=channel_id,
            message_id=message_id,
        )
        return self.request(r, reason=reason)

    def delete_messages(
        self, channel_id: Snowflake, message_ids: SnowflakeList, *, reason: Optional[str] = None
    ) -> Response[None]:
        r = Route("POST", "/channels/{channel_id}/messages/bulk-delete", channel_id=channel_id)
        payload = {
            "messages": message_ids,
        }

        return self.request(r, json=payload, reason=reason)

    def edit_message(
        self,
        channel_id: Snowflake,
        message_id: Snowflake,
        *,
        files: Optional[List[File]],
        **fields: Any,
    ) -> Response[message.Message]:
        r = Route(
            "PATCH",
            "/channels/{channel_id}/messages/{message_id}",
            channel_id=channel_id,
            message_id=message_id,
        )
        if files:
            multipart = to_multipart(fields, files)
            return self.request(r, form=multipart, files=files)
        return self.request(r, json=fields)

    def add_reaction(
        self, channel_id: Snowflake, message_id: Snowflake, emoji: str
    ) -> Response[None]:
        r = Route(
            "PUT",
            "/channels/{channel_id}/messages/{message_id}/reactions/{emoji}/@me",
            channel_id=channel_id,
            message_id=message_id,
            emoji=emoji,
        )
        return self.request(r)

    def remove_reaction(
        self, channel_id: Snowflake, message_id: Snowflake, emoji: str, member_id: Snowflake
    ) -> Response[None]:
        r = Route(
            "DELETE",
            "/channels/{channel_id}/messages/{message_id}/reactions/{emoji}/{member_id}",
            channel_id=channel_id,
            message_id=message_id,
            member_id=member_id,
            emoji=emoji,
        )
        return self.request(r)

    def remove_own_reaction(
        self, channel_id: Snowflake, message_id: Snowflake, emoji: str
    ) -> Response[None]:
        r = Route(
            "DELETE",
            "/channels/{channel_id}/messages/{message_id}/reactions/{emoji}/@me",
            channel_id=channel_id,
            message_id=message_id,
            emoji=emoji,
        )
        return self.request(r)

    def get_reaction_users(
        self,
        channel_id: Snowflake,
        message_id: Snowflake,
        emoji: str,
        limit: int,
        after: Optional[Snowflake] = None,
    ) -> Response[List[user.User]]:
        r = Route(
            "GET",
            "/channels/{channel_id}/messages/{message_id}/reactions/{emoji}",
            channel_id=channel_id,
            message_id=message_id,
            emoji=emoji,
        )

        params: Dict[str, Any] = {
            "limit": limit,
        }
        if after:
            params["after"] = after
        return self.request(r, params=params)

    def clear_reactions(self, channel_id: Snowflake, message_id: Snowflake) -> Response[None]:
        r = Route(
            "DELETE",
            "/channels/{channel_id}/messages/{message_id}/reactions",
            channel_id=channel_id,
            message_id=message_id,
        )

        return self.request(r)

    def clear_single_reaction(
        self, channel_id: Snowflake, message_id: Snowflake, emoji: str
    ) -> Response[None]:
        r = Route(
            "DELETE",
            "/channels/{channel_id}/messages/{message_id}/reactions/{emoji}",
            channel_id=channel_id,
            message_id=message_id,
            emoji=emoji,
        )
        return self.request(r)

    def get_message(
        self, channel_id: Snowflake, message_id: Snowflake
    ) -> Response[message.Message]:
        r = Route(
            "GET",
            "/channels/{channel_id}/messages/{message_id}",
            channel_id=channel_id,
            message_id=message_id,
        )
        return self.request(r)

    def get_channel(self, channel_id: Snowflake) -> Response[channel.Channel]:
        r = Route("GET", "/channels/{channel_id}", channel_id=channel_id)
        return self.request(r)

    def logs_from(
        self,
        channel_id: Snowflake,
        limit: int,
        before: Optional[Snowflake] = None,
        after: Optional[Snowflake] = None,
        around: Optional[Snowflake] = None,
    ) -> Response[List[message.Message]]:
        params: Dict[str, Any] = {
            "limit": limit,
        }

        if before is not None:
            params["before"] = before
        if after is not None:
            params["after"] = after
        if around is not None:
            params["around"] = around

        return self.request(
            Route("GET", "/channels/{channel_id}/messages", channel_id=channel_id), params=params
        )

    def publish_message(
        self, channel_id: Snowflake, message_id: Snowflake
    ) -> Response[message.Message]:
        return self.request(
            Route(
                "POST",
                "/channels/{channel_id}/messages/{message_id}/crosspost",
                channel_id=channel_id,
                message_id=message_id,
            )
        )

    def pin_message(
        self, channel_id: Snowflake, message_id: Snowflake, reason: Optional[str] = None
    ) -> Response[None]:
        r = Route(
            "PUT",
            "/channels/{channel_id}/pins/{message_id}",
            channel_id=channel_id,
            message_id=message_id,
        )
        return self.request(r, reason=reason)

    def unpin_message(
        self, channel_id: Snowflake, message_id: Snowflake, reason: Optional[str] = None
    ) -> Response[None]:
        r = Route(
            "DELETE",
            "/channels/{channel_id}/pins/{message_id}",
            channel_id=channel_id,
            message_id=message_id,
        )
        return self.request(r, reason=reason)

    def pins_from(self, channel_id: Snowflake) -> Response[List[message.Message]]:
        return self.request(Route("GET", "/channels/{channel_id}/pins", channel_id=channel_id))

    # Member management

    def kick(
        self, user_id: Snowflake, guild_id: Snowflake, reason: Optional[str] = None
    ) -> Response[None]:
        r = Route(
            "DELETE", "/guilds/{guild_id}/members/{user_id}", guild_id=guild_id, user_id=user_id
        )

        return self.request(r, reason=reason)

    def ban(
        self,
        user_id: Snowflake,
        guild_id: Snowflake,
        delete_message_days: int = 1,
        reason: Optional[str] = None,
    ) -> Response[None]:
        r = Route("PUT", "/guilds/{guild_id}/bans/{user_id}", guild_id=guild_id, user_id=user_id)
        params = {
            "delete_message_days": delete_message_days,
        }

        return self.request(r, params=params, reason=reason)

    def unban(
        self, user_id: Snowflake, guild_id: Snowflake, *, reason: Optional[str] = None
    ) -> Response[None]:
        r = Route("DELETE", "/guilds/{guild_id}/bans/{user_id}", guild_id=guild_id, user_id=user_id)
        return self.request(r, reason=reason)

    def guild_voice_state(
        self,
        user_id: Snowflake,
        guild_id: Snowflake,
        *,
        mute: Optional[bool] = None,
        deafen: Optional[bool] = None,
        reason: Optional[str] = None,
    ) -> Response[member.Member]:
        r = Route(
            "PATCH", "/guilds/{guild_id}/members/{user_id}", guild_id=guild_id, user_id=user_id
        )
        payload = {}
        if mute is not None:
            payload["mute"] = mute

        if deafen is not None:
            payload["deaf"] = deafen

        return self.request(r, json=payload, reason=reason)

    def edit_profile(self, payload: Dict[str, Any]) -> Response[user.User]:
        return self.request(Route("PATCH", "/users/@me"), json=payload)

    def change_my_nickname(
        self,
        guild_id: Snowflake,
        nickname: str,
        *,
        reason: Optional[str] = None,
    ) -> Response[member.Nickname]:
        r = Route("PATCH", "/guilds/{guild_id}/members/@me/nick", guild_id=guild_id)
        payload = {
            "nick": nickname,
        }
        return self.request(r, json=payload, reason=reason)

    def change_nickname(
        self,
        guild_id: Snowflake,
        user_id: Snowflake,
        nickname: str,
        *,
        reason: Optional[str] = None,
    ) -> Response[member.Member]:
        r = Route(
            "PATCH", "/guilds/{guild_id}/members/{user_id}", guild_id=guild_id, user_id=user_id
        )
        payload = {
            "nick": nickname,
        }
        return self.request(r, json=payload, reason=reason)

    def edit_my_voice_state(self, guild_id: Snowflake, payload: Dict[str, Any]) -> Response[None]:
        r = Route("PATCH", "/guilds/{guild_id}/voice-states/@me", guild_id=guild_id)
        return self.request(r, json=payload)

    def edit_voice_state(
        self, guild_id: Snowflake, user_id: Snowflake, payload: Dict[str, Any]
    ) -> Response[None]:
        r = Route(
            "PATCH", "/guilds/{guild_id}/voice-states/{user_id}", guild_id=guild_id, user_id=user_id
        )
        return self.request(r, json=payload)

    def edit_member(
        self,
        guild_id: Snowflake,
        user_id: Snowflake,
        *,
        reason: Optional[str] = None,
        **fields: Any,
    ) -> Response[member.MemberWithUser]:
        r = Route(
            "PATCH", "/guilds/{guild_id}/members/{user_id}", guild_id=guild_id, user_id=user_id
        )
        return self.request(r, json=fields, reason=reason)

    # Channel management

    def edit_channel(
        self,
        channel_id: Snowflake,
        *,
        reason: Optional[str] = None,
        **options: Any,
    ) -> Response[channel.Channel]:
        r = Route("PATCH", "/channels/{channel_id}", channel_id=channel_id)
        valid_keys = (
            "name",
            "parent_id",
            "topic",
            "bitrate",
            "nsfw",
            "user_limit",
            "position",
            "permission_overwrites",
            "rate_limit_per_user",
            "type",
            "rtc_region",
            "video_quality_mode",
            "archived",
            "auto_archive_duration",
            "locked",
            "invitable",
            "default_auto_archive_duration",
        )
        payload = {k: v for k, v in options.items() if k in valid_keys}
        return self.request(r, reason=reason, json=payload)

    def bulk_channel_update(
        self,
        guild_id: Snowflake,
        data: List[guild.ChannelPositionUpdate],
        *,
        reason: Optional[str] = None,
    ) -> Response[None]:
        r = Route("PATCH", "/guilds/{guild_id}/channels", guild_id=guild_id)
        return self.request(r, json=data, reason=reason)

    def create_channel(
        self,
        guild_id: Snowflake,
        channel_type: channel.ChannelType,
        *,
        reason: Optional[str] = None,
        **options: Any,
    ) -> Response[channel.GuildChannel]:
        payload = {
            "type": channel_type,
        }

        valid_keys = (
            "name",
            "parent_id",
            "topic",
            "bitrate",
            "nsfw",
            "user_limit",
            "position",
            "permission_overwrites",
            "rate_limit_per_user",
            "rtc_region",
            "video_quality_mode",
            "auto_archive_duration",
        )
        payload.update({k: v for k, v in options.items() if k in valid_keys and v is not None})

        return self.request(
            Route("POST", "/guilds/{guild_id}/channels", guild_id=guild_id),
            json=payload,
            reason=reason,
        )

    def delete_channel(
        self,
        channel_id: Snowflake,
        *,
        reason: Optional[str] = None,
    ) -> Response[None]:
        return self.request(
            Route("DELETE", "/channels/{channel_id}", channel_id=channel_id), reason=reason
        )

    # Thread management

    def start_thread_with_message(
        self,
        channel_id: Snowflake,
        message_id: Snowflake,
        *,
        name: str,
        auto_archive_duration: threads.ThreadArchiveDurationLiteral,
        rate_limit_per_user: int = 0,
        reason: Optional[str] = None,
    ) -> Response[threads.Thread]:
        payload = {
            "name": name,
            "auto_archive_duration": auto_archive_duration,
            "rate_limit_per_user": rate_limit_per_user,
        }

        route = Route(
            "POST",
            "/channels/{channel_id}/messages/{message_id}/threads",
            channel_id=channel_id,
            message_id=message_id,
        )
        return self.request(route, json=payload, reason=reason)

    def start_thread_without_message(
        self,
        channel_id: Snowflake,
        *,
        name: str,
        auto_archive_duration: threads.ThreadArchiveDurationLiteral,
        type: threads.ThreadType,
        invitable: bool = True,
        rate_limit_per_user: int = 0,
        reason: Optional[str] = None,
    ) -> Response[threads.Thread]:
        payload = {
            "name": name,
            "auto_archive_duration": auto_archive_duration,
            "type": type,
            "invitable": invitable,
            "rate_limit_per_user": rate_limit_per_user,
        }

        route = Route("POST", "/channels/{channel_id}/threads", channel_id=channel_id)
        return self.request(route, json=payload, reason=reason)

    def join_thread(self, channel_id: Snowflake) -> Response[None]:
        return self.request(
            Route("POST", "/channels/{channel_id}/thread-members/@me", channel_id=channel_id)
        )

    def add_user_to_thread(self, channel_id: Snowflake, user_id: Snowflake) -> Response[None]:
        return self.request(
            Route(
                "PUT",
                "/channels/{channel_id}/thread-members/{user_id}",
                channel_id=channel_id,
                user_id=user_id,
            )
        )

    def leave_thread(self, channel_id: Snowflake) -> Response[None]:
        return self.request(
            Route("DELETE", "/channels/{channel_id}/thread-members/@me", channel_id=channel_id)
        )

    def remove_user_from_thread(self, channel_id: Snowflake, user_id: Snowflake) -> Response[None]:
        route = Route(
            "DELETE",
            "/channels/{channel_id}/thread-members/{user_id}",
            channel_id=channel_id,
            user_id=user_id,
        )
        return self.request(route)

    def get_public_archived_threads(
        self, channel_id: Snowflake, before: Optional[Snowflake] = None, limit: int = 50
    ) -> Response[threads.ThreadPaginationPayload]:
        route = Route(
            "GET", "/channels/{channel_id}/threads/archived/public", channel_id=channel_id
        )

        params = {}
        if before:
            params["before"] = before
        params["limit"] = limit
        return self.request(route, params=params)

    def get_private_archived_threads(
        self, channel_id: Snowflake, before: Optional[Snowflake] = None, limit: int = 50
    ) -> Response[threads.ThreadPaginationPayload]:
        route = Route(
            "GET", "/channels/{channel_id}/threads/archived/private", channel_id=channel_id
        )

        params = {}
        if before:
            params["before"] = before
        params["limit"] = limit
        return self.request(route, params=params)

    def get_joined_private_archived_threads(
        self, channel_id: Snowflake, before: Optional[Snowflake] = None, limit: int = 50
    ) -> Response[threads.ThreadPaginationPayload]:
        route = Route(
            "GET",
            "/channels/{channel_id}/users/@me/threads/archived/private",
            channel_id=channel_id,
        )
        params = {}
        if before:
            params["before"] = before
        params["limit"] = limit
        return self.request(route, params=params)

    def get_active_threads(self, guild_id: Snowflake) -> Response[threads.ThreadPaginationPayload]:
        route = Route("GET", "/guilds/{guild_id}/threads/active", guild_id=guild_id)
        return self.request(route)

    def get_thread_member(
        self, channel_id: Snowflake, user_id: Snowflake
    ) -> Response[threads.ThreadMember]:
        route = Route(
            "GET",
            "/channels/{channel_id}/thread-members/{user_id}",
            channel_id=channel_id,
            user_id=user_id,
        )
        return self.request(route)

    def get_thread_members(self, channel_id: Snowflake) -> Response[List[threads.ThreadMember]]:
        route = Route("GET", "/channels/{channel_id}/thread-members", channel_id=channel_id)
        return self.request(route)

    # Webhook management

    def create_webhook(
        self,
        channel_id: Snowflake,
        *,
        name: str,
        avatar: Optional[bytes] = None,
        reason: Optional[str] = None,
    ) -> Response[webhook.Webhook]:
        payload: Dict[str, Any] = {
            "name": name,
        }
        if avatar is not None:
            payload["avatar"] = avatar

        r = Route("POST", "/channels/{channel_id}/webhooks", channel_id=channel_id)
        return self.request(r, json=payload, reason=reason)

    def channel_webhooks(self, channel_id: Snowflake) -> Response[List[webhook.Webhook]]:
        return self.request(Route("GET", "/channels/{channel_id}/webhooks", channel_id=channel_id))

    def guild_webhooks(self, guild_id: Snowflake) -> Response[List[webhook.Webhook]]:
        return self.request(Route("GET", "/guilds/{guild_id}/webhooks", guild_id=guild_id))

    def get_webhook(self, webhook_id: Snowflake) -> Response[webhook.Webhook]:
        return self.request(Route("GET", "/webhooks/{webhook_id}", webhook_id=webhook_id))

    def follow_webhook(
        self,
        channel_id: Snowflake,
        webhook_channel_id: Snowflake,
        reason: Optional[str] = None,
    ) -> Response[None]:
        payload = {
            "webhook_channel_id": str(webhook_channel_id),
        }
        return self.request(
            Route("POST", "/channels/{channel_id}/followers", channel_id=channel_id),
            json=payload,
            reason=reason,
        )

    # Guild management

    def get_guilds(
        self,
        limit: int,
        before: Optional[Snowflake] = None,
        after: Optional[Snowflake] = None,
    ) -> Response[List[guild.Guild]]:
        params: Dict[str, Any] = {
            "limit": limit,
        }

        if before:
            params["before"] = before
        if after:
            params["after"] = after

        return self.request(Route("GET", "/users/@me/guilds"), params=params)

    def leave_guild(self, guild_id: Snowflake) -> Response[None]:
        return self.request(Route("DELETE", "/users/@me/guilds/{guild_id}", guild_id=guild_id))

    def get_guild(self, guild_id: Snowflake, *, with_counts: bool = True) -> Response[guild.Guild]:
        params = {"with_counts": int(with_counts)}
        return self.request(Route("GET", "/guilds/{guild_id}", guild_id=guild_id), params=params)

    def delete_guild(self, guild_id: Snowflake) -> Response[None]:
        return self.request(Route("DELETE", "/guilds/{guild_id}", guild_id=guild_id))

    def create_guild(self, name: str, region: str, icon: Optional[str]) -> Response[guild.Guild]:
        payload = {
            "name": name,
            "region": region,
        }
        if icon:
            payload["icon"] = icon

        return self.request(Route("POST", "/guilds"), json=payload)

    def edit_guild(
        self, guild_id: Snowflake, *, reason: Optional[str] = None, **fields: Any
    ) -> Response[guild.Guild]:
        valid_keys = (
            "name",
            "region",
            "icon",
            "afk_timeout",
            "owner_id",
            "afk_channel_id",
            "splash",
            "discovery_splash",
            "features",
            "verification_level",
            "system_channel_id",
            "default_message_notifications",
            "description",
            "explicit_content_filter",
            "banner",
            "system_channel_flags",
            "rules_channel_id",
            "public_updates_channel_id",
            "preferred_locale",
            "premium_progress_bar_enabled",
        )

        payload = {k: v for k, v in fields.items() if k in valid_keys}

        return self.request(
            Route("PATCH", "/guilds/{guild_id}", guild_id=guild_id), json=payload, reason=reason
        )

    def get_template(self, code: str) -> Response[template.Template]:
        return self.request(Route("GET", "/guilds/templates/{code}", code=code))

    def guild_templates(self, guild_id: Snowflake) -> Response[List[template.Template]]:
        return self.request(Route("GET", "/guilds/{guild_id}/templates", guild_id=guild_id))

    def create_template(
        self, guild_id: Snowflake, payload: template.CreateTemplate
    ) -> Response[template.Template]:
        return self.request(
            Route("POST", "/guilds/{guild_id}/templates", guild_id=guild_id), json=payload
        )

    def sync_template(self, guild_id: Snowflake, code: str) -> Response[template.Template]:
        return self.request(
            Route("PUT", "/guilds/{guild_id}/templates/{code}", guild_id=guild_id, code=code)
        )

    def edit_template(
        self, guild_id: Snowflake, code: str, payload: Dict[str, Any]
    ) -> Response[template.Template]:
        valid_keys = (
            "name",
            "description",
        )
        payload = {k: v for k, v in payload.items() if k in valid_keys}
        return self.request(
            Route("PATCH", "/guilds/{guild_id}/templates/{code}", guild_id=guild_id, code=code),
            json=payload,
        )

    def delete_template(self, guild_id: Snowflake, code: str) -> Response[None]:
        return self.request(
            Route("DELETE", "/guilds/{guild_id}/templates/{code}", guild_id=guild_id, code=code)
        )

    def create_from_template(
        self, code: str, name: str, region: str, icon: Optional[str]
    ) -> Response[guild.Guild]:
        payload = {
            "name": name,
            "region": region,
        }
        if icon:
            payload["icon"] = icon
        return self.request(Route("POST", "/guilds/templates/{code}", code=code), json=payload)

    def get_bans(self, guild_id: Snowflake) -> Response[List[guild.Ban]]:
        return self.request(Route("GET", "/guilds/{guild_id}/bans", guild_id=guild_id))

    def get_ban(self, user_id: Snowflake, guild_id: Snowflake) -> Response[guild.Ban]:
        return self.request(
            Route("GET", "/guilds/{guild_id}/bans/{user_id}", guild_id=guild_id, user_id=user_id)
        )

    def get_vanity_code(self, guild_id: Snowflake) -> Response[invite.VanityInvite]:
        return self.request(Route("GET", "/guilds/{guild_id}/vanity-url", guild_id=guild_id))

    def change_vanity_code(
        self, guild_id: Snowflake, code: str, *, reason: Optional[str] = None
    ) -> Response[None]:
        payload: Dict[str, Any] = {"code": code}
        return self.request(
            Route("PATCH", "/guilds/{guild_id}/vanity-url", guild_id=guild_id),
            json=payload,
            reason=reason,
        )

    def get_all_guild_channels(self, guild_id: Snowflake) -> Response[List[guild.GuildChannel]]:
        return self.request(Route("GET", "/guilds/{guild_id}/channels", guild_id=guild_id))

    def get_members(
        self, guild_id: Snowflake, limit: int, after: Optional[Snowflake]
    ) -> Response[List[member.MemberWithUser]]:
        params: Dict[str, Any] = {
            "limit": limit,
        }
        if after:
            params["after"] = after

        r = Route("GET", "/guilds/{guild_id}/members", guild_id=guild_id)
        return self.request(r, params=params)

    def get_member(
        self, guild_id: Snowflake, member_id: Snowflake
    ) -> Response[member.MemberWithUser]:
        return self.request(
            Route(
                "GET",
                "/guilds/{guild_id}/members/{member_id}",
                guild_id=guild_id,
                member_id=member_id,
            )
        )

    def prune_members(
        self,
        guild_id: Snowflake,
        days: int,
        compute_prune_count: bool,
        roles: List[str],
        *,
        reason: Optional[str] = None,
    ) -> Response[guild.GuildPrune]:
        payload: Dict[str, Any] = {
            "days": days,
            "compute_prune_count": "true" if compute_prune_count else "false",
        }
        if roles:
            payload["include_roles"] = ", ".join(roles)

        return self.request(
            Route("POST", "/guilds/{guild_id}/prune", guild_id=guild_id),
            json=payload,
            reason=reason,
        )

    def estimate_pruned_members(
        self,
        guild_id: Snowflake,
        days: int,
        roles: List[str],
    ) -> Response[guild.GuildPrune]:
        params: Dict[str, Any] = {
            "days": days,
        }
        if roles:
            params["include_roles"] = ", ".join(roles)

        return self.request(
            Route("GET", "/guilds/{guild_id}/prune", guild_id=guild_id), params=params
        )

    def get_sticker(self, sticker_id: Snowflake) -> Response[sticker.Sticker]:
        return self.request(Route("GET", "/stickers/{sticker_id}", sticker_id=sticker_id))

    def list_premium_sticker_packs(self) -> Response[sticker.ListPremiumStickerPacks]:
        return self.request(Route("GET", "/sticker-packs"))

    def get_all_guild_stickers(self, guild_id: Snowflake) -> Response[List[sticker.GuildSticker]]:
        return self.request(Route("GET", "/guilds/{guild_id}/stickers", guild_id=guild_id))

    def get_guild_sticker(
        self, guild_id: Snowflake, sticker_id: Snowflake
    ) -> Response[sticker.GuildSticker]:
        return self.request(
            Route(
                "GET",
                "/guilds/{guild_id}/stickers/{sticker_id}",
                guild_id=guild_id,
                sticker_id=sticker_id,
            )
        )

    def create_guild_sticker(
        self,
        guild_id: Snowflake,
        payload: sticker.CreateGuildSticker,
        file: File,
        *,
        reason: Optional[str] = None,
    ) -> Response[sticker.GuildSticker]:
        initial_bytes = file.fp.read(16)

        try:
            mime_type = utils._get_mime_type_for_image(initial_bytes)
        except InvalidArgument:
            if initial_bytes.startswith(b"{"):
                mime_type = "application/json"
            else:
                mime_type = "application/octet-stream"
        finally:
            file.reset()

        form: List[Dict[str, Any]] = [
            {
                "name": "file",
                "value": file.fp,
                "filename": file.filename,
                "content_type": mime_type,
            }
        ]

        for k, v in payload.items():
            form.append(
                {
                    "name": k,
                    "value": v,
                }
            )

        return self.request(
            Route("POST", "/guilds/{guild_id}/stickers", guild_id=guild_id),
            form=form,
            files=[file],
            reason=reason,
        )

    def modify_guild_sticker(
        self,
        guild_id: Snowflake,
        sticker_id: Snowflake,
        payload: sticker.EditGuildSticker,
        *,
        reason: Optional[str] = None,
    ) -> Response[sticker.GuildSticker]:
        return self.request(
            Route(
                "PATCH",
                "/guilds/{guild_id}/stickers/{sticker_id}",
                guild_id=guild_id,
                sticker_id=sticker_id,
            ),
            json=payload,
            reason=reason,
        )

    def delete_guild_sticker(
        self, guild_id: Snowflake, sticker_id: Snowflake, *, reason: Optional[str] = None
    ) -> Response[None]:
        return self.request(
            Route(
                "DELETE",
                "/guilds/{guild_id}/stickers/{sticker_id}",
                guild_id=guild_id,
                sticker_id=sticker_id,
            ),
            reason=reason,
        )

    def get_all_custom_emojis(self, guild_id: Snowflake) -> Response[List[emoji.Emoji]]:
        return self.request(Route("GET", "/guilds/{guild_id}/emojis", guild_id=guild_id))

    def get_custom_emoji(self, guild_id: Snowflake, emoji_id: Snowflake) -> Response[emoji.Emoji]:
        return self.request(
            Route(
                "GET", "/guilds/{guild_id}/emojis/{emoji_id}", guild_id=guild_id, emoji_id=emoji_id
            )
        )

    def create_custom_emoji(
        self,
        guild_id: Snowflake,
        name: str,
        image: str,
        *,
        roles: Optional[SnowflakeList] = None,
        reason: Optional[str] = None,
    ) -> Response[emoji.Emoji]:
        payload: Dict[str, Any] = {
            "name": name,
            "image": image,
            "roles": roles or [],
        }

        r = Route("POST", "/guilds/{guild_id}/emojis", guild_id=guild_id)
        return self.request(r, json=payload, reason=reason)

    def delete_custom_emoji(
        self,
        guild_id: Snowflake,
        emoji_id: Snowflake,
        *,
        reason: Optional[str] = None,
    ) -> Response[None]:
        r = Route(
            "DELETE", "/guilds/{guild_id}/emojis/{emoji_id}", guild_id=guild_id, emoji_id=emoji_id
        )
        return self.request(r, reason=reason)

    def edit_custom_emoji(
        self,
        guild_id: Snowflake,
        emoji_id: Snowflake,
        *,
        payload: Dict[str, Any],
        reason: Optional[str] = None,
    ) -> Response[emoji.Emoji]:
        r = Route(
            "PATCH", "/guilds/{guild_id}/emojis/{emoji_id}", guild_id=guild_id, emoji_id=emoji_id
        )
        return self.request(r, json=payload, reason=reason)

    def get_all_integrations(self, guild_id: Snowflake) -> Response[List[integration.Integration]]:
        r = Route("GET", "/guilds/{guild_id}/integrations", guild_id=guild_id)

        return self.request(r)

    def create_integration(
        self, guild_id: Snowflake, type: integration.IntegrationType, id: int
    ) -> Response[None]:
        payload = {
            "type": type,
            "id": id,
        }

        r = Route("POST", "/guilds/{guild_id}/integrations", guild_id=guild_id)
        return self.request(r, json=payload)

    def edit_integration(
        self, guild_id: Snowflake, integration_id: Snowflake, **payload: Any
    ) -> Response[None]:
        r = Route(
            "PATCH",
            "/guilds/{guild_id}/integrations/{integration_id}",
            guild_id=guild_id,
            integration_id=integration_id,
        )

        return self.request(r, json=payload)

    def sync_integration(self, guild_id: Snowflake, integration_id: Snowflake) -> Response[None]:
        r = Route(
            "POST",
            "/guilds/{guild_id}/integrations/{integration_id}/sync",
            guild_id=guild_id,
            integration_id=integration_id,
        )

        return self.request(r)

    def delete_integration(
        self, guild_id: Snowflake, integration_id: Snowflake, *, reason: Optional[str] = None
    ) -> Response[None]:
        r = Route(
            "DELETE",
            "/guilds/{guild_id}/integrations/{integration_id}",
            guild_id=guild_id,
            integration_id=integration_id,
        )

        return self.request(r, reason=reason)

    def get_audit_logs(
        self,
        guild_id: Snowflake,
        limit: int = 100,
        before: Optional[Snowflake] = None,
        after: Optional[Snowflake] = None,
        user_id: Optional[Snowflake] = None,
        action_type: Optional[AuditLogAction] = None,
    ) -> Response[audit_log.AuditLog]:
        params: Dict[str, Any] = {"limit": limit}
        if before:
            params["before"] = before
        if after:
            params["after"] = after
        if user_id:
            params["user_id"] = user_id
        if action_type:
            params["action_type"] = action_type

        r = Route("GET", "/guilds/{guild_id}/audit-logs", guild_id=guild_id)
        return self.request(r, params=params)

    def get_widget(self, guild_id: Snowflake) -> Response[widget.Widget]:
        return self.request(Route("GET", "/guilds/{guild_id}/widget.json", guild_id=guild_id))

    def edit_widget(
<<<<<<< HEAD
        self, guild_id: Snowflake, payload: Dict[str, Any]
=======
        self, guild_id: Snowflake, payload, *, reason: Optional[str] = None
>>>>>>> bef982f0
    ) -> Response[widget.WidgetSettings]:
        return self.request(
            Route("PATCH", "/guilds/{guild_id}/widget", guild_id=guild_id),
            json=payload,
            reason=reason,
        )

    # Invite management

    def create_invite(
        self,
        channel_id: Snowflake,
        *,
        reason: Optional[str] = None,
        max_age: int = 0,
        max_uses: int = 0,
        temporary: bool = False,
        unique: bool = True,
        target_type: Optional[invite.InviteTargetType] = None,
        target_user_id: Optional[Snowflake] = None,
        target_application_id: Optional[Snowflake] = None,
    ) -> Response[invite.Invite]:
        r = Route("POST", "/channels/{channel_id}/invites", channel_id=channel_id)
        payload: Dict[str, Any] = {
            "max_age": max_age,
            "max_uses": max_uses,
            "temporary": temporary,
            "unique": unique,
        }

        if target_type:
            payload["target_type"] = target_type

        if target_user_id:
            payload["target_user_id"] = target_user_id

        if target_application_id:
            payload["target_application_id"] = str(target_application_id)

        return self.request(r, reason=reason, json=payload)

    def get_invite(
        self,
        invite_id: str,
        *,
        with_counts: bool = True,
        with_expiration: bool = True,
        guild_scheduled_event_id: Optional[int] = None,
    ) -> Response[invite.Invite]:
        params = {
            "with_counts": int(with_counts),
            "with_expiration": int(with_expiration),
        }
        if guild_scheduled_event_id:
            params["guild_scheduled_event_id"] = guild_scheduled_event_id

        return self.request(
            Route("GET", "/invites/{invite_id}", invite_id=invite_id), params=params
        )

    def invites_from(self, guild_id: Snowflake) -> Response[List[invite.Invite]]:
        return self.request(Route("GET", "/guilds/{guild_id}/invites", guild_id=guild_id))

    def invites_from_channel(self, channel_id: Snowflake) -> Response[List[invite.Invite]]:
        return self.request(Route("GET", "/channels/{channel_id}/invites", channel_id=channel_id))

    def delete_invite(self, invite_id: str, *, reason: Optional[str] = None) -> Response[None]:
        return self.request(
            Route("DELETE", "/invites/{invite_id}", invite_id=invite_id), reason=reason
        )

    # Role management

    def get_roles(self, guild_id: Snowflake) -> Response[List[role.Role]]:
        return self.request(Route("GET", "/guilds/{guild_id}/roles", guild_id=guild_id))

    def edit_role(
        self,
        guild_id: Snowflake,
        role_id: Snowflake,
        *,
        reason: Optional[str] = None,
        **fields: Any,
    ) -> Response[role.Role]:
        r = Route("PATCH", "/guilds/{guild_id}/roles/{role_id}", guild_id=guild_id, role_id=role_id)
        valid_keys = ("name", "permissions", "color", "hoist", "mentionable")
        payload = {k: v for k, v in fields.items() if k in valid_keys}
        return self.request(r, json=payload, reason=reason)

    def delete_role(
        self, guild_id: Snowflake, role_id: Snowflake, *, reason: Optional[str] = None
    ) -> Response[None]:
        r = Route(
            "DELETE", "/guilds/{guild_id}/roles/{role_id}", guild_id=guild_id, role_id=role_id
        )
        return self.request(r, reason=reason)

    def replace_roles(
        self,
        user_id: Snowflake,
        guild_id: Snowflake,
        role_ids: List[int],
        *,
        reason: Optional[str] = None,
    ) -> Response[member.MemberWithUser]:
        return self.edit_member(guild_id=guild_id, user_id=user_id, roles=role_ids, reason=reason)

    def create_role(
        self, guild_id: Snowflake, *, reason: Optional[str] = None, **fields: Any
    ) -> Response[role.Role]:
        r = Route("POST", "/guilds/{guild_id}/roles", guild_id=guild_id)
        return self.request(r, json=fields, reason=reason)

    def move_role_position(
        self,
        guild_id: Snowflake,
        positions: List[guild.RolePositionUpdate],
        *,
        reason: Optional[str] = None,
    ) -> Response[List[role.Role]]:
        r = Route("PATCH", "/guilds/{guild_id}/roles", guild_id=guild_id)
        return self.request(r, json=positions, reason=reason)

    def add_role(
        self,
        guild_id: Snowflake,
        user_id: Snowflake,
        role_id: Snowflake,
        *,
        reason: Optional[str] = None,
    ) -> Response[None]:
        r = Route(
            "PUT",
            "/guilds/{guild_id}/members/{user_id}/roles/{role_id}",
            guild_id=guild_id,
            user_id=user_id,
            role_id=role_id,
        )
        return self.request(r, reason=reason)

    def remove_role(
        self,
        guild_id: Snowflake,
        user_id: Snowflake,
        role_id: Snowflake,
        *,
        reason: Optional[str] = None,
    ) -> Response[None]:
        r = Route(
            "DELETE",
            "/guilds/{guild_id}/members/{user_id}/roles/{role_id}",
            guild_id=guild_id,
            user_id=user_id,
            role_id=role_id,
        )
        return self.request(r, reason=reason)

    def edit_channel_permissions(
        self,
        channel_id: Snowflake,
        target: Snowflake,
        allow: int,
        deny: int,
        type: channel.OverwriteType,
        *,
        reason: Optional[str] = None,
    ) -> Response[None]:
        payload = {"id": target, "allow": allow, "deny": deny, "type": type}
        r = Route(
            "PUT",
            "/channels/{channel_id}/permissions/{target}",
            channel_id=channel_id,
            target=target,
        )
        return self.request(r, json=payload, reason=reason)

    def delete_channel_permissions(
        self, channel_id: Snowflake, target: Snowflake, *, reason: Optional[str] = None
    ) -> Response[None]:
        r = Route(
            "DELETE",
            "/channels/{channel_id}/permissions/{target}",
            channel_id=channel_id,
            target=target,
        )
        return self.request(r, reason=reason)

    # Voice management

    def move_member(
        self,
        user_id: Snowflake,
        guild_id: Snowflake,
        channel_id: Snowflake,
        *,
        reason: Optional[str] = None,
    ) -> Response[member.MemberWithUser]:
        return self.edit_member(
            guild_id=guild_id, user_id=user_id, channel_id=channel_id, reason=reason
        )

    # Stage instance management

    def get_stage_instance(self, channel_id: Snowflake) -> Response[channel.StageInstance]:
        return self.request(Route("GET", "/stage-instances/{channel_id}", channel_id=channel_id))

    def create_stage_instance(
        self, *, reason: Optional[str] = None, **payload: Any
    ) -> Response[channel.StageInstance]:
        valid_keys = (
            "channel_id",
            "topic",
            "privacy_level",
        )
        payload = {k: v for k, v in payload.items() if k in valid_keys}

        return self.request(Route("POST", "/stage-instances"), json=payload, reason=reason)

    def edit_stage_instance(
        self, channel_id: Snowflake, *, reason: Optional[str] = None, **payload: Any
    ) -> Response[None]:
        valid_keys = (
            "topic",
            "privacy_level",
        )
        payload = {k: v for k, v in payload.items() if k in valid_keys}

        return self.request(
            Route("PATCH", "/stage-instances/{channel_id}", channel_id=channel_id),
            json=payload,
            reason=reason,
        )

    def delete_stage_instance(
        self, channel_id: Snowflake, *, reason: Optional[str] = None
    ) -> Response[None]:
        return self.request(
            Route("DELETE", "/stage-instances/{channel_id}", channel_id=channel_id), reason=reason
        )

    # Scheduled event management

    def get_guild_scheduled_events(
        self, guild_id: Snowflake, with_user_count: bool = False
    ) -> Response[List[guild_scheduled_event.GuildScheduledEvent]]:
        params = {"with_user_count": int(with_user_count)}
        r = Route("GET", "/guilds/{guild_id}/scheduled-events", guild_id=guild_id)
        return self.request(r, params=params)

    def create_guild_scheduled_event(
        self,
        guild_id: Snowflake,
        *,
        name: str,
        privacy_level: int,
        scheduled_start_time: str,
        entity_type: int,
        channel_id: Optional[Snowflake] = None,
        entity_metadata: Optional[Dict[str, Any]] = None,
        scheduled_end_time: Optional[str] = None,
        description: Optional[str] = None,
        reason: Optional[str] = None,
    ) -> Response[guild_scheduled_event.GuildScheduledEvent]:
        r = Route("POST", "/guilds/{guild_id}/scheduled-events", guild_id=guild_id)
        payload = {
            "name": name,
            "privacy_level": privacy_level,
            "scheduled_start_time": scheduled_start_time,
            "entity_type": entity_type,
        }

        if channel_id is not None:
            payload["channel_id"] = channel_id

        if entity_metadata is not None:
            payload["entity_metadata"] = entity_metadata

        if scheduled_end_time is not None:
            payload["scheduled_end_time"] = scheduled_end_time

        if description is not None:
            payload["description"] = description

        return self.request(r, json=payload, reason=reason)

    def get_guild_scheduled_event(
        self, guild_id: Snowflake, event_id: Snowflake, with_user_count: bool = False
    ) -> Response[guild_scheduled_event.GuildScheduledEvent]:
        params = {"with_user_count": int(with_user_count)}
        route = Route(
            method="GET",
            path="/guilds/{guild_id}/scheduled-events/{event_id}",
            guild_id=guild_id,
            event_id=event_id,
        )
        return self.request(route, params=params)

    def edit_guild_scheduled_event(
        self,
        guild_id: Snowflake,
        event_id: Snowflake,
        *,
        reason: Optional[str] = None,
        **fields: Any,
    ) -> Response[guild_scheduled_event.GuildScheduledEvent]:
        route = Route(
            method="PATCH",
            path="/guilds/{guild_id}/scheduled-events/{event_id}",
            guild_id=guild_id,
            event_id=event_id,
        )

        return self.request(route, json=fields, reason=reason)

    def delete_guild_scheduled_event(
        self, guild_id: Snowflake, event_id: Snowflake
    ) -> Response[None]:
        route = Route(
            method="DELETE",
            path="/guilds/{guild_id}/scheduled-events/{event_id}",
            guild_id=guild_id,
            event_id=event_id,
        )
        return self.request(route)

    def get_guild_scheduled_event_users(
        self,
        guild_id: Snowflake,
        event_id: Snowflake,
        limit: Optional[int] = None,
        with_member: Optional[bool] = None,
        before: Optional[Snowflake] = None,
        after: Optional[Snowflake] = None,
    ) -> Response[List[guild_scheduled_event.GuildScheduledEventUser]]:
        params: Dict[str, Any] = {}

        if limit is not None:
            params["limit"] = limit

        if with_member is not None:
            params["with_member"] = with_member

        if before is not None:
            params["before"] = before

        if after is not None:
            params["after"] = after

        route = Route(
            method="GET",
            path="/guilds/{guild_id}/scheduled-events/{event_id}/users",
            guild_id=guild_id,
            event_id=event_id,
        )
        return self.request(route, params=params)

    # Application commands (global)

    def get_global_commands(
        self, application_id: Snowflake
    ) -> Response[List[interactions.ApplicationCommand]]:
        return self.request(
            Route("GET", "/applications/{application_id}/commands", application_id=application_id)
        )

    def get_global_command(
        self, application_id: Snowflake, command_id: Snowflake
    ) -> Response[interactions.ApplicationCommand]:
        r = Route(
            "GET",
            "/applications/{application_id}/commands/{command_id}",
            application_id=application_id,
            command_id=command_id,
        )
        return self.request(r)

    def upsert_global_command(
        self, application_id: Snowflake, payload: interactions.EditApplicationCommand
    ) -> Response[interactions.ApplicationCommand]:
        r = Route("POST", "/applications/{application_id}/commands", application_id=application_id)
        return self.request(r, json=payload)

    def edit_global_command(
        self,
        application_id: Snowflake,
        command_id: Snowflake,
        payload: interactions.EditApplicationCommand,
    ) -> Response[interactions.ApplicationCommand]:
        valid_keys = (
            "name",
            "description",
            "options",
        )
        payload = {k: v for k, v in payload.items() if k in valid_keys}  # type: ignore
        r = Route(
            "PATCH",
            "/applications/{application_id}/commands/{command_id}",
            application_id=application_id,
            command_id=command_id,
        )
        return self.request(r, json=payload)

    def delete_global_command(
        self, application_id: Snowflake, command_id: Snowflake
    ) -> Response[None]:
        r = Route(
            "DELETE",
            "/applications/{application_id}/commands/{command_id}",
            application_id=application_id,
            command_id=command_id,
        )
        return self.request(r)

    def bulk_upsert_global_commands(
        self, application_id: Snowflake, payload: List[interactions.EditApplicationCommand]
    ) -> Response[List[interactions.ApplicationCommand]]:
        r = Route("PUT", "/applications/{application_id}/commands", application_id=application_id)
        return self.request(r, json=payload)

    # Application commands (guild)

    def get_guild_commands(
        self, application_id: Snowflake, guild_id: Snowflake
    ) -> Response[List[interactions.ApplicationCommand]]:
        r = Route(
            "GET",
            "/applications/{application_id}/guilds/{guild_id}/commands",
            application_id=application_id,
            guild_id=guild_id,
        )
        return self.request(r)

    def get_guild_command(
        self,
        application_id: Snowflake,
        guild_id: Snowflake,
        command_id: Snowflake,
    ) -> Response[interactions.ApplicationCommand]:
        r = Route(
            "GET",
            "/applications/{application_id}/guilds/{guild_id}/commands/{command_id}",
            application_id=application_id,
            guild_id=guild_id,
            command_id=command_id,
        )
        return self.request(r)

    def upsert_guild_command(
        self,
        application_id: Snowflake,
        guild_id: Snowflake,
        payload: interactions.EditApplicationCommand,
    ) -> Response[interactions.ApplicationCommand]:
        r = Route(
            "POST",
            "/applications/{application_id}/guilds/{guild_id}/commands",
            application_id=application_id,
            guild_id=guild_id,
        )
        return self.request(r, json=payload)

    def edit_guild_command(
        self,
        application_id: Snowflake,
        guild_id: Snowflake,
        command_id: Snowflake,
        payload: interactions.EditApplicationCommand,
    ) -> Response[interactions.ApplicationCommand]:
        valid_keys = (
            "name",
            "description",
            "options",
        )
        payload = {k: v for k, v in payload.items() if k in valid_keys}  # type: ignore
        r = Route(
            "PATCH",
            "/applications/{application_id}/guilds/{guild_id}/commands/{command_id}",
            application_id=application_id,
            guild_id=guild_id,
            command_id=command_id,
        )
        return self.request(r, json=payload)

    def delete_guild_command(
        self,
        application_id: Snowflake,
        guild_id: Snowflake,
        command_id: Snowflake,
    ) -> Response[None]:
        r = Route(
            "DELETE",
            "/applications/{application_id}/guilds/{guild_id}/commands/{command_id}",
            application_id=application_id,
            guild_id=guild_id,
            command_id=command_id,
        )
        return self.request(r)

    def bulk_upsert_guild_commands(
        self,
        application_id: Snowflake,
        guild_id: Snowflake,
        payload: List[interactions.EditApplicationCommand],
    ) -> Response[List[interactions.ApplicationCommand]]:
        r = Route(
            "PUT",
            "/applications/{application_id}/guilds/{guild_id}/commands",
            application_id=application_id,
            guild_id=guild_id,
        )
        return self.request(r, json=payload)

    # Interaction responses

    def _edit_webhook_helper(
        self,
        route: Route,
        file: Optional[File] = None,
        content: Optional[str] = None,
        embeds: Optional[List[embed.Embed]] = None,
        allowed_mentions: Optional[message.AllowedMentions] = None,
        attachments: Optional[List[Attachment]] = None,
    ) -> Response[message.Message]:
        # TODO: this does not work how it should (e.g. `embeds=[]` is ignored).
        #       This method (or rather its calling methods) is completely unused, and hence likely untested

        payload: Dict[str, Any] = {}
        if content:
            payload["content"] = content
        if embeds:
            payload["embeds"] = embeds
        if allowed_mentions:
            payload["allowed_mentions"] = allowed_mentions
        if attachments:
            payload["attachments"] = attachments

        if file:
            multipart = to_multipart(payload, [file])
            return self.request(route, form=multipart, files=[file])
        return self.request(route, json=payload)

    def create_interaction_response(
        self,
        interaction_id: Snowflake,
        token: str,
        *,
        type: InteractionResponseType,
        data: Optional[interactions.InteractionCallbackData] = None,
    ) -> Response[None]:
        r = Route(
            "POST",
            "/interactions/{interaction_id}/{interaction_token}/callback",
            interaction_id=interaction_id,
            interaction_token=token,
        )
        payload: Dict[str, Any] = {
            "type": type,
        }

        if data is not None:
            payload["data"] = data

        return self.request(r, json=payload)

    def get_original_interaction_response(
        self,
        application_id: Snowflake,
        token: str,
    ) -> Response[message.Message]:
        r = Route(
            "GET",
            "/webhooks/{application_id}/{interaction_token}/messages/@original",
            application_id=application_id,
            interaction_token=token,
        )
        return self.request(r)

    def edit_original_interaction_response(
        self,
        application_id: Snowflake,
        token: str,
        file: Optional[File] = None,
        content: Optional[str] = None,
        embeds: Optional[List[embed.Embed]] = None,
        allowed_mentions: Optional[message.AllowedMentions] = None,
        attachments: Optional[List[Attachment]] = None,
    ) -> Response[message.Message]:
        r = Route(
            "PATCH",
            "/webhooks/{application_id}/{interaction_token}/messages/@original",
            application_id=application_id,
            interaction_token=token,
        )
        return self._edit_webhook_helper(
            r,
            file=file,
            content=content,
            embeds=embeds,
            allowed_mentions=allowed_mentions,
            attachments=attachments,
        )

    def delete_original_interaction_response(
        self, application_id: Snowflake, token: str
    ) -> Response[None]:
        r = Route(
            "DELETE",
            "/webhooks/{application_id}/{interaction_token}/messages/@original",
            application_id=application_id,
            interaction_token=token,
        )
        return self.request(r)

    def create_followup_message(
        self,
        application_id: Snowflake,
        token: str,
        files: List[File] = [],
        content: Optional[str] = None,
        tts: bool = False,
        embeds: Optional[List[embed.Embed]] = None,
        allowed_mentions: Optional[message.AllowedMentions] = None,
    ) -> Response[message.Message]:
        r = Route(
            "POST",
            "/webhooks/{application_id}/{interaction_token}",
            application_id=application_id,
            interaction_token=token,
        )
        return self.send_multipart_helper(
            r,
            content=content,
            files=files,
            tts=tts,
            embeds=embeds,
            allowed_mentions=allowed_mentions,
        )

    def edit_followup_message(
        self,
        application_id: Snowflake,
        token: str,
        message_id: Snowflake,
        file: Optional[File] = None,
        content: Optional[str] = None,
        embeds: Optional[List[embed.Embed]] = None,
        allowed_mentions: Optional[message.AllowedMentions] = None,
        attachments: Optional[List[Attachment]] = None,
    ) -> Response[message.Message]:
        r = Route(
            "PATCH",
            "/webhooks/{application_id}/{interaction_token}/messages/{message_id}",
            application_id=application_id,
            interaction_token=token,
            message_id=message_id,
        )
        return self._edit_webhook_helper(
            r,
            file=file,
            content=content,
            embeds=embeds,
            allowed_mentions=allowed_mentions,
            attachments=attachments,
        )

    def delete_followup_message(
        self, application_id: Snowflake, token: str, message_id: Snowflake
    ) -> Response[None]:
        r = Route(
            "DELETE",
            "/webhooks/{application_id}/{interaction_token}/messages/{message_id}",
            application_id=application_id,
            interaction_token=token,
            message_id=message_id,
        )
        return self.request(r)

    def get_guild_application_command_permissions(
        self,
        application_id: Snowflake,
        guild_id: Snowflake,
    ) -> Response[List[interactions.GuildApplicationCommandPermissions]]:
        r = Route(
            "GET",
            "/applications/{application_id}/guilds/{guild_id}/commands/permissions",
            application_id=application_id,
            guild_id=guild_id,
        )
        return self.request(r)

    def get_application_command_permissions(
        self,
        application_id: Snowflake,
        guild_id: Snowflake,
        command_id: Snowflake,
    ) -> Response[interactions.GuildApplicationCommandPermissions]:
        r = Route(
            "GET",
            "/applications/{application_id}/guilds/{guild_id}/commands/{command_id}/permissions",
            application_id=application_id,
            guild_id=guild_id,
            command_id=command_id,
        )
        return self.request(r)

    def edit_application_command_permissions(
        self,
        application_id: Snowflake,
        guild_id: Snowflake,
        command_id: Snowflake,
        payload: interactions.BaseGuildApplicationCommandPermissions,
    ) -> Response[interactions.GuildApplicationCommandPermissions]:
        r = Route(
            "PUT",
            "/applications/{application_id}/guilds/{guild_id}/commands/{command_id}/permissions",
            application_id=application_id,
            guild_id=guild_id,
            command_id=command_id,
        )
        return self.request(r, json=payload)

    def bulk_edit_guild_application_command_permissions(
        self,
        application_id: Snowflake,
        guild_id: Snowflake,
        payload: List[interactions.PartialGuildApplicationCommandPermissions],
    ) -> Response[List[interactions.GuildApplicationCommandPermissions]]:
        r = Route(
            "PUT",
            "/applications/{application_id}/guilds/{guild_id}/commands/permissions",
            application_id=application_id,
            guild_id=guild_id,
        )
        return self.request(r, json=payload)

    # Misc

    def application_info(self) -> Response[appinfo.AppInfo]:
        return self.request(Route("GET", "/oauth2/applications/@me"))

    async def get_gateway(self, *, encoding: str = "json", zlib: bool = True) -> str:
        try:
            data = await self.request(Route("GET", "/gateway"))
        except HTTPException as exc:
            raise GatewayNotFound() from exc
        if zlib:
            value = "{0}?encoding={1}&v=9&compress=zlib-stream"
        else:
            value = "{0}?encoding={1}&v=9"
        return value.format(data["url"], encoding)

    async def get_bot_gateway(
        self, *, encoding: str = "json", zlib: bool = True
    ) -> Tuple[int, str]:
        try:
            data = await self.request(Route("GET", "/gateway/bot"))
        except HTTPException as exc:
            raise GatewayNotFound() from exc

        if zlib:
            value = "{0}?encoding={1}&v=9&compress=zlib-stream"
        else:
            value = "{0}?encoding={1}&v=9"
        return data["shards"], value.format(data["url"], encoding)

    def get_user(self, user_id: Snowflake) -> Response[user.User]:
        return self.request(Route("GET", "/users/{user_id}", user_id=user_id))<|MERGE_RESOLUTION|>--- conflicted
+++ resolved
@@ -452,13 +452,9 @@
         max_age: int,
         max_uses: int,
         target_application_id: Snowflake,
-<<<<<<< HEAD
+        *,
+        reason: Optional[str] = None,
     ) -> Response[invite.Invite]:
-=======
-        *,
-        reason: Optional[str] = None,
-    ):
->>>>>>> bef982f0
         payload = {
             "max_age": max_age,
             "max_uses": max_uses,
@@ -1618,11 +1614,7 @@
         return self.request(Route("GET", "/guilds/{guild_id}/widget.json", guild_id=guild_id))
 
     def edit_widget(
-<<<<<<< HEAD
-        self, guild_id: Snowflake, payload: Dict[str, Any]
-=======
-        self, guild_id: Snowflake, payload, *, reason: Optional[str] = None
->>>>>>> bef982f0
+        self, guild_id: Snowflake, payload: Dict[str, Any], *, reason: Optional[str] = None
     ) -> Response[widget.WidgetSettings]:
         return self.request(
             Route("PATCH", "/guilds/{guild_id}/widget", guild_id=guild_id),
