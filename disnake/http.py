--- conflicted
+++ resolved
@@ -1768,15 +1768,10 @@
             )
         )
 
-<<<<<<< HEAD
-    def create_app_emoji(self, app_id: Snowflake, name: str, image: str) -> Response[emoji.Emoji]:
-        payload: dict[str, Any] = {
-=======
     def create_app_emoji(
         self, app_id: Snowflake, *, name: str, image: str
     ) -> Response[emoji.Emoji]:
-        payload: Dict[str, Any] = {
->>>>>>> 0ee7ec43
+        payload: dict[str, Any] = {
             "name": name,
             "image": image,
         }
