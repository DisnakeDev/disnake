# SPDX-License-Identifier: MIT

from __future__ import annotations

import asyncio
import logging
import re
import sys
import weakref
from errno import ECONNRESET
from typing import (
    TYPE_CHECKING,
    Any,
    ClassVar,
    Coroutine,
    Dict,
    Iterable,
    List,
    Literal,
    Optional,
    Sequence,
    Tuple,
    Type,
    TypeVar,
    Union,
)
from urllib.parse import quote as _uriquote

import aiohttp
import yarl

from . import __version__, utils
from .errors import (
    DiscordServerError,
    Forbidden,
    GatewayNotFound,
    HTTPException,
    LoginFailure,
    NotFound,
)
from .gateway import DiscordClientWebSocketResponse
from .utils import MISSING

_log = logging.getLogger(__name__)

if TYPE_CHECKING:
    from types import TracebackType

    from typing_extensions import Self

    from .enums import InteractionResponseType
    from .file import File
    from .message import Attachment
    from .types import (
        appinfo,
        application_role_connection,
        audit_log,
        automod,
        channel,
        components,
        embed,
        emoji,
        entitlement,
        gateway,
        guild,
        guild_scheduled_event,
        integration,
        interactions,
        invite,
        member,
        message,
        onboarding,
        role,
        sku,
        sticker,
        template,
        threads,
        user,
        voice,
        webhook,
        welcome_screen,
        widget,
    )
    from .types.snowflake import Snowflake, SnowflakeList

    T = TypeVar("T")
    Response = Coroutine[Any, Any, T]

_API_VERSION = 10


def _workaround_set_api_version(version: Literal[9, 10]) -> None:
    """Stopgap measure for verified bots without message content intent while intent is not enforced on api v9.

    .. note::
        This must be ran **before** connecting to the gateway.
    """
    if version not in (9, 10):
        raise TypeError("version must be either 9 or 10")

    global _API_VERSION  # noqa: PLW0603
    _API_VERSION = version
    Route.BASE = f"https://discord.com/api/v{_API_VERSION}"


async def json_or_text(response: aiohttp.ClientResponse) -> Union[Dict[str, Any], str]:
    text = await response.text(encoding="utf-8")
    try:
        if response.headers["content-type"] == "application/json":
            return utils._from_json(text)
    except KeyError:
        # Thanks Cloudflare
        pass

    return text


def set_attachments(payload: Dict[str, Any], files: Sequence[File]) -> None:
    """Updates the payload's attachments list based on the provided files

    note: this method modifies the provided ``payload`` and ``payload["attachments"]`` collections
    """
    attachments = payload.get("attachments", [])
    for index, file in enumerate(files):
        attachments.append(
            {
                "id": index,
                "description": file.description,
            }
        )

    # if existing attachments weren't in the payload before and we
    # didn't add any new ones, don't add the list to the payload.
    if attachments:
        payload["attachments"] = attachments


def to_multipart(payload: Dict[str, Any], files: Sequence[File]) -> List[Dict[str, Any]]:
    """Converts the payload and list of files to a multipart payload,
    as specified by https://discord.com/developers/docs/reference#uploading-files
    """
    multipart: List[Dict[str, Any]] = []
    for index, file in enumerate(files):
        multipart.append(
            {
                "name": f"files[{index}]",
                "value": file.fp,
                "filename": file.filename,
                "content_type": "application/octet-stream",
            }
        )

    multipart.append({"name": "payload_json", "value": utils._to_json(payload)})
    return multipart


def to_multipart_with_attachments(
    payload: Dict[str, Any], files: Sequence[File]
) -> List[Dict[str, Any]]:
    """Updates the payload's attachments and converts it to a multipart payload

    Shorthand for ``set_attachments`` + ``to_multipart``
    """
    set_attachments(payload, files)
    return to_multipart(payload, files)


class Route:
    BASE: ClassVar[str] = "https://discord.com/api/v10"

    def __init__(self, method: str, path: str, **parameters: Any) -> None:
        self.path: str = path
        self.method: str = method
        url = self.BASE + self.path
        if parameters:
            url = url.format_map(
                {k: _uriquote(v) if isinstance(v, str) else v for k, v in parameters.items()}
            )
        self.url: str = url

        # major parameters:
        self.channel_id: Optional[Snowflake] = parameters.get("channel_id")
        self.guild_id: Optional[Snowflake] = parameters.get("guild_id")
        self.webhook_id: Optional[Snowflake] = parameters.get("webhook_id")
        self.webhook_token: Optional[str] = parameters.get("webhook_token")

    @property
    def bucket(self) -> str:
        # the bucket is just method + path w/ major parameters
        return f"{self.channel_id}:{self.guild_id}:{self.path}"


class MaybeUnlock:
    def __init__(self, lock: asyncio.Lock) -> None:
        self.lock: asyncio.Lock = lock
        self._unlock: bool = True

    def __enter__(self) -> Self:
        return self

    def defer(self) -> None:
        self._unlock = False

    def __exit__(
        self,
        exc_type: Optional[Type[BaseException]],
        exc: Optional[BaseException],
        traceback: Optional[TracebackType],
    ) -> None:
        if self._unlock:
            self.lock.release()


# For some reason, the Discord voice websocket expects this header to be
# completely lowercase while aiohttp respects spec and does it as case-insensitive
aiohttp.hdrs.WEBSOCKET = "websocket"  # type: ignore


class HTTPClient:
    """Represents an HTTP client sending HTTP requests to the Discord API."""

    def __init__(
        self,
        connector: Optional[aiohttp.BaseConnector] = None,
        *,
        loop: asyncio.AbstractEventLoop,
        proxy: Optional[str] = None,
        proxy_auth: Optional[aiohttp.BasicAuth] = None,
        unsync_clock: bool = True,
    ) -> None:
        self.loop: asyncio.AbstractEventLoop = loop
        self.connector = connector
        self.__session: aiohttp.ClientSession = MISSING  # filled in static_login
        self._locks: weakref.WeakValueDictionary[str, asyncio.Lock] = weakref.WeakValueDictionary()
        self._global_over: asyncio.Event = asyncio.Event()
        self._global_over.set()
        self.token: Optional[str] = None
        self.bot_token: bool = False
        self.proxy: Optional[str] = proxy
        self.proxy_auth: Optional[aiohttp.BasicAuth] = proxy_auth
        self.use_clock: bool = not unsync_clock

        user_agent = "DiscordBot (https://github.com/DisnakeDev/disnake {0}) Python/{1[0]}.{1[1]} aiohttp/{2}"
        self.user_agent: str = user_agent.format(__version__, sys.version_info, aiohttp.__version__)

    def recreate(self) -> None:
        if self.__session.closed:
            self.__session = aiohttp.ClientSession(
                connector=self.connector, ws_response_class=DiscordClientWebSocketResponse
            )

    async def ws_connect(self, url: str, *, compress: int = 0) -> aiohttp.ClientWebSocketResponse:
        return await self.__session.ws_connect(
            url,
            proxy_auth=self.proxy_auth,
            proxy=self.proxy,
            max_msg_size=0,
            timeout=30.0,
            autoclose=False,
            headers={
                "User-Agent": self.user_agent,
            },
            compress=compress,
        )

    async def request(
        self,
        route: Route,
        *,
        files: Optional[Sequence[File]] = None,
        form: Optional[Iterable[Dict[str, Any]]] = None,
        **kwargs: Any,
    ) -> Any:
        bucket = route.bucket
        method = route.method
        url = route.url

        lock = self._locks.get(bucket)
        if lock is None:
            self._locks[bucket] = lock = asyncio.Lock()

        # header creation
        headers: Dict[str, str] = {
            "User-Agent": self.user_agent,
        }

        if self.token is not None:
            headers["Authorization"] = "Bot " + self.token
        # some checking if it's a JSON request
        if "json" in kwargs:
            headers["Content-Type"] = "application/json"
            kwargs["data"] = utils._to_json(kwargs.pop("json"))

        try:
            reason = kwargs.pop("reason")
        except KeyError:
            pass
        else:
            if reason:
                headers["X-Audit-Log-Reason"] = _uriquote(reason, safe="/ ")

        kwargs["headers"] = headers

        # Proxy support
        if self.proxy is not None:
            kwargs["proxy"] = self.proxy
        if self.proxy_auth is not None:
            kwargs["proxy_auth"] = self.proxy_auth

        if not self._global_over.is_set():
            # wait until the global lock is complete
            await self._global_over.wait()

        response: Optional[aiohttp.ClientResponse] = None
        data: Optional[Union[Dict[str, Any], str]] = None
        await lock.acquire()
        with MaybeUnlock(lock) as maybe_lock:
            for tries in range(5):
                if files:
                    for f in files:
                        f.reset(seek=tries)

                if form:
                    # NOTE: for `quote_fields`, see https://github.com/aio-libs/aiohttp/issues/4012
                    form_data = aiohttp.FormData(quote_fields=False)
                    for p in form:
                        # manually escape chars, just in case
                        name = re.sub(
                            r"[^\x21\x23-\x5b\x5d-\x7e]", lambda m: f"\\{m.group(0)}", p["name"]
                        )
                        form_data.add_field(
                            name=name, **{k: v for k, v in p.items() if k != "name"}
                        )
                    kwargs["data"] = form_data

                try:
                    async with self.__session.request(method, url, **kwargs) as response:
                        _log.debug(
                            "%s %s with %s has returned %s",
                            method,
                            url,
                            kwargs.get("data"),
                            response.status,
                        )

                        # even errors have text involved in them so this is safe to call
                        data = await json_or_text(response)

                        # check if we have rate limit header information
                        remaining = response.headers.get("X-Ratelimit-Remaining")
                        if remaining == "0" and response.status != 429:
                            # we've depleted our current bucket
                            delta = utils._parse_ratelimit_header(
                                response, use_clock=self.use_clock
                            )
                            _log.debug(
                                "A rate limit bucket has been exhausted (bucket: %s, retry: %s).",
                                bucket,
                                delta,
                            )
                            maybe_lock.defer()
                            self.loop.call_later(delta, lock.release)

                        # the request was successful so just return the text/json
                        if 300 > response.status >= 200:
                            _log.debug("%s %s has received %s", method, url, data)
                            return data

                        # we are being rate limited
                        if response.status == 429:
                            if not response.headers.get("Via") or isinstance(data, str):
                                # Banned by Cloudflare more than likely.
                                raise HTTPException(response, data)

                            fmt = 'We are being rate limited. Retrying in %.2f seconds. Handled under the bucket "%s"'

                            # sleep a bit
                            retry_after: float = data["retry_after"]
                            _log.warning(fmt, retry_after, bucket)

                            # check if it's a global rate limit
                            is_global = data.get("global", False)
                            if is_global:
                                _log.warning(
                                    "Global rate limit has been hit. Retrying in %.2f seconds.",
                                    retry_after,
                                )
                                self._global_over.clear()

                            await asyncio.sleep(retry_after)
                            _log.debug("Done sleeping for the rate limit. Retrying...")

                            # release the global lock now that the
                            # global rate limit has passed
                            if is_global:
                                self._global_over.set()
                                _log.debug("Global rate limit is now over.")

                            continue

                        # we've received a 500, 502, or 504, unconditional retry
                        if response.status in {500, 502, 504}:
                            await asyncio.sleep(1 + tries * 2)
                            continue

                        # the usual error cases
                        if response.status == 403:
                            raise Forbidden(response, data)
                        elif response.status == 404:
                            raise NotFound(response, data)
                        elif response.status >= 500:
                            raise DiscordServerError(response, data)
                        else:
                            raise HTTPException(response, data)

                # This is handling exceptions from the request
                except OSError as e:
                    # Connection reset by peer
                    if tries < 4 and e.errno == ECONNRESET:
                        await asyncio.sleep(1 + tries * 2)
                        continue
                    raise

            if response is not None:
                # We've run out of retries, raise.
                if response.status >= 500:
                    raise DiscordServerError(response, data)

                raise HTTPException(response, data)

            raise RuntimeError("Unreachable code in HTTP handling")

    async def get_from_cdn(self, url: str) -> bytes:
        async with self.__session.get(url) as resp:
            if resp.status == 200:
                return await resp.read()
            elif resp.status == 404:
                raise NotFound(resp, "asset not found")
            elif resp.status == 403:
                raise Forbidden(resp, "cannot retrieve asset")
            else:
                raise HTTPException(resp, "failed to get asset")

    # state management

    async def close(self) -> None:
        if self.__session:
            await self.__session.close()

    # login management

    async def static_login(self, token: str) -> user.User:
        # Necessary to get aiohttp to stop complaining about session creation
        self.__session = aiohttp.ClientSession(
            connector=self.connector, ws_response_class=DiscordClientWebSocketResponse
        )
        old_token = self.token
        self.token = token

        try:
            data: user.User = await self.request(Route("GET", "/users/@me"))
        except HTTPException as exc:
            self.token = old_token
            if exc.status == 401:
                raise LoginFailure("Improper token has been passed.") from exc
            raise

        return data

    def create_party(
        self,
        channel_id: Snowflake,
        max_age: int,
        max_uses: int,
        target_application_id: Snowflake,
        *,
        reason: Optional[str] = None,
    ) -> Response[invite.Invite]:
        payload = {
            "max_age": max_age,
            "max_uses": max_uses,
            "target_application_id": target_application_id,
            "target_type": 2,
            "temporary": False,
            "validate": None,
        }
        return self.request(
            Route("POST", "/channels/{channel_id}/invites", channel_id=channel_id),
            json=payload,
            reason=reason,
        )

    # Group functionality

    def start_group(
        self, user_id: Snowflake, recipients: List[int]
    ) -> Response[channel.GroupDMChannel]:
        payload = {
            "recipients": recipients,
        }

        return self.request(
            Route("POST", "/users/{user_id}/channels", user_id=user_id), json=payload
        )

    def leave_group(self, channel_id: Snowflake) -> Response[None]:
        return self.request(Route("DELETE", "/channels/{channel_id}", channel_id=channel_id))

    # Message management

    def start_private_message(self, user_id: Snowflake) -> Response[channel.DMChannel]:
        payload = {
            "recipient_id": user_id,
        }

        return self.request(Route("POST", "/users/@me/channels"), json=payload)

    def send_message(
        self,
        channel_id: Snowflake,
        content: Optional[str],
        *,
        tts: bool = False,
        embed: Optional[embed.Embed] = None,
        embeds: Optional[List[embed.Embed]] = None,
        nonce: Optional[Union[str, int]] = None,
        allowed_mentions: Optional[message.AllowedMentions] = None,
        message_reference: Optional[message.MessageReference] = None,
        stickers: Optional[Sequence[Snowflake]] = None,
        components: Optional[Sequence[components.Component]] = None,
        flags: Optional[int] = None,
    ) -> Response[message.Message]:
        r = Route("POST", "/channels/{channel_id}/messages", channel_id=channel_id)
        payload: Dict[str, Any] = {}

        if content:
            payload["content"] = content

        if tts:
            payload["tts"] = True

        if embed:
            payload["embeds"] = [embed]

        if embeds:
            payload["embeds"] = embeds

        if nonce:
            payload["nonce"] = nonce

        if allowed_mentions:
            payload["allowed_mentions"] = allowed_mentions

        if message_reference:
            payload["message_reference"] = message_reference

        if components:
            payload["components"] = components

        if stickers:
            payload["sticker_ids"] = stickers

        if flags is not None:
            payload["flags"] = flags

        return self.request(r, json=payload)

    def send_typing(self, channel_id: Snowflake) -> Response[None]:
        return self.request(Route("POST", "/channels/{channel_id}/typing", channel_id=channel_id))

    def send_multipart_helper(
        self,
        route: Route,
        *,
        files: Sequence[File],
        content: Optional[str] = None,
        tts: bool = False,
        embed: Optional[embed.Embed] = None,
        embeds: Optional[List[embed.Embed]] = None,
        nonce: Optional[Union[str, int]] = None,
        allowed_mentions: Optional[message.AllowedMentions] = None,
        message_reference: Optional[message.MessageReference] = None,
        stickers: Optional[Sequence[Snowflake]] = None,
        components: Optional[Sequence[components.Component]] = None,
        flags: Optional[int] = None,
    ) -> Response[message.Message]:
        payload: Dict[str, Any] = {"tts": tts}
        if content:
            payload["content"] = content
        if embed:
            payload["embeds"] = [embed]
        if embeds:
            payload["embeds"] = embeds
        if nonce:
            payload["nonce"] = nonce
        if allowed_mentions:
            payload["allowed_mentions"] = allowed_mentions
        if message_reference:
            payload["message_reference"] = message_reference
        if components:
            payload["components"] = components
        if stickers:
            payload["sticker_ids"] = stickers
        if flags is not None:
            payload["flags"] = flags

        multipart = to_multipart_with_attachments(payload, files)

        return self.request(route, form=multipart, files=files)

    def send_files(
        self,
        channel_id: Snowflake,
        *,
        files: Sequence[File],
        content: Optional[str] = None,
        tts: bool = False,
        embed: Optional[embed.Embed] = None,
        embeds: Optional[List[embed.Embed]] = None,
        nonce: Optional[Union[str, int]] = None,
        allowed_mentions: Optional[message.AllowedMentions] = None,
        message_reference: Optional[message.MessageReference] = None,
        stickers: Optional[Sequence[Snowflake]] = None,
        components: Optional[Sequence[components.Component]] = None,
        flags: Optional[int] = None,
    ) -> Response[message.Message]:
        r = Route("POST", "/channels/{channel_id}/messages", channel_id=channel_id)
        return self.send_multipart_helper(
            r,
            files=files,
            content=content,
            tts=tts,
            embed=embed,
            embeds=embeds,
            nonce=nonce,
            allowed_mentions=allowed_mentions,
            message_reference=message_reference,
            stickers=stickers,
            components=components,
            flags=flags,
        )

    def delete_message(
        self, channel_id: Snowflake, message_id: Snowflake, *, reason: Optional[str] = None
    ) -> Response[None]:
        r = Route(
            "DELETE",
            "/channels/{channel_id}/messages/{message_id}",
            channel_id=channel_id,
            message_id=message_id,
        )
        return self.request(r, reason=reason)

    def delete_messages(
        self, channel_id: Snowflake, message_ids: SnowflakeList, *, reason: Optional[str] = None
    ) -> Response[None]:
        r = Route("POST", "/channels/{channel_id}/messages/bulk-delete", channel_id=channel_id)
        payload = {
            "messages": message_ids,
        }

        return self.request(r, json=payload, reason=reason)

    def edit_message(
        self,
        channel_id: Snowflake,
        message_id: Snowflake,
        *,
        files: Optional[List[File]] = None,
        **fields: Any,
    ) -> Response[message.Message]:
        r = Route(
            "PATCH",
            "/channels/{channel_id}/messages/{message_id}",
            channel_id=channel_id,
            message_id=message_id,
        )
        if files:
            multipart = to_multipart_with_attachments(fields, files)
            return self.request(r, form=multipart, files=files)
        return self.request(r, json=fields)

    def add_reaction(
        self, channel_id: Snowflake, message_id: Snowflake, emoji: str
    ) -> Response[None]:
        r = Route(
            "PUT",
            "/channels/{channel_id}/messages/{message_id}/reactions/{emoji}/@me",
            channel_id=channel_id,
            message_id=message_id,
            emoji=emoji,
        )
        return self.request(r)

    def remove_reaction(
        self, channel_id: Snowflake, message_id: Snowflake, emoji: str, member_id: Snowflake
    ) -> Response[None]:
        r = Route(
            "DELETE",
            "/channels/{channel_id}/messages/{message_id}/reactions/{emoji}/{member_id}",
            channel_id=channel_id,
            message_id=message_id,
            member_id=member_id,
            emoji=emoji,
        )
        return self.request(r)

    def remove_own_reaction(
        self, channel_id: Snowflake, message_id: Snowflake, emoji: str
    ) -> Response[None]:
        r = Route(
            "DELETE",
            "/channels/{channel_id}/messages/{message_id}/reactions/{emoji}/@me",
            channel_id=channel_id,
            message_id=message_id,
            emoji=emoji,
        )
        return self.request(r)

    def get_reaction_users(
        self,
        channel_id: Snowflake,
        message_id: Snowflake,
        emoji: str,
        limit: int,
        after: Optional[Snowflake] = None,
    ) -> Response[List[user.User]]:
        r = Route(
            "GET",
            "/channels/{channel_id}/messages/{message_id}/reactions/{emoji}",
            channel_id=channel_id,
            message_id=message_id,
            emoji=emoji,
        )

        params: Dict[str, Any] = {
            "limit": limit,
        }
        if after:
            params["after"] = after
        return self.request(r, params=params)

    def clear_reactions(self, channel_id: Snowflake, message_id: Snowflake) -> Response[None]:
        r = Route(
            "DELETE",
            "/channels/{channel_id}/messages/{message_id}/reactions",
            channel_id=channel_id,
            message_id=message_id,
        )

        return self.request(r)

    def clear_single_reaction(
        self, channel_id: Snowflake, message_id: Snowflake, emoji: str
    ) -> Response[None]:
        r = Route(
            "DELETE",
            "/channels/{channel_id}/messages/{message_id}/reactions/{emoji}",
            channel_id=channel_id,
            message_id=message_id,
            emoji=emoji,
        )
        return self.request(r)

    def get_message(
        self, channel_id: Snowflake, message_id: Snowflake
    ) -> Response[message.Message]:
        r = Route(
            "GET",
            "/channels/{channel_id}/messages/{message_id}",
            channel_id=channel_id,
            message_id=message_id,
        )
        return self.request(r)

    def get_channel(self, channel_id: Snowflake) -> Response[channel.Channel]:
        r = Route("GET", "/channels/{channel_id}", channel_id=channel_id)
        return self.request(r)

    def logs_from(
        self,
        channel_id: Snowflake,
        limit: int,
        before: Optional[Snowflake] = None,
        after: Optional[Snowflake] = None,
        around: Optional[Snowflake] = None,
    ) -> Response[List[message.Message]]:
        params: Dict[str, Any] = {
            "limit": limit,
        }

        if before is not None:
            params["before"] = before
        if after is not None:
            params["after"] = after
        if around is not None:
            params["around"] = around

        return self.request(
            Route("GET", "/channels/{channel_id}/messages", channel_id=channel_id), params=params
        )

    def publish_message(
        self, channel_id: Snowflake, message_id: Snowflake
    ) -> Response[message.Message]:
        return self.request(
            Route(
                "POST",
                "/channels/{channel_id}/messages/{message_id}/crosspost",
                channel_id=channel_id,
                message_id=message_id,
            )
        )

    def pin_message(
        self, channel_id: Snowflake, message_id: Snowflake, reason: Optional[str] = None
    ) -> Response[None]:
        r = Route(
            "PUT",
            "/channels/{channel_id}/pins/{message_id}",
            channel_id=channel_id,
            message_id=message_id,
        )
        return self.request(r, reason=reason)

    def unpin_message(
        self, channel_id: Snowflake, message_id: Snowflake, reason: Optional[str] = None
    ) -> Response[None]:
        r = Route(
            "DELETE",
            "/channels/{channel_id}/pins/{message_id}",
            channel_id=channel_id,
            message_id=message_id,
        )
        return self.request(r, reason=reason)

    def pins_from(self, channel_id: Snowflake) -> Response[List[message.Message]]:
        return self.request(Route("GET", "/channels/{channel_id}/pins", channel_id=channel_id))

    # Member management

    def search_guild_members(
        self, guild_id: Snowflake, query: str, limit: int = 1
    ) -> Response[List[member.MemberWithUser]]:
        r = Route("GET", "/guilds/{guild_id}/members/search", guild_id=guild_id)

        return self.request(r, params={"query": query, "limit": limit})

    def kick(
        self, user_id: Snowflake, guild_id: Snowflake, reason: Optional[str] = None
    ) -> Response[None]:
        r = Route(
            "DELETE", "/guilds/{guild_id}/members/{user_id}", guild_id=guild_id, user_id=user_id
        )

        return self.request(r, reason=reason)

    def ban(
        self,
        user_id: Snowflake,
        guild_id: Snowflake,
        *,
        delete_message_seconds: int = 86400,
        reason: Optional[str] = None,
    ) -> Response[None]:
        r = Route("PUT", "/guilds/{guild_id}/bans/{user_id}", guild_id=guild_id, user_id=user_id)
        payload = {
            "delete_message_seconds": delete_message_seconds,
        }

        return self.request(r, json=payload, reason=reason)

    def unban(
        self, user_id: Snowflake, guild_id: Snowflake, *, reason: Optional[str] = None
    ) -> Response[None]:
        r = Route("DELETE", "/guilds/{guild_id}/bans/{user_id}", guild_id=guild_id, user_id=user_id)
        return self.request(r, reason=reason)

    def get_guild_voice_regions(self, guild_id: Snowflake) -> Response[List[voice.VoiceRegion]]:
        return self.request(Route("GET", "/guilds/{guild_id}/regions", guild_id=guild_id))

    def guild_voice_state(
        self,
        user_id: Snowflake,
        guild_id: Snowflake,
        *,
        mute: Optional[bool] = None,
        deafen: Optional[bool] = None,
        reason: Optional[str] = None,
    ) -> Response[member.Member]:
        r = Route(
            "PATCH", "/guilds/{guild_id}/members/{user_id}", guild_id=guild_id, user_id=user_id
        )
        payload = {}
        if mute is not None:
            payload["mute"] = mute

        if deafen is not None:
            payload["deaf"] = deafen

        return self.request(r, json=payload, reason=reason)

    def edit_profile(self, payload: Dict[str, Any]) -> Response[user.User]:
        return self.request(Route("PATCH", "/users/@me"), json=payload)

    def change_nickname(
        self,
        guild_id: Snowflake,
        user_id: Snowflake,
        nickname: str,
        *,
        reason: Optional[str] = None,
    ) -> Response[member.Member]:
        r = Route(
            "PATCH", "/guilds/{guild_id}/members/{user_id}", guild_id=guild_id, user_id=user_id
        )
        payload = {
            "nick": nickname,
        }
        return self.request(r, json=payload, reason=reason)

    def edit_my_voice_state(self, guild_id: Snowflake, payload: Dict[str, Any]) -> Response[None]:
        r = Route("PATCH", "/guilds/{guild_id}/voice-states/@me", guild_id=guild_id)
        return self.request(r, json=payload)

    def edit_voice_state(
        self, guild_id: Snowflake, user_id: Snowflake, payload: Dict[str, Any]
    ) -> Response[None]:
        r = Route(
            "PATCH", "/guilds/{guild_id}/voice-states/{user_id}", guild_id=guild_id, user_id=user_id
        )
        return self.request(r, json=payload)

    def edit_my_member(
        self,
        guild_id: Snowflake,
        *,
        reason: Optional[str] = None,
        **fields: Any,
    ) -> Response[member.MemberWithUser]:
        r = Route("PATCH", "/guilds/{guild_id}/members/@me", guild_id=guild_id)
        return self.request(r, json=fields, reason=reason)

    def edit_member(
        self,
        guild_id: Snowflake,
        user_id: Snowflake,
        *,
        reason: Optional[str] = None,
        **fields: Any,
    ) -> Response[member.MemberWithUser]:
        r = Route(
            "PATCH", "/guilds/{guild_id}/members/{user_id}", guild_id=guild_id, user_id=user_id
        )
        return self.request(r, json=fields, reason=reason)

    # Channel management

    def edit_channel(
        self,
        channel_id: Snowflake,
        *,
        reason: Optional[str] = None,
        **options: Any,
    ) -> Response[channel.Channel]:
        r = Route("PATCH", "/channels/{channel_id}", channel_id=channel_id)
        valid_keys = (
            "name",
            "parent_id",
            "topic",
            "bitrate",
            "nsfw",
            "user_limit",
            "position",
            "permission_overwrites",
            "rate_limit_per_user",
            "default_thread_rate_limit_per_user",
            "type",
            "rtc_region",
            "video_quality_mode",
            "archived",
            "auto_archive_duration",
            "locked",
            "invitable",
            "default_auto_archive_duration",
            "flags",
            "available_tags",
            "applied_tags",
            "default_reaction_emoji",
            "default_sort_order",
            "default_forum_layout",
        )
        payload = {k: v for k, v in options.items() if k in valid_keys}
        return self.request(r, reason=reason, json=payload)

    def bulk_channel_update(
        self,
        guild_id: Snowflake,
        data: List[guild.ChannelPositionUpdate],
        *,
        reason: Optional[str] = None,
    ) -> Response[None]:
        r = Route("PATCH", "/guilds/{guild_id}/channels", guild_id=guild_id)
        return self.request(r, json=data, reason=reason)

    def create_channel(
        self,
        guild_id: Snowflake,
        channel_type: channel.ChannelType,
        *,
        reason: Optional[str] = None,
        **options: Any,
    ) -> Response[channel.GuildChannel]:
        payload = {
            "type": channel_type,
        }

        valid_keys = (
            "name",
            "parent_id",
            "topic",
            "bitrate",
            "nsfw",
            "user_limit",
            "position",
            "permission_overwrites",
            "rate_limit_per_user",
            "default_thread_rate_limit_per_user",
            "rtc_region",
            "video_quality_mode",
            "auto_archive_duration",
            "default_auto_archive_duration",
            "flags",
            "available_tags",
            "default_reaction_emoji",
            "default_sort_order",
            "default_forum_layout",
        )
        payload.update({k: v for k, v in options.items() if k in valid_keys and v is not None})

        return self.request(
            Route("POST", "/guilds/{guild_id}/channels", guild_id=guild_id),
            json=payload,
            reason=reason,
        )

    def delete_channel(
        self,
        channel_id: Snowflake,
        *,
        reason: Optional[str] = None,
    ) -> Response[None]:
        return self.request(
            Route("DELETE", "/channels/{channel_id}", channel_id=channel_id), reason=reason
        )

    # Thread management

    def start_thread_with_message(
        self,
        channel_id: Snowflake,
        message_id: Snowflake,
        *,
        name: str,
        auto_archive_duration: threads.ThreadArchiveDurationLiteral,
        rate_limit_per_user: Optional[int] = None,
        reason: Optional[str] = None,
    ) -> Response[threads.Thread]:
        payload = {
            "name": name,
            "auto_archive_duration": auto_archive_duration,
        }

        if rate_limit_per_user is not None:
            payload["rate_limit_per_user"] = rate_limit_per_user

        route = Route(
            "POST",
            "/channels/{channel_id}/messages/{message_id}/threads",
            channel_id=channel_id,
            message_id=message_id,
        )
        return self.request(route, json=payload, reason=reason)

    def start_thread_without_message(
        self,
        channel_id: Snowflake,
        *,
        name: str,
        auto_archive_duration: threads.ThreadArchiveDurationLiteral,
        type: threads.ThreadType,
        invitable: bool = True,
        rate_limit_per_user: Optional[int] = None,
        reason: Optional[str] = None,
    ) -> Response[threads.Thread]:
        payload = {
            "name": name,
            "auto_archive_duration": auto_archive_duration,
            "type": type,
            "invitable": invitable,
        }

        if rate_limit_per_user is not None:
            payload["rate_limit_per_user"] = rate_limit_per_user

        route = Route("POST", "/channels/{channel_id}/threads", channel_id=channel_id)
        return self.request(route, json=payload, reason=reason)

    def join_thread(self, channel_id: Snowflake) -> Response[None]:
        return self.request(
            Route("PUT", "/channels/{channel_id}/thread-members/@me", channel_id=channel_id)
        )

    def add_user_to_thread(self, channel_id: Snowflake, user_id: Snowflake) -> Response[None]:
        return self.request(
            Route(
                "PUT",
                "/channels/{channel_id}/thread-members/{user_id}",
                channel_id=channel_id,
                user_id=user_id,
            )
        )

    def leave_thread(self, channel_id: Snowflake) -> Response[None]:
        return self.request(
            Route("DELETE", "/channels/{channel_id}/thread-members/@me", channel_id=channel_id)
        )

    def remove_user_from_thread(self, channel_id: Snowflake, user_id: Snowflake) -> Response[None]:
        route = Route(
            "DELETE",
            "/channels/{channel_id}/thread-members/{user_id}",
            channel_id=channel_id,
            user_id=user_id,
        )
        return self.request(route)

    def get_public_archived_threads(
        self, channel_id: Snowflake, before: Optional[Snowflake] = None, limit: int = 50
    ) -> Response[threads.ThreadPaginationPayload]:
        route = Route(
            "GET", "/channels/{channel_id}/threads/archived/public", channel_id=channel_id
        )

        params = {}
        if before:
            params["before"] = before
        params["limit"] = limit
        return self.request(route, params=params)

    def get_private_archived_threads(
        self, channel_id: Snowflake, before: Optional[Snowflake] = None, limit: int = 50
    ) -> Response[threads.ThreadPaginationPayload]:
        route = Route(
            "GET", "/channels/{channel_id}/threads/archived/private", channel_id=channel_id
        )

        params = {}
        if before:
            params["before"] = before
        params["limit"] = limit
        return self.request(route, params=params)

    def get_joined_private_archived_threads(
        self, channel_id: Snowflake, before: Optional[Snowflake] = None, limit: int = 50
    ) -> Response[threads.ThreadPaginationPayload]:
        route = Route(
            "GET",
            "/channels/{channel_id}/users/@me/threads/archived/private",
            channel_id=channel_id,
        )
        params = {}
        if before:
            params["before"] = before
        params["limit"] = limit
        return self.request(route, params=params)

    def get_active_threads(self, guild_id: Snowflake) -> Response[threads.ThreadPaginationPayload]:
        route = Route("GET", "/guilds/{guild_id}/threads/active", guild_id=guild_id)
        return self.request(route)

    def get_thread_member(
        self, channel_id: Snowflake, user_id: Snowflake
    ) -> Response[threads.ThreadMember]:
        route = Route(
            "GET",
            "/channels/{channel_id}/thread-members/{user_id}",
            channel_id=channel_id,
            user_id=user_id,
        )
        return self.request(route)

    def get_thread_members(self, channel_id: Snowflake) -> Response[List[threads.ThreadMember]]:
        route = Route("GET", "/channels/{channel_id}/thread-members", channel_id=channel_id)
        return self.request(route)

    def start_thread_in_forum_channel(
        self,
        channel_id: Snowflake,
        files: Optional[Sequence[File]] = None,
        reason: Optional[str] = None,
        **fields: Any,
    ) -> Response[threads.ForumThread]:
        valid_thread_keys = (
            "name",
            "auto_archive_duration",
            "rate_limit_per_user",
            "applied_tags",
            "type",
        )
        valid_message_keys = (
            "content",
            "embeds",
            "allowed_mentions",
            "components",
            "sticker_ids",
            "flags",
        )
        payload = {k: v for k, v in fields.items() if k in valid_thread_keys}
        payload["message"] = {k: v for k, v in fields.items() if k in valid_message_keys}

        route = Route("POST", "/channels/{channel_id}/threads", channel_id=channel_id)
        query_params = {"use_nested_fields": 1}

        if files:
            # This cannot directly call `to_multipart_with_attachments`,
            # since attachment data needs to be added to the nested `message` object
            set_attachments(payload["message"], files)
            multipart = to_multipart(payload, files)

            return self.request(
                route, form=multipart, params=query_params, files=files, reason=reason
            )

        return self.request(route, json=payload, params=query_params, reason=reason)

    # Webhook management

    def create_webhook(
        self,
        channel_id: Snowflake,
        *,
        name: str,
        avatar: Optional[str] = None,
        reason: Optional[str] = None,
    ) -> Response[webhook.Webhook]:
        payload: Dict[str, Any] = {
            "name": name,
        }
        if avatar is not None:
            payload["avatar"] = avatar

        r = Route("POST", "/channels/{channel_id}/webhooks", channel_id=channel_id)
        return self.request(r, json=payload, reason=reason)

    def channel_webhooks(self, channel_id: Snowflake) -> Response[List[webhook.Webhook]]:
        return self.request(Route("GET", "/channels/{channel_id}/webhooks", channel_id=channel_id))

    def guild_webhooks(self, guild_id: Snowflake) -> Response[List[webhook.Webhook]]:
        return self.request(Route("GET", "/guilds/{guild_id}/webhooks", guild_id=guild_id))

    def get_webhook(self, webhook_id: Snowflake) -> Response[webhook.Webhook]:
        return self.request(Route("GET", "/webhooks/{webhook_id}", webhook_id=webhook_id))

    def follow_webhook(
        self,
        channel_id: Snowflake,
        webhook_channel_id: Snowflake,
        reason: Optional[str] = None,
    ) -> Response[None]:
        payload = {
            "webhook_channel_id": str(webhook_channel_id),
        }
        return self.request(
            Route("POST", "/channels/{channel_id}/followers", channel_id=channel_id),
            json=payload,
            reason=reason,
        )

    # Guild management

    def get_guilds(
        self,
        limit: int,
        before: Optional[Snowflake] = None,
        after: Optional[Snowflake] = None,
        with_counts: bool = True,
    ) -> Response[List[guild.Guild]]:
        params: Dict[str, Any] = {
            "limit": limit,
            "with_counts": int(with_counts),
        }

        if before:
            params["before"] = before
        if after:
            params["after"] = after

        return self.request(Route("GET", "/users/@me/guilds"), params=params)

    def leave_guild(self, guild_id: Snowflake) -> Response[None]:
        return self.request(Route("DELETE", "/users/@me/guilds/{guild_id}", guild_id=guild_id))

    def get_guild(self, guild_id: Snowflake, *, with_counts: bool = True) -> Response[guild.Guild]:
        params = {"with_counts": int(with_counts)}
        return self.request(Route("GET", "/guilds/{guild_id}", guild_id=guild_id), params=params)

    def delete_guild(self, guild_id: Snowflake) -> Response[None]:
        return self.request(Route("DELETE", "/guilds/{guild_id}", guild_id=guild_id))

    def create_guild(
        self,
        name: str,
        icon: Optional[str] = None,
        *,
        verification_level: Optional[guild.VerificationLevel] = None,
        default_message_notifications: Optional[guild.DefaultMessageNotificationLevel] = None,
        explicit_content_filter: Optional[guild.ExplicitContentFilterLevel] = None,
        roles: Optional[List[guild.CreateGuildPlaceholderRole]] = None,
        channels: Optional[List[guild.CreateGuildPlaceholderChannel]] = None,
        afk_channel: Optional[Snowflake] = None,
        afk_timeout: Optional[int] = None,
        system_channel: Optional[Snowflake] = None,
        system_channel_flags: Optional[int] = None,
    ) -> Response[guild.Guild]:
        payload: guild.CreateGuild = {
            "name": name,
        }
        if icon:
            payload["icon"] = icon
        if verification_level is not None:
            payload["verification_level"] = verification_level
        if default_message_notifications is not None:
            payload["default_message_notifications"] = default_message_notifications
        if explicit_content_filter is not None:
            payload["explicit_content_filter"] = explicit_content_filter
        if roles is not None:
            payload["roles"] = roles
        if channels is not None:
            payload["channels"] = channels
        if afk_channel is not None:
            payload["afk_channel_id"] = afk_channel
        if afk_timeout is not None:
            payload["afk_timeout"] = afk_timeout
        if system_channel is not None:
            payload["system_channel_id"] = system_channel
        if system_channel_flags is not None:
            payload["system_channel_flags"] = system_channel_flags

        return self.request(Route("POST", "/guilds"), json=payload)

    def edit_guild(
        self, guild_id: Snowflake, *, reason: Optional[str] = None, **fields: Any
    ) -> Response[guild.Guild]:
        valid_keys = (
            "name",
            "icon",
            "afk_timeout",
            "owner_id",
            "afk_channel_id",
            "splash",
            "discovery_splash",
            "features",
            "verification_level",
            "system_channel_id",
            "default_message_notifications",
            "description",
            "explicit_content_filter",
            "banner",
            "system_channel_flags",
            "rules_channel_id",
            "public_updates_channel_id",
            "preferred_locale",
            "premium_progress_bar_enabled",
            "safety_alerts_channel_id",
        )

        payload = {k: v for k, v in fields.items() if k in valid_keys}

        return self.request(
            Route("PATCH", "/guilds/{guild_id}", guild_id=guild_id), json=payload, reason=reason
        )

    def get_template(self, code: str) -> Response[template.Template]:
        return self.request(Route("GET", "/guilds/templates/{code}", code=code))

    def guild_templates(self, guild_id: Snowflake) -> Response[List[template.Template]]:
        return self.request(Route("GET", "/guilds/{guild_id}/templates", guild_id=guild_id))

    def create_template(
        self, guild_id: Snowflake, payload: template.CreateTemplate
    ) -> Response[template.Template]:
        return self.request(
            Route("POST", "/guilds/{guild_id}/templates", guild_id=guild_id), json=payload
        )

    def sync_template(self, guild_id: Snowflake, code: str) -> Response[template.Template]:
        return self.request(
            Route("PUT", "/guilds/{guild_id}/templates/{code}", guild_id=guild_id, code=code)
        )

    def edit_template(
        self, guild_id: Snowflake, code: str, payload: Dict[str, Any]
    ) -> Response[template.Template]:
        valid_keys = (
            "name",
            "description",
        )
        payload = {k: v for k, v in payload.items() if k in valid_keys}
        return self.request(
            Route("PATCH", "/guilds/{guild_id}/templates/{code}", guild_id=guild_id, code=code),
            json=payload,
        )

    def delete_template(self, guild_id: Snowflake, code: str) -> Response[None]:
        return self.request(
            Route("DELETE", "/guilds/{guild_id}/templates/{code}", guild_id=guild_id, code=code)
        )

    def create_from_template(
        self, code: str, name: str, icon: Optional[str]
    ) -> Response[guild.Guild]:
        payload = {
            "name": name,
        }
        if icon:
            payload["icon"] = icon
        return self.request(Route("POST", "/guilds/templates/{code}", code=code), json=payload)

    def get_guild_preview(self, guild_id: Snowflake) -> Response[guild.GuildPreview]:
        return self.request(Route("GET", "/guilds/{guild_id}/preview", guild_id=guild_id))

    def get_bans(
        self,
        guild_id: Snowflake,
        limit: Optional[int] = None,
        before: Optional[Snowflake] = None,
        after: Optional[Snowflake] = None,
    ) -> Response[List[guild.Ban]]:
        params: Dict[str, Any] = {}

        if limit is not None:
            params["limit"] = limit
        if before is not None:
            params["before"] = before
        if after is not None:
            params["after"] = after

        return self.request(
            Route("GET", "/guilds/{guild_id}/bans", guild_id=guild_id), params=params
        )

    def get_ban(self, user_id: Snowflake, guild_id: Snowflake) -> Response[guild.Ban]:
        return self.request(
            Route("GET", "/guilds/{guild_id}/bans/{user_id}", guild_id=guild_id, user_id=user_id)
        )

    def get_vanity_code(self, guild_id: Snowflake) -> Response[invite.VanityInvite]:
        return self.request(Route("GET", "/guilds/{guild_id}/vanity-url", guild_id=guild_id))

    def change_vanity_code(
        self, guild_id: Snowflake, code: str, *, reason: Optional[str] = None
    ) -> Response[None]:
        payload: Dict[str, Any] = {"code": code}
        return self.request(
            Route("PATCH", "/guilds/{guild_id}/vanity-url", guild_id=guild_id),
            json=payload,
            reason=reason,
        )

    def edit_mfa_level(
        self, guild_id: Snowflake, mfa_level: guild.MFALevel, *, reason: Optional[str] = None
    ) -> Response[guild.MFALevelUpdate]:
        payload: guild.MFALevelUpdate = {"level": mfa_level}
        return self.request(
            Route("POST", "/guilds/{guild_id}/mfa", guild_id=guild_id),
            json=payload,
            reason=reason,
        )

    def get_all_guild_channels(self, guild_id: Snowflake) -> Response[List[guild.GuildChannel]]:
        return self.request(Route("GET", "/guilds/{guild_id}/channels", guild_id=guild_id))

    def get_members(
        self, guild_id: Snowflake, limit: int, after: Optional[Snowflake]
    ) -> Response[List[member.MemberWithUser]]:
        params: Dict[str, Any] = {
            "limit": limit,
        }
        if after:
            params["after"] = after

        r = Route("GET", "/guilds/{guild_id}/members", guild_id=guild_id)
        return self.request(r, params=params)

    def get_member(
        self, guild_id: Snowflake, member_id: Snowflake
    ) -> Response[member.MemberWithUser]:
        return self.request(
            Route(
                "GET",
                "/guilds/{guild_id}/members/{member_id}",
                guild_id=guild_id,
                member_id=member_id,
            )
        )

    def prune_members(
        self,
        guild_id: Snowflake,
        days: int,
        compute_prune_count: bool,
        roles: List[str],
        *,
        reason: Optional[str] = None,
    ) -> Response[guild.GuildPrune]:
        payload: Dict[str, Any] = {
            "days": days,
            "compute_prune_count": "true" if compute_prune_count else "false",
        }
        if roles:
            payload["include_roles"] = ", ".join(roles)

        return self.request(
            Route("POST", "/guilds/{guild_id}/prune", guild_id=guild_id),
            json=payload,
            reason=reason,
        )

    def estimate_pruned_members(
        self,
        guild_id: Snowflake,
        days: int,
        roles: List[str],
    ) -> Response[guild.GuildPrune]:
        params: Dict[str, Any] = {
            "days": days,
        }
        if roles:
            params["include_roles"] = ", ".join(roles)

        return self.request(
            Route("GET", "/guilds/{guild_id}/prune", guild_id=guild_id), params=params
        )

    def get_sticker(self, sticker_id: Snowflake) -> Response[sticker.Sticker]:
        return self.request(Route("GET", "/stickers/{sticker_id}", sticker_id=sticker_id))

    def list_sticker_packs(self) -> Response[sticker.ListStickerPacks]:
        return self.request(Route("GET", "/sticker-packs"))

    def get_all_guild_stickers(self, guild_id: Snowflake) -> Response[List[sticker.GuildSticker]]:
        return self.request(Route("GET", "/guilds/{guild_id}/stickers", guild_id=guild_id))

    def get_guild_sticker(
        self, guild_id: Snowflake, sticker_id: Snowflake
    ) -> Response[sticker.GuildSticker]:
        return self.request(
            Route(
                "GET",
                "/guilds/{guild_id}/stickers/{sticker_id}",
                guild_id=guild_id,
                sticker_id=sticker_id,
            )
        )

    def create_guild_sticker(
        self,
        guild_id: Snowflake,
        payload: sticker.CreateGuildSticker,
        file: File,
        *,
        reason: Optional[str] = None,
    ) -> Response[sticker.GuildSticker]:
        initial_bytes = file.fp.read(16)

        try:
            mime_type = utils._get_mime_type_for_image(initial_bytes)
        except ValueError:
            if initial_bytes.startswith(b"{"):
                mime_type = "application/json"
            else:
                mime_type = "application/octet-stream"
        finally:
            file.reset()

        form: List[Dict[str, Any]] = [
            {
                "name": "file",
                "value": file.fp,
                "filename": file.filename,
                "content_type": mime_type,
            }
        ]

        for k, v in payload.items():
            form.append(
                {
                    "name": k,
                    "value": v,
                }
            )

        return self.request(
            Route("POST", "/guilds/{guild_id}/stickers", guild_id=guild_id),
            form=form,
            files=[file],
            reason=reason,
        )

    def modify_guild_sticker(
        self,
        guild_id: Snowflake,
        sticker_id: Snowflake,
        payload: sticker.EditGuildSticker,
        *,
        reason: Optional[str] = None,
    ) -> Response[sticker.GuildSticker]:
        return self.request(
            Route(
                "PATCH",
                "/guilds/{guild_id}/stickers/{sticker_id}",
                guild_id=guild_id,
                sticker_id=sticker_id,
            ),
            json=payload,
            reason=reason,
        )

    def delete_guild_sticker(
        self, guild_id: Snowflake, sticker_id: Snowflake, *, reason: Optional[str] = None
    ) -> Response[None]:
        return self.request(
            Route(
                "DELETE",
                "/guilds/{guild_id}/stickers/{sticker_id}",
                guild_id=guild_id,
                sticker_id=sticker_id,
            ),
            reason=reason,
        )

    def get_all_custom_emojis(self, guild_id: Snowflake) -> Response[List[emoji.Emoji]]:
        return self.request(Route("GET", "/guilds/{guild_id}/emojis", guild_id=guild_id))

    def get_custom_emoji(self, guild_id: Snowflake, emoji_id: Snowflake) -> Response[emoji.Emoji]:
        return self.request(
            Route(
                "GET", "/guilds/{guild_id}/emojis/{emoji_id}", guild_id=guild_id, emoji_id=emoji_id
            )
        )

    def create_custom_emoji(
        self,
        guild_id: Snowflake,
        name: str,
        image: str,
        *,
        roles: Optional[SnowflakeList] = None,
        reason: Optional[str] = None,
    ) -> Response[emoji.Emoji]:
        payload: Dict[str, Any] = {
            "name": name,
            "image": image,
            "roles": roles or [],
        }

        r = Route("POST", "/guilds/{guild_id}/emojis", guild_id=guild_id)
        return self.request(r, json=payload, reason=reason)

    def delete_custom_emoji(
        self,
        guild_id: Snowflake,
        emoji_id: Snowflake,
        *,
        reason: Optional[str] = None,
    ) -> Response[None]:
        r = Route(
            "DELETE", "/guilds/{guild_id}/emojis/{emoji_id}", guild_id=guild_id, emoji_id=emoji_id
        )
        return self.request(r, reason=reason)

    def edit_custom_emoji(
        self,
        guild_id: Snowflake,
        emoji_id: Snowflake,
        *,
        payload: Dict[str, Any],
        reason: Optional[str] = None,
    ) -> Response[emoji.Emoji]:
        r = Route(
            "PATCH", "/guilds/{guild_id}/emojis/{emoji_id}", guild_id=guild_id, emoji_id=emoji_id
        )
        return self.request(r, json=payload, reason=reason)

    def get_all_integrations(self, guild_id: Snowflake) -> Response[List[integration.Integration]]:
        r = Route("GET", "/guilds/{guild_id}/integrations", guild_id=guild_id)

        return self.request(r)

    def create_integration(
        self, guild_id: Snowflake, type: integration.IntegrationType, id: int
    ) -> Response[None]:
        payload = {
            "type": type,
            "id": id,
        }

        r = Route("POST", "/guilds/{guild_id}/integrations", guild_id=guild_id)
        return self.request(r, json=payload)

    def edit_integration(
        self, guild_id: Snowflake, integration_id: Snowflake, **payload: Any
    ) -> Response[None]:
        r = Route(
            "PATCH",
            "/guilds/{guild_id}/integrations/{integration_id}",
            guild_id=guild_id,
            integration_id=integration_id,
        )

        return self.request(r, json=payload)

    def sync_integration(self, guild_id: Snowflake, integration_id: Snowflake) -> Response[None]:
        r = Route(
            "POST",
            "/guilds/{guild_id}/integrations/{integration_id}/sync",
            guild_id=guild_id,
            integration_id=integration_id,
        )

        return self.request(r)

    def delete_integration(
        self, guild_id: Snowflake, integration_id: Snowflake, *, reason: Optional[str] = None
    ) -> Response[None]:
        r = Route(
            "DELETE",
            "/guilds/{guild_id}/integrations/{integration_id}",
            guild_id=guild_id,
            integration_id=integration_id,
        )

        return self.request(r, reason=reason)

    def get_audit_logs(
        self,
        guild_id: Snowflake,
        limit: int = 100,
        # only one of these two may be specified, otherwise `after` gets ignored
        before: Optional[Snowflake] = None,
        after: Optional[Snowflake] = None,
        user_id: Optional[Snowflake] = None,
        action_type: Optional[audit_log.AuditLogEvent] = None,
    ) -> Response[audit_log.AuditLog]:
        params: Dict[str, Any] = {"limit": limit}
        if before is not None:
            params["before"] = before
        if after is not None:
            params["after"] = after
        if user_id:
            params["user_id"] = user_id
        if action_type:
            params["action_type"] = action_type

        r = Route("GET", "/guilds/{guild_id}/audit-logs", guild_id=guild_id)
        return self.request(r, params=params)

    def get_widget(self, guild_id: Snowflake) -> Response[widget.Widget]:
        return self.request(Route("GET", "/guilds/{guild_id}/widget.json", guild_id=guild_id))

    def get_widget_settings(self, guild_id: Snowflake) -> Response[widget.WidgetSettings]:
        return self.request(Route("GET", "/guilds/{guild_id}/widget", guild_id=guild_id))

    def edit_widget(
        self, guild_id: Snowflake, payload: Dict[str, Any], *, reason: Optional[str] = None
    ) -> Response[widget.WidgetSettings]:
        return self.request(
            Route("PATCH", "/guilds/{guild_id}/widget", guild_id=guild_id),
            json=payload,
            reason=reason,
        )

    def widget_image_url(self, guild_id: Snowflake, *, style: str) -> str:
        return str(
            yarl.URL(Route.BASE)
            .with_path(f"/api/guilds/{guild_id}/widget.png")
            .with_query(style=style)
        )

    # Invite management

    def create_invite(
        self,
        channel_id: Snowflake,
        *,
        reason: Optional[str] = None,
        max_age: int = 0,
        max_uses: int = 0,
        temporary: bool = False,
        unique: bool = True,
        target_type: Optional[invite.InviteTargetType] = None,
        target_user_id: Optional[Snowflake] = None,
        target_application_id: Optional[Snowflake] = None,
    ) -> Response[invite.Invite]:
        r = Route("POST", "/channels/{channel_id}/invites", channel_id=channel_id)
        payload: Dict[str, Any] = {
            "max_age": max_age,
            "max_uses": max_uses,
            "temporary": temporary,
            "unique": unique,
        }

        if target_type:
            payload["target_type"] = target_type

        if target_user_id:
            payload["target_user_id"] = target_user_id

        if target_application_id:
            payload["target_application_id"] = str(target_application_id)

        return self.request(r, reason=reason, json=payload)

    def get_invite(
        self,
        invite_id: str,
        *,
        with_counts: bool = True,
        with_expiration: bool = True,
        guild_scheduled_event_id: Optional[int] = None,
    ) -> Response[invite.Invite]:
        params = {
            "with_counts": int(with_counts),
            "with_expiration": int(with_expiration),
        }
        if guild_scheduled_event_id:
            params["guild_scheduled_event_id"] = guild_scheduled_event_id

        return self.request(
            Route("GET", "/invites/{invite_id}", invite_id=invite_id), params=params
        )

    def invites_from(self, guild_id: Snowflake) -> Response[List[invite.Invite]]:
        return self.request(Route("GET", "/guilds/{guild_id}/invites", guild_id=guild_id))

    def invites_from_channel(self, channel_id: Snowflake) -> Response[List[invite.Invite]]:
        return self.request(Route("GET", "/channels/{channel_id}/invites", channel_id=channel_id))

    def delete_invite(self, invite_id: str, *, reason: Optional[str] = None) -> Response[None]:
        return self.request(
            Route("DELETE", "/invites/{invite_id}", invite_id=invite_id), reason=reason
        )

    # Role management

    def get_roles(self, guild_id: Snowflake) -> Response[List[role.Role]]:
        return self.request(Route("GET", "/guilds/{guild_id}/roles", guild_id=guild_id))

    def edit_role(
        self,
        guild_id: Snowflake,
        role_id: Snowflake,
        *,
        reason: Optional[str] = None,
        **fields: Any,
    ) -> Response[role.Role]:
        r = Route("PATCH", "/guilds/{guild_id}/roles/{role_id}", guild_id=guild_id, role_id=role_id)
        valid_keys = (
            "name",
            "permissions",
            "color",
            "hoist",
            "mentionable",
            "icon",
            "unicode_emoji",
            "flags",
        )
        payload = {k: v for k, v in fields.items() if k in valid_keys}
        return self.request(r, json=payload, reason=reason)

    def delete_role(
        self, guild_id: Snowflake, role_id: Snowflake, *, reason: Optional[str] = None
    ) -> Response[None]:
        r = Route(
            "DELETE", "/guilds/{guild_id}/roles/{role_id}", guild_id=guild_id, role_id=role_id
        )
        return self.request(r, reason=reason)

    def replace_roles(
        self,
        user_id: Snowflake,
        guild_id: Snowflake,
        role_ids: List[int],
        *,
        reason: Optional[str] = None,
    ) -> Response[member.MemberWithUser]:
        return self.edit_member(guild_id=guild_id, user_id=user_id, roles=role_ids, reason=reason)

    def create_role(
        self, guild_id: Snowflake, *, reason: Optional[str] = None, **fields: Any
    ) -> Response[role.Role]:
        r = Route("POST", "/guilds/{guild_id}/roles", guild_id=guild_id)
        return self.request(r, json=fields, reason=reason)

    def move_role_position(
        self,
        guild_id: Snowflake,
        positions: List[guild.RolePositionUpdate],
        *,
        reason: Optional[str] = None,
    ) -> Response[List[role.Role]]:
        r = Route("PATCH", "/guilds/{guild_id}/roles", guild_id=guild_id)
        return self.request(r, json=positions, reason=reason)

    def add_role(
        self,
        guild_id: Snowflake,
        user_id: Snowflake,
        role_id: Snowflake,
        *,
        reason: Optional[str] = None,
    ) -> Response[None]:
        r = Route(
            "PUT",
            "/guilds/{guild_id}/members/{user_id}/roles/{role_id}",
            guild_id=guild_id,
            user_id=user_id,
            role_id=role_id,
        )
        return self.request(r, reason=reason)

    def remove_role(
        self,
        guild_id: Snowflake,
        user_id: Snowflake,
        role_id: Snowflake,
        *,
        reason: Optional[str] = None,
    ) -> Response[None]:
        r = Route(
            "DELETE",
            "/guilds/{guild_id}/members/{user_id}/roles/{role_id}",
            guild_id=guild_id,
            user_id=user_id,
            role_id=role_id,
        )
        return self.request(r, reason=reason)

    def edit_channel_permissions(
        self,
        channel_id: Snowflake,
        target: Snowflake,
        allow: int,
        deny: int,
        type: channel.OverwriteType,
        *,
        reason: Optional[str] = None,
    ) -> Response[None]:
        payload = {"id": target, "allow": allow, "deny": deny, "type": type}
        r = Route(
            "PUT",
            "/channels/{channel_id}/permissions/{target}",
            channel_id=channel_id,
            target=target,
        )
        return self.request(r, json=payload, reason=reason)

    def delete_channel_permissions(
        self, channel_id: Snowflake, target: Snowflake, *, reason: Optional[str] = None
    ) -> Response[None]:
        r = Route(
            "DELETE",
            "/channels/{channel_id}/permissions/{target}",
            channel_id=channel_id,
            target=target,
        )
        return self.request(r, reason=reason)

    # Voice management

    def move_member(
        self,
        user_id: Snowflake,
        guild_id: Snowflake,
        channel_id: Snowflake,
        *,
        reason: Optional[str] = None,
    ) -> Response[member.MemberWithUser]:
        return self.edit_member(
            guild_id=guild_id, user_id=user_id, channel_id=channel_id, reason=reason
        )

    # Stage instance management

    def get_stage_instance(self, channel_id: Snowflake) -> Response[channel.StageInstance]:
        return self.request(Route("GET", "/stage-instances/{channel_id}", channel_id=channel_id))

    def create_stage_instance(
        self, *, reason: Optional[str] = None, **payload: Any
    ) -> Response[channel.StageInstance]:
        valid_keys = (
            "channel_id",
            "topic",
            "privacy_level",
            "send_start_notification",
            "guild_scheduled_event_id",
        )
        payload = {k: v for k, v in payload.items() if k in valid_keys}

        return self.request(Route("POST", "/stage-instances"), json=payload, reason=reason)

    def edit_stage_instance(
        self, channel_id: Snowflake, *, reason: Optional[str] = None, **payload: Any
    ) -> Response[None]:
        valid_keys = (
            "topic",
            "privacy_level",
        )
        payload = {k: v for k, v in payload.items() if k in valid_keys}

        return self.request(
            Route("PATCH", "/stage-instances/{channel_id}", channel_id=channel_id),
            json=payload,
            reason=reason,
        )

    def delete_stage_instance(
        self, channel_id: Snowflake, *, reason: Optional[str] = None
    ) -> Response[None]:
        return self.request(
            Route("DELETE", "/stage-instances/{channel_id}", channel_id=channel_id), reason=reason
        )

    # Scheduled event management

    def get_guild_scheduled_events(
        self, guild_id: Snowflake, with_user_count: bool = False
    ) -> Response[List[guild_scheduled_event.GuildScheduledEvent]]:
        params = {"with_user_count": int(with_user_count)}
        r = Route("GET", "/guilds/{guild_id}/scheduled-events", guild_id=guild_id)
        return self.request(r, params=params)

    def create_guild_scheduled_event(
        self,
        guild_id: Snowflake,
        *,
        name: str,
        privacy_level: int,
        scheduled_start_time: str,
        entity_type: int,
        channel_id: Optional[Snowflake] = None,
        entity_metadata: Optional[Dict[str, Any]] = None,
        scheduled_end_time: Optional[str] = None,
        description: Optional[str] = None,
        image: Optional[str] = None,
        reason: Optional[str] = None,
    ) -> Response[guild_scheduled_event.GuildScheduledEvent]:
        r = Route("POST", "/guilds/{guild_id}/scheduled-events", guild_id=guild_id)
        payload: Dict[str, Any] = {
            "name": name,
            "privacy_level": privacy_level,
            "scheduled_start_time": scheduled_start_time,
            "entity_type": entity_type,
        }

        if channel_id is not None:
            payload["channel_id"] = channel_id

        if entity_metadata is not None:
            payload["entity_metadata"] = entity_metadata

        if scheduled_end_time is not None:
            payload["scheduled_end_time"] = scheduled_end_time

        if description is not None:
            payload["description"] = description

        if image is not None:
            payload["image"] = image

        return self.request(r, json=payload, reason=reason)

    def get_guild_scheduled_event(
        self, guild_id: Snowflake, event_id: Snowflake, with_user_count: bool = False
    ) -> Response[guild_scheduled_event.GuildScheduledEvent]:
        params = {"with_user_count": int(with_user_count)}
        route = Route(
            method="GET",
            path="/guilds/{guild_id}/scheduled-events/{event_id}",
            guild_id=guild_id,
            event_id=event_id,
        )
        return self.request(route, params=params)

    def edit_guild_scheduled_event(
        self,
        guild_id: Snowflake,
        event_id: Snowflake,
        *,
        reason: Optional[str] = None,
        **fields: Any,
    ) -> Response[guild_scheduled_event.GuildScheduledEvent]:
        route = Route(
            method="PATCH",
            path="/guilds/{guild_id}/scheduled-events/{event_id}",
            guild_id=guild_id,
            event_id=event_id,
        )

        return self.request(route, json=fields, reason=reason)

    def delete_guild_scheduled_event(
        self, guild_id: Snowflake, event_id: Snowflake
    ) -> Response[None]:
        route = Route(
            method="DELETE",
            path="/guilds/{guild_id}/scheduled-events/{event_id}",
            guild_id=guild_id,
            event_id=event_id,
        )
        return self.request(route)

    def get_guild_scheduled_event_users(
        self,
        guild_id: Snowflake,
        event_id: Snowflake,
        limit: Optional[int] = None,
        with_member: Optional[bool] = None,
        before: Optional[Snowflake] = None,
        after: Optional[Snowflake] = None,
    ) -> Response[List[guild_scheduled_event.GuildScheduledEventUser]]:
        params: Dict[str, Any] = {}

        if limit is not None:
            params["limit"] = limit

        if with_member is not None:
            params["with_member"] = int(with_member)

        if before is not None:
            params["before"] = before

        if after is not None:
            params["after"] = after

        route = Route(
            method="GET",
            path="/guilds/{guild_id}/scheduled-events/{event_id}/users",
            guild_id=guild_id,
            event_id=event_id,
        )
        return self.request(route, params=params)

    # Welcome screens

    def get_guild_welcome_screen(
        self, guild_id: Snowflake
    ) -> Response[welcome_screen.WelcomeScreen]:
        r = Route("GET", "/guilds/{guild_id}/welcome-screen", guild_id=guild_id)
        return self.request(r)

    def edit_guild_welcome_screen(
        self,
        guild_id: Snowflake,
        *,
        reason: Optional[str] = None,
        **kwargs,
    ) -> Response[welcome_screen.WelcomeScreen]:
        valid_keys = (
            "enabled",
            "welcome_channels",
            "description",
        )
        payload = {k: v for k, v in kwargs.items() if k in valid_keys}

        r = Route("PATCH", "/guilds/{guild_id}/welcome-screen", guild_id=guild_id)
        return self.request(r, json=payload, reason=reason)

    # Auto moderation

    def get_auto_moderation_rules(self, guild_id: Snowflake) -> Response[List[automod.AutoModRule]]:
        return self.request(
            Route("GET", "/guilds/{guild_id}/auto-moderation/rules", guild_id=guild_id)
        )

    def get_auto_moderation_rule(
        self, guild_id: Snowflake, rule_id: Snowflake
    ) -> Response[automod.AutoModRule]:
        return self.request(
            Route(
                "GET",
                "/guilds/{guild_id}/auto-moderation/rules/{rule_id}",
                guild_id=guild_id,
                rule_id=rule_id,
            )
        )

    def create_auto_moderation_rule(
        self,
        guild_id: Snowflake,
        *,
        name: str,
        event_type: automod.AutoModEventType,
        trigger_type: automod.AutoModTriggerType,
        actions: List[automod.AutoModAction],
        trigger_metadata: Optional[automod.AutoModTriggerMetadata] = None,
        enabled: Optional[bool] = None,
        exempt_roles: Optional[SnowflakeList] = None,
        exempt_channels: Optional[SnowflakeList] = None,
        reason: Optional[str] = None,
    ) -> Response[automod.AutoModRule]:
        payload: automod.CreateAutoModRule = {
            "name": name,
            "event_type": event_type,
            "trigger_type": trigger_type,
            "actions": actions,
        }

        if trigger_metadata is not None:
            payload["trigger_metadata"] = trigger_metadata
        if enabled is not None:
            payload["enabled"] = enabled
        if exempt_roles is not None:
            payload["exempt_roles"] = exempt_roles
        if exempt_channels is not None:
            payload["exempt_channels"] = exempt_channels

        return self.request(
            Route("POST", "/guilds/{guild_id}/auto-moderation/rules", guild_id=guild_id),
            json=payload,
            reason=reason,
        )

    def edit_auto_moderation_rule(
        self,
        guild_id: Snowflake,
        rule_id: Snowflake,
        *,
        reason: Optional[str] = None,
        **fields: Any,
    ) -> Response[automod.AutoModRule]:
        return self.request(
            Route(
                "PATCH",
                "/guilds/{guild_id}/auto-moderation/rules/{rule_id}",
                guild_id=guild_id,
                rule_id=rule_id,
            ),
            json=fields,
            reason=reason,
        )

    def delete_auto_moderation_rule(
        self,
        guild_id: Snowflake,
        rule_id: Snowflake,
        *,
        reason: Optional[str] = None,
    ) -> Response[None]:
        return self.request(
            Route(
                "DELETE",
                "/guilds/{guild_id}/auto-moderation/rules/{rule_id}",
                guild_id=guild_id,
                rule_id=rule_id,
            ),
            reason=reason,
        )

    # Guild Onboarding

    def get_guild_onboarding(self, guild_id: Snowflake) -> Response[onboarding.Onboarding]:
        return self.request(Route("GET", "/guilds/{guild_id}/onboarding", guild_id=guild_id))

<<<<<<< HEAD
    def edit_guild_onboarding(
        self,
        guild_id: Snowflake,
        *,
        reason: Optional[str] = None,
        **fields: Any,
    ) -> Response[onboarding.Onboarding]:
        valid_keys = ("prompts", "default_channels_ids", "enabled", "mode")
        payload = {k: v for k, v in fields.items() if k in valid_keys}

        return self.request(
            Route("PUT", "/guilds/{guild_id}/onboarding", guild_id=guild_id),
            json=payload,
            reason=reason,
=======
    # SKUs/Entitlements

    def get_skus(self, application_id: Snowflake) -> Response[List[sku.SKU]]:
        return self.request(
            Route("GET", "/applications/{application_id}/skus", application_id=application_id)
        )

    def get_entitlements(
        self,
        application_id: Snowflake,
        *,
        # if both are specified, `after` takes priority and `before` gets ignored
        before: Optional[Snowflake] = None,
        after: Optional[Snowflake] = None,
        limit: int = 100,
        user_id: Optional[Snowflake] = None,
        guild_id: Optional[Snowflake] = None,
        sku_ids: Optional[SnowflakeList] = None,
        exclude_ended: bool = False,
    ) -> Response[List[entitlement.Entitlement]]:
        params: Dict[str, Any] = {
            "limit": limit,
            "exclude_ended": int(exclude_ended),
        }
        if before is not None:
            params["before"] = before
        if after is not None:
            params["after"] = after
        if user_id is not None:
            params["user_id"] = user_id
        if guild_id is not None:
            params["guild_id"] = guild_id
        if sku_ids:
            params["sku_ids"] = ",".join(map(str, sku_ids))

        r = Route(
            "GET", "/applications/{application_id}/entitlements", application_id=application_id
        )
        return self.request(r, params=params)

    def create_test_entitlement(
        self,
        application_id: Snowflake,
        sku_id: Snowflake,
        owner_id: Snowflake,
        *,
        owner_type: Literal[1, 2],  # 1: guild, 2: user
    ) -> Response[entitlement.Entitlement]:
        payload: Dict[str, Any] = {
            "sku_id": sku_id,
            "owner_id": owner_id,
            "owner_type": owner_type,
        }
        return self.request(
            Route(
                "POST", "/applications/{application_id}/entitlements", application_id=application_id
            ),
            json=payload,
        )

    def delete_test_entitlement(
        self,
        application_id: Snowflake,
        entitlement_id: Snowflake,
    ) -> Response[None]:
        return self.request(
            Route(
                "DELETE",
                "/applications/{application_id}/entitlements/{entitlement_id}",
                application_id=application_id,
                entitlement_id=entitlement_id,
            )
>>>>>>> d92ba6a6
        )

    # Application commands (global)

    def get_global_commands(
        self,
        application_id: Snowflake,
        *,
        with_localizations: bool = True,
    ) -> Response[List[interactions.ApplicationCommand]]:
        params: Dict[str, Any] = {}
        # the API currently interprets any non-empty value as truthy
        if with_localizations:
            params["with_localizations"] = int(with_localizations)

        return self.request(
            Route("GET", "/applications/{application_id}/commands", application_id=application_id),
            params=params,
        )

    def get_global_command(
        self, application_id: Snowflake, command_id: Snowflake
    ) -> Response[interactions.ApplicationCommand]:
        r = Route(
            "GET",
            "/applications/{application_id}/commands/{command_id}",
            application_id=application_id,
            command_id=command_id,
        )
        return self.request(r)

    def upsert_global_command(
        self, application_id: Snowflake, payload: interactions.EditApplicationCommand
    ) -> Response[interactions.ApplicationCommand]:
        r = Route("POST", "/applications/{application_id}/commands", application_id=application_id)
        return self.request(r, json=payload)

    def edit_global_command(
        self,
        application_id: Snowflake,
        command_id: Snowflake,
        payload: interactions.EditApplicationCommand,
    ) -> Response[interactions.ApplicationCommand]:
        r = Route(
            "PATCH",
            "/applications/{application_id}/commands/{command_id}",
            application_id=application_id,
            command_id=command_id,
        )
        return self.request(r, json=payload)

    def delete_global_command(
        self, application_id: Snowflake, command_id: Snowflake
    ) -> Response[None]:
        r = Route(
            "DELETE",
            "/applications/{application_id}/commands/{command_id}",
            application_id=application_id,
            command_id=command_id,
        )
        return self.request(r)

    def bulk_upsert_global_commands(
        self, application_id: Snowflake, payload: List[interactions.EditApplicationCommand]
    ) -> Response[List[interactions.ApplicationCommand]]:
        r = Route("PUT", "/applications/{application_id}/commands", application_id=application_id)
        return self.request(r, json=payload)

    # Application commands (guild)

    def get_guild_commands(
        self,
        application_id: Snowflake,
        guild_id: Snowflake,
        *,
        with_localizations: bool = True,
    ) -> Response[List[interactions.ApplicationCommand]]:
        params: Dict[str, Any] = {}
        # the API currently interprets any non-empty value as truthy
        if with_localizations:
            params["with_localizations"] = int(with_localizations)

        r = Route(
            "GET",
            "/applications/{application_id}/guilds/{guild_id}/commands",
            application_id=application_id,
            guild_id=guild_id,
        )
        return self.request(r, params=params)

    def get_guild_command(
        self,
        application_id: Snowflake,
        guild_id: Snowflake,
        command_id: Snowflake,
    ) -> Response[interactions.ApplicationCommand]:
        r = Route(
            "GET",
            "/applications/{application_id}/guilds/{guild_id}/commands/{command_id}",
            application_id=application_id,
            guild_id=guild_id,
            command_id=command_id,
        )
        return self.request(r)

    def upsert_guild_command(
        self,
        application_id: Snowflake,
        guild_id: Snowflake,
        payload: interactions.EditApplicationCommand,
    ) -> Response[interactions.ApplicationCommand]:
        r = Route(
            "POST",
            "/applications/{application_id}/guilds/{guild_id}/commands",
            application_id=application_id,
            guild_id=guild_id,
        )
        return self.request(r, json=payload)

    def edit_guild_command(
        self,
        application_id: Snowflake,
        guild_id: Snowflake,
        command_id: Snowflake,
        payload: interactions.EditApplicationCommand,
    ) -> Response[interactions.ApplicationCommand]:
        r = Route(
            "PATCH",
            "/applications/{application_id}/guilds/{guild_id}/commands/{command_id}",
            application_id=application_id,
            guild_id=guild_id,
            command_id=command_id,
        )
        return self.request(r, json=payload)

    def delete_guild_command(
        self,
        application_id: Snowflake,
        guild_id: Snowflake,
        command_id: Snowflake,
    ) -> Response[None]:
        r = Route(
            "DELETE",
            "/applications/{application_id}/guilds/{guild_id}/commands/{command_id}",
            application_id=application_id,
            guild_id=guild_id,
            command_id=command_id,
        )
        return self.request(r)

    def bulk_upsert_guild_commands(
        self,
        application_id: Snowflake,
        guild_id: Snowflake,
        payload: List[interactions.EditApplicationCommand],
    ) -> Response[List[interactions.ApplicationCommand]]:
        r = Route(
            "PUT",
            "/applications/{application_id}/guilds/{guild_id}/commands",
            application_id=application_id,
            guild_id=guild_id,
        )
        return self.request(r, json=payload)

    # Interaction responses

    def _edit_webhook_helper(
        self,
        route: Route,
        file: Optional[File] = None,
        content: Optional[str] = None,
        embeds: Optional[List[embed.Embed]] = None,
        allowed_mentions: Optional[message.AllowedMentions] = None,
        attachments: Optional[List[Attachment]] = None,
    ) -> Response[message.Message]:
        # TODO: this does not work how it should (e.g. `embeds=[]` is ignored).
        #       This method (or rather its calling methods) is completely unused, and hence likely untested

        payload: Dict[str, Any] = {}
        if content:
            payload["content"] = content
        if embeds:
            payload["embeds"] = embeds
        if allowed_mentions:
            payload["allowed_mentions"] = allowed_mentions
        if attachments:
            payload["attachments"] = attachments

        if file:
            multipart = to_multipart_with_attachments(payload, [file])
            return self.request(route, form=multipart, files=[file])
        return self.request(route, json=payload)

    def create_interaction_response(
        self,
        interaction_id: Snowflake,
        token: str,
        *,
        type: InteractionResponseType,
        data: Optional[interactions.InteractionCallbackData] = None,
    ) -> Response[None]:
        r = Route(
            "POST",
            "/interactions/{interaction_id}/{interaction_token}/callback",
            interaction_id=interaction_id,
            interaction_token=token,
        )
        payload: Dict[str, Any] = {
            "type": type,
        }

        if data is not None:
            payload["data"] = data

        return self.request(r, json=payload)

    def get_original_interaction_response(
        self,
        application_id: Snowflake,
        token: str,
    ) -> Response[message.Message]:
        r = Route(
            "GET",
            "/webhooks/{application_id}/{interaction_token}/messages/@original",
            application_id=application_id,
            interaction_token=token,
        )
        return self.request(r)

    def edit_original_interaction_response(
        self,
        application_id: Snowflake,
        token: str,
        file: Optional[File] = None,
        content: Optional[str] = None,
        embeds: Optional[List[embed.Embed]] = None,
        allowed_mentions: Optional[message.AllowedMentions] = None,
        attachments: Optional[List[Attachment]] = None,
    ) -> Response[message.Message]:
        r = Route(
            "PATCH",
            "/webhooks/{application_id}/{interaction_token}/messages/@original",
            application_id=application_id,
            interaction_token=token,
        )
        return self._edit_webhook_helper(
            r,
            file=file,
            content=content,
            embeds=embeds,
            allowed_mentions=allowed_mentions,
            attachments=attachments,
        )

    def delete_original_interaction_response(
        self, application_id: Snowflake, token: str
    ) -> Response[None]:
        r = Route(
            "DELETE",
            "/webhooks/{application_id}/{interaction_token}/messages/@original",
            application_id=application_id,
            interaction_token=token,
        )
        return self.request(r)

    def create_followup_message(
        self,
        application_id: Snowflake,
        token: str,
        files: Optional[List[File]] = None,
        content: Optional[str] = None,
        tts: bool = False,
        embeds: Optional[List[embed.Embed]] = None,
        allowed_mentions: Optional[message.AllowedMentions] = None,
    ) -> Response[message.Message]:
        r = Route(
            "POST",
            "/webhooks/{application_id}/{interaction_token}",
            application_id=application_id,
            interaction_token=token,
        )
        if files is None:
            files = []
        return self.send_multipart_helper(
            r,
            content=content,
            files=files,
            tts=tts,
            embeds=embeds,
            allowed_mentions=allowed_mentions,
        )

    def edit_followup_message(
        self,
        application_id: Snowflake,
        token: str,
        message_id: Snowflake,
        file: Optional[File] = None,
        content: Optional[str] = None,
        embeds: Optional[List[embed.Embed]] = None,
        allowed_mentions: Optional[message.AllowedMentions] = None,
        attachments: Optional[List[Attachment]] = None,
    ) -> Response[message.Message]:
        r = Route(
            "PATCH",
            "/webhooks/{application_id}/{interaction_token}/messages/{message_id}",
            application_id=application_id,
            interaction_token=token,
            message_id=message_id,
        )
        return self._edit_webhook_helper(
            r,
            file=file,
            content=content,
            embeds=embeds,
            allowed_mentions=allowed_mentions,
            attachments=attachments,
        )

    def delete_followup_message(
        self, application_id: Snowflake, token: str, message_id: Snowflake
    ) -> Response[None]:
        r = Route(
            "DELETE",
            "/webhooks/{application_id}/{interaction_token}/messages/{message_id}",
            application_id=application_id,
            interaction_token=token,
            message_id=message_id,
        )
        return self.request(r)

    def get_guild_application_command_permissions(
        self,
        application_id: Snowflake,
        guild_id: Snowflake,
    ) -> Response[List[interactions.GuildApplicationCommandPermissions]]:
        r = Route(
            "GET",
            "/applications/{application_id}/guilds/{guild_id}/commands/permissions",
            application_id=application_id,
            guild_id=guild_id,
        )
        return self.request(r)

    def get_application_command_permissions(
        self,
        application_id: Snowflake,
        guild_id: Snowflake,
        command_id: Snowflake,
    ) -> Response[interactions.GuildApplicationCommandPermissions]:
        r = Route(
            "GET",
            "/applications/{application_id}/guilds/{guild_id}/commands/{command_id}/permissions",
            application_id=application_id,
            guild_id=guild_id,
            command_id=command_id,
        )
        return self.request(r)

    # Misc

    def get_voice_regions(self) -> Response[List[voice.VoiceRegion]]:
        return self.request(Route("GET", "/voice/regions"))

    def application_info(self) -> Response[appinfo.AppInfo]:
        return self.request(Route("GET", "/oauth2/applications/@me"))

    def get_application_role_connection_metadata_records(
        self, application_id: Snowflake
    ) -> Response[List[application_role_connection.ApplicationRoleConnectionMetadata]]:
        return self.request(
            Route(
                "GET",
                "/applications/{application_id}/role-connections/metadata",
                application_id=application_id,
            )
        )

    def edit_application_role_connection_metadata_records(
        self,
        application_id: Snowflake,
        records: Sequence[application_role_connection.ApplicationRoleConnectionMetadata],
    ) -> Response[List[application_role_connection.ApplicationRoleConnectionMetadata]]:
        return self.request(
            Route(
                "PUT",
                "/applications/{application_id}/role-connections/metadata",
                application_id=application_id,
            ),
            json=records,
        )

    async def get_gateway(self, *, encoding: str = "json", zlib: bool = True) -> str:
        try:
            data: gateway.Gateway = await self.request(Route("GET", "/gateway"))
        except HTTPException as exc:
            raise GatewayNotFound from exc

        return self._format_gateway_url(data["url"], encoding=encoding, zlib=zlib)

    async def get_bot_gateway(
        self, *, encoding: str = "json", zlib: bool = True
    ) -> Tuple[int, str, gateway.SessionStartLimit]:
        try:
            data: gateway.GatewayBot = await self.request(Route("GET", "/gateway/bot"))
        except HTTPException as exc:
            raise GatewayNotFound from exc

        return (
            data["shards"],
            self._format_gateway_url(data["url"], encoding=encoding, zlib=zlib),
            data["session_start_limit"],
        )

    @staticmethod
    def _format_gateway_url(url: str, *, encoding: str, zlib: bool) -> str:
        _url = yarl.URL(url)
        params = _url.query.copy()
        params["v"] = str(_API_VERSION)
        params["encoding"] = encoding
        if zlib:
            params["compress"] = "zlib-stream"
        else:
            params.popall("compress", None)
        return str(_url.with_query(params))

    def get_user(self, user_id: Snowflake) -> Response[user.User]:
        return self.request(Route("GET", "/users/{user_id}", user_id=user_id))<|MERGE_RESOLUTION|>--- conflicted
+++ resolved
@@ -2273,7 +2273,6 @@
     def get_guild_onboarding(self, guild_id: Snowflake) -> Response[onboarding.Onboarding]:
         return self.request(Route("GET", "/guilds/{guild_id}/onboarding", guild_id=guild_id))
 
-<<<<<<< HEAD
     def edit_guild_onboarding(
         self,
         guild_id: Snowflake,
@@ -2288,7 +2287,8 @@
             Route("PUT", "/guilds/{guild_id}/onboarding", guild_id=guild_id),
             json=payload,
             reason=reason,
-=======
+        )
+
     # SKUs/Entitlements
 
     def get_skus(self, application_id: Snowflake) -> Response[List[sku.SKU]]:
@@ -2361,7 +2361,6 @@
                 application_id=application_id,
                 entitlement_id=entitlement_id,
             )
->>>>>>> d92ba6a6
         )
 
     # Application commands (global)
