--- conflicted
+++ resolved
@@ -257,21 +257,16 @@
             )
 
     async def ws_connect(self, url: str, *, compress: int = 0) -> aiohttp.ClientWebSocketResponse:
-<<<<<<< HEAD
-=======
         if hasattr(aiohttp, "ClientWSTimeout"):
             timeout = aiohttp.ClientWSTimeout(ws_close=30.0)  # pyright: ignore
         else:
             timeout = 30.0
->>>>>>> b03ae1d6
         return await self.__session.ws_connect(
             url,
             proxy_auth=self.proxy_auth,
             proxy=self.proxy,
             max_msg_size=0,
-            timeout=aiohttp.ClientWSTimeout(ws_close=30.0)  # type: ignore
-            if hasattr(aiohttp, "ClientWSTimeout")
-            else 30.0,
+            timeout=timeout,
             autoclose=False,
             headers={
                 "User-Agent": self.user_agent,
