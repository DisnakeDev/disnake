"""
The MIT License (MIT)

Copyright (c) 2015-2021 Rapptz
Copyright (c) 2021-present Disnake Development

Permission is hereby granted, free of charge, to any person obtaining a
copy of this software and associated documentation files (the "Software"),
to deal in the Software without restriction, including without limitation
the rights to use, copy, modify, merge, publish, distribute, sublicense,
and/or sell copies of the Software, and to permit persons to whom the
Software is furnished to do so, subject to the following conditions:

The above copyright notice and this permission notice shall be included in
all copies or substantial portions of the Software.

THE SOFTWARE IS PROVIDED "AS IS", WITHOUT WARRANTY OF ANY KIND, EXPRESS
OR IMPLIED, INCLUDING BUT NOT LIMITED TO THE WARRANTIES OF MERCHANTABILITY,
FITNESS FOR A PARTICULAR PURPOSE AND NONINFRINGEMENT. IN NO EVENT SHALL THE
AUTHORS OR COPYRIGHT HOLDERS BE LIABLE FOR ANY CLAIM, DAMAGES OR OTHER
LIABILITY, WHETHER IN AN ACTION OF CONTRACT, TORT OR OTHERWISE, ARISING
FROM, OUT OF OR IN CONNECTION WITH THE SOFTWARE OR THE USE OR OTHER
DEALINGS IN THE SOFTWARE.
"""

from __future__ import annotations

import asyncio
import logging
import re
import sys
import weakref
from typing import (
    TYPE_CHECKING,
    Any,
    ClassVar,
    Coroutine,
    Dict,
    Iterable,
    List,
    Optional,
    Sequence,
    Tuple,
    Type,
    TypeVar,
    Union,
)
from urllib.parse import quote as _uriquote

import aiohttp
import yarl

from . import __version__, utils
from .errors import (
    DiscordServerError,
    Forbidden,
    GatewayNotFound,
    HTTPException,
    InvalidArgument,
    LoginFailure,
    NotFound,
)
from .gateway import DiscordClientWebSocketResponse
from .utils import MISSING

_log = logging.getLogger(__name__)

if TYPE_CHECKING:
    from types import TracebackType

    from .enums import AuditLogAction, InteractionResponseType
    from .file import File
    from .message import Attachment
    from .types import (
        appinfo,
        audit_log,
        channel,
        components,
        embed,
        emoji,
        gateway,
        guild,
        guild_scheduled_event,
        integration,
        interactions,
        invite,
        member,
        message,
        role,
        sticker,
        template,
        threads,
        user,
        voice,
        webhook,
        widget,
    )
    from .types.snowflake import Snowflake, SnowflakeList

    T = TypeVar("T")
    BE = TypeVar("BE", bound=BaseException)
    MU = TypeVar("MU", bound="MaybeUnlock")
    Response = Coroutine[Any, Any, T]


async def json_or_text(response: aiohttp.ClientResponse) -> Union[Dict[str, Any], str]:
    text = await response.text(encoding="utf-8")
    try:
        if response.headers["content-type"] == "application/json":
            return utils._from_json(text)
    except KeyError:
        # Thanks Cloudflare
        pass

    return text


def set_attachments(payload: Dict[str, Any], files: Sequence[File]) -> None:
    """
    Updates the payload's attachments list based on the provided files

    note: this method modifies the provided ``payload`` and ``payload["attachments"]`` collections
    """

    attachments = payload.get("attachments", [])
    for index, file in enumerate(files):
        attachments.append(
            {
                "id": index,
                "description": file.description,
            }
        )

    # if existing attachments weren't in the payload before and we
    # didn't add any new ones, don't add the list to the payload.
    if attachments:
        payload["attachments"] = attachments


def to_multipart(payload: Dict[str, Any], files: Sequence[File]) -> List[Dict[str, Any]]:
    """
    Converts the payload and list of files to a multipart payload,
    as specified by https://discord.com/developers/docs/reference#uploading-files
    """

    multipart: List[Dict[str, Any]] = []
    for index, file in enumerate(files):
        multipart.append(
            {
                "name": f"files[{index}]",
                "value": file.fp,
                "filename": file.filename,
                "content_type": "application/octet-stream",
            }
        )

    multipart.append({"name": "payload_json", "value": utils._to_json(payload)})
    return multipart


def to_multipart_with_attachments(
    payload: Dict[str, Any], files: Sequence[File]
) -> List[Dict[str, Any]]:
    """
    Updates the payload's attachments and converts it to a multipart payload

    Shorthand for ``set_attachments`` + ``to_multipart``
    """

    set_attachments(payload, files)
    return to_multipart(payload, files)


class Route:
    BASE: ClassVar[str] = "https://discord.com/api/v10"

    def __init__(self, method: str, path: str, **parameters: Any) -> None:
        self.path: str = path
        self.method: str = method
        url = self.BASE + self.path
        if parameters:
            url = url.format_map(
                {k: _uriquote(v) if isinstance(v, str) else v for k, v in parameters.items()}
            )
        self.url: str = url

        # major parameters:
        self.channel_id: Optional[Snowflake] = parameters.get("channel_id")
        self.guild_id: Optional[Snowflake] = parameters.get("guild_id")
        self.webhook_id: Optional[Snowflake] = parameters.get("webhook_id")
        self.webhook_token: Optional[str] = parameters.get("webhook_token")

    @property
    def bucket(self) -> str:
        # the bucket is just method + path w/ major parameters
        return f"{self.channel_id}:{self.guild_id}:{self.path}"


class MaybeUnlock:
    def __init__(self, lock: asyncio.Lock) -> None:
        self.lock: asyncio.Lock = lock
        self._unlock: bool = True

    def __enter__(self: MU) -> MU:
        return self

    def defer(self) -> None:
        self._unlock = False

    def __exit__(
        self,
        exc_type: Optional[Type[BE]],
        exc: Optional[BE],
        traceback: Optional[TracebackType],
    ) -> None:
        if self._unlock:
            self.lock.release()


# For some reason, the Discord voice websocket expects this header to be
# completely lowercase while aiohttp respects spec and does it as case-insensitive
aiohttp.hdrs.WEBSOCKET = "websocket"  # type: ignore


class HTTPClient:
    """Represents an HTTP client sending HTTP requests to the Discord API."""

    def __init__(
        self,
        connector: Optional[aiohttp.BaseConnector] = None,
        *,
        proxy: Optional[str] = None,
        proxy_auth: Optional[aiohttp.BasicAuth] = None,
        loop: Optional[asyncio.AbstractEventLoop] = None,
        unsync_clock: bool = True,
    ) -> None:
        self.loop: asyncio.AbstractEventLoop = asyncio.get_event_loop() if loop is None else loop
        self.connector = connector
        self.__session: aiohttp.ClientSession = MISSING  # filled in static_login
        self._locks: weakref.WeakValueDictionary[str, asyncio.Lock] = weakref.WeakValueDictionary()
        self._global_over: asyncio.Event = asyncio.Event()
        self._global_over.set()
        self.token: Optional[str] = None
        self.bot_token: bool = False
        self.proxy: Optional[str] = proxy
        self.proxy_auth: Optional[aiohttp.BasicAuth] = proxy_auth
        self.use_clock: bool = not unsync_clock

        user_agent = "DiscordBot (https://github.com/DisnakeDev/disnake {0}) Python/{1[0]}.{1[1]} aiohttp/{2}"
        self.user_agent: str = user_agent.format(__version__, sys.version_info, aiohttp.__version__)

    def recreate(self) -> None:
        if self.__session.closed:
            self.__session = aiohttp.ClientSession(
                connector=self.connector, ws_response_class=DiscordClientWebSocketResponse
            )

    async def ws_connect(self, url: str, *, compress: int = 0) -> aiohttp.ClientWebSocketResponse:
        kwargs = {
            "proxy_auth": self.proxy_auth,
            "proxy": self.proxy,
            "max_msg_size": 0,
            "timeout": 30.0,
            "autoclose": False,
            "headers": {
                "User-Agent": self.user_agent,
            },
            "compress": compress,
        }

        return await self.__session.ws_connect(url, **kwargs)

    async def request(
        self,
        route: Route,
        *,
        files: Optional[Sequence[File]] = None,
        form: Optional[Iterable[Dict[str, Any]]] = None,
        **kwargs: Any,
    ) -> Any:
        bucket = route.bucket
        method = route.method
        url = route.url

        lock = self._locks.get(bucket)
        if lock is None:
            lock = asyncio.Lock()
            if bucket is not None:
                self._locks[bucket] = lock

        # header creation
        headers: Dict[str, str] = {
            "User-Agent": self.user_agent,
        }

        if self.token is not None:
            headers["Authorization"] = "Bot " + self.token
        # some checking if it's a JSON request
        if "json" in kwargs:
            headers["Content-Type"] = "application/json"
            kwargs["data"] = utils._to_json(kwargs.pop("json"))

        try:
            reason = kwargs.pop("reason")
        except KeyError:
            pass
        else:
            if reason:
                headers["X-Audit-Log-Reason"] = _uriquote(reason, safe="/ ")

        kwargs["headers"] = headers

        # Proxy support
        if self.proxy is not None:
            kwargs["proxy"] = self.proxy
        if self.proxy_auth is not None:
            kwargs["proxy_auth"] = self.proxy_auth

        if not self._global_over.is_set():
            # wait until the global lock is complete
            await self._global_over.wait()

        response: Optional[aiohttp.ClientResponse] = None
        data: Optional[Union[Dict[str, Any], str]] = None
        await lock.acquire()
        with MaybeUnlock(lock) as maybe_lock:
            for tries in range(5):
                if files:
                    for f in files:
                        f.reset(seek=tries)

                if form:
                    # NOTE: for `quote_fields`, see https://github.com/aio-libs/aiohttp/issues/4012
                    form_data = aiohttp.FormData(quote_fields=False)
                    for p in form:
                        # manually escape chars, just in case
                        name = re.sub(
                            r"[^\x21\x23-\x5b\x5d-\x7e]", lambda m: f"\\{m.group(0)}", p["name"]
                        )
                        form_data.add_field(
                            name=name, **{k: v for k, v in p.items() if k != "name"}
                        )
                    kwargs["data"] = form_data

                try:
                    async with self.__session.request(method, url, **kwargs) as response:
                        _log.debug(
                            "%s %s with %s has returned %s",
                            method,
                            url,
                            kwargs.get("data"),
                            response.status,
                        )

                        # even errors have text involved in them so this is safe to call
                        data = await json_or_text(response)

                        # check if we have rate limit header information
                        remaining = response.headers.get("X-Ratelimit-Remaining")
                        if remaining == "0" and response.status != 429:
                            # we've depleted our current bucket
                            delta = utils._parse_ratelimit_header(
                                response, use_clock=self.use_clock
                            )
                            _log.debug(
                                "A rate limit bucket has been exhausted (bucket: %s, retry: %s).",
                                bucket,
                                delta,
                            )
                            maybe_lock.defer()
                            self.loop.call_later(delta, lock.release)

                        # the request was successful so just return the text/json
                        if 300 > response.status >= 200:
                            _log.debug("%s %s has received %s", method, url, data)
                            return data

                        # we are being rate limited
                        if response.status == 429:
                            if not response.headers.get("Via") or isinstance(data, str):
                                # Banned by Cloudflare more than likely.
                                raise HTTPException(response, data)

                            fmt = 'We are being rate limited. Retrying in %.2f seconds. Handled under the bucket "%s"'

                            # sleep a bit
                            retry_after: float = data["retry_after"]
                            _log.warning(fmt, retry_after, bucket)

                            # check if it's a global rate limit
                            is_global = data.get("global", False)
                            if is_global:
                                _log.warning(
                                    "Global rate limit has been hit. Retrying in %.2f seconds.",
                                    retry_after,
                                )
                                self._global_over.clear()

                            await asyncio.sleep(retry_after)
                            _log.debug("Done sleeping for the rate limit. Retrying...")

                            # release the global lock now that the
                            # global rate limit has passed
                            if is_global:
                                self._global_over.set()
                                _log.debug("Global rate limit is now over.")

                            continue

                        # we've received a 500, 502, or 504, unconditional retry
                        if response.status in {500, 502, 504}:
                            await asyncio.sleep(1 + tries * 2)
                            continue

                        # the usual error cases
                        if response.status == 403:
                            raise Forbidden(response, data)
                        elif response.status == 404:
                            raise NotFound(response, data)
                        elif response.status >= 500:
                            raise DiscordServerError(response, data)
                        else:
                            raise HTTPException(response, data)

                # This is handling exceptions from the request
                except OSError as e:
                    # Connection reset by peer
                    if tries < 4 and e.errno in (54, 10054):
                        await asyncio.sleep(1 + tries * 2)
                        continue
                    raise

            if response is not None:
                # We've run out of retries, raise.
                if response.status >= 500:
                    raise DiscordServerError(response, data)

                raise HTTPException(response, data)

            raise RuntimeError("Unreachable code in HTTP handling")

    async def get_from_cdn(self, url: str) -> bytes:
        async with self.__session.get(url) as resp:
            if resp.status == 200:
                return await resp.read()
            elif resp.status == 404:
                raise NotFound(resp, "asset not found")
            elif resp.status == 403:
                raise Forbidden(resp, "cannot retrieve asset")
            else:
                raise HTTPException(resp, "failed to get asset")

    # state management

    async def close(self) -> None:
        if self.__session:
            await self.__session.close()

    # login management

    async def static_login(self, token: str) -> user.User:
        # Necessary to get aiohttp to stop complaining about session creation
        self.__session = aiohttp.ClientSession(
            connector=self.connector, ws_response_class=DiscordClientWebSocketResponse
        )
        old_token = self.token
        self.token = token

        try:
            data: user.User = await self.request(Route("GET", "/users/@me"))
        except HTTPException as exc:
            self.token = old_token
            if exc.status == 401:
                raise LoginFailure("Improper token has been passed.") from exc
            raise

        return data

    def create_party(
        self,
        channel_id: Snowflake,
        max_age: int,
        max_uses: int,
        target_application_id: Snowflake,
        *,
        reason: Optional[str] = None,
    ) -> Response[invite.Invite]:
        payload = {
            "max_age": max_age,
            "max_uses": max_uses,
            "target_application_id": target_application_id,
            "target_type": 2,
            "temporary": False,
            "validate": None,
        }
        return self.request(
            Route("POST", "/channels/{channel_id}/invites", channel_id=channel_id),
            json=payload,
            reason=reason,
        )

    # Group functionality

    def start_group(
        self, user_id: Snowflake, recipients: List[int]
    ) -> Response[channel.GroupDMChannel]:
        payload = {
            "recipients": recipients,
        }

        return self.request(
            Route("POST", "/users/{user_id}/channels", user_id=user_id), json=payload
        )

    def leave_group(self, channel_id: Snowflake) -> Response[None]:
        return self.request(Route("DELETE", "/channels/{channel_id}", channel_id=channel_id))

    # Message management

    def start_private_message(self, user_id: Snowflake) -> Response[channel.DMChannel]:
        payload = {
            "recipient_id": user_id,
        }

        return self.request(Route("POST", "/users/@me/channels"), json=payload)

    def send_message(
        self,
        channel_id: Snowflake,
        content: Optional[str],
        *,
        tts: bool = False,
        embed: Optional[embed.Embed] = None,
        embeds: Optional[List[embed.Embed]] = None,
        nonce: Optional[Union[str, int]] = None,
        allowed_mentions: Optional[message.AllowedMentions] = None,
        message_reference: Optional[message.MessageReference] = None,
        stickers: Optional[Sequence[Snowflake]] = None,
        components: Optional[List[components.Component]] = None,
    ) -> Response[message.Message]:
        r = Route("POST", "/channels/{channel_id}/messages", channel_id=channel_id)
        payload: Dict[str, Any] = {}

        if content:
            payload["content"] = content

        if tts:
            payload["tts"] = True

        if embed:
            payload["embeds"] = [embed]

        if embeds:
            payload["embeds"] = embeds

        if nonce:
            payload["nonce"] = nonce

        if allowed_mentions:
            payload["allowed_mentions"] = allowed_mentions

        if message_reference:
            payload["message_reference"] = message_reference

        if components:
            payload["components"] = components

        if stickers:
            payload["sticker_ids"] = stickers

        return self.request(r, json=payload)

    def send_typing(self, channel_id: Snowflake) -> Response[None]:
        return self.request(Route("POST", "/channels/{channel_id}/typing", channel_id=channel_id))

    def send_multipart_helper(
        self,
        route: Route,
        *,
        files: Sequence[File],
        content: Optional[str] = None,
        tts: bool = False,
        embed: Optional[embed.Embed] = None,
        embeds: Optional[List[embed.Embed]] = None,
        nonce: Optional[Union[str, int]] = None,
        allowed_mentions: Optional[message.AllowedMentions] = None,
        message_reference: Optional[message.MessageReference] = None,
        stickers: Optional[Sequence[Snowflake]] = None,
        components: Optional[List[components.Component]] = None,
    ) -> Response[message.Message]:
        payload: Dict[str, Any] = {"tts": tts}
        if content:
            payload["content"] = content
        if embed:
            payload["embeds"] = [embed]
        if embeds:
            payload["embeds"] = embeds
        if nonce:
            payload["nonce"] = nonce
        if allowed_mentions:
            payload["allowed_mentions"] = allowed_mentions
        if message_reference:
            payload["message_reference"] = message_reference
        if components:
            payload["components"] = components
        if stickers:
            payload["sticker_ids"] = stickers

        multipart = to_multipart_with_attachments(payload, files)

        return self.request(route, form=multipart, files=files)

    def send_files(
        self,
        channel_id: Snowflake,
        *,
        files: Sequence[File],
        content: Optional[str] = None,
        tts: bool = False,
        embed: Optional[embed.Embed] = None,
        embeds: Optional[List[embed.Embed]] = None,
        nonce: Optional[Union[str, int]] = None,
        allowed_mentions: Optional[message.AllowedMentions] = None,
        message_reference: Optional[message.MessageReference] = None,
        stickers: Optional[Sequence[Snowflake]] = None,
        components: Optional[List[components.Component]] = None,
    ) -> Response[message.Message]:
        r = Route("POST", "/channels/{channel_id}/messages", channel_id=channel_id)
        return self.send_multipart_helper(
            r,
            files=files,
            content=content,
            tts=tts,
            embed=embed,
            embeds=embeds,
            nonce=nonce,
            allowed_mentions=allowed_mentions,
            message_reference=message_reference,
            stickers=stickers,
            components=components,
        )

    def delete_message(
        self, channel_id: Snowflake, message_id: Snowflake, *, reason: Optional[str] = None
    ) -> Response[None]:
        r = Route(
            "DELETE",
            "/channels/{channel_id}/messages/{message_id}",
            channel_id=channel_id,
            message_id=message_id,
        )
        return self.request(r, reason=reason)

    def delete_messages(
        self, channel_id: Snowflake, message_ids: SnowflakeList, *, reason: Optional[str] = None
    ) -> Response[None]:
        r = Route("POST", "/channels/{channel_id}/messages/bulk-delete", channel_id=channel_id)
        payload = {
            "messages": message_ids,
        }

        return self.request(r, json=payload, reason=reason)

    def edit_message(
        self,
        channel_id: Snowflake,
        message_id: Snowflake,
        *,
        files: Optional[List[File]] = None,
        **fields: Any,
    ) -> Response[message.Message]:
        r = Route(
            "PATCH",
            "/channels/{channel_id}/messages/{message_id}",
            channel_id=channel_id,
            message_id=message_id,
        )
        if files:
            multipart = to_multipart_with_attachments(fields, files)
            return self.request(r, form=multipart, files=files)
        return self.request(r, json=fields)

    def add_reaction(
        self, channel_id: Snowflake, message_id: Snowflake, emoji: str
    ) -> Response[None]:
        r = Route(
            "PUT",
            "/channels/{channel_id}/messages/{message_id}/reactions/{emoji}/@me",
            channel_id=channel_id,
            message_id=message_id,
            emoji=emoji,
        )
        return self.request(r)

    def remove_reaction(
        self, channel_id: Snowflake, message_id: Snowflake, emoji: str, member_id: Snowflake
    ) -> Response[None]:
        r = Route(
            "DELETE",
            "/channels/{channel_id}/messages/{message_id}/reactions/{emoji}/{member_id}",
            channel_id=channel_id,
            message_id=message_id,
            member_id=member_id,
            emoji=emoji,
        )
        return self.request(r)

    def remove_own_reaction(
        self, channel_id: Snowflake, message_id: Snowflake, emoji: str
    ) -> Response[None]:
        r = Route(
            "DELETE",
            "/channels/{channel_id}/messages/{message_id}/reactions/{emoji}/@me",
            channel_id=channel_id,
            message_id=message_id,
            emoji=emoji,
        )
        return self.request(r)

    def get_reaction_users(
        self,
        channel_id: Snowflake,
        message_id: Snowflake,
        emoji: str,
        limit: int,
        after: Optional[Snowflake] = None,
    ) -> Response[List[user.User]]:
        r = Route(
            "GET",
            "/channels/{channel_id}/messages/{message_id}/reactions/{emoji}",
            channel_id=channel_id,
            message_id=message_id,
            emoji=emoji,
        )

        params: Dict[str, Any] = {
            "limit": limit,
        }
        if after:
            params["after"] = after
        return self.request(r, params=params)

    def clear_reactions(self, channel_id: Snowflake, message_id: Snowflake) -> Response[None]:
        r = Route(
            "DELETE",
            "/channels/{channel_id}/messages/{message_id}/reactions",
            channel_id=channel_id,
            message_id=message_id,
        )

        return self.request(r)

    def clear_single_reaction(
        self, channel_id: Snowflake, message_id: Snowflake, emoji: str
    ) -> Response[None]:
        r = Route(
            "DELETE",
            "/channels/{channel_id}/messages/{message_id}/reactions/{emoji}",
            channel_id=channel_id,
            message_id=message_id,
            emoji=emoji,
        )
        return self.request(r)

    def get_message(
        self, channel_id: Snowflake, message_id: Snowflake
    ) -> Response[message.Message]:
        r = Route(
            "GET",
            "/channels/{channel_id}/messages/{message_id}",
            channel_id=channel_id,
            message_id=message_id,
        )
        return self.request(r)

    def get_channel(self, channel_id: Snowflake) -> Response[channel.Channel]:
        r = Route("GET", "/channels/{channel_id}", channel_id=channel_id)
        return self.request(r)

    def logs_from(
        self,
        channel_id: Snowflake,
        limit: int,
        before: Optional[Snowflake] = None,
        after: Optional[Snowflake] = None,
        around: Optional[Snowflake] = None,
    ) -> Response[List[message.Message]]:
        params: Dict[str, Any] = {
            "limit": limit,
        }

        if before is not None:
            params["before"] = before
        if after is not None:
            params["after"] = after
        if around is not None:
            params["around"] = around

        return self.request(
            Route("GET", "/channels/{channel_id}/messages", channel_id=channel_id), params=params
        )

    def publish_message(
        self, channel_id: Snowflake, message_id: Snowflake
    ) -> Response[message.Message]:
        return self.request(
            Route(
                "POST",
                "/channels/{channel_id}/messages/{message_id}/crosspost",
                channel_id=channel_id,
                message_id=message_id,
            )
        )

    def pin_message(
        self, channel_id: Snowflake, message_id: Snowflake, reason: Optional[str] = None
    ) -> Response[None]:
        r = Route(
            "PUT",
            "/channels/{channel_id}/pins/{message_id}",
            channel_id=channel_id,
            message_id=message_id,
        )
        return self.request(r, reason=reason)

    def unpin_message(
        self, channel_id: Snowflake, message_id: Snowflake, reason: Optional[str] = None
    ) -> Response[None]:
        r = Route(
            "DELETE",
            "/channels/{channel_id}/pins/{message_id}",
            channel_id=channel_id,
            message_id=message_id,
        )
        return self.request(r, reason=reason)

    def pins_from(self, channel_id: Snowflake) -> Response[List[message.Message]]:
        return self.request(Route("GET", "/channels/{channel_id}/pins", channel_id=channel_id))

    # Member management

    def search_guild_members(
        self, guild_id: Snowflake, query: str, limit: int = 1
    ) -> Response[List[member.MemberWithUser]]:
        r = Route("GET", "/guilds/{guild_id}/members/search", guild_id=guild_id)

        return self.request(r, params={"query": query, "limit": limit})

    def kick(
        self, user_id: Snowflake, guild_id: Snowflake, reason: Optional[str] = None
    ) -> Response[None]:
        r = Route(
            "DELETE", "/guilds/{guild_id}/members/{user_id}", guild_id=guild_id, user_id=user_id
        )

        return self.request(r, reason=reason)

    def ban(
        self,
        user_id: Snowflake,
        guild_id: Snowflake,
        delete_message_days: int = 1,
        reason: Optional[str] = None,
    ) -> Response[None]:
        r = Route("PUT", "/guilds/{guild_id}/bans/{user_id}", guild_id=guild_id, user_id=user_id)
        params = {
            "delete_message_days": delete_message_days,
        }

        return self.request(r, params=params, reason=reason)

    def unban(
        self, user_id: Snowflake, guild_id: Snowflake, *, reason: Optional[str] = None
    ) -> Response[None]:
        r = Route("DELETE", "/guilds/{guild_id}/bans/{user_id}", guild_id=guild_id, user_id=user_id)
        return self.request(r, reason=reason)

    def get_guild_voice_regions(self, guild_id: Snowflake) -> Response[List[voice.VoiceRegion]]:
        return self.request(Route("GET", "/guilds/{guild_id}/regions", guild_id=guild_id))

    def guild_voice_state(
        self,
        user_id: Snowflake,
        guild_id: Snowflake,
        *,
        mute: Optional[bool] = None,
        deafen: Optional[bool] = None,
        reason: Optional[str] = None,
    ) -> Response[member.Member]:
        r = Route(
            "PATCH", "/guilds/{guild_id}/members/{user_id}", guild_id=guild_id, user_id=user_id
        )
        payload = {}
        if mute is not None:
            payload["mute"] = mute

        if deafen is not None:
            payload["deaf"] = deafen

        return self.request(r, json=payload, reason=reason)

    def edit_profile(self, payload: Dict[str, Any]) -> Response[user.User]:
        return self.request(Route("PATCH", "/users/@me"), json=payload)

    def change_nickname(
        self,
        guild_id: Snowflake,
        user_id: Snowflake,
        nickname: str,
        *,
        reason: Optional[str] = None,
    ) -> Response[member.Member]:
        r = Route(
            "PATCH", "/guilds/{guild_id}/members/{user_id}", guild_id=guild_id, user_id=user_id
        )
        payload = {
            "nick": nickname,
        }
        return self.request(r, json=payload, reason=reason)

    def edit_my_voice_state(self, guild_id: Snowflake, payload: Dict[str, Any]) -> Response[None]:
        r = Route("PATCH", "/guilds/{guild_id}/voice-states/@me", guild_id=guild_id)
        return self.request(r, json=payload)

    def edit_voice_state(
        self, guild_id: Snowflake, user_id: Snowflake, payload: Dict[str, Any]
    ) -> Response[None]:
        r = Route(
            "PATCH", "/guilds/{guild_id}/voice-states/{user_id}", guild_id=guild_id, user_id=user_id
        )
        return self.request(r, json=payload)

    def edit_my_member(
        self,
        guild_id: Snowflake,
        *,
        reason: Optional[str] = None,
        **fields: Any,
    ) -> Response[member.MemberWithUser]:
        r = Route("PATCH", "/guilds/{guild_id}/members/@me", guild_id=guild_id)
        return self.request(r, json=fields, reason=reason)

    def edit_member(
        self,
        guild_id: Snowflake,
        user_id: Snowflake,
        *,
        reason: Optional[str] = None,
        **fields: Any,
    ) -> Response[member.MemberWithUser]:
        r = Route(
            "PATCH", "/guilds/{guild_id}/members/{user_id}", guild_id=guild_id, user_id=user_id
        )
        return self.request(r, json=fields, reason=reason)

    # Channel management

    def edit_channel(
        self,
        channel_id: Snowflake,
        *,
        reason: Optional[str] = None,
        **options: Any,
    ) -> Response[channel.Channel]:
        r = Route("PATCH", "/channels/{channel_id}", channel_id=channel_id)
        valid_keys = (
            "name",
            "parent_id",
            "topic",
            "bitrate",
            "nsfw",
            "user_limit",
            "position",
            "permission_overwrites",
            "rate_limit_per_user",
            "type",
            "rtc_region",
            "video_quality_mode",
            "archived",
            "auto_archive_duration",
            "locked",
            "invitable",
            "default_auto_archive_duration",
        )
        payload = {k: v for k, v in options.items() if k in valid_keys}
        return self.request(r, reason=reason, json=payload)

    def bulk_channel_update(
        self,
        guild_id: Snowflake,
        data: List[guild.ChannelPositionUpdate],
        *,
        reason: Optional[str] = None,
    ) -> Response[None]:
        r = Route("PATCH", "/guilds/{guild_id}/channels", guild_id=guild_id)
        return self.request(r, json=data, reason=reason)

    def create_channel(
        self,
        guild_id: Snowflake,
        channel_type: channel.ChannelType,
        *,
        reason: Optional[str] = None,
        **options: Any,
    ) -> Response[channel.GuildChannel]:
        payload = {
            "type": channel_type,
        }

        valid_keys = (
            "name",
            "parent_id",
            "topic",
            "bitrate",
            "nsfw",
            "user_limit",
            "position",
            "permission_overwrites",
            "rate_limit_per_user",
            "rtc_region",
            "video_quality_mode",
            "auto_archive_duration",
        )
        payload.update({k: v for k, v in options.items() if k in valid_keys and v is not None})

        return self.request(
            Route("POST", "/guilds/{guild_id}/channels", guild_id=guild_id),
            json=payload,
            reason=reason,
        )

    def delete_channel(
        self,
        channel_id: Snowflake,
        *,
        reason: Optional[str] = None,
    ) -> Response[None]:
        return self.request(
            Route("DELETE", "/channels/{channel_id}", channel_id=channel_id), reason=reason
        )

    # Thread management

    def start_thread_with_message(
        self,
        channel_id: Snowflake,
        message_id: Snowflake,
        *,
        name: str,
        auto_archive_duration: threads.ThreadArchiveDurationLiteral,
        rate_limit_per_user: int = 0,
        reason: Optional[str] = None,
    ) -> Response[threads.Thread]:
        payload = {
            "name": name,
            "auto_archive_duration": auto_archive_duration,
            "rate_limit_per_user": rate_limit_per_user,
        }

        route = Route(
            "POST",
            "/channels/{channel_id}/messages/{message_id}/threads",
            channel_id=channel_id,
            message_id=message_id,
        )
        return self.request(route, json=payload, reason=reason)

    def start_thread_without_message(
        self,
        channel_id: Snowflake,
        *,
        name: str,
        auto_archive_duration: threads.ThreadArchiveDurationLiteral,
        type: threads.ThreadType,
        invitable: bool = True,
        rate_limit_per_user: int = 0,
        reason: Optional[str] = None,
    ) -> Response[threads.Thread]:
        payload = {
            "name": name,
            "auto_archive_duration": auto_archive_duration,
            "type": type,
            "invitable": invitable,
            "rate_limit_per_user": rate_limit_per_user,
        }

        route = Route("POST", "/channels/{channel_id}/threads", channel_id=channel_id)
        return self.request(route, json=payload, reason=reason)

    def join_thread(self, channel_id: Snowflake) -> Response[None]:
        return self.request(
            Route("PUT", "/channels/{channel_id}/thread-members/@me", channel_id=channel_id)
        )

    def add_user_to_thread(self, channel_id: Snowflake, user_id: Snowflake) -> Response[None]:
        return self.request(
            Route(
                "PUT",
                "/channels/{channel_id}/thread-members/{user_id}",
                channel_id=channel_id,
                user_id=user_id,
            )
        )

    def leave_thread(self, channel_id: Snowflake) -> Response[None]:
        return self.request(
            Route("DELETE", "/channels/{channel_id}/thread-members/@me", channel_id=channel_id)
        )

    def remove_user_from_thread(self, channel_id: Snowflake, user_id: Snowflake) -> Response[None]:
        route = Route(
            "DELETE",
            "/channels/{channel_id}/thread-members/{user_id}",
            channel_id=channel_id,
            user_id=user_id,
        )
        return self.request(route)

    def get_public_archived_threads(
        self, channel_id: Snowflake, before: Optional[Snowflake] = None, limit: int = 50
    ) -> Response[threads.ThreadPaginationPayload]:
        route = Route(
            "GET", "/channels/{channel_id}/threads/archived/public", channel_id=channel_id
        )

        params = {}
        if before:
            params["before"] = before
        params["limit"] = limit
        return self.request(route, params=params)

    def get_private_archived_threads(
        self, channel_id: Snowflake, before: Optional[Snowflake] = None, limit: int = 50
    ) -> Response[threads.ThreadPaginationPayload]:
        route = Route(
            "GET", "/channels/{channel_id}/threads/archived/private", channel_id=channel_id
        )

        params = {}
        if before:
            params["before"] = before
        params["limit"] = limit
        return self.request(route, params=params)

    def get_joined_private_archived_threads(
        self, channel_id: Snowflake, before: Optional[Snowflake] = None, limit: int = 50
    ) -> Response[threads.ThreadPaginationPayload]:
        route = Route(
            "GET",
            "/channels/{channel_id}/users/@me/threads/archived/private",
            channel_id=channel_id,
        )
        params = {}
        if before:
            params["before"] = before
        params["limit"] = limit
        return self.request(route, params=params)

    def get_active_threads(self, guild_id: Snowflake) -> Response[threads.ThreadPaginationPayload]:
        route = Route("GET", "/guilds/{guild_id}/threads/active", guild_id=guild_id)
        return self.request(route)

    def get_thread_member(
        self, channel_id: Snowflake, user_id: Snowflake
    ) -> Response[threads.ThreadMember]:
        route = Route(
            "GET",
            "/channels/{channel_id}/thread-members/{user_id}",
            channel_id=channel_id,
            user_id=user_id,
        )
        return self.request(route)

    def get_thread_members(self, channel_id: Snowflake) -> Response[List[threads.ThreadMember]]:
        route = Route("GET", "/channels/{channel_id}/thread-members", channel_id=channel_id)
        return self.request(route)

    # Webhook management

    def create_webhook(
        self,
        channel_id: Snowflake,
        *,
        name: str,
        avatar: Optional[bytes] = None,
        reason: Optional[str] = None,
    ) -> Response[webhook.Webhook]:
        payload: Dict[str, Any] = {
            "name": name,
        }
        if avatar is not None:
            payload["avatar"] = avatar

        r = Route("POST", "/channels/{channel_id}/webhooks", channel_id=channel_id)
        return self.request(r, json=payload, reason=reason)

    def channel_webhooks(self, channel_id: Snowflake) -> Response[List[webhook.Webhook]]:
        return self.request(Route("GET", "/channels/{channel_id}/webhooks", channel_id=channel_id))

    def guild_webhooks(self, guild_id: Snowflake) -> Response[List[webhook.Webhook]]:
        return self.request(Route("GET", "/guilds/{guild_id}/webhooks", guild_id=guild_id))

    def get_webhook(self, webhook_id: Snowflake) -> Response[webhook.Webhook]:
        return self.request(Route("GET", "/webhooks/{webhook_id}", webhook_id=webhook_id))

    def follow_webhook(
        self,
        channel_id: Snowflake,
        webhook_channel_id: Snowflake,
        reason: Optional[str] = None,
    ) -> Response[None]:
        payload = {
            "webhook_channel_id": str(webhook_channel_id),
        }
        return self.request(
            Route("POST", "/channels/{channel_id}/followers", channel_id=channel_id),
            json=payload,
            reason=reason,
        )

    # Guild management

    def get_guilds(
        self,
        limit: int,
        before: Optional[Snowflake] = None,
        after: Optional[Snowflake] = None,
    ) -> Response[List[guild.Guild]]:
        params: Dict[str, Any] = {
            "limit": limit,
        }

        if before:
            params["before"] = before
        if after:
            params["after"] = after

        return self.request(Route("GET", "/users/@me/guilds"), params=params)

    def leave_guild(self, guild_id: Snowflake) -> Response[None]:
        return self.request(Route("DELETE", "/users/@me/guilds/{guild_id}", guild_id=guild_id))

    def get_guild(self, guild_id: Snowflake, *, with_counts: bool = True) -> Response[guild.Guild]:
        params = {"with_counts": int(with_counts)}
        return self.request(Route("GET", "/guilds/{guild_id}", guild_id=guild_id), params=params)

    def delete_guild(self, guild_id: Snowflake) -> Response[None]:
        return self.request(Route("DELETE", "/guilds/{guild_id}", guild_id=guild_id))

    def create_guild(self, name: str, icon: Optional[str]) -> Response[guild.Guild]:
        payload = {
            "name": name,
        }
        if icon:
            payload["icon"] = icon

        return self.request(Route("POST", "/guilds"), json=payload)

    def edit_guild(
        self, guild_id: Snowflake, *, reason: Optional[str] = None, **fields: Any
    ) -> Response[guild.Guild]:
        valid_keys = (
            "name",
            "icon",
            "afk_timeout",
            "owner_id",
            "afk_channel_id",
            "splash",
            "discovery_splash",
            "features",
            "verification_level",
            "system_channel_id",
            "default_message_notifications",
            "description",
            "explicit_content_filter",
            "banner",
            "system_channel_flags",
            "rules_channel_id",
            "public_updates_channel_id",
            "preferred_locale",
            "premium_progress_bar_enabled",
        )

        payload = {k: v for k, v in fields.items() if k in valid_keys}

        return self.request(
            Route("PATCH", "/guilds/{guild_id}", guild_id=guild_id), json=payload, reason=reason
        )

    def get_template(self, code: str) -> Response[template.Template]:
        return self.request(Route("GET", "/guilds/templates/{code}", code=code))

    def guild_templates(self, guild_id: Snowflake) -> Response[List[template.Template]]:
        return self.request(Route("GET", "/guilds/{guild_id}/templates", guild_id=guild_id))

    def create_template(
        self, guild_id: Snowflake, payload: template.CreateTemplate
    ) -> Response[template.Template]:
        return self.request(
            Route("POST", "/guilds/{guild_id}/templates", guild_id=guild_id), json=payload
        )

    def sync_template(self, guild_id: Snowflake, code: str) -> Response[template.Template]:
        return self.request(
            Route("PUT", "/guilds/{guild_id}/templates/{code}", guild_id=guild_id, code=code)
        )

    def edit_template(
        self, guild_id: Snowflake, code: str, payload: Dict[str, Any]
    ) -> Response[template.Template]:
        valid_keys = (
            "name",
            "description",
        )
        payload = {k: v for k, v in payload.items() if k in valid_keys}
        return self.request(
            Route("PATCH", "/guilds/{guild_id}/templates/{code}", guild_id=guild_id, code=code),
            json=payload,
        )

    def delete_template(self, guild_id: Snowflake, code: str) -> Response[None]:
        return self.request(
            Route("DELETE", "/guilds/{guild_id}/templates/{code}", guild_id=guild_id, code=code)
        )

    def create_from_template(
        self, code: str, name: str, icon: Optional[str]
    ) -> Response[guild.Guild]:
        payload = {
            "name": name,
        }
        if icon:
            payload["icon"] = icon
        return self.request(Route("POST", "/guilds/templates/{code}", code=code), json=payload)

    def get_guild_preview(self, guild_id: Snowflake) -> Response[guild.GuildPreview]:
        return self.request(Route("GET", "/guilds/{guild_id}/preview", guild_id=guild_id))

    def get_bans(
        self,
        guild_id: Snowflake,
        limit: Optional[int] = None,
        before: Optional[Snowflake] = None,
        after: Optional[Snowflake] = None,
    ) -> Response[List[guild.Ban]]:
        params: Dict[str, Any] = {}

        if limit is not None:
            params["limit"] = limit
        if before is not None:
            params["before"] = before
        if after is not None:
            params["after"] = after

        return self.request(
            Route("GET", "/guilds/{guild_id}/bans", guild_id=guild_id), params=params
        )

    def get_ban(self, user_id: Snowflake, guild_id: Snowflake) -> Response[guild.Ban]:
        return self.request(
            Route("GET", "/guilds/{guild_id}/bans/{user_id}", guild_id=guild_id, user_id=user_id)
        )

    def get_vanity_code(self, guild_id: Snowflake) -> Response[invite.VanityInvite]:
        return self.request(Route("GET", "/guilds/{guild_id}/vanity-url", guild_id=guild_id))

    def change_vanity_code(
        self, guild_id: Snowflake, code: str, *, reason: Optional[str] = None
    ) -> Response[None]:
        payload: Dict[str, Any] = {"code": code}
        return self.request(
            Route("PATCH", "/guilds/{guild_id}/vanity-url", guild_id=guild_id),
            json=payload,
            reason=reason,
        )

    def get_all_guild_channels(self, guild_id: Snowflake) -> Response[List[guild.GuildChannel]]:
        return self.request(Route("GET", "/guilds/{guild_id}/channels", guild_id=guild_id))

    def get_members(
        self, guild_id: Snowflake, limit: int, after: Optional[Snowflake]
    ) -> Response[List[member.MemberWithUser]]:
        params: Dict[str, Any] = {
            "limit": limit,
        }
        if after:
            params["after"] = after

        r = Route("GET", "/guilds/{guild_id}/members", guild_id=guild_id)
        return self.request(r, params=params)

    def get_member(
        self, guild_id: Snowflake, member_id: Snowflake
    ) -> Response[member.MemberWithUser]:
        return self.request(
            Route(
                "GET",
                "/guilds/{guild_id}/members/{member_id}",
                guild_id=guild_id,
                member_id=member_id,
            )
        )

    def prune_members(
        self,
        guild_id: Snowflake,
        days: int,
        compute_prune_count: bool,
        roles: List[str],
        *,
        reason: Optional[str] = None,
    ) -> Response[guild.GuildPrune]:
        payload: Dict[str, Any] = {
            "days": days,
            "compute_prune_count": "true" if compute_prune_count else "false",
        }
        if roles:
            payload["include_roles"] = ", ".join(roles)

        return self.request(
            Route("POST", "/guilds/{guild_id}/prune", guild_id=guild_id),
            json=payload,
            reason=reason,
        )

    def estimate_pruned_members(
        self,
        guild_id: Snowflake,
        days: int,
        roles: List[str],
    ) -> Response[guild.GuildPrune]:
        params: Dict[str, Any] = {
            "days": days,
        }
        if roles:
            params["include_roles"] = ", ".join(roles)

        return self.request(
            Route("GET", "/guilds/{guild_id}/prune", guild_id=guild_id), params=params
        )

    def get_sticker(self, sticker_id: Snowflake) -> Response[sticker.Sticker]:
        return self.request(Route("GET", "/stickers/{sticker_id}", sticker_id=sticker_id))

    def list_premium_sticker_packs(self) -> Response[sticker.ListPremiumStickerPacks]:
        return self.request(Route("GET", "/sticker-packs"))

    def get_all_guild_stickers(self, guild_id: Snowflake) -> Response[List[sticker.GuildSticker]]:
        return self.request(Route("GET", "/guilds/{guild_id}/stickers", guild_id=guild_id))

    def get_guild_sticker(
        self, guild_id: Snowflake, sticker_id: Snowflake
    ) -> Response[sticker.GuildSticker]:
        return self.request(
            Route(
                "GET",
                "/guilds/{guild_id}/stickers/{sticker_id}",
                guild_id=guild_id,
                sticker_id=sticker_id,
            )
        )

    def create_guild_sticker(
        self,
        guild_id: Snowflake,
        payload: sticker.CreateGuildSticker,
        file: File,
        *,
        reason: Optional[str] = None,
    ) -> Response[sticker.GuildSticker]:
        initial_bytes = file.fp.read(16)

        try:
            mime_type = utils._get_mime_type_for_image(initial_bytes)
        except InvalidArgument:
            if initial_bytes.startswith(b"{"):
                mime_type = "application/json"
            else:
                mime_type = "application/octet-stream"
        finally:
            file.reset()

        form: List[Dict[str, Any]] = [
            {
                "name": "file",
                "value": file.fp,
                "filename": file.filename,
                "content_type": mime_type,
            }
        ]

        for k, v in payload.items():
            form.append(
                {
                    "name": k,
                    "value": v,
                }
            )

        return self.request(
            Route("POST", "/guilds/{guild_id}/stickers", guild_id=guild_id),
            form=form,
            files=[file],
            reason=reason,
        )

    def modify_guild_sticker(
        self,
        guild_id: Snowflake,
        sticker_id: Snowflake,
        payload: sticker.EditGuildSticker,
        *,
        reason: Optional[str] = None,
    ) -> Response[sticker.GuildSticker]:
        return self.request(
            Route(
                "PATCH",
                "/guilds/{guild_id}/stickers/{sticker_id}",
                guild_id=guild_id,
                sticker_id=sticker_id,
            ),
            json=payload,
            reason=reason,
        )

    def delete_guild_sticker(
        self, guild_id: Snowflake, sticker_id: Snowflake, *, reason: Optional[str] = None
    ) -> Response[None]:
        return self.request(
            Route(
                "DELETE",
                "/guilds/{guild_id}/stickers/{sticker_id}",
                guild_id=guild_id,
                sticker_id=sticker_id,
            ),
            reason=reason,
        )

    def get_all_custom_emojis(self, guild_id: Snowflake) -> Response[List[emoji.Emoji]]:
        return self.request(Route("GET", "/guilds/{guild_id}/emojis", guild_id=guild_id))

    def get_custom_emoji(self, guild_id: Snowflake, emoji_id: Snowflake) -> Response[emoji.Emoji]:
        return self.request(
            Route(
                "GET", "/guilds/{guild_id}/emojis/{emoji_id}", guild_id=guild_id, emoji_id=emoji_id
            )
        )

    def create_custom_emoji(
        self,
        guild_id: Snowflake,
        name: str,
        image: str,
        *,
        roles: Optional[SnowflakeList] = None,
        reason: Optional[str] = None,
    ) -> Response[emoji.Emoji]:
        payload: Dict[str, Any] = {
            "name": name,
            "image": image,
            "roles": roles or [],
        }

        r = Route("POST", "/guilds/{guild_id}/emojis", guild_id=guild_id)
        return self.request(r, json=payload, reason=reason)

    def delete_custom_emoji(
        self,
        guild_id: Snowflake,
        emoji_id: Snowflake,
        *,
        reason: Optional[str] = None,
    ) -> Response[None]:
        r = Route(
            "DELETE", "/guilds/{guild_id}/emojis/{emoji_id}", guild_id=guild_id, emoji_id=emoji_id
        )
        return self.request(r, reason=reason)

    def edit_custom_emoji(
        self,
        guild_id: Snowflake,
        emoji_id: Snowflake,
        *,
        payload: Dict[str, Any],
        reason: Optional[str] = None,
    ) -> Response[emoji.Emoji]:
        r = Route(
            "PATCH", "/guilds/{guild_id}/emojis/{emoji_id}", guild_id=guild_id, emoji_id=emoji_id
        )
        return self.request(r, json=payload, reason=reason)

    def get_all_integrations(self, guild_id: Snowflake) -> Response[List[integration.Integration]]:
        r = Route("GET", "/guilds/{guild_id}/integrations", guild_id=guild_id)

        return self.request(r)

    def create_integration(
        self, guild_id: Snowflake, type: integration.IntegrationType, id: int
    ) -> Response[None]:
        payload = {
            "type": type,
            "id": id,
        }

        r = Route("POST", "/guilds/{guild_id}/integrations", guild_id=guild_id)
        return self.request(r, json=payload)

    def edit_integration(
        self, guild_id: Snowflake, integration_id: Snowflake, **payload: Any
    ) -> Response[None]:
        r = Route(
            "PATCH",
            "/guilds/{guild_id}/integrations/{integration_id}",
            guild_id=guild_id,
            integration_id=integration_id,
        )

        return self.request(r, json=payload)

    def sync_integration(self, guild_id: Snowflake, integration_id: Snowflake) -> Response[None]:
        r = Route(
            "POST",
            "/guilds/{guild_id}/integrations/{integration_id}/sync",
            guild_id=guild_id,
            integration_id=integration_id,
        )

        return self.request(r)

    def delete_integration(
        self, guild_id: Snowflake, integration_id: Snowflake, *, reason: Optional[str] = None
    ) -> Response[None]:
        r = Route(
            "DELETE",
            "/guilds/{guild_id}/integrations/{integration_id}",
            guild_id=guild_id,
            integration_id=integration_id,
        )

        return self.request(r, reason=reason)

    def get_audit_logs(
        self,
        guild_id: Snowflake,
        limit: int = 100,
        before: Optional[Snowflake] = None,
        after: Optional[Snowflake] = None,
        user_id: Optional[Snowflake] = None,
        action_type: Optional[AuditLogAction] = None,
    ) -> Response[audit_log.AuditLog]:
        params: Dict[str, Any] = {"limit": limit}
        if before:
            params["before"] = before
        if after:
            params["after"] = after
        if user_id:
            params["user_id"] = user_id
        if action_type:
            params["action_type"] = action_type

        r = Route("GET", "/guilds/{guild_id}/audit-logs", guild_id=guild_id)
        return self.request(r, params=params)

    def get_widget(self, guild_id: Snowflake) -> Response[widget.Widget]:
        return self.request(Route("GET", "/guilds/{guild_id}/widget.json", guild_id=guild_id))

    def get_widget_settings(self, guild_id: Snowflake) -> Response[widget.WidgetSettings]:
        return self.request(Route("GET", "/guilds/{guild_id}/widget", guild_id=guild_id))

    def edit_widget(
        self, guild_id: Snowflake, payload: Dict[str, Any], *, reason: Optional[str] = None
    ) -> Response[widget.WidgetSettings]:
        return self.request(
            Route("PATCH", "/guilds/{guild_id}/widget", guild_id=guild_id),
            json=payload,
            reason=reason,
        )

    def widget_image_url(self, guild_id: Snowflake, *, style: str) -> str:
        return str(
            yarl.URL(Route.BASE)
            .with_path(f"/api/guilds/{guild_id}/widget.png")
            .with_query(style=style)
        )

    # Invite management

    def create_invite(
        self,
        channel_id: Snowflake,
        *,
        reason: Optional[str] = None,
        max_age: int = 0,
        max_uses: int = 0,
        temporary: bool = False,
        unique: bool = True,
        target_type: Optional[invite.InviteTargetType] = None,
        target_user_id: Optional[Snowflake] = None,
        target_application_id: Optional[Snowflake] = None,
    ) -> Response[invite.Invite]:
        r = Route("POST", "/channels/{channel_id}/invites", channel_id=channel_id)
        payload: Dict[str, Any] = {
            "max_age": max_age,
            "max_uses": max_uses,
            "temporary": temporary,
            "unique": unique,
        }

        if target_type:
            payload["target_type"] = target_type

        if target_user_id:
            payload["target_user_id"] = target_user_id

        if target_application_id:
            payload["target_application_id"] = str(target_application_id)

        return self.request(r, reason=reason, json=payload)

    def get_invite(
        self,
        invite_id: str,
        *,
        with_counts: bool = True,
        with_expiration: bool = True,
        guild_scheduled_event_id: Optional[int] = None,
    ) -> Response[invite.Invite]:
        params = {
            "with_counts": int(with_counts),
            "with_expiration": int(with_expiration),
        }
        if guild_scheduled_event_id:
            params["guild_scheduled_event_id"] = guild_scheduled_event_id

        return self.request(
            Route("GET", "/invites/{invite_id}", invite_id=invite_id), params=params
        )

    def invites_from(self, guild_id: Snowflake) -> Response[List[invite.Invite]]:
        return self.request(Route("GET", "/guilds/{guild_id}/invites", guild_id=guild_id))

    def invites_from_channel(self, channel_id: Snowflake) -> Response[List[invite.Invite]]:
        return self.request(Route("GET", "/channels/{channel_id}/invites", channel_id=channel_id))

    def delete_invite(self, invite_id: str, *, reason: Optional[str] = None) -> Response[None]:
        return self.request(
            Route("DELETE", "/invites/{invite_id}", invite_id=invite_id), reason=reason
        )

    # Role management

    def get_roles(self, guild_id: Snowflake) -> Response[List[role.Role]]:
        return self.request(Route("GET", "/guilds/{guild_id}/roles", guild_id=guild_id))

    def edit_role(
        self,
        guild_id: Snowflake,
        role_id: Snowflake,
        *,
        reason: Optional[str] = None,
        **fields: Any,
    ) -> Response[role.Role]:
        r = Route("PATCH", "/guilds/{guild_id}/roles/{role_id}", guild_id=guild_id, role_id=role_id)
        valid_keys = (
            "name",
            "permissions",
            "color",
            "hoist",
            "mentionable",
            "icon",
            "unicode_emoji",
        )
        payload = {k: v for k, v in fields.items() if k in valid_keys}
        return self.request(r, json=payload, reason=reason)

    def delete_role(
        self, guild_id: Snowflake, role_id: Snowflake, *, reason: Optional[str] = None
    ) -> Response[None]:
        r = Route(
            "DELETE", "/guilds/{guild_id}/roles/{role_id}", guild_id=guild_id, role_id=role_id
        )
        return self.request(r, reason=reason)

    def replace_roles(
        self,
        user_id: Snowflake,
        guild_id: Snowflake,
        role_ids: List[int],
        *,
        reason: Optional[str] = None,
    ) -> Response[member.MemberWithUser]:
        return self.edit_member(guild_id=guild_id, user_id=user_id, roles=role_ids, reason=reason)

    def create_role(
        self, guild_id: Snowflake, *, reason: Optional[str] = None, **fields: Any
    ) -> Response[role.Role]:
        r = Route("POST", "/guilds/{guild_id}/roles", guild_id=guild_id)
        return self.request(r, json=fields, reason=reason)

    def move_role_position(
        self,
        guild_id: Snowflake,
        positions: List[guild.RolePositionUpdate],
        *,
        reason: Optional[str] = None,
    ) -> Response[List[role.Role]]:
        r = Route("PATCH", "/guilds/{guild_id}/roles", guild_id=guild_id)
        return self.request(r, json=positions, reason=reason)

    def add_role(
        self,
        guild_id: Snowflake,
        user_id: Snowflake,
        role_id: Snowflake,
        *,
        reason: Optional[str] = None,
    ) -> Response[None]:
        r = Route(
            "PUT",
            "/guilds/{guild_id}/members/{user_id}/roles/{role_id}",
            guild_id=guild_id,
            user_id=user_id,
            role_id=role_id,
        )
        return self.request(r, reason=reason)

    def remove_role(
        self,
        guild_id: Snowflake,
        user_id: Snowflake,
        role_id: Snowflake,
        *,
        reason: Optional[str] = None,
    ) -> Response[None]:
        r = Route(
            "DELETE",
            "/guilds/{guild_id}/members/{user_id}/roles/{role_id}",
            guild_id=guild_id,
            user_id=user_id,
            role_id=role_id,
        )
        return self.request(r, reason=reason)

    def edit_channel_permissions(
        self,
        channel_id: Snowflake,
        target: Snowflake,
        allow: int,
        deny: int,
        type: channel.OverwriteType,
        *,
        reason: Optional[str] = None,
    ) -> Response[None]:
        payload = {"id": target, "allow": allow, "deny": deny, "type": type}
        r = Route(
            "PUT",
            "/channels/{channel_id}/permissions/{target}",
            channel_id=channel_id,
            target=target,
        )
        return self.request(r, json=payload, reason=reason)

    def delete_channel_permissions(
        self, channel_id: Snowflake, target: Snowflake, *, reason: Optional[str] = None
    ) -> Response[None]:
        r = Route(
            "DELETE",
            "/channels/{channel_id}/permissions/{target}",
            channel_id=channel_id,
            target=target,
        )
        return self.request(r, reason=reason)

    # Voice management

    def move_member(
        self,
        user_id: Snowflake,
        guild_id: Snowflake,
        channel_id: Snowflake,
        *,
        reason: Optional[str] = None,
    ) -> Response[member.MemberWithUser]:
        return self.edit_member(
            guild_id=guild_id, user_id=user_id, channel_id=channel_id, reason=reason
        )

    # Stage instance management

    def get_stage_instance(self, channel_id: Snowflake) -> Response[channel.StageInstance]:
        return self.request(Route("GET", "/stage-instances/{channel_id}", channel_id=channel_id))

    def create_stage_instance(
        self, *, reason: Optional[str] = None, **payload: Any
    ) -> Response[channel.StageInstance]:
        valid_keys = (
            "channel_id",
            "topic",
            "privacy_level",
            "send_start_notification",
        )
        payload = {k: v for k, v in payload.items() if k in valid_keys}

        return self.request(Route("POST", "/stage-instances"), json=payload, reason=reason)

    def edit_stage_instance(
        self, channel_id: Snowflake, *, reason: Optional[str] = None, **payload: Any
    ) -> Response[None]:
        valid_keys = (
            "topic",
            "privacy_level",
        )
        payload = {k: v for k, v in payload.items() if k in valid_keys}

        return self.request(
            Route("PATCH", "/stage-instances/{channel_id}", channel_id=channel_id),
            json=payload,
            reason=reason,
        )

    def delete_stage_instance(
        self, channel_id: Snowflake, *, reason: Optional[str] = None
    ) -> Response[None]:
        return self.request(
            Route("DELETE", "/stage-instances/{channel_id}", channel_id=channel_id), reason=reason
        )

    # Scheduled event management

    def get_guild_scheduled_events(
        self, guild_id: Snowflake, with_user_count: bool = False
    ) -> Response[List[guild_scheduled_event.GuildScheduledEvent]]:
        params = {"with_user_count": int(with_user_count)}
        r = Route("GET", "/guilds/{guild_id}/scheduled-events", guild_id=guild_id)
        return self.request(r, params=params)

    def create_guild_scheduled_event(
        self,
        guild_id: Snowflake,
        *,
        name: str,
        privacy_level: int,
        scheduled_start_time: str,
        entity_type: int,
        channel_id: Optional[Snowflake] = None,
        entity_metadata: Optional[Dict[str, Any]] = None,
        scheduled_end_time: Optional[str] = None,
        description: Optional[str] = None,
        image: Optional[str] = None,
        reason: Optional[str] = None,
    ) -> Response[guild_scheduled_event.GuildScheduledEvent]:
        r = Route("POST", "/guilds/{guild_id}/scheduled-events", guild_id=guild_id)
        payload = {
            "name": name,
            "privacy_level": privacy_level,
            "scheduled_start_time": scheduled_start_time,
            "entity_type": entity_type,
        }

        if channel_id is not None:
            payload["channel_id"] = channel_id

        if entity_metadata is not None:
            payload["entity_metadata"] = entity_metadata

        if scheduled_end_time is not None:
            payload["scheduled_end_time"] = scheduled_end_time

        if description is not None:
            payload["description"] = description

        if image is not None:
            payload["image"] = image

        return self.request(r, json=payload, reason=reason)

    def get_guild_scheduled_event(
        self, guild_id: Snowflake, event_id: Snowflake, with_user_count: bool = False
    ) -> Response[guild_scheduled_event.GuildScheduledEvent]:
        params = {"with_user_count": int(with_user_count)}
        route = Route(
            method="GET",
            path="/guilds/{guild_id}/scheduled-events/{event_id}",
            guild_id=guild_id,
            event_id=event_id,
        )
        return self.request(route, params=params)

    def edit_guild_scheduled_event(
        self,
        guild_id: Snowflake,
        event_id: Snowflake,
        *,
        reason: Optional[str] = None,
        **fields: Any,
    ) -> Response[guild_scheduled_event.GuildScheduledEvent]:
        route = Route(
            method="PATCH",
            path="/guilds/{guild_id}/scheduled-events/{event_id}",
            guild_id=guild_id,
            event_id=event_id,
        )

        return self.request(route, json=fields, reason=reason)

    def delete_guild_scheduled_event(
        self, guild_id: Snowflake, event_id: Snowflake
    ) -> Response[None]:
        route = Route(
            method="DELETE",
            path="/guilds/{guild_id}/scheduled-events/{event_id}",
            guild_id=guild_id,
            event_id=event_id,
        )
        return self.request(route)

    def get_guild_scheduled_event_users(
        self,
        guild_id: Snowflake,
        event_id: Snowflake,
        limit: Optional[int] = None,
        with_member: Optional[bool] = None,
        before: Optional[Snowflake] = None,
        after: Optional[Snowflake] = None,
    ) -> Response[List[guild_scheduled_event.GuildScheduledEventUser]]:
        params: Dict[str, Any] = {}

        if limit is not None:
            params["limit"] = limit

        if with_member is not None:
            params["with_member"] = int(with_member)

        if before is not None:
            params["before"] = before

        if after is not None:
            params["after"] = after

        route = Route(
            method="GET",
            path="/guilds/{guild_id}/scheduled-events/{event_id}/users",
            guild_id=guild_id,
            event_id=event_id,
        )
        return self.request(route, params=params)

    # Application commands (global)

    def get_global_commands(
        self, application_id: Snowflake
    ) -> Response[List[interactions.ApplicationCommand]]:
        return self.request(
            Route("GET", "/applications/{application_id}/commands", application_id=application_id)
        )

    def get_global_command(
        self, application_id: Snowflake, command_id: Snowflake
    ) -> Response[interactions.ApplicationCommand]:
        r = Route(
            "GET",
            "/applications/{application_id}/commands/{command_id}",
            application_id=application_id,
            command_id=command_id,
        )
        return self.request(r)

    def upsert_global_command(
        self, application_id: Snowflake, payload: interactions.EditApplicationCommand
    ) -> Response[interactions.ApplicationCommand]:
        r = Route("POST", "/applications/{application_id}/commands", application_id=application_id)
        return self.request(r, json=payload)

    def edit_global_command(
        self,
        application_id: Snowflake,
        command_id: Snowflake,
        payload: interactions.EditApplicationCommand,
    ) -> Response[interactions.ApplicationCommand]:
        valid_keys = (
            "name",
            "description",
            "options",
        )
        payload = {k: v for k, v in payload.items() if k in valid_keys}  # type: ignore
        r = Route(
            "PATCH",
            "/applications/{application_id}/commands/{command_id}",
            application_id=application_id,
            command_id=command_id,
        )
        return self.request(r, json=payload)

    def delete_global_command(
        self, application_id: Snowflake, command_id: Snowflake
    ) -> Response[None]:
        r = Route(
            "DELETE",
            "/applications/{application_id}/commands/{command_id}",
            application_id=application_id,
            command_id=command_id,
        )
        return self.request(r)

    def bulk_upsert_global_commands(
        self, application_id: Snowflake, payload: List[interactions.EditApplicationCommand]
    ) -> Response[List[interactions.ApplicationCommand]]:
        r = Route("PUT", "/applications/{application_id}/commands", application_id=application_id)
        return self.request(r, json=payload)

    # Application commands (guild)

    def get_guild_commands(
        self, application_id: Snowflake, guild_id: Snowflake
    ) -> Response[List[interactions.ApplicationCommand]]:
        r = Route(
            "GET",
            "/applications/{application_id}/guilds/{guild_id}/commands",
            application_id=application_id,
            guild_id=guild_id,
        )
        return self.request(r)

    def get_guild_command(
        self,
        application_id: Snowflake,
        guild_id: Snowflake,
        command_id: Snowflake,
    ) -> Response[interactions.ApplicationCommand]:
        r = Route(
            "GET",
            "/applications/{application_id}/guilds/{guild_id}/commands/{command_id}",
            application_id=application_id,
            guild_id=guild_id,
            command_id=command_id,
        )
        return self.request(r)

    def upsert_guild_command(
        self,
        application_id: Snowflake,
        guild_id: Snowflake,
        payload: interactions.EditApplicationCommand,
    ) -> Response[interactions.ApplicationCommand]:
        r = Route(
            "POST",
            "/applications/{application_id}/guilds/{guild_id}/commands",
            application_id=application_id,
            guild_id=guild_id,
        )
        return self.request(r, json=payload)

    def edit_guild_command(
        self,
        application_id: Snowflake,
        guild_id: Snowflake,
        command_id: Snowflake,
        payload: interactions.EditApplicationCommand,
    ) -> Response[interactions.ApplicationCommand]:
        valid_keys = (
            "name",
            "description",
            "options",
        )
        payload = {k: v for k, v in payload.items() if k in valid_keys}  # type: ignore
        r = Route(
            "PATCH",
            "/applications/{application_id}/guilds/{guild_id}/commands/{command_id}",
            application_id=application_id,
            guild_id=guild_id,
            command_id=command_id,
        )
        return self.request(r, json=payload)

    def delete_guild_command(
        self,
        application_id: Snowflake,
        guild_id: Snowflake,
        command_id: Snowflake,
    ) -> Response[None]:
        r = Route(
            "DELETE",
            "/applications/{application_id}/guilds/{guild_id}/commands/{command_id}",
            application_id=application_id,
            guild_id=guild_id,
            command_id=command_id,
        )
        return self.request(r)

    def bulk_upsert_guild_commands(
        self,
        application_id: Snowflake,
        guild_id: Snowflake,
        payload: List[interactions.EditApplicationCommand],
    ) -> Response[List[interactions.ApplicationCommand]]:
        r = Route(
            "PUT",
            "/applications/{application_id}/guilds/{guild_id}/commands",
            application_id=application_id,
            guild_id=guild_id,
        )
        return self.request(r, json=payload)

    # Interaction responses

    def _edit_webhook_helper(
        self,
        route: Route,
        file: Optional[File] = None,
        content: Optional[str] = None,
        embeds: Optional[List[embed.Embed]] = None,
        allowed_mentions: Optional[message.AllowedMentions] = None,
        attachments: Optional[List[Attachment]] = None,
    ) -> Response[message.Message]:
        # TODO: this does not work how it should (e.g. `embeds=[]` is ignored).
        #       This method (or rather its calling methods) is completely unused, and hence likely untested

        payload: Dict[str, Any] = {}
        if content:
            payload["content"] = content
        if embeds:
            payload["embeds"] = embeds
        if allowed_mentions:
            payload["allowed_mentions"] = allowed_mentions
        if attachments:
            payload["attachments"] = attachments

        if file:
            multipart = to_multipart_with_attachments(payload, [file])
            return self.request(route, form=multipart, files=[file])
        return self.request(route, json=payload)

    def create_interaction_response(
        self,
        interaction_id: Snowflake,
        token: str,
        *,
        type: InteractionResponseType,
        data: Optional[interactions.InteractionCallbackData] = None,
    ) -> Response[None]:
        r = Route(
            "POST",
            "/interactions/{interaction_id}/{interaction_token}/callback",
            interaction_id=interaction_id,
            interaction_token=token,
        )
        payload: Dict[str, Any] = {
            "type": type,
        }

        if data is not None:
            payload["data"] = data

        return self.request(r, json=payload)

    def get_original_interaction_response(
        self,
        application_id: Snowflake,
        token: str,
    ) -> Response[message.Message]:
        r = Route(
            "GET",
            "/webhooks/{application_id}/{interaction_token}/messages/@original",
            application_id=application_id,
            interaction_token=token,
        )
        return self.request(r)

    def edit_original_interaction_response(
        self,
        application_id: Snowflake,
        token: str,
        file: Optional[File] = None,
        content: Optional[str] = None,
        embeds: Optional[List[embed.Embed]] = None,
        allowed_mentions: Optional[message.AllowedMentions] = None,
        attachments: Optional[List[Attachment]] = None,
    ) -> Response[message.Message]:
        r = Route(
            "PATCH",
            "/webhooks/{application_id}/{interaction_token}/messages/@original",
            application_id=application_id,
            interaction_token=token,
        )
        return self._edit_webhook_helper(
            r,
            file=file,
            content=content,
            embeds=embeds,
            allowed_mentions=allowed_mentions,
            attachments=attachments,
        )

    def delete_original_interaction_response(
        self, application_id: Snowflake, token: str
    ) -> Response[None]:
        r = Route(
            "DELETE",
            "/webhooks/{application_id}/{interaction_token}/messages/@original",
            application_id=application_id,
            interaction_token=token,
        )
        return self.request(r)

    def create_followup_message(
        self,
        application_id: Snowflake,
        token: str,
        files: List[File] = [],
        content: Optional[str] = None,
        tts: bool = False,
        embeds: Optional[List[embed.Embed]] = None,
        allowed_mentions: Optional[message.AllowedMentions] = None,
    ) -> Response[message.Message]:
        r = Route(
            "POST",
            "/webhooks/{application_id}/{interaction_token}",
            application_id=application_id,
            interaction_token=token,
        )
        return self.send_multipart_helper(
            r,
            content=content,
            files=files,
            tts=tts,
            embeds=embeds,
            allowed_mentions=allowed_mentions,
        )

    def edit_followup_message(
        self,
        application_id: Snowflake,
        token: str,
        message_id: Snowflake,
        file: Optional[File] = None,
        content: Optional[str] = None,
        embeds: Optional[List[embed.Embed]] = None,
        allowed_mentions: Optional[message.AllowedMentions] = None,
        attachments: Optional[List[Attachment]] = None,
    ) -> Response[message.Message]:
        r = Route(
            "PATCH",
            "/webhooks/{application_id}/{interaction_token}/messages/{message_id}",
            application_id=application_id,
            interaction_token=token,
            message_id=message_id,
        )
        return self._edit_webhook_helper(
            r,
            file=file,
            content=content,
            embeds=embeds,
            allowed_mentions=allowed_mentions,
            attachments=attachments,
        )

    def delete_followup_message(
        self, application_id: Snowflake, token: str, message_id: Snowflake
    ) -> Response[None]:
        r = Route(
            "DELETE",
            "/webhooks/{application_id}/{interaction_token}/messages/{message_id}",
            application_id=application_id,
            interaction_token=token,
            message_id=message_id,
        )
        return self.request(r)

    def get_guild_application_command_permissions(
        self,
        application_id: Snowflake,
        guild_id: Snowflake,
    ) -> Response[List[interactions.GuildApplicationCommandPermissions]]:
        r = Route(
            "GET",
            "/applications/{application_id}/guilds/{guild_id}/commands/permissions",
            application_id=application_id,
            guild_id=guild_id,
        )
        return self.request(r)

    def get_application_command_permissions(
        self,
        application_id: Snowflake,
        guild_id: Snowflake,
        command_id: Snowflake,
    ) -> Response[interactions.GuildApplicationCommandPermissions]:
        r = Route(
            "GET",
            "/applications/{application_id}/guilds/{guild_id}/commands/{command_id}/permissions",
            application_id=application_id,
            guild_id=guild_id,
            command_id=command_id,
        )
        return self.request(r)

    def edit_application_command_permissions(
        self,
        application_id: Snowflake,
        guild_id: Snowflake,
        command_id: Snowflake,
        payload: interactions.BaseGuildApplicationCommandPermissions,
    ) -> Response[interactions.GuildApplicationCommandPermissions]:
        r = Route(
            "PUT",
            "/applications/{application_id}/guilds/{guild_id}/commands/{command_id}/permissions",
            application_id=application_id,
            guild_id=guild_id,
            command_id=command_id,
        )
        return self.request(r, json=payload)

    def bulk_edit_guild_application_command_permissions(
        self,
        application_id: Snowflake,
        guild_id: Snowflake,
        payload: List[interactions.PartialGuildApplicationCommandPermissions],
    ) -> Response[List[interactions.GuildApplicationCommandPermissions]]:
        r = Route(
            "PUT",
            "/applications/{application_id}/guilds/{guild_id}/commands/permissions",
            application_id=application_id,
            guild_id=guild_id,
        )
        return self.request(r, json=payload)

    # Misc

    def get_voice_regions(self) -> Response[List[voice.VoiceRegion]]:
        return self.request(Route("GET", "/voice/regions"))

    def application_info(self) -> Response[appinfo.AppInfo]:
        return self.request(Route("GET", "/oauth2/applications/@me"))

    async def get_gateway(self, *, encoding: str = "json", zlib: bool = True) -> str:
        try:
            data: gateway.Gateway = await self.request(Route("GET", "/gateway"))
        except HTTPException as exc:
            raise GatewayNotFound() from exc
        if zlib:
            value = "{0}?encoding={1}&v=10&compress=zlib-stream"
        else:
            value = "{0}?encoding={1}&v=10"
        return value.format(data["url"], encoding)

    async def get_bot_gateway(
        self, *, encoding: str = "json", zlib: bool = True
    ) -> Tuple[int, str, gateway.SessionStartLimit]:
        try:
            data: gateway.GatewayBot = await self.request(Route("GET", "/gateway/bot"))
        except HTTPException as exc:
            raise GatewayNotFound() from exc

        if zlib:
            value = "{0}?encoding={1}&v=10&compress=zlib-stream"
        else:
<<<<<<< HEAD
            value = "{0}?encoding={1}&v=9"
        return data["shards"], value.format(data["url"], encoding), data["session_start_limit"]
=======
            value = "{0}?encoding={1}&v=10"
        return data["shards"], value.format(data["url"], encoding)
>>>>>>> 26bf3a9f

    def get_user(self, user_id: Snowflake) -> Response[user.User]:
        return self.request(Route("GET", "/users/{user_id}", user_id=user_id))<|MERGE_RESOLUTION|>--- conflicted
+++ resolved
@@ -2454,13 +2454,8 @@
         if zlib:
             value = "{0}?encoding={1}&v=10&compress=zlib-stream"
         else:
-<<<<<<< HEAD
-            value = "{0}?encoding={1}&v=9"
+            value = "{0}?encoding={1}&v=10"
         return data["shards"], value.format(data["url"], encoding), data["session_start_limit"]
-=======
-            value = "{0}?encoding={1}&v=10"
-        return data["shards"], value.format(data["url"], encoding)
->>>>>>> 26bf3a9f
 
     def get_user(self, user_id: Snowflake) -> Response[user.User]:
         return self.request(Route("GET", "/users/{user_id}", user_id=user_id))