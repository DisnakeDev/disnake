--- conflicted
+++ resolved
@@ -1795,7 +1795,6 @@
                 logging_coroutine(coro, info="Voice Protocol voice server update handler")
             )
 
-<<<<<<< HEAD
     def parse_voice_channel_effect_send(self, data: gateway.VoiceChannelEffectSendEvent) -> None:
         guild = self._get_guild(int(data["guild_id"]))
         if guild is None:
@@ -1824,10 +1823,8 @@
         if channel and member:
             self.dispatch("voice_channel_effect", channel, member, raw.effect)
 
-=======
     # FIXME: this should be refactored. The `GroupChannel` path will never be hit,
     # `raw.timestamp` exists so no need to parse it twice, and `.get_user` should be used before falling back
->>>>>>> 6db7054c
     def parse_typing_start(self, data: gateway.TypingStartEvent) -> None:
         channel, guild = self._get_guild_channel(data)
         raw = RawTypingEvent(data)
