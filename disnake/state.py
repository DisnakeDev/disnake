--- conflicted
+++ resolved
@@ -122,13 +122,12 @@
 
 
 class AsyncRequest(Generic[T]):
-    def __init__(self, guild_id: int, loop: asyncio.AbstractEventLoop) -> None:
+    def __init__(self, guild_id: int) -> None:
         self.guild_id: int = guild_id
-        self.loop: asyncio.AbstractEventLoop = loop
         self.waiters: List[asyncio.Future[T]] = []
 
     async def wait(self) -> T:
-        future: asyncio.Future[T] = self.loop.create_future()
+        future: asyncio.Future[T] = asyncio.get_running_loop().create_future()
         self.waiters.append(future)
         try:
             return await future
@@ -136,7 +135,7 @@
             self.waiters.remove(future)
 
     def get_future(self) -> asyncio.Future[T]:
-        future: asyncio.Future[T] = self.loop.create_future()
+        future: asyncio.Future[T] = asyncio.get_running_loop().create_future()
         self.waiters.append(future)
         return future
 
@@ -154,7 +153,7 @@
         *,
         cache: bool = True,
     ) -> None:
-        super().__init__(guild_id=guild_id, loop=loop)
+        super().__init__(guild_id=guild_id)
         self.resolver: Callable[[int], Any] = resolver
         self.cache: bool = cache
         self.nonce: str = os.urandom(16).hex()
@@ -172,22 +171,6 @@
                 if existing is None or existing.joined_at is None:
                     guild._add_member(member)
 
-<<<<<<< HEAD
-    async def wait(self) -> List[Member]:
-        future = asyncio.get_running_loop().create_future()
-        self.waiters.append(future)
-        try:
-            return await future
-        finally:
-            self.waiters.remove(future)
-
-    def get_future(self) -> asyncio.Future[List[Member]]:
-        future = asyncio.get_running_loop().create_future()
-        self.waiters.append(future)
-        return future
-
-=======
->>>>>>> 2ab0c535
     def done(self) -> None:
         self.set_result(self.buffer)
 
