"""
The MIT License (MIT)

Copyright (c) 2015-2021 Rapptz
Copyright (c) 2021-present Disnake Development

Permission is hereby granted, free of charge, to any person obtaining a
copy of this software and associated documentation files (the "Software"),
to deal in the Software without restriction, including without limitation
the rights to use, copy, modify, merge, publish, distribute, sublicense,
and/or sell copies of the Software, and to permit persons to whom the
Software is furnished to do so, subject to the following conditions:

The above copyright notice and this permission notice shall be included in
all copies or substantial portions of the Software.

THE SOFTWARE IS PROVIDED "AS IS", WITHOUT WARRANTY OF ANY KIND, EXPRESS
OR IMPLIED, INCLUDING BUT NOT LIMITED TO THE WARRANTIES OF MERCHANTABILITY,
FITNESS FOR A PARTICULAR PURPOSE AND NONINFRINGEMENT. IN NO EVENT SHALL THE
AUTHORS OR COPYRIGHT HOLDERS BE LIABLE FOR ANY CLAIM, DAMAGES OR OTHER
LIABILITY, WHETHER IN AN ACTION OF CONTRACT, TORT OR OTHERWISE, ARISING
FROM, OUT OF OR IN CONNECTION WITH THE SOFTWARE OR THE USE OR OTHER
DEALINGS IN THE SOFTWARE.
"""

from __future__ import annotations

import asyncio
import copy
import datetime
import inspect
import itertools
import logging
import os
from collections import OrderedDict, deque
from typing import (
    TYPE_CHECKING,
    Any,
    Callable,
    Coroutine,
    Deque,
    Dict,
    List,
    Optional,
    Sequence,
    Tuple,
    TypeVar,
    Union,
)

from . import utils
from .activity import BaseActivity
from .app_commands import (
    GuildApplicationCommandPermissions,
    PartialGuildApplicationCommandPermissions,
    application_command_factory,
)
from .channel import *
from .channel import _channel_factory
from .emoji import Emoji
from .enums import ApplicationCommandType, ChannelType, ComponentType, Status, try_enum
from .flags import ApplicationFlags, Intents, MemberCacheFlags
from .guild import Guild
from .guild_scheduled_event import GuildScheduledEvent
from .integrations import _integration_factory
from .interactions import ApplicationCommandInteraction, Interaction, MessageInteraction
from .invite import Invite
from .member import Member
from .mentions import AllowedMentions
from .message import Message
from .object import Object
from .partial_emoji import PartialEmoji
from .raw_models import *
from .role import Role
from .stage_instance import StageInstance
from .sticker import GuildSticker
from .threads import Thread, ThreadMember
from .ui.view import View, ViewStore
from .user import ClientUser, User
from .utils import MISSING

if TYPE_CHECKING:
    from .abc import PrivateChannel
    from .app_commands import ApplicationCommand
    from .client import Client
    from .gateway import DiscordWebSocket
    from .guild import GuildChannel, VocalGuildChannel
    from .http import HTTPClient
    from .message import MessageableChannel
    from .types.activity import Activity as ActivityPayload
    from .types.channel import DMChannel as DMChannelPayload
    from .types.emoji import Emoji as EmojiPayload
    from .types.guild import Guild as GuildPayload
    from .types.message import Message as MessagePayload
<<<<<<< HEAD
    from .types.raw_models import GuildScheduledEventUserActionEvent, TypingEvent
=======
    from .types.raw_models import TypingEvent
>>>>>>> upstream/master
    from .types.sticker import GuildSticker as GuildStickerPayload
    from .types.user import User as UserPayload
    from .voice_client import VoiceProtocol

    T = TypeVar("T")
    CS = TypeVar("CS", bound="ConnectionState")
    Channel = Union[GuildChannel, VocalGuildChannel, PrivateChannel]
    PartialChannel = Union[Channel, PartialMessageable]


class ChunkRequest:
    def __init__(
        self,
        guild_id: int,
        loop: asyncio.AbstractEventLoop,
        resolver: Callable[[int], Any],
        *,
        cache: bool = True,
    ) -> None:
        self.guild_id: int = guild_id
        self.resolver: Callable[[int], Any] = resolver
        self.loop: asyncio.AbstractEventLoop = loop
        self.cache: bool = cache
        self.nonce: str = os.urandom(16).hex()
        self.buffer: List[Member] = []
        self.waiters: List[asyncio.Future[List[Member]]] = []

    def add_members(self, members: List[Member]) -> None:
        self.buffer.extend(members)
        if self.cache:
            guild = self.resolver(self.guild_id)
            if guild is None:
                return

            for member in members:
                existing = guild.get_member(member.id)
                if existing is None or existing.joined_at is None:
                    guild._add_member(member)

    async def wait(self) -> List[Member]:
        future = self.loop.create_future()
        self.waiters.append(future)
        try:
            return await future
        finally:
            self.waiters.remove(future)

    def get_future(self) -> asyncio.Future[List[Member]]:
        future = self.loop.create_future()
        self.waiters.append(future)
        return future

    def done(self) -> None:
        for future in self.waiters:
            if not future.done():
                future.set_result(self.buffer)


_log = logging.getLogger(__name__)


async def logging_coroutine(coroutine: Coroutine[Any, Any, T], *, info: str) -> Optional[T]:
    try:
        await coroutine
    except Exception:
        _log.exception("Exception occurred during %s", info)


class ConnectionState:
    if TYPE_CHECKING:
        _get_websocket: Callable[..., DiscordWebSocket]
        _get_client: Callable[..., Client]
        _parsers: Dict[str, Callable[[Dict[str, Any]], None]]

    def __init__(
        self,
        *,
        dispatch: Callable,
        handlers: Dict[str, Callable],
        hooks: Dict[str, Callable],
        http: HTTPClient,
        loop: asyncio.AbstractEventLoop,
        **options: Any,
    ) -> None:
        self.loop: asyncio.AbstractEventLoop = loop
        self.http: HTTPClient = http
        self.max_messages: Optional[int] = options.get("max_messages", 1000)
        if self.max_messages is not None and self.max_messages <= 0:
            self.max_messages = 1000

        self.dispatch: Callable = dispatch
        self.handlers: Dict[str, Callable] = handlers
        self.hooks: Dict[str, Callable] = hooks
        self.shard_count: Optional[int] = None
        self._ready_task: Optional[asyncio.Task] = None
        self.application_id: Optional[int] = utils._get_as_snowflake(options, "application_id")
        self.heartbeat_timeout: float = options.get("heartbeat_timeout", 60.0)
        self.guild_ready_timeout: float = options.get("guild_ready_timeout", 2.0)
        if self.guild_ready_timeout < 0:
            raise ValueError("guild_ready_timeout cannot be negative")

        allowed_mentions = options.get("allowed_mentions")

        if allowed_mentions is not None and not isinstance(allowed_mentions, AllowedMentions):
            raise TypeError("allowed_mentions parameter must be AllowedMentions")

        self.allowed_mentions: Optional[AllowedMentions] = allowed_mentions
        self._chunk_requests: Dict[Union[int, str], ChunkRequest] = {}

        activity = options.get("activity", None)
        if activity:
            if not isinstance(activity, BaseActivity):
                raise TypeError("activity parameter must derive from BaseActivity.")

            activity = activity.to_dict()

        status = options.get("status", None)
        if status:
            if status is Status.offline:
                status = "invisible"
            else:
                status = str(status)

        intents = options.get("intents", None)
        if intents is not None:
            if not isinstance(intents, Intents):
                raise TypeError(f"intents parameter must be Intent not {type(intents)!r}")
        else:
            intents = Intents.default()

        if not intents.guilds:
            _log.warning("Guilds intent seems to be disabled. This may cause state related issues.")

        self._chunk_guilds: bool = options.get("chunk_guilds_at_startup", intents.members)

        # Ensure these two are set properly
        if not intents.members and self._chunk_guilds:
            raise ValueError("Intents.members must be enabled to chunk guilds at startup.")

        cache_flags = options.get("member_cache_flags", None)
        if cache_flags is None:
            cache_flags = MemberCacheFlags.from_intents(intents)
        else:
            if not isinstance(cache_flags, MemberCacheFlags):
                raise TypeError(
                    f"member_cache_flags parameter must be MemberCacheFlags not {type(cache_flags)!r}"
                )

            cache_flags._verify_intents(intents)

        # TODO: maybe we don't need to cache permissions at all
        self._cache_application_command_permissions: bool = options.get(
            "cache_application_command_permissions", True
        )
        self.member_cache_flags: MemberCacheFlags = cache_flags
        self._activity: Optional[ActivityPayload] = activity
        self._status: Optional[str] = status
        self._intents: Intents = intents

        if not intents.members or cache_flags._empty:
            self.store_user = self.create_user  # type: ignore
            self.deref_user = self.deref_user_no_intents  # type: ignore

        self.parsers = parsers = {}
        for attr, func in inspect.getmembers(self):
            if attr.startswith("parse_"):
                parsers[attr[6:].upper()] = func

        self.clear()

    def clear(self, *, views: bool = True, application_commands: bool = True) -> None:
        self.user: ClientUser = MISSING
        # Originally, this code used WeakValueDictionary to maintain references to the
        # global user mapping.

        # However, profiling showed that this came with two cons:

        # 1. The __weakref__ slot caused a non-trivial increase in memory
        # 2. The performance of the mapping caused store_user to be a bottleneck.

        # Since this is undesirable, a mapping is now used instead with stored
        # references now using a regular dictionary with eviction being done
        # using __del__. Testing this for memory leaks led to no discernable leaks,
        # though more testing will have to be done.
        self._users: Dict[int, User] = {}
        self._emojis: Dict[int, Emoji] = {}
        self._stickers: Dict[int, GuildSticker] = {}
        self._guilds: Dict[int, Guild] = {}

        if application_commands:
            self._global_application_commands: Dict[int, ApplicationCommand] = {}
            self._guild_application_commands: Dict[int, Dict[int, ApplicationCommand]] = {}
            self._application_command_permissions: Dict[
                int, Dict[int, GuildApplicationCommandPermissions]
            ] = {}

        if views:
            self._view_store: ViewStore = ViewStore(self)

        self._voice_clients: Dict[int, VoiceProtocol] = {}

        # LRU of max size 128
        self._private_channels: OrderedDict[int, PrivateChannel] = OrderedDict()
        # extra dict to look up private channels by user id
        self._private_channels_by_user: Dict[int, DMChannel] = {}
        if self.max_messages is not None:
            self._messages: Optional[Deque[Message]] = deque(maxlen=self.max_messages)
        else:
            self._messages: Optional[Deque[Message]] = None

    def process_chunk_requests(
        self, guild_id: int, nonce: Optional[str], members: List[Member], complete: bool
    ) -> None:
        removed = []
        for key, request in self._chunk_requests.items():
            if request.guild_id == guild_id and request.nonce == nonce:
                request.add_members(members)
                if complete:
                    request.done()
                    removed.append(key)

        for key in removed:
            del self._chunk_requests[key]

    def call_handlers(self, key: str, *args: Any, **kwargs: Any) -> None:
        try:
            func = self.handlers[key]
        except KeyError:
            pass
        else:
            func(*args, **kwargs)

    async def call_hooks(self, key: str, *args: Any, **kwargs: Any) -> None:
        try:
            coro = self.hooks[key]
        except KeyError:
            pass
        else:
            await coro(*args, **kwargs)

    @property
    def self_id(self) -> Optional[int]:
        u = self.user
        return u.id if u else None

    @property
    def intents(self) -> Intents:
        ret = Intents.none()
        ret.value = self._intents.value
        return ret

    @property
    def voice_clients(self) -> List[VoiceProtocol]:
        return list(self._voice_clients.values())

    def _get_voice_client(self, guild_id: Optional[int]) -> Optional[VoiceProtocol]:
        # the keys of self._voice_clients are ints
        return self._voice_clients.get(guild_id)  # type: ignore

    def _add_voice_client(self, guild_id: int, voice: VoiceProtocol) -> None:
        self._voice_clients[guild_id] = voice

    def _remove_voice_client(self, guild_id: int) -> None:
        self._voice_clients.pop(guild_id, None)

    def _update_references(self, ws: DiscordWebSocket) -> None:
        for vc in self.voice_clients:
            vc.main_ws = ws  # type: ignore

    def store_user(self, data: UserPayload) -> User:
        user_id = int(data["id"])
        try:
            return self._users[user_id]
        except KeyError:
            user = User(state=self, data=data)
            if user.discriminator != "0000":
                self._users[user_id] = user
                user._stored = True
            return user

    def deref_user(self, user_id: int) -> None:
        self._users.pop(user_id, None)

    def create_user(self, data: UserPayload) -> User:
        return User(state=self, data=data)

    def deref_user_no_intents(self, user_id: int) -> None:
        return

    def get_user(self, id: Optional[int]) -> Optional[User]:
        # the keys of self._users are ints
        return self._users.get(id)  # type: ignore

    def store_emoji(self, guild: Guild, data: EmojiPayload) -> Emoji:
        # the id will be present here
        emoji_id = int(data["id"])  # type: ignore
        self._emojis[emoji_id] = emoji = Emoji(guild=guild, state=self, data=data)
        return emoji

    def store_sticker(self, guild: Guild, data: GuildStickerPayload) -> GuildSticker:
        sticker_id = int(data["id"])
        self._stickers[sticker_id] = sticker = GuildSticker(state=self, data=data)
        return sticker

    def store_view(self, view: View, message_id: Optional[int] = None) -> None:
        self._view_store.add_view(view, message_id)

    def prevent_view_updates_for(self, message_id: int) -> Optional[View]:
        return self._view_store.remove_message_tracking(message_id)

    @property
    def persistent_views(self) -> Sequence[View]:
        return self._view_store.persistent_views

    @property
    def guilds(self) -> List[Guild]:
        return list(self._guilds.values())

    def _get_guild(self, guild_id: Optional[int]) -> Optional[Guild]:
        # the keys of self._guilds are ints
        if guild_id is None:
            return None
        return self._guilds.get(guild_id)

    def _add_guild(self, guild: Guild) -> None:
        self._guilds[guild.id] = guild

    def _remove_guild(self, guild: Guild) -> None:
        self._guilds.pop(guild.id, None)

        for emoji in guild.emojis:
            self._emojis.pop(emoji.id, None)

        for sticker in guild.stickers:
            self._stickers.pop(sticker.id, None)

        del guild

    def _get_global_application_command(
        self, application_command_id: int
    ) -> Optional[ApplicationCommand]:
        return self._global_application_commands.get(application_command_id)

    def _add_global_application_command(self, application_command: ApplicationCommand, /) -> None:
        assert application_command.id
        self._global_application_commands[application_command.id] = application_command

    def _remove_global_application_command(self, application_command_id: int, /) -> None:
        self._global_application_commands.pop(application_command_id, None)
        self._unset_command_permissions(application_command_id)

    def _clear_global_application_commands(self) -> None:
        self._global_application_commands.clear()

    def _get_guild_application_command(
        self, guild_id: int, application_command_id: int
    ) -> Optional[ApplicationCommand]:
        granula = self._guild_application_commands.get(guild_id)
        if granula is not None:
            return granula.get(application_command_id)

    def _add_guild_application_command(
        self, guild_id: int, application_command: ApplicationCommand
    ) -> None:
        assert application_command.id
        try:
            granula = self._guild_application_commands[guild_id]
            granula[application_command.id] = application_command
        except KeyError:
            self._guild_application_commands[guild_id] = {
                application_command.id: application_command
            }

    def _remove_guild_application_command(self, guild_id: int, application_command_id: int) -> None:
        try:
            granula = self._guild_application_commands[guild_id]
            granula.pop(application_command_id, None)
        except KeyError:
            pass
        self._unset_command_permissions(application_command_id, guild_id)

    def _clear_guild_application_commands(self, guild_id: int) -> None:
        self._guild_application_commands.pop(guild_id, None)

    def _get_global_command_named(
        self, name: str, cmd_type: ApplicationCommandType = None
    ) -> Optional[ApplicationCommand]:
        for cmd in self._global_application_commands.values():
            if cmd.name == name and (cmd_type is None or cmd.type is cmd_type):
                return cmd

    def _get_guild_command_named(
        self, guild_id: int, name: str, cmd_type: ApplicationCommandType = None
    ) -> Optional[ApplicationCommand]:
        granula = self._guild_application_commands.get(guild_id, {})
        for cmd in granula.values():
            if cmd.name == name and (cmd_type is None or cmd.type is cmd_type):
                return cmd

    def _set_command_permissions(self, permissions: GuildApplicationCommandPermissions) -> None:
        if not self._cache_application_command_permissions:
            return
        try:
            granula = self._application_command_permissions[permissions.guild_id]
            granula[permissions.id] = permissions
        except KeyError:
            self._application_command_permissions[permissions.guild_id] = {
                permissions.id: permissions
            }

    def _unset_command_permissions(self, command_id: int, guild_id: int = None) -> None:
        if guild_id is None:
            for granula in self._application_command_permissions.values():
                granula.pop(command_id, None)
            return
        try:
            granula = self._application_command_permissions[guild_id]
            granula.pop(command_id, None)
        except KeyError:
            pass

    def _get_command_permissions(self, guild_id: int, command_id: int):
        try:
            return self._application_command_permissions[guild_id][command_id]
        except KeyError:
            pass

    @property
    def emojis(self) -> List[Emoji]:
        return list(self._emojis.values())

    @property
    def stickers(self) -> List[GuildSticker]:
        return list(self._stickers.values())

    def get_emoji(self, emoji_id: Optional[int]) -> Optional[Emoji]:
        # the keys of self._emojis are ints
        return self._emojis.get(emoji_id)  # type: ignore

    def get_sticker(self, sticker_id: Optional[int]) -> Optional[GuildSticker]:
        # the keys of self._stickers are ints
        return self._stickers.get(sticker_id)  # type: ignore

    @property
    def private_channels(self) -> List[PrivateChannel]:
        return list(self._private_channels.values())

    def _get_private_channel(self, channel_id: Optional[int]) -> Optional[PrivateChannel]:
        try:
            # the keys of self._private_channels are ints
            value = self._private_channels[channel_id]  # type: ignore
        except KeyError:
            return None
        else:
            self._private_channels.move_to_end(channel_id)  # type: ignore
            return value

    def _get_private_channel_by_user(self, user_id: Optional[int]) -> Optional[DMChannel]:
        # the keys of self._private_channels are ints
        return self._private_channels_by_user.get(user_id)  # type: ignore

    def _add_private_channel(self, channel: PrivateChannel) -> None:
        channel_id = channel.id
        self._private_channels[channel_id] = channel

        if len(self._private_channels) > 128:
            _, to_remove = self._private_channels.popitem(last=False)
            if isinstance(to_remove, DMChannel) and to_remove.recipient:
                self._private_channels_by_user.pop(to_remove.recipient.id, None)

        if isinstance(channel, DMChannel) and channel.recipient:
            self._private_channels_by_user[channel.recipient.id] = channel

    def add_dm_channel(self, data: DMChannelPayload) -> DMChannel:
        # self.user is *always* cached when this is called
        channel = DMChannel(me=self.user, state=self, data=data)  # type: ignore
        self._add_private_channel(channel)
        return channel

    def _remove_private_channel(self, channel: PrivateChannel) -> None:
        self._private_channels.pop(channel.id, None)
        if isinstance(channel, DMChannel):
            recipient = channel.recipient
            if recipient is not None:
                self._private_channels_by_user.pop(recipient.id, None)

    def _get_message(self, msg_id: Optional[int]) -> Optional[Message]:
        return (
            utils.find(lambda m: m.id == msg_id, reversed(self._messages))
            if self._messages
            else None
        )

    def _add_guild_from_data(self, data: GuildPayload) -> Guild:
        guild = Guild(data=data, state=self)
        self._add_guild(guild)
        return guild

    def _guild_needs_chunking(self, guild: Guild) -> bool:
        # If presences are enabled then we get back the old guild.large behaviour
        return (
            self._chunk_guilds
            and not guild.chunked
            and not (self._intents.presences and not guild.large)
        )

    def _get_guild_channel(
        self, data: Union[MessagePayload, TypingEvent]
    ) -> Tuple[Union[PartialChannel, Thread], Optional[Guild]]:
        channel_id = int(data["channel_id"])
        try:
            guild = self._get_guild(int(data["guild_id"]))
        except KeyError:
            # if we're here, this is a DM channel or an ephemeral message in a guild
            channel = self.get_channel(channel_id)
            if channel is None:
                if "author" in data:
                    # MessagePayload
                    user_id = int(data["author"]["id"])
                else:
                    # TypingEvent
                    user_id = int(data["user_id"])
                channel = DMChannel._from_message(self, channel_id, user_id)
            guild = None
        else:
            channel = guild and guild._resolve_channel(channel_id)

        return channel or PartialMessageable(state=self, id=channel_id), guild

    async def chunker(
        self,
        guild_id: int,
        query: str = "",
        limit: int = 0,
        presences: bool = False,
        *,
        nonce: Optional[str] = None,
    ) -> None:
        ws = self._get_websocket(guild_id)  # This is ignored upstream
        await ws.request_chunks(
            guild_id, query=query, limit=limit, presences=presences, nonce=nonce
        )

    async def query_members(
        self,
        guild: Guild,
        query: Optional[str],
        limit: int,
        user_ids: Optional[List[int]],
        cache: bool,
        presences: bool,
    ):
        guild_id = guild.id
        ws = self._get_websocket(guild_id)
        if ws is None:
            raise RuntimeError("Somehow do not have a websocket for this guild_id")

        request = ChunkRequest(guild.id, self.loop, self._get_guild, cache=cache)
        self._chunk_requests[request.nonce] = request

        try:
            # start the query operation
            await ws.request_chunks(
                guild_id,
                query=query,
                limit=limit,
                user_ids=user_ids,
                presences=presences,
                nonce=request.nonce,
            )
            return await asyncio.wait_for(request.wait(), timeout=30.0)
        except asyncio.TimeoutError:
            _log.warning(
                "Timed out waiting for chunks with query %r and limit %d for guild_id %d",
                query,
                limit,
                guild_id,
            )
            raise

    async def _delay_ready(self) -> None:
        try:
            states = []
            while True:
                # this snippet of code is basically waiting N seconds
                # until the last GUILD_CREATE was sent
                try:
                    guild = await asyncio.wait_for(
                        self._ready_state.get(), timeout=self.guild_ready_timeout
                    )
                except asyncio.TimeoutError:
                    break
                else:
                    if self._guild_needs_chunking(guild):
                        future = await self.chunk_guild(guild, wait=False)
                        states.append((guild, future))
                    else:
                        if guild.unavailable is False:
                            self.dispatch("guild_available", guild)
                        else:
                            self.dispatch("guild_join", guild)

            for guild, future in states:
                try:
                    await asyncio.wait_for(future, timeout=5.0)
                except asyncio.TimeoutError:
                    _log.warning(
                        "Shard ID %s timed out waiting for chunks for guild_id %s.",
                        guild.shard_id,
                        guild.id,
                    )

                if guild.unavailable is False:
                    self.dispatch("guild_available", guild)
                else:
                    self.dispatch("guild_join", guild)

            # remove the state
            try:
                del self._ready_state
            except AttributeError:
                pass  # already been deleted somehow

        except asyncio.CancelledError:
            pass
        else:
            # dispatch the event
            self.call_handlers("ready")
            self.dispatch("ready")
        finally:
            self._ready_task = None

    def parse_ready(self, data) -> None:
        if self._ready_task is not None:
            self._ready_task.cancel()

        self._ready_state = asyncio.Queue()
        self.clear(views=False, application_commands=False)
        self.user = ClientUser(state=self, data=data["user"])
        self.store_user(data["user"])

        if self.application_id is None:
            try:
                application = data["application"]
            except KeyError:
                pass
            else:
                self.application_id = utils._get_as_snowflake(application, "id")
                # flags will always be present here
                self.application_flags = ApplicationFlags._from_value(application["flags"])  # type: ignore

        for guild_data in data["guilds"]:
            self._add_guild_from_data(guild_data)

        self.dispatch("connect")
        self.call_handlers("connect_internal")
        self._ready_task = asyncio.create_task(self._delay_ready())

    def parse_resumed(self, data) -> None:
        self.dispatch("resumed")

    def parse_message_create(self, data) -> None:
        channel, _ = self._get_guild_channel(data)
        # channel would be the correct type here
        message = Message(channel=channel, data=data, state=self)  # type: ignore
        self.dispatch("message", message)
        if self._messages is not None:
            self._messages.append(message)
        # we ensure that the channel is a type that implements last_message_id
        if channel and channel.__class__ in (TextChannel, Thread, VoiceChannel):
            channel.last_message_id = message.id  # type: ignore

    def parse_message_delete(self, data) -> None:
        raw = RawMessageDeleteEvent(data)
        found = self._get_message(raw.message_id)
        raw.cached_message = found
        self.dispatch("raw_message_delete", raw)
        if self._messages is not None and found is not None:
            self.dispatch("message_delete", found)
            self._messages.remove(found)

    def parse_message_delete_bulk(self, data) -> None:
        raw = RawBulkMessageDeleteEvent(data)
        if self._messages:
            found_messages = [
                message for message in self._messages if message.id in raw.message_ids
            ]
        else:
            found_messages = []
        raw.cached_messages = found_messages
        self.dispatch("raw_bulk_message_delete", raw)
        if found_messages:
            self.dispatch("bulk_message_delete", found_messages)
            for msg in found_messages:
                # self._messages won't be None here
                self._messages.remove(msg)  # type: ignore

    def parse_message_update(self, data) -> None:
        raw = RawMessageUpdateEvent(data)
        message = self._get_message(raw.message_id)
        if message is not None:
            older_message = copy.copy(message)
            raw.cached_message = older_message
            self.dispatch("raw_message_edit", raw)
            message._update(data)
            # Coerce the `after` parameter to take the new updated Member
            # ref: #5999
            older_message.author = message.author
            self.dispatch("message_edit", older_message, message)
        else:
            self.dispatch("raw_message_edit", raw)

        if "components" in data and self._view_store.is_message_tracked(raw.message_id):
            self._view_store.update_from_message(raw.message_id, data["components"])

    def parse_message_reaction_add(self, data) -> None:
        emoji = data["emoji"]
        emoji_id = utils._get_as_snowflake(emoji, "id")
        emoji = PartialEmoji.with_state(
            self, id=emoji_id, animated=emoji.get("animated", False), name=emoji["name"]
        )
        raw = RawReactionActionEvent(data, emoji, "REACTION_ADD")

        member_data = data.get("member")
        if member_data:
            guild = self._get_guild(raw.guild_id)
            if guild is not None:
                raw.member = Member(data=member_data, guild=guild, state=self)
            else:
                raw.member = None
        else:
            raw.member = None
        self.dispatch("raw_reaction_add", raw)

        # rich interface here
        message = self._get_message(raw.message_id)
        if message is not None:
            emoji = self._upgrade_partial_emoji(emoji)
            reaction = message._add_reaction(data, emoji, raw.user_id)
            user = raw.member or self._get_reaction_user(message.channel, raw.user_id)

            if user:
                self.dispatch("reaction_add", reaction, user)

    def parse_message_reaction_remove_all(self, data) -> None:
        raw = RawReactionClearEvent(data)
        self.dispatch("raw_reaction_clear", raw)

        message = self._get_message(raw.message_id)
        if message is not None:
            old_reactions = message.reactions.copy()
            message.reactions.clear()
            self.dispatch("reaction_clear", message, old_reactions)

    def parse_message_reaction_remove(self, data) -> None:
        emoji = data["emoji"]
        emoji_id = utils._get_as_snowflake(emoji, "id")
        emoji = PartialEmoji.with_state(self, id=emoji_id, name=emoji["name"])
        raw = RawReactionActionEvent(data, emoji, "REACTION_REMOVE")
        self.dispatch("raw_reaction_remove", raw)

        message = self._get_message(raw.message_id)
        if message is not None:
            emoji = self._upgrade_partial_emoji(emoji)
            try:
                reaction = message._remove_reaction(data, emoji, raw.user_id)
            except (AttributeError, ValueError):  # eventual consistency lol
                pass
            else:
                user = self._get_reaction_user(message.channel, raw.user_id)
                if user:
                    self.dispatch("reaction_remove", reaction, user)

    def parse_message_reaction_remove_emoji(self, data) -> None:
        emoji = data["emoji"]
        emoji_id = utils._get_as_snowflake(emoji, "id")
        emoji = PartialEmoji.with_state(self, id=emoji_id, name=emoji["name"])
        raw = RawReactionClearEmojiEvent(data, emoji)
        self.dispatch("raw_reaction_clear_emoji", raw)

        message = self._get_message(raw.message_id)
        if message is not None:
            try:
                reaction = message._clear_emoji(emoji)
            except (AttributeError, ValueError):  # eventual consistency lol
                pass
            else:
                if reaction:
                    self.dispatch("reaction_clear_emoji", reaction)

    def parse_interaction_create(self, data) -> None:
        if data["type"] == 1:
            interaction = Interaction(data=data, state=self)
        elif data["type"] == 2:
            interaction = ApplicationCommandInteraction(data=data, state=self)
            self.dispatch("application_command", interaction)
        elif data["type"] == 3:
            interaction = MessageInteraction(data=data, state=self)
            self._view_store.dispatch(interaction)
            self.dispatch("message_interaction", interaction)
            if interaction.data.component_type is ComponentType.button:
                self.dispatch("button_click", interaction)
            elif interaction.data.component_type is ComponentType.select:
                self.dispatch("dropdown", interaction)
        elif data["type"] == 4:
            interaction = ApplicationCommandInteraction(data=data, state=self)
            self.dispatch("application_command_autocomplete", interaction)
        else:
            return

        self.dispatch("interaction", interaction)

    def parse_presence_update(self, data) -> None:
        guild_id = utils._get_as_snowflake(data, "guild_id")
        # guild_id won't be None here
        guild = self._get_guild(guild_id)
        if guild is None:
            _log.debug("PRESENCE_UPDATE referencing an unknown guild ID: %s. Discarding.", guild_id)
            return

        user = data["user"]
        member_id = int(user["id"])
        member = guild.get_member(member_id)
        if member is None:
            _log.debug(
                "PRESENCE_UPDATE referencing an unknown member ID: %s. Discarding", member_id
            )
            return

        old_member = Member._copy(member)
        user_update = member._presence_update(data=data, user=user)
        if user_update:
            self.dispatch("user_update", user_update[0], user_update[1])

        self.dispatch("presence_update", old_member, member)

    def parse_user_update(self, data) -> None:
        # self.user is *always* cached when this is called
        user: ClientUser = self.user  # type: ignore
        user._update(data)
        ref = self._users.get(user.id)
        if ref:
            ref._update(data)

    def parse_invite_create(self, data) -> None:
        invite = Invite.from_gateway(state=self, data=data)
        self.dispatch("invite_create", invite)

    def parse_invite_delete(self, data) -> None:
        invite = Invite.from_gateway(state=self, data=data)
        self.dispatch("invite_delete", invite)

    def parse_channel_delete(self, data) -> None:
        guild = self._get_guild(utils._get_as_snowflake(data, "guild_id"))
        channel_id = int(data["id"])
        if guild is not None:
            channel = guild.get_channel(channel_id)
            if channel is not None:
                guild._remove_channel(channel)
                self.dispatch("guild_channel_delete", channel)

    def parse_channel_update(self, data) -> None:
        channel_type = try_enum(ChannelType, data.get("type"))
        channel_id = int(data["id"])
        if channel_type is ChannelType.group:
            channel = self._get_private_channel(channel_id)
            old_channel = copy.copy(channel)
            # the channel is a GroupChannel
            channel._update_group(data)  # type: ignore
            self.dispatch("private_channel_update", old_channel, channel)
            return

        guild_id = utils._get_as_snowflake(data, "guild_id")
        guild = self._get_guild(guild_id)
        if guild is not None:
            channel = guild.get_channel(channel_id)
            if channel is not None:
                old_channel = copy.copy(channel)
                channel._update(guild, data)
                self.dispatch("guild_channel_update", old_channel, channel)
            else:
                _log.debug(
                    "CHANNEL_UPDATE referencing an unknown channel ID: %s. Discarding.", channel_id
                )
        else:
            _log.debug("CHANNEL_UPDATE referencing an unknown guild ID: %s. Discarding.", guild_id)

    def parse_channel_create(self, data) -> None:
        factory, ch_type = _channel_factory(data["type"])
        if factory is None:
            _log.debug(
                "CHANNEL_CREATE referencing an unknown channel type %s. Discarding.", data["type"]
            )
            return

        guild_id = utils._get_as_snowflake(data, "guild_id")
        guild = self._get_guild(guild_id)
        if guild is not None:
            # the factory can't be a DMChannel or GroupChannel here
            channel = factory(guild=guild, state=self, data=data)  # type: ignore
            guild._add_channel(channel)  # type: ignore
            self.dispatch("guild_channel_create", channel)
        else:
            _log.debug("CHANNEL_CREATE referencing an unknown guild ID: %s. Discarding.", guild_id)
            return

    def parse_channel_pins_update(self, data) -> None:
        channel_id = int(data["channel_id"])
        try:
            guild = self._get_guild(int(data["guild_id"]))
        except KeyError:
            guild = None
            channel = self._get_private_channel(channel_id)
        else:
            channel = guild and guild._resolve_channel(channel_id)

        if channel is None:
            _log.debug(
                "CHANNEL_PINS_UPDATE referencing an unknown channel ID: %s. Discarding.", channel_id
            )
            return

        last_pin = (
            utils.parse_time(data["last_pin_timestamp"]) if data["last_pin_timestamp"] else None
        )

        if guild is None:
            self.dispatch("private_channel_pins_update", channel, last_pin)
        else:
            self.dispatch("guild_channel_pins_update", channel, last_pin)

    def parse_thread_create(self, data) -> None:
        guild_id = int(data["guild_id"])
        guild: Optional[Guild] = self._get_guild(guild_id)
        if guild is None:
            _log.debug("THREAD_CREATE referencing an unknown guild ID: %s. Discarding", guild_id)
            return

        thread = Thread(guild=guild, state=guild._state, data=data)
        has_thread = guild.get_thread(thread.id)
        guild._add_thread(thread)
        if not has_thread:
            self.dispatch("thread_join", thread)

    def parse_thread_update(self, data) -> None:
        guild_id = int(data["guild_id"])
        guild = self._get_guild(guild_id)
        if guild is None:
            _log.debug("THREAD_UPDATE referencing an unknown guild ID: %s. Discarding", guild_id)
            return

        thread_id = int(data["id"])
        thread = guild.get_thread(thread_id)
        if thread is not None:
            old = copy.copy(thread)
            thread._update(data)
            self.dispatch("thread_update", old, thread)
        else:
            thread = Thread(guild=guild, state=guild._state, data=data)
            guild._add_thread(thread)
            self.dispatch("thread_join", thread)

    def parse_thread_delete(self, data) -> None:
        guild_id = int(data["guild_id"])
        guild = self._get_guild(guild_id)
        if guild is None:
            _log.debug("THREAD_DELETE referencing an unknown guild ID: %s. Discarding", guild_id)
            return

        thread_id = int(data["id"])
        thread = guild.get_thread(thread_id)
        if thread is not None:
            guild._remove_thread(thread)  # type: ignore
            self.dispatch("thread_delete", thread)

    def parse_thread_list_sync(self, data) -> None:
        guild_id = int(data["guild_id"])
        guild: Optional[Guild] = self._get_guild(guild_id)
        if guild is None:
            _log.debug("THREAD_LIST_SYNC referencing an unknown guild ID: %s. Discarding", guild_id)
            return

        try:
            channel_ids = set(data["channel_ids"])
        except KeyError:
            # If not provided, then the entire guild is being synced
            # So all previous thread data should be overwritten
            previous_threads = guild._threads.copy()
            guild._clear_threads()
        else:
            previous_threads = guild._filter_threads(channel_ids)

        threads = {d["id"]: guild._store_thread(d) for d in data.get("threads", [])}

        for member in data.get("members", []):
            try:
                # note: member['id'] is the thread_id
                thread = threads[member["id"]]
            except KeyError:
                continue
            else:
                thread._add_member(ThreadMember(thread, member))

        for thread in threads.values():
            old = previous_threads.pop(thread.id, None)
            if old is None:
                self.dispatch("thread_join", thread)

        for thread in previous_threads.values():
            self.dispatch("thread_remove", thread)

    def parse_thread_member_update(self, data) -> None:
        guild_id = int(data["guild_id"])
        guild: Optional[Guild] = self._get_guild(guild_id)
        if guild is None:
            _log.debug(
                "THREAD_MEMBER_UPDATE referencing an unknown guild ID: %s. Discarding", guild_id
            )
            return

        thread_id = int(data["id"])
        thread: Optional[Thread] = guild.get_thread(thread_id)
        if thread is None:
            _log.debug(
                "THREAD_MEMBER_UPDATE referencing an unknown thread ID: %s. Discarding", thread_id
            )
            return

        member = ThreadMember(thread, data)
        thread.me = member

    def parse_thread_members_update(self, data) -> None:
        guild_id = int(data["guild_id"])
        guild: Optional[Guild] = self._get_guild(guild_id)
        if guild is None:
            _log.debug(
                "THREAD_MEMBERS_UPDATE referencing an unknown guild ID: %s. Discarding", guild_id
            )
            return

        thread_id = int(data["id"])
        thread: Optional[Thread] = guild.get_thread(thread_id)
        if thread is None:
            _log.debug(
                "THREAD_MEMBERS_UPDATE referencing an unknown thread ID: %s. Discarding", thread_id
            )
            return

        added_members = [ThreadMember(thread, d) for d in data.get("added_members", [])]
        removed_member_ids = [int(x) for x in data.get("removed_member_ids", [])]
        self_id = self.self_id
        for member in added_members:
            if member.id != self_id:
                thread._add_member(member)
                self.dispatch("thread_member_join", member)
            else:
                thread.me = member
                self.dispatch("thread_join", thread)

        for member_id in removed_member_ids:
            if member_id != self_id:
                member = thread._pop_member(member_id)
                if member is not None:
                    self.dispatch("thread_member_remove", member)
            else:
                self.dispatch("thread_remove", thread)

    def parse_guild_member_add(self, data) -> None:
        guild = self._get_guild(int(data["guild_id"]))
        if guild is None:
            _log.debug(
                "GUILD_MEMBER_ADD referencing an unknown guild ID: %s. Discarding.",
                data["guild_id"],
            )
            return

        member = Member(guild=guild, data=data, state=self)
        if self.member_cache_flags.joined:
            guild._add_member(member)

        try:
            guild._member_count += 1
        except AttributeError:
            pass

        self.dispatch("member_join", member)

    def parse_guild_member_remove(self, data) -> None:
        guild = self._get_guild(int(data["guild_id"]))
        if guild is not None:
            try:
                guild._member_count -= 1
            except AttributeError:
                pass

            user_id = int(data["user"]["id"])
            member = guild.get_member(user_id)
            if member is not None:
                guild._remove_member(member)  # type: ignore
                self.dispatch("member_remove", member)
        else:
            _log.debug(
                "GUILD_MEMBER_REMOVE referencing an unknown guild ID: %s. Discarding.",
                data["guild_id"],
            )

    def parse_guild_member_update(self, data) -> None:
        guild = self._get_guild(int(data["guild_id"]))
        user = data["user"]
        user_id = int(user["id"])
        if guild is None:
            _log.debug(
                "GUILD_MEMBER_UPDATE referencing an unknown guild ID: %s. Discarding.",
                data["guild_id"],
            )
            return

        member = guild.get_member(user_id)
        if member is not None:
            old_member = Member._copy(member)
            member._update(data)
            user_update = member._update_inner_user(user)
            if user_update:
                self.dispatch("user_update", user_update[0], user_update[1])

            self.dispatch("member_update", old_member, member)
        else:
            if self.member_cache_flags.joined:
                member = Member(data=data, guild=guild, state=self)

                # Force an update on the inner user if necessary
                user_update = member._update_inner_user(user)
                if user_update:
                    self.dispatch("user_update", user_update[0], user_update[1])

                guild._add_member(member)
            _log.debug(
                "GUILD_MEMBER_UPDATE referencing an unknown member ID: %s. Discarding.", user_id
            )

    def parse_guild_emojis_update(self, data) -> None:
        guild = self._get_guild(int(data["guild_id"]))
        if guild is None:
            _log.debug(
                "GUILD_EMOJIS_UPDATE referencing an unknown guild ID: %s. Discarding.",
                data["guild_id"],
            )
            return

        before_emojis = guild.emojis
        for emoji in before_emojis:
            self._emojis.pop(emoji.id, None)
        # guild won't be None here
        guild.emojis = tuple(map(lambda d: self.store_emoji(guild, d), data["emojis"]))  # type: ignore
        self.dispatch("guild_emojis_update", guild, before_emojis, guild.emojis)

    def parse_guild_stickers_update(self, data) -> None:
        guild = self._get_guild(int(data["guild_id"]))
        if guild is None:
            _log.debug(
                "GUILD_STICKERS_UPDATE referencing an unknown guild ID: %s. Discarding.",
                data["guild_id"],
            )
            return

        before_stickers = guild.stickers
        for emoji in before_stickers:
            self._stickers.pop(emoji.id, None)
        # guild won't be None here
        guild.stickers = tuple(map(lambda d: self.store_sticker(guild, d), data["stickers"]))  # type: ignore
        self.dispatch("guild_stickers_update", guild, before_stickers, guild.stickers)

    def _get_create_guild(self, data):
        if data.get("unavailable") is False:
            # GUILD_CREATE with unavailable in the response
            # usually means that the guild has become available
            # and is therefore in the cache
            guild = self._get_guild(int(data["id"]))
            if guild is not None:
                guild.unavailable = False
                guild._from_data(data)
                return guild

        return self._add_guild_from_data(data)

    def is_guild_evicted(self, guild) -> bool:
        return guild.id not in self._guilds

    async def chunk_guild(self, guild, *, wait=True, cache=None):
        cache = cache or self.member_cache_flags.joined
        request = self._chunk_requests.get(guild.id)
        if request is None:
            self._chunk_requests[guild.id] = request = ChunkRequest(
                guild.id, self.loop, self._get_guild, cache=cache
            )
            await self.chunker(guild.id, nonce=request.nonce)

        if wait:
            return await request.wait()
        return request.get_future()

    async def _chunk_and_dispatch(self, guild, unavailable):
        try:
            await asyncio.wait_for(self.chunk_guild(guild), timeout=60.0)
        except asyncio.TimeoutError:
            _log.info("Somehow timed out waiting for chunks.")

        if unavailable is False:
            self.dispatch("guild_available", guild)
        else:
            self.dispatch("guild_join", guild)

    def parse_guild_create(self, data) -> None:
        unavailable = data.get("unavailable")
        if unavailable is True:
            # joined a guild with unavailable == True so..
            return

        guild = self._get_create_guild(data)

        try:
            # Notify the on_ready state, if any, that this guild is complete.
            self._ready_state.put_nowait(guild)
        except AttributeError:
            pass
        else:
            # If we're waiting for the event, put the rest on hold
            return

        # check if it requires chunking
        if self._guild_needs_chunking(guild):
            asyncio.create_task(self._chunk_and_dispatch(guild, unavailable))
            return

        # Dispatch available if newly available
        if unavailable is False:
            self.dispatch("guild_available", guild)
        else:
            self.dispatch("guild_join", guild)

    def parse_guild_update(self, data) -> None:
        guild = self._get_guild(int(data["id"]))
        if guild is not None:
            old_guild = copy.copy(guild)
            guild._from_data(data)
            self.dispatch("guild_update", old_guild, guild)
        else:
            _log.debug("GUILD_UPDATE referencing an unknown guild ID: %s. Discarding.", data["id"])

    def parse_guild_delete(self, data) -> None:
        guild = self._get_guild(int(data["id"]))
        if guild is None:
            _log.debug("GUILD_DELETE referencing an unknown guild ID: %s. Discarding.", data["id"])
            return

        if data.get("unavailable", False):
            # GUILD_DELETE with unavailable being True means that the
            # guild that was available is now currently unavailable
            guild.unavailable = True
            self.dispatch("guild_unavailable", guild)
            return

        # do a cleanup of the messages cache
        if self._messages is not None:
            self._messages: Optional[Deque[Message]] = deque(
                (msg for msg in self._messages if msg.guild != guild), maxlen=self.max_messages
            )

        self._remove_guild(guild)
        self.dispatch("guild_remove", guild)

    def parse_guild_ban_add(self, data) -> None:
        # we make the assumption that GUILD_BAN_ADD is done
        # before GUILD_MEMBER_REMOVE is called
        # hence we don't remove it from cache or do anything
        # strange with it, the main purpose of this event
        # is mainly to dispatch to another event worth listening to for logging
        guild = self._get_guild(int(data["guild_id"]))
        if guild is not None:
            try:
                user = User(data=data["user"], state=self)
            except KeyError:
                pass
            else:
                member = guild.get_member(user.id) or user
                self.dispatch("member_ban", guild, member)

    def parse_guild_ban_remove(self, data) -> None:
        guild = self._get_guild(int(data["guild_id"]))
        if guild is not None and "user" in data:
            user = self.store_user(data["user"])
            self.dispatch("member_unban", guild, user)

    def parse_guild_role_create(self, data) -> None:
        guild = self._get_guild(int(data["guild_id"]))
        if guild is None:
            _log.debug(
                "GUILD_ROLE_CREATE referencing an unknown guild ID: %s. Discarding.",
                data["guild_id"],
            )
            return

        role_data = data["role"]
        role = Role(guild=guild, data=role_data, state=self)
        guild._add_role(role)
        self.dispatch("guild_role_create", role)

    def parse_guild_role_delete(self, data) -> None:
        guild = self._get_guild(int(data["guild_id"]))
        if guild is not None:
            role_id = int(data["role_id"])
            try:
                role = guild._remove_role(role_id)
            except KeyError:
                return
            else:
                self.dispatch("guild_role_delete", role)
        else:
            _log.debug(
                "GUILD_ROLE_DELETE referencing an unknown guild ID: %s. Discarding.",
                data["guild_id"],
            )

    def parse_guild_role_update(self, data) -> None:
        guild = self._get_guild(int(data["guild_id"]))
        if guild is not None:
            role_data = data["role"]
            role_id = int(role_data["id"])
            role = guild.get_role(role_id)
            if role is not None:
                old_role = copy.copy(role)
                role._update(role_data)
                self.dispatch("guild_role_update", old_role, role)
        else:
            _log.debug(
                "GUILD_ROLE_UPDATE referencing an unknown guild ID: %s. Discarding.",
                data["guild_id"],
            )

    def parse_guild_scheduled_event_create(self, data) -> None:
        scheduled_event = GuildScheduledEvent(state=self, data=data)
        guild = scheduled_event.guild
        if guild is not None:
            guild._scheduled_events[scheduled_event.id] = scheduled_event
        self.dispatch("guild_scheduled_event_create", scheduled_event)

    def parse_guild_scheduled_event_update(self, data) -> None:
        guild = self._get_guild(int(data["guild_id"]))

        if guild is None:
            _log.debug(
                "GUILD_SCHEDULED_EVENT_UPDATE referencing unknown guild ID: %s. Discarding.",
                data["guild_id"],
            )
            return

        scheduled_event = guild._scheduled_events.get(int(data["id"]))
        if scheduled_event is not None:
            old_scheduled_event = copy.copy(scheduled_event)
            scheduled_event._update(data)
            self.dispatch("guild_scheduled_event_update", old_scheduled_event, scheduled_event)

        else:
            _log.debug(
                "GUILD_SCHEDULED_EVENT_UPDATE referencing "
                "unknown scheduled event ID: %s. Discarding.",
                data["id"],
            )

    def parse_guild_scheduled_event_delete(self, data) -> None:
        scheduled_event = GuildScheduledEvent(state=self, data=data)
        guild = scheduled_event.guild
        if guild is not None:
            guild._scheduled_events.pop(scheduled_event.id, None)
        self.dispatch("guild_scheduled_event_delete", scheduled_event)

    def parse_guild_scheduled_event_user_add(
        self, data: GuildScheduledEventUserActionEvent
    ) -> None:
        payload = RawGuildScheduledEventUserActionEvent(data)
        self.dispatch("raw_guild_scheduled_event_subscribe", payload)
        guild = self._get_guild(payload.guild_id)
        if guild is None:
            return

        event = guild.get_scheduled_event(payload.event_id)
        user = guild.get_member(payload.user_id)
        if user is None:
            user = self.get_user(payload.user_id)

        if event is not None and user is not None:
            self.dispatch("guild_scheduled_event_subscribe", event, user)

    def parse_guild_scheduled_event_user_remove(
        self, data: GuildScheduledEventUserActionEvent
    ) -> None:
        payload = RawGuildScheduledEventUserActionEvent(data)
        self.dispatch("raw_guild_scheduled_event_unsubscribe", payload)
        guild = self._get_guild(payload.guild_id)
        if guild is None:
            return

        event = guild.get_scheduled_event(payload.event_id)
        user = guild.get_member(payload.user_id)
        if user is None:
            user = self.get_user(payload.user_id)

        if event is not None and user is not None:
            self.dispatch("guild_scheduled_event_unsubscribe", event, user)

    def parse_guild_members_chunk(self, data) -> None:
        guild_id = int(data["guild_id"])
        guild = self._get_guild(guild_id)
        presences = data.get("presences", [])

        # the guild won't be None here
        members = [Member(guild=guild, data=member, state=self) for member in data.get("members", [])]  # type: ignore
        _log.debug("Processed a chunk for %s members in guild ID %s.", len(members), guild_id)

        if presences:
            member_dict = {str(member.id): member for member in members}
            for presence in presences:
                user = presence["user"]
                member_id = user["id"]
                member = member_dict.get(member_id)
                if member is not None:
                    member._presence_update(presence, user)

        complete = data.get("chunk_index", 0) + 1 == data.get("chunk_count")
        self.process_chunk_requests(guild_id, data.get("nonce"), members, complete)

    def parse_guild_integrations_update(self, data) -> None:
        guild = self._get_guild(int(data["guild_id"]))
        if guild is not None:
            self.dispatch("guild_integrations_update", guild)
        else:
            _log.debug(
                "GUILD_INTEGRATIONS_UPDATE referencing an unknown guild ID: %s. Discarding.",
                data["guild_id"],
            )

    def parse_integration_create(self, data) -> None:
        guild_id = int(data.pop("guild_id"))
        guild = self._get_guild(guild_id)
        if guild is not None:
            cls, _ = _integration_factory(data["type"])
            integration = cls(data=data, guild=guild)
            self.dispatch("integration_create", integration)
        else:
            _log.debug(
                "INTEGRATION_CREATE referencing an unknown guild ID: %s. Discarding.", guild_id
            )

    def parse_integration_update(self, data) -> None:
        guild_id = int(data.pop("guild_id"))
        guild = self._get_guild(guild_id)
        if guild is not None:
            cls, _ = _integration_factory(data["type"])
            integration = cls(data=data, guild=guild)
            self.dispatch("integration_update", integration)
        else:
            _log.debug(
                "INTEGRATION_UPDATE referencing an unknown guild ID: %s. Discarding.", guild_id
            )

    def parse_integration_delete(self, data) -> None:
        guild_id = int(data["guild_id"])
        guild = self._get_guild(guild_id)
        if guild is not None:
            raw = RawIntegrationDeleteEvent(data)
            self.dispatch("raw_integration_delete", raw)
        else:
            _log.debug(
                "INTEGRATION_DELETE referencing an unknown guild ID: %s. Discarding.", guild_id
            )

    def parse_webhooks_update(self, data) -> None:
        guild = self._get_guild(int(data["guild_id"]))
        if guild is None:
            _log.debug(
                "WEBHOOKS_UPDATE referencing an unknown guild ID: %s. Discarding", data["guild_id"]
            )
            return

        channel = guild.get_channel(int(data["channel_id"]))
        if channel is not None:
            self.dispatch("webhooks_update", channel)
        else:
            _log.debug(
                "WEBHOOKS_UPDATE referencing an unknown channel ID: %s. Discarding.",
                data["channel_id"],
            )

    def parse_stage_instance_create(self, data) -> None:
        guild = self._get_guild(int(data["guild_id"]))
        if guild is not None:
            stage_instance = StageInstance(guild=guild, state=self, data=data)
            guild._stage_instances[stage_instance.id] = stage_instance
            self.dispatch("stage_instance_create", stage_instance)
        else:
            _log.debug(
                "STAGE_INSTANCE_CREATE referencing unknown guild ID: %s. Discarding.",
                data["guild_id"],
            )

    def parse_stage_instance_update(self, data) -> None:
        guild = self._get_guild(int(data["guild_id"]))
        if guild is not None:
            stage_instance = guild._stage_instances.get(int(data["id"]))
            if stage_instance is not None:
                old_stage_instance = copy.copy(stage_instance)
                stage_instance._update(data)
                self.dispatch("stage_instance_update", old_stage_instance, stage_instance)
            else:
                _log.debug(
                    "STAGE_INSTANCE_UPDATE referencing unknown stage instance ID: %s. Discarding.",
                    data["id"],
                )
        else:
            _log.debug(
                "STAGE_INSTANCE_UPDATE referencing unknown guild ID: %s. Discarding.",
                data["guild_id"],
            )

    def parse_stage_instance_delete(self, data) -> None:
        guild = self._get_guild(int(data["guild_id"]))
        if guild is not None:
            try:
                stage_instance = guild._stage_instances.pop(int(data["id"]))
            except KeyError:
                pass
            else:
                self.dispatch("stage_instance_delete", stage_instance)
        else:
            _log.debug(
                "STAGE_INSTANCE_DELETE referencing unknown guild ID: %s. Discarding.",
                data["guild_id"],
            )

    def parse_voice_state_update(self, data) -> None:
        guild = self._get_guild(utils._get_as_snowflake(data, "guild_id"))
        channel_id = utils._get_as_snowflake(data, "channel_id")
        flags = self.member_cache_flags
        # self.user is *always* cached when this is called
        self_id = self.user.id  # type: ignore
        if guild is not None:
            if int(data["user_id"]) == self_id:
                voice = self._get_voice_client(guild.id)
                if voice is not None:
                    coro = voice.on_voice_state_update(data)
                    asyncio.create_task(
                        logging_coroutine(coro, info="Voice Protocol voice state update handler")
                    )

            member, before, after = guild._update_voice_state(data, channel_id)  # type: ignore
            if member is not None:
                if flags.voice:
                    if channel_id is None and flags._voice_only and member.id != self_id:
                        # Only remove from cache if we only have the voice flag enabled
                        # Member doesn't meet the Snowflake protocol currently
                        guild._remove_member(member)  # type: ignore
                    elif channel_id is not None:
                        guild._add_member(member)

                self.dispatch("voice_state_update", member, before, after)
            else:
                _log.debug(
                    "VOICE_STATE_UPDATE referencing an unknown member ID: %s. Discarding.",
                    data["user_id"],
                )

    def parse_voice_server_update(self, data) -> None:
        try:
            key_id = int(data["guild_id"])
        except KeyError:
            key_id = int(data["channel_id"])

        vc = self._get_voice_client(key_id)
        if vc is not None:
            coro = vc.on_voice_server_update(data)
            asyncio.create_task(
                logging_coroutine(coro, info="Voice Protocol voice server update handler")
            )

    def parse_typing_start(self, data: TypingEvent) -> None:
        channel, guild = self._get_guild_channel(data)
        raw = RawTypingEvent(data)

        user_id = int(data["user_id"])
        member_data = data.get("member")
        if member_data and guild is not None:
            # try member cache first
            raw.member = guild.get_member(user_id) or Member(
                data=member_data, guild=guild, state=self
            )

        self.dispatch("raw_typing", raw)

        if channel is not None:
            member = None
            if raw.member is not None:
                member = raw.member

            elif isinstance(channel, DMChannel):
                member = channel.recipient

            elif isinstance(channel, GroupChannel):
                member = utils.find(lambda x: x.id == user_id, channel.recipients)

            if member is not None:
                timestamp = datetime.datetime.fromtimestamp(
                    data.get("timestamp"), tz=datetime.timezone.utc
                )
                self.dispatch("typing", channel, member, timestamp)

    def _get_reaction_user(
        self, channel: MessageableChannel, user_id: int
    ) -> Optional[Union[User, Member]]:
        if isinstance(channel, (TextChannel, VoiceChannel)):
            return channel.guild.get_member(user_id)
        return self.get_user(user_id)

    def get_reaction_emoji(self, data) -> Union[Emoji, PartialEmoji]:
        emoji_id = utils._get_as_snowflake(data, "id")

        if not emoji_id:
            return data["name"]

        try:
            return self._emojis[emoji_id]
        except KeyError:
            return PartialEmoji.with_state(
                self, animated=data.get("animated", False), id=emoji_id, name=data["name"]
            )

    def _upgrade_partial_emoji(self, emoji: PartialEmoji) -> Union[Emoji, PartialEmoji, str]:
        emoji_id = emoji.id
        if not emoji_id:
            return emoji.name
        try:
            return self._emojis[emoji_id]
        except KeyError:
            return emoji

    def get_channel(self, id: Optional[int]) -> Optional[Union[Channel, Thread]]:
        if id is None:
            return None

        pm = self._get_private_channel(id)
        if pm is not None:
            return pm

        for guild in self.guilds:
            channel = guild._resolve_channel(id)
            if channel is not None:
                return channel

    def create_message(
        self,
        *,
        channel: Union[TextChannel, Thread, DMChannel, PartialMessageable, VoiceChannel],
        data: MessagePayload,
    ) -> Message:
        return Message(state=self, channel=channel, data=data)

    # Application commands (global)
    # All these methods (except fetchers) update the application command cache as well,
    # since there're no events related to application command updates

    async def fetch_global_commands(self) -> List[ApplicationCommand]:
        results = await self.http.get_global_commands(self.application_id)  # type: ignore
        return [application_command_factory(data) for data in results]

    async def fetch_global_command(self, command_id: int) -> ApplicationCommand:
        result = await self.http.get_global_command(self.application_id, command_id)  # type: ignore
        return application_command_factory(result)

    async def create_global_command(
        self, application_command: ApplicationCommand
    ) -> ApplicationCommand:
        result = await self.http.upsert_global_command(
            self.application_id, application_command.to_dict()  # type: ignore
        )
        cmd = application_command_factory(result)
        self._add_global_application_command(cmd)
        return cmd

    async def edit_global_command(
        self, command_id: int, new_command: ApplicationCommand
    ) -> ApplicationCommand:
        result = await self.http.edit_global_command(
            self.application_id, command_id, new_command.to_dict()  # type: ignore
        )
        cmd = application_command_factory(result)
        self._add_global_application_command(cmd)
        return cmd

    async def delete_global_command(self, command_id: int) -> None:
        await self.http.delete_global_command(self.application_id, command_id)  # type: ignore
        self._remove_global_application_command(command_id)

    async def bulk_overwrite_global_commands(
        self, application_commands: List[ApplicationCommand]
    ) -> List[ApplicationCommand]:
        payload = [cmd.to_dict() for cmd in application_commands]
        results = await self.http.bulk_upsert_global_commands(self.application_id, payload)  # type: ignore
        commands = [application_command_factory(data) for data in results]
        self._global_application_commands = {cmd.id: cmd for cmd in commands}
        return commands

    # Application commands (guild)

    async def fetch_guild_commands(self, guild_id: int) -> List[ApplicationCommand]:
        results = await self.http.get_guild_commands(self.application_id, guild_id)  # type: ignore
        return [application_command_factory(data) for data in results]

    async def fetch_guild_command(self, guild_id: int, command_id: int) -> ApplicationCommand:
        result = await self.http.get_guild_command(self.application_id, guild_id, command_id)  # type: ignore
        return application_command_factory(result)

    async def create_guild_command(
        self, guild_id: int, application_command: ApplicationCommand
    ) -> ApplicationCommand:
        result = await self.http.upsert_guild_command(
            self.application_id, guild_id, application_command.to_dict()  # type: ignore
        )
        cmd = application_command_factory(result)
        self._add_guild_application_command(guild_id, cmd)
        return cmd

    async def edit_guild_command(
        self, guild_id: int, command_id: int, new_command: ApplicationCommand
    ) -> ApplicationCommand:
        result = await self.http.edit_guild_command(
            self.application_id, guild_id, command_id, new_command.to_dict()  # type: ignore
        )
        cmd = application_command_factory(result)
        self._add_guild_application_command(guild_id, cmd)
        return cmd

    async def delete_guild_command(self, guild_id: int, command_id: int) -> None:
        await self.http.delete_guild_command(
            self.application_id, guild_id, command_id  # type: ignore
        )
        self._remove_guild_application_command(guild_id, command_id)

    async def bulk_overwrite_guild_commands(
        self, guild_id: int, application_commands: List[ApplicationCommand]
    ) -> List[ApplicationCommand]:
        payload = [cmd.to_dict() for cmd in application_commands]
        results = await self.http.bulk_upsert_guild_commands(
            self.application_id, guild_id, payload  # type: ignore
        )
        commands = [application_command_factory(data) for data in results]
        self._guild_application_commands[guild_id] = {cmd.id: cmd for cmd in commands}  # type: ignore
        return commands

    # Application command permissions

    async def bulk_fetch_command_permissions(
        self, guild_id: int
    ) -> List[GuildApplicationCommandPermissions]:
        array = await self.http.get_guild_application_command_permissions(
            self.application_id, guild_id  # type: ignore
        )
        return [GuildApplicationCommandPermissions(state=self, data=obj) for obj in array]

    async def fetch_command_permissions(
        self, guild_id: int, command_id: int
    ) -> GuildApplicationCommandPermissions:
        data = await self.http.get_application_command_permissions(
            self.application_id, guild_id, command_id  # type: ignore
        )
        return GuildApplicationCommandPermissions(state=self, data=data)

    async def edit_command_permissions(
        self, guild_id: int, permissions: PartialGuildApplicationCommandPermissions
    ) -> GuildApplicationCommandPermissions:
        result = await self.http.edit_application_command_permissions(
            self.application_id, guild_id, permissions.id, permissions.to_dict()  # type: ignore
        )
        perms = GuildApplicationCommandPermissions(state=self, data=result)
        self._set_command_permissions(perms)
        return perms

    async def bulk_edit_command_permissions(
        self, guild_id: int, permissions: List[PartialGuildApplicationCommandPermissions]
    ) -> List[GuildApplicationCommandPermissions]:
        payload = [perm.to_dict() for perm in permissions]

        array = await self.http.bulk_edit_guild_application_command_permissions(
            self.application_id, guild_id=guild_id, payload=payload  # type: ignore
        )

        perms = [GuildApplicationCommandPermissions(state=self, data=obj) for obj in array]
        if self._cache_application_command_permissions:
            self._application_command_permissions[guild_id] = {elem.id: elem for elem in perms}
        return perms


class AutoShardedConnectionState(ConnectionState):
    def __init__(self, *args: Any, **kwargs: Any) -> None:
        super().__init__(*args, **kwargs)
        self.shard_ids: Union[List[int], range] = []
        self.shards_launched: asyncio.Event = asyncio.Event()

    def _update_message_references(self) -> None:
        # self._messages won't be None when this is called
        for msg in self._messages:  # type: ignore
            if not msg.guild:
                continue

            new_guild = self._get_guild(msg.guild.id)
            if new_guild is not None and new_guild is not msg.guild:
                channel_id = msg.channel.id
                channel = new_guild._resolve_channel(channel_id) or Object(id=channel_id)
                # channel will either be a TextChannel, Thread or Object
                msg._rebind_cached_references(new_guild, channel)  # type: ignore

    async def chunker(
        self,
        guild_id: int,
        query: str = "",
        limit: int = 0,
        presences: bool = False,
        *,
        shard_id: Optional[int] = None,
        nonce: Optional[str] = None,
    ) -> None:
        ws = self._get_websocket(guild_id, shard_id=shard_id)
        await ws.request_chunks(
            guild_id, query=query, limit=limit, presences=presences, nonce=nonce
        )

    async def _delay_ready(self) -> None:
        await self.shards_launched.wait()
        processed = []
        max_concurrency = len(self.shard_ids) * 2
        current_bucket = []
        while True:
            # this snippet of code is basically waiting N seconds
            # until the last GUILD_CREATE was sent
            try:
                guild = await asyncio.wait_for(
                    self._ready_state.get(), timeout=self.guild_ready_timeout
                )
            except asyncio.TimeoutError:
                break
            else:
                if self._guild_needs_chunking(guild):
                    _log.debug(
                        "Guild ID %d requires chunking, will be done in the background.", guild.id
                    )
                    if len(current_bucket) >= max_concurrency:
                        try:
                            await utils.sane_wait_for(
                                current_bucket, timeout=max_concurrency * 70.0
                            )
                        except asyncio.TimeoutError:
                            fmt = "Shard ID %s failed to wait for chunks from a sub-bucket with length %d"
                            _log.warning(fmt, guild.shard_id, len(current_bucket))
                        finally:
                            current_bucket = []

                    # Chunk the guild in the background while we wait for GUILD_CREATE streaming
                    future = asyncio.ensure_future(self.chunk_guild(guild))
                    current_bucket.append(future)
                else:
                    future = self.loop.create_future()
                    future.set_result([])

                processed.append((guild, future))

        guilds = sorted(processed, key=lambda g: g[0].shard_id)
        for shard_id, info in itertools.groupby(guilds, key=lambda g: g[0].shard_id):
            children, futures = zip(*info)
            # 110 reqs/minute w/ 1 req/guild plus some buffer
            timeout = 61 * (len(children) / 110)
            try:
                await utils.sane_wait_for(futures, timeout=timeout)
            except asyncio.TimeoutError:
                _log.warning(
                    "Shard ID %s failed to wait for chunks (timeout=%.2f) for %d guilds",
                    shard_id,
                    timeout,
                    len(guilds),
                )
            for guild in children:
                if guild.unavailable is False:
                    self.dispatch("guild_available", guild)
                else:
                    self.dispatch("guild_join", guild)

            self.dispatch("shard_ready", shard_id)

        # remove the state
        try:
            del self._ready_state
        except AttributeError:
            pass  # already been deleted somehow

        # regular users cannot shard so we won't worry about it here.

        # clear the current task
        self._ready_task = None

        # dispatch the event
        self.call_handlers("ready")
        self.dispatch("ready")

    def parse_ready(self, data) -> None:
        if not hasattr(self, "_ready_state"):
            self._ready_state = asyncio.Queue()

        self.user = user = ClientUser(state=self, data=data["user"])
        # self._users is a list of Users, we're setting a ClientUser
        self._users[user.id] = user  # type: ignore

        if self.application_id is None:
            try:
                application = data["application"]
            except KeyError:
                pass
            else:
                self.application_id = utils._get_as_snowflake(application, "id")
                self.application_flags = ApplicationFlags._from_value(application["flags"])

        for guild_data in data["guilds"]:
            self._add_guild_from_data(guild_data)

        if self._messages:
            self._update_message_references()

        self.dispatch("connect")
        self.dispatch("shard_connect", data["__shard_id__"])
        self.call_handlers("connect_internal")

        if self._ready_task is None:
            self._ready_task = asyncio.create_task(self._delay_ready())

    def parse_resumed(self, data) -> None:
        self.dispatch("resumed")
        self.dispatch("shard_resumed", data["__shard_id__"])<|MERGE_RESOLUTION|>--- conflicted
+++ resolved
@@ -92,11 +92,7 @@
     from .types.emoji import Emoji as EmojiPayload
     from .types.guild import Guild as GuildPayload
     from .types.message import Message as MessagePayload
-<<<<<<< HEAD
     from .types.raw_models import GuildScheduledEventUserActionEvent, TypingEvent
-=======
-    from .types.raw_models import TypingEvent
->>>>>>> upstream/master
     from .types.sticker import GuildSticker as GuildStickerPayload
     from .types.user import User as UserPayload
     from .voice_client import VoiceProtocol
