"""
The MIT License (MIT)

Copyright (c) 2015-2021 Rapptz
Copyright (c) 2021-present Disnake Development

Permission is hereby granted, free of charge, to any person obtaining a
copy of this software and associated documentation files (the "Software"),
to deal in the Software without restriction, including without limitation
the rights to use, copy, modify, merge, publish, distribute, sublicense,
and/or sell copies of the Software, and to permit persons to whom the
Software is furnished to do so, subject to the following conditions:

The above copyright notice and this permission notice shall be included in
all copies or substantial portions of the Software.

THE SOFTWARE IS PROVIDED "AS IS", WITHOUT WARRANTY OF ANY KIND, EXPRESS
OR IMPLIED, INCLUDING BUT NOT LIMITED TO THE WARRANTIES OF MERCHANTABILITY,
FITNESS FOR A PARTICULAR PURPOSE AND NONINFRINGEMENT. IN NO EVENT SHALL THE
AUTHORS OR COPYRIGHT HOLDERS BE LIABLE FOR ANY CLAIM, DAMAGES OR OTHER
LIABILITY, WHETHER IN AN ACTION OF CONTRACT, TORT OR OTHERWISE, ARISING
FROM, OUT OF OR IN CONNECTION WITH THE SOFTWARE OR THE USE OR OTHER
DEALINGS IN THE SOFTWARE.
"""

from __future__ import annotations

import asyncio
import copy
import datetime
import inspect
import itertools
import logging
import os
from collections import OrderedDict, deque
from typing import (
    TYPE_CHECKING,
    Any,
    Callable,
    Coroutine,
    Deque,
    Dict,
    List,
    Literal,
    Optional,
    Sequence,
    Tuple,
    TypeVar,
    Union,
    cast,
    overload,
)

from . import utils
from .activity import BaseActivity
from .app_commands import GuildApplicationCommandPermissions, application_command_factory
<<<<<<< HEAD
from .auto_moderation import AutoModActionExecution, AutoModRule
from .channel import *
from .channel import _channel_factory
=======
from .channel import (
    DMChannel,
    ForumChannel,
    GroupChannel,
    PartialMessageable,
    TextChannel,
    VoiceChannel,
    _channel_factory,
)
>>>>>>> 9e716dd2
from .emoji import Emoji
from .enums import ApplicationCommandType, ChannelType, ComponentType, Status, try_enum
from .flags import ApplicationFlags, Intents, MemberCacheFlags
from .guild import Guild
from .guild_scheduled_event import GuildScheduledEvent
from .integrations import _integration_factory
from .interactions import ApplicationCommandInteraction, MessageInteraction, ModalInteraction
from .invite import Invite
from .member import Member
from .mentions import AllowedMentions
from .message import Message
from .object import Object
from .partial_emoji import PartialEmoji
from .raw_models import (
    RawBulkMessageDeleteEvent,
    RawGuildScheduledEventUserActionEvent,
    RawIntegrationDeleteEvent,
    RawMessageDeleteEvent,
    RawMessageUpdateEvent,
    RawReactionActionEvent,
    RawReactionClearEmojiEvent,
    RawReactionClearEvent,
    RawThreadDeleteEvent,
    RawThreadMemberRemoveEvent,
    RawTypingEvent,
)
from .role import Role
from .stage_instance import StageInstance
from .sticker import GuildSticker
from .threads import Thread, ThreadMember
from .ui.modal import Modal, ModalStore
from .ui.view import View, ViewStore
from .user import ClientUser, User
from .utils import MISSING
from .webhook import Webhook

if TYPE_CHECKING:
    from .abc import MessageableChannel, PrivateChannel
    from .app_commands import APIApplicationCommand, ApplicationCommand
    from .client import Client
    from .gateway import DiscordWebSocket
    from .guild import GuildChannel, VocalGuildChannel
    from .http import HTTPClient
    from .types.activity import Activity as ActivityPayload
    from .types.auto_moderation import (
        AutoModActionExecutionEvent as AutoModActionExecutionEventPayload,
        AutoModRule as AutoModRulePayload,
    )
    from .types.channel import DMChannel as DMChannelPayload
    from .types.emoji import Emoji as EmojiPayload
    from .types.guild import Guild as GuildPayload
    from .types.message import Message as MessagePayload
    from .types.raw_models import (
        ChannelPinsUpdate,
        GuildScheduledEventUserActionEvent,
        ReactionActionEvent,
        TypingEvent,
    )
    from .types.sticker import GuildSticker as GuildStickerPayload
    from .types.user import User as UserPayload
    from .types.webhook import Webhook as WebhookPayload
    from .voice_client import VoiceProtocol

    T = TypeVar("T")
    Channel = Union[GuildChannel, VocalGuildChannel, PrivateChannel]
    PartialChannel = Union[Channel, PartialMessageable]


class ChunkRequest:
    def __init__(
        self,
        guild_id: int,
        loop: asyncio.AbstractEventLoop,
        resolver: Callable[[int], Any],
        *,
        cache: bool = True,
    ) -> None:
        self.guild_id: int = guild_id
        self.resolver: Callable[[int], Any] = resolver
        self.loop: asyncio.AbstractEventLoop = loop
        self.cache: bool = cache
        self.nonce: str = os.urandom(16).hex()
        self.buffer: List[Member] = []
        self.waiters: List[asyncio.Future[List[Member]]] = []

    def add_members(self, members: List[Member]) -> None:
        self.buffer.extend(members)
        if self.cache:
            guild = self.resolver(self.guild_id)
            if guild is None:
                return

            for member in members:
                existing = guild.get_member(member.id)
                if existing is None or existing.joined_at is None:
                    guild._add_member(member)

    async def wait(self) -> List[Member]:
        future = self.loop.create_future()
        self.waiters.append(future)
        try:
            return await future
        finally:
            self.waiters.remove(future)

    def get_future(self) -> asyncio.Future[List[Member]]:
        future = self.loop.create_future()
        self.waiters.append(future)
        return future

    def done(self) -> None:
        for future in self.waiters:
            if not future.done():
                future.set_result(self.buffer)


_log = logging.getLogger(__name__)


async def logging_coroutine(coroutine: Coroutine[Any, Any, T], *, info: str) -> Optional[T]:
    try:
        await coroutine
    except Exception:
        _log.exception("Exception occurred during %s", info)


class ConnectionState:
    if TYPE_CHECKING:
        _get_websocket: Callable[..., DiscordWebSocket]
        _get_client: Callable[..., Client]
        _parsers: Dict[str, Callable[[Dict[str, Any]], None]]

    def __init__(
        self,
        *,
        dispatch: Callable,
        handlers: Dict[str, Callable],
        hooks: Dict[str, Callable],
        http: HTTPClient,
        loop: asyncio.AbstractEventLoop,
        **options: Any,
    ) -> None:
        self.loop: asyncio.AbstractEventLoop = loop
        self.http: HTTPClient = http
        self.max_messages: Optional[int] = options.get("max_messages", 1000)
        if self.max_messages is not None and self.max_messages <= 0:
            self.max_messages = 1000

        self.dispatch: Callable = dispatch
        self.handlers: Dict[str, Callable] = handlers
        self.hooks: Dict[str, Callable] = hooks
        self.shard_count: Optional[int] = None
        self._ready_task: Optional[asyncio.Task] = None
        self.application_id: Optional[int] = utils._get_as_snowflake(options, "application_id")
        self.heartbeat_timeout: float = options.get("heartbeat_timeout", 60.0)
        self.guild_ready_timeout: float = options.get("guild_ready_timeout", 2.0)
        if self.guild_ready_timeout < 0:
            raise ValueError("guild_ready_timeout cannot be negative")

        allowed_mentions = options.get("allowed_mentions")

        if allowed_mentions is not None and not isinstance(allowed_mentions, AllowedMentions):
            raise TypeError("allowed_mentions parameter must be AllowedMentions")

        self.allowed_mentions: Optional[AllowedMentions] = allowed_mentions
        self._chunk_requests: Dict[Union[int, str], ChunkRequest] = {}

        activity = options.get("activity", None)
        if activity:
            if not isinstance(activity, BaseActivity):
                raise TypeError("activity parameter must derive from BaseActivity.")

            activity = activity.to_dict()

        status = options.get("status", None)
        if status:
            if status is Status.offline:
                status = "invisible"
            else:
                status = str(status)

        intents = options.get("intents", None)
        if intents is not None:
            if not isinstance(intents, Intents):
                raise TypeError(f"intents parameter must be Intent not {type(intents)!r}")
        else:
            intents = Intents.default()

        if not intents.guilds:
            _log.warning("Guilds intent seems to be disabled. This may cause state related issues.")

        self._chunk_guilds: bool = options.get("chunk_guilds_at_startup", intents.members)

        # Ensure these two are set properly
        if not intents.members and self._chunk_guilds:
            raise ValueError("Intents.members must be enabled to chunk guilds at startup.")

        cache_flags = options.get("member_cache_flags", None)
        if cache_flags is None:
            cache_flags = MemberCacheFlags.from_intents(intents)
        else:
            if not isinstance(cache_flags, MemberCacheFlags):
                raise TypeError(
                    f"member_cache_flags parameter must be MemberCacheFlags not {type(cache_flags)!r}"
                )

            cache_flags._verify_intents(intents)

        self.member_cache_flags: MemberCacheFlags = cache_flags
        self._activity: Optional[ActivityPayload] = activity
        self._status: Optional[str] = status
        self._intents: Intents = intents

        if not intents.members or cache_flags._empty:
            self.store_user = self.create_user  # type: ignore
            self.deref_user = self.deref_user_no_intents  # type: ignore

        self.parsers = parsers = {}
        for attr, func in inspect.getmembers(self):
            if attr.startswith("parse_"):
                parsers[attr[6:].upper()] = func

        self.clear()

    def clear(
        self, *, views: bool = True, application_commands: bool = True, modals: bool = True
    ) -> None:
        self.user: ClientUser = MISSING
        # Originally, this code used WeakValueDictionary to maintain references to the
        # global user mapping.

        # However, profiling showed that this came with two cons:

        # 1. The __weakref__ slot caused a non-trivial increase in memory
        # 2. The performance of the mapping caused store_user to be a bottleneck.

        # Since this is undesirable, a mapping is now used instead with stored
        # references now using a regular dictionary with eviction being done
        # using __del__. Testing this for memory leaks led to no discernable leaks,
        # though more testing will have to be done.
        self._users: Dict[int, User] = {}
        self._emojis: Dict[int, Emoji] = {}
        self._stickers: Dict[int, GuildSticker] = {}
        self._guilds: Dict[int, Guild] = {}

        if application_commands:
            self._global_application_commands: Dict[int, APIApplicationCommand] = {}
            self._guild_application_commands: Dict[int, Dict[int, APIApplicationCommand]] = {}

        if views:
            self._view_store: ViewStore = ViewStore(self)

        if modals:
            self._modal_store: ModalStore = ModalStore(self)

        self._voice_clients: Dict[int, VoiceProtocol] = {}

        # LRU of max size 128
        self._private_channels: OrderedDict[int, PrivateChannel] = OrderedDict()
        # extra dict to look up private channels by user id
        self._private_channels_by_user: Dict[int, DMChannel] = {}
        if self.max_messages is not None:
            self._messages: Optional[Deque[Message]] = deque(maxlen=self.max_messages)
        else:
            self._messages: Optional[Deque[Message]] = None

    def process_chunk_requests(
        self, guild_id: int, nonce: Optional[str], members: List[Member], complete: bool
    ) -> None:
        removed = []
        for key, request in self._chunk_requests.items():
            if request.guild_id == guild_id and request.nonce == nonce:
                request.add_members(members)
                if complete:
                    request.done()
                    removed.append(key)

        for key in removed:
            del self._chunk_requests[key]

    def call_handlers(self, key: str, *args: Any, **kwargs: Any) -> None:
        try:
            func = self.handlers[key]
        except KeyError:
            pass
        else:
            func(*args, **kwargs)

    async def call_hooks(self, key: str, *args: Any, **kwargs: Any) -> None:
        try:
            coro = self.hooks[key]
        except KeyError:
            pass
        else:
            await coro(*args, **kwargs)

    @property
    def self_id(self) -> Optional[int]:
        u = self.user
        return u.id if u else None

    @property
    def intents(self) -> Intents:
        ret = Intents.none()
        ret.value = self._intents.value
        return ret

    @property
    def voice_clients(self) -> List[VoiceProtocol]:
        return list(self._voice_clients.values())

    def _get_voice_client(self, guild_id: Optional[int]) -> Optional[VoiceProtocol]:
        # the keys of self._voice_clients are ints
        return self._voice_clients.get(guild_id)  # type: ignore

    def _add_voice_client(self, guild_id: int, voice: VoiceProtocol) -> None:
        self._voice_clients[guild_id] = voice

    def _remove_voice_client(self, guild_id: int) -> None:
        self._voice_clients.pop(guild_id, None)

    def _update_references(self, ws: DiscordWebSocket) -> None:
        for vc in self.voice_clients:
            vc.main_ws = ws  # type: ignore

    def store_user(self, data: UserPayload) -> User:
        user_id = int(data["id"])
        try:
            return self._users[user_id]
        except KeyError:
            user = User(state=self, data=data)
            if user.discriminator != "0000":
                self._users[user_id] = user
                user._stored = True
            return user

    def deref_user(self, user_id: int) -> None:
        self._users.pop(user_id, None)

    def create_user(self, data: UserPayload) -> User:
        return User(state=self, data=data)

    def deref_user_no_intents(self, user_id: int) -> None:
        return

    def get_user(self, id: Optional[int]) -> Optional[User]:
        # the keys of self._users are ints
        return self._users.get(id)  # type: ignore

    def store_emoji(self, guild: Guild, data: EmojiPayload) -> Emoji:
        # the id will be present here
        emoji_id = int(data["id"])  # type: ignore
        self._emojis[emoji_id] = emoji = Emoji(guild=guild, state=self, data=data)
        return emoji

    def store_sticker(self, guild: Guild, data: GuildStickerPayload) -> GuildSticker:
        sticker_id = int(data["id"])
        self._stickers[sticker_id] = sticker = GuildSticker(state=self, data=data)
        return sticker

    def store_view(self, view: View, message_id: Optional[int] = None) -> None:
        self._view_store.add_view(view, message_id)

    def store_modal(self, user_id: int, modal: Modal) -> None:
        self._modal_store.add_modal(user_id, modal)

    def prevent_view_updates_for(self, message_id: int) -> Optional[View]:
        return self._view_store.remove_message_tracking(message_id)

    @property
    def persistent_views(self) -> Sequence[View]:
        return self._view_store.persistent_views

    @property
    def guilds(self) -> List[Guild]:
        return list(self._guilds.values())

    def _get_guild(self, guild_id: Optional[int]) -> Optional[Guild]:
        # the keys of self._guilds are ints
        if guild_id is None:
            return None
        return self._guilds.get(guild_id)

    def _add_guild(self, guild: Guild) -> None:
        self._guilds[guild.id] = guild

    def _remove_guild(self, guild: Guild) -> None:
        self._guilds.pop(guild.id, None)

        for emoji in guild.emojis:
            self._emojis.pop(emoji.id, None)

        for sticker in guild.stickers:
            self._stickers.pop(sticker.id, None)

        del guild

    def _get_global_application_command(
        self, application_command_id: int
    ) -> Optional[APIApplicationCommand]:
        return self._global_application_commands.get(application_command_id)

    def _add_global_application_command(
        self,
        application_command: APIApplicationCommand,
        /,
    ) -> None:
        if not application_command.id:
            AssertionError("The provided application command does not have an ID")
        self._global_application_commands[application_command.id] = application_command

    def _remove_global_application_command(self, application_command_id: int, /) -> None:
        self._global_application_commands.pop(application_command_id, None)

    def _clear_global_application_commands(self) -> None:
        self._global_application_commands.clear()

    def _get_guild_application_command(
        self, guild_id: int, application_command_id: int
    ) -> Optional[APIApplicationCommand]:
        granula = self._guild_application_commands.get(guild_id)
        if granula is not None:
            return granula.get(application_command_id)

    def _add_guild_application_command(
        self, guild_id: int, application_command: APIApplicationCommand
    ) -> None:
        if not application_command.id:
            AssertionError("The provided application command does not have an ID")
        try:
            granula = self._guild_application_commands[guild_id]
            granula[application_command.id] = application_command
        except KeyError:
            self._guild_application_commands[guild_id] = {
                application_command.id: application_command
            }

    def _remove_guild_application_command(self, guild_id: int, application_command_id: int) -> None:
        try:
            granula = self._guild_application_commands[guild_id]
            granula.pop(application_command_id, None)
        except KeyError:
            pass

    def _clear_guild_application_commands(self, guild_id: int) -> None:
        self._guild_application_commands.pop(guild_id, None)

    def _get_global_command_named(
        self, name: str, cmd_type: ApplicationCommandType = None
    ) -> Optional[APIApplicationCommand]:
        for cmd in self._global_application_commands.values():
            if cmd.name == name and (cmd_type is None or cmd.type is cmd_type):
                return cmd

    def _get_guild_command_named(
        self, guild_id: int, name: str, cmd_type: ApplicationCommandType = None
    ) -> Optional[APIApplicationCommand]:
        granula = self._guild_application_commands.get(guild_id, {})
        for cmd in granula.values():
            if cmd.name == name and (cmd_type is None or cmd.type is cmd_type):
                return cmd

    @property
    def emojis(self) -> List[Emoji]:
        return list(self._emojis.values())

    @property
    def stickers(self) -> List[GuildSticker]:
        return list(self._stickers.values())

    def get_emoji(self, emoji_id: Optional[int]) -> Optional[Emoji]:
        # the keys of self._emojis are ints
        return self._emojis.get(emoji_id)  # type: ignore

    def get_sticker(self, sticker_id: Optional[int]) -> Optional[GuildSticker]:
        # the keys of self._stickers are ints
        return self._stickers.get(sticker_id)  # type: ignore

    @property
    def private_channels(self) -> List[PrivateChannel]:
        return list(self._private_channels.values())

    def _get_private_channel(self, channel_id: Optional[int]) -> Optional[PrivateChannel]:
        try:
            # the keys of self._private_channels are ints
            value = self._private_channels[channel_id]  # type: ignore
        except KeyError:
            return None
        else:
            self._private_channels.move_to_end(channel_id)  # type: ignore
            return value

    def _get_private_channel_by_user(self, user_id: Optional[int]) -> Optional[DMChannel]:
        # the keys of self._private_channels are ints
        return self._private_channels_by_user.get(user_id)  # type: ignore

    def _add_private_channel(self, channel: PrivateChannel) -> None:
        channel_id = channel.id
        self._private_channels[channel_id] = channel

        if len(self._private_channels) > 128:
            _, to_remove = self._private_channels.popitem(last=False)
            if isinstance(to_remove, DMChannel) and to_remove.recipient:
                self._private_channels_by_user.pop(to_remove.recipient.id, None)

        if isinstance(channel, DMChannel) and channel.recipient:
            self._private_channels_by_user[channel.recipient.id] = channel

    def add_dm_channel(self, data: DMChannelPayload) -> DMChannel:
        # self.user is *always* cached when this is called
        channel = DMChannel(me=self.user, state=self, data=data)
        self._add_private_channel(channel)
        return channel

    def _remove_private_channel(self, channel: PrivateChannel) -> None:
        self._private_channels.pop(channel.id, None)
        if isinstance(channel, DMChannel):
            recipient = channel.recipient
            if recipient is not None:
                self._private_channels_by_user.pop(recipient.id, None)

    def _get_message(self, msg_id: Optional[int]) -> Optional[Message]:
        return (
            utils.find(lambda m: m.id == msg_id, reversed(self._messages))
            if self._messages
            else None
        )

    def _add_guild_from_data(self, data: GuildPayload) -> Guild:
        guild = Guild(data=data, state=self)
        self._add_guild(guild)
        return guild

    def _guild_needs_chunking(self, guild: Guild) -> bool:
        # If presences are enabled then we get back the old guild.large behaviour
        return (
            self._chunk_guilds
            and not guild.chunked
            and not (self._intents.presences and not guild.large)
        )

    def _get_guild_channel(
        self, data: Union[MessagePayload, TypingEvent]
    ) -> Tuple[Union[PartialChannel, Thread], Optional[Guild]]:
        channel_id = int(data["channel_id"])
        try:
            guild = self._get_guild(int(data["guild_id"]))
        except KeyError:
            # if we're here, this is a DM channel or an ephemeral message in a guild
            channel = self.get_channel(channel_id)
            if channel is None:
                if "author" in data:
                    # MessagePayload
                    data = cast("MessagePayload", data)
                    user_id = int(data["author"]["id"])
                else:
                    # TypingEvent
                    user_id = int(data["user_id"])
                channel = DMChannel._from_message(self, channel_id, user_id)
            guild = None
        else:
            channel = guild and guild._resolve_channel(channel_id)

        return channel or PartialMessageable(state=self, id=channel_id), guild

    async def chunker(
        self,
        guild_id: int,
        query: str = "",
        limit: int = 0,
        presences: bool = False,
        *,
        nonce: Optional[str] = None,
    ) -> None:
        ws = self._get_websocket(guild_id)  # This is ignored upstream
        await ws.request_chunks(
            guild_id, query=query, limit=limit, presences=presences, nonce=nonce
        )

    async def query_members(
        self,
        guild: Guild,
        query: Optional[str],
        limit: int,
        user_ids: Optional[List[int]],
        cache: bool,
        presences: bool,
    ):
        guild_id = guild.id
        ws = self._get_websocket(guild_id)
        if ws is None:
            raise RuntimeError("Somehow do not have a websocket for this guild_id")

        request = ChunkRequest(guild.id, self.loop, self._get_guild, cache=cache)
        self._chunk_requests[request.nonce] = request

        try:
            # start the query operation
            await ws.request_chunks(
                guild_id,
                query=query,
                limit=limit,
                user_ids=user_ids,
                presences=presences,
                nonce=request.nonce,
            )
            return await asyncio.wait_for(request.wait(), timeout=30.0)
        except asyncio.TimeoutError:
            _log.warning(
                "Timed out waiting for chunks with query %r and limit %d for guild_id %d",
                query,
                limit,
                guild_id,
            )
            raise

    async def _delay_ready(self) -> None:
        try:
            states = []
            while True:
                # this snippet of code is basically waiting N seconds
                # until the last GUILD_CREATE was sent
                try:
                    guild = await asyncio.wait_for(
                        self._ready_state.get(), timeout=self.guild_ready_timeout
                    )
                except asyncio.TimeoutError:
                    break
                else:
                    if self._guild_needs_chunking(guild):
                        future = await self.chunk_guild(guild, wait=False)
                        states.append((guild, future))
                    else:
                        if guild.unavailable is False:
                            self.dispatch("guild_available", guild)
                        else:
                            self.dispatch("guild_join", guild)

            for guild, future in states:
                try:
                    await asyncio.wait_for(future, timeout=5.0)
                except asyncio.TimeoutError:
                    _log.warning(
                        "Shard ID %s timed out waiting for chunks for guild_id %s.",
                        guild.shard_id,
                        guild.id,
                    )

                if guild.unavailable is False:
                    self.dispatch("guild_available", guild)
                else:
                    self.dispatch("guild_join", guild)

            # remove the state
            try:
                del self._ready_state
            except AttributeError:
                pass  # already been deleted somehow

        except asyncio.CancelledError:
            pass
        else:
            # dispatch the event
            self.call_handlers("ready")
            self.dispatch("ready")
        finally:
            self._ready_task = None

    def parse_ready(self, data) -> None:
        if self._ready_task is not None:
            self._ready_task.cancel()

        self._ready_state: asyncio.Queue[Guild] = asyncio.Queue()
        self.clear(views=False, application_commands=False, modals=False)
        self.user = ClientUser(state=self, data=data["user"])
        self.store_user(data["user"])

        if self.application_id is None:
            try:
                application = data["application"]
            except KeyError:
                pass
            else:
                self.application_id = utils._get_as_snowflake(application, "id")
                # flags will always be present here
                self.application_flags = ApplicationFlags._from_value(application["flags"])

        for guild_data in data["guilds"]:
            self._add_guild_from_data(guild_data)

        self.dispatch("connect")
        self.call_handlers("connect_internal")
        self._ready_task = asyncio.create_task(self._delay_ready())

    def parse_resumed(self, data) -> None:
        self.dispatch("resumed")

    def parse_application_command_permissions_update(self, data) -> None:
        app_command_perms = GuildApplicationCommandPermissions(data=data, state=self)
        self.dispatch("application_command_permissions_update", app_command_perms)

    def parse_message_create(self, data) -> None:
        channel, _ = self._get_guild_channel(data)
        # channel would be the correct type here
        message = Message(channel=channel, data=data, state=self)  # type: ignore
        self.dispatch("message", message)
        if self._messages is not None:
            self._messages.append(message)
        # we ensure that the channel is a type that implements last_message_id
        if channel and channel.__class__ in (TextChannel, Thread, VoiceChannel):
            channel.last_message_id = message.id  # type: ignore

    def parse_message_delete(self, data) -> None:
        raw = RawMessageDeleteEvent(data)
        found = self._get_message(raw.message_id)
        raw.cached_message = found
        self.dispatch("raw_message_delete", raw)
        if self._messages is not None and found is not None:
            self.dispatch("message_delete", found)
            self._messages.remove(found)

    def parse_message_delete_bulk(self, data) -> None:
        raw = RawBulkMessageDeleteEvent(data)
        if self._messages:
            found_messages = [
                message for message in self._messages if message.id in raw.message_ids
            ]
        else:
            found_messages = []
        raw.cached_messages = found_messages
        self.dispatch("raw_bulk_message_delete", raw)
        if found_messages:
            self.dispatch("bulk_message_delete", found_messages)
            for msg in found_messages:
                # self._messages won't be None here
                self._messages.remove(msg)  # type: ignore

    def parse_message_update(self, data) -> None:
        raw = RawMessageUpdateEvent(data)
        message = self._get_message(raw.message_id)
        if message is not None:
            older_message = copy.copy(message)
            raw.cached_message = older_message
            self.dispatch("raw_message_edit", raw)
            message._update(data)
            # Coerce the `after` parameter to take the new updated Member
            # ref: #5999
            older_message.author = message.author
            self.dispatch("message_edit", older_message, message)
        else:
            self.dispatch("raw_message_edit", raw)

        if "components" in data and self._view_store.is_message_tracked(raw.message_id):
            self._view_store.update_from_message(raw.message_id, data["components"])

    def parse_message_reaction_add(self, data: ReactionActionEvent) -> None:
        emoji = data["emoji"]
        emoji_id = utils._get_as_snowflake(emoji, "id")
        emoji = PartialEmoji.with_state(
            self,
            id=emoji_id,
            animated=emoji.get("animated", False),
            name=emoji["name"],  # type: ignore
        )
        raw = RawReactionActionEvent(data, emoji, "REACTION_ADD")

        member_data = data.get("member")
        if member_data:
            guild = self._get_guild(raw.guild_id)
            if guild is not None:
                raw.member = Member(data=member_data, guild=guild, state=self)
            else:
                raw.member = None
        else:
            raw.member = None
        self.dispatch("raw_reaction_add", raw)

        # rich interface here
        message = self._get_message(raw.message_id)
        if message is not None:
            emoji = self._upgrade_partial_emoji(emoji)
            reaction = message._add_reaction(data, emoji, raw.user_id)
            user = raw.member or self._get_reaction_user(message.channel, raw.user_id)

            if user:
                self.dispatch("reaction_add", reaction, user)

    def parse_message_reaction_remove_all(self, data) -> None:
        raw = RawReactionClearEvent(data)
        self.dispatch("raw_reaction_clear", raw)

        message = self._get_message(raw.message_id)
        if message is not None:
            old_reactions = message.reactions.copy()
            message.reactions.clear()
            self.dispatch("reaction_clear", message, old_reactions)

    def parse_message_reaction_remove(self, data) -> None:
        emoji = data["emoji"]
        emoji_id = utils._get_as_snowflake(emoji, "id")
        emoji = PartialEmoji.with_state(self, id=emoji_id, name=emoji["name"])
        raw = RawReactionActionEvent(data, emoji, "REACTION_REMOVE")
        self.dispatch("raw_reaction_remove", raw)

        message = self._get_message(raw.message_id)
        if message is not None:
            emoji = self._upgrade_partial_emoji(emoji)
            try:
                reaction = message._remove_reaction(data, emoji, raw.user_id)
            except (AttributeError, ValueError):  # eventual consistency lol
                pass
            else:
                user = self._get_reaction_user(message.channel, raw.user_id)
                if user:
                    self.dispatch("reaction_remove", reaction, user)

    def parse_message_reaction_remove_emoji(self, data) -> None:
        emoji = data["emoji"]
        emoji_id = utils._get_as_snowflake(emoji, "id")
        emoji = PartialEmoji.with_state(self, id=emoji_id, name=emoji["name"])
        raw = RawReactionClearEmojiEvent(data, emoji)
        self.dispatch("raw_reaction_clear_emoji", raw)

        message = self._get_message(raw.message_id)
        if message is not None:
            try:
                reaction = message._clear_emoji(emoji)
            except (AttributeError, ValueError):  # eventual consistency lol
                pass
            else:
                if reaction:
                    self.dispatch("reaction_clear_emoji", reaction)

    def parse_interaction_create(self, data) -> None:
        interaction_type = data["type"]

        if interaction_type == 1:
            # PING interaction should never be received
            return

        elif interaction_type == 2:
            interaction = ApplicationCommandInteraction(data=data, state=self)
            self.dispatch("application_command", interaction)

        elif interaction_type == 3:
            interaction = MessageInteraction(data=data, state=self)
            self._view_store.dispatch(interaction)
            self.dispatch("message_interaction", interaction)
            if interaction.data.component_type is ComponentType.button:
                self.dispatch("button_click", interaction)
            elif interaction.data.component_type is ComponentType.select:
                self.dispatch("dropdown", interaction)

        elif interaction_type == 4:
            interaction = ApplicationCommandInteraction(data=data, state=self)
            self.dispatch("application_command_autocomplete", interaction)

        elif interaction_type == 5:
            interaction = ModalInteraction(data=data, state=self)
            self._modal_store.dispatch(interaction)
            self.dispatch("modal_submit", interaction)

        else:
            return

        self.dispatch("interaction", interaction)

    def parse_presence_update(self, data) -> None:
        guild_id = utils._get_as_snowflake(data, "guild_id")
        # guild_id won't be None here
        guild = self._get_guild(guild_id)
        if guild is None:
            _log.debug("PRESENCE_UPDATE referencing an unknown guild ID: %s. Discarding.", guild_id)
            return

        user = data["user"]
        member_id = int(user["id"])
        member = guild.get_member(member_id)
        if member is None:
            _log.debug(
                "PRESENCE_UPDATE referencing an unknown member ID: %s. Discarding", member_id
            )
            return

        old_member = Member._copy(member)
        user_update = member._presence_update(data=data, user=user)
        if user_update:
            self.dispatch("user_update", user_update[0], user_update[1])

        self.dispatch("presence_update", old_member, member)

    def parse_user_update(self, data) -> None:
        # self.user is *always* cached when this is called
        user: ClientUser = self.user
        user._update(data)
        ref = self._users.get(user.id)
        if ref:
            ref._update(data)

    def parse_invite_create(self, data) -> None:
        invite = Invite.from_gateway(state=self, data=data)
        self.dispatch("invite_create", invite)

    def parse_invite_delete(self, data) -> None:
        invite = Invite.from_gateway(state=self, data=data)
        self.dispatch("invite_delete", invite)

    def parse_channel_delete(self, data) -> None:
        guild = self._get_guild(utils._get_as_snowflake(data, "guild_id"))
        if guild is None:
            return

        channel_id = int(data["id"])
        channel = guild.get_channel(channel_id)
        if channel is None:
            return

        guild._remove_channel(channel)
        self.dispatch("guild_channel_delete", channel)

        if channel.type in (ChannelType.voice, ChannelType.stage_voice):
            for event_id, scheduled_event in list(guild._scheduled_events.items()):
                if scheduled_event.channel_id == channel_id:
                    guild._scheduled_events.pop(event_id)
                    self.dispatch("guild_scheduled_event_delete", scheduled_event)

    def parse_channel_update(self, data) -> None:
        channel_type = try_enum(ChannelType, data.get("type"))
        channel_id = int(data["id"])
        if channel_type is ChannelType.group:
            channel = self._get_private_channel(channel_id)
            old_channel = copy.copy(channel)
            # the channel is a GroupChannel
            channel._update_group(data)  # type: ignore
            self.dispatch("private_channel_update", old_channel, channel)
            return

        guild_id = utils._get_as_snowflake(data, "guild_id")
        guild = self._get_guild(guild_id)
        if guild is not None:
            channel = guild.get_channel(channel_id)
            if channel is not None:
                old_channel = copy.copy(channel)
                channel._update(guild, data)
                self.dispatch("guild_channel_update", old_channel, channel)
            else:
                _log.debug(
                    "CHANNEL_UPDATE referencing an unknown channel ID: %s. Discarding.", channel_id
                )
        else:
            _log.debug("CHANNEL_UPDATE referencing an unknown guild ID: %s. Discarding.", guild_id)

    def parse_channel_create(self, data) -> None:
        factory, _ = _channel_factory(data["type"])
        if factory is None:
            _log.debug(
                "CHANNEL_CREATE referencing an unknown channel type %s. Discarding.", data["type"]
            )
            return

        guild_id = utils._get_as_snowflake(data, "guild_id")
        guild = self._get_guild(guild_id)
        if guild is not None:
            # the factory can't be a DMChannel or GroupChannel here
            channel = factory(guild=guild, state=self, data=data)  # type: ignore
            guild._add_channel(channel)  # type: ignore
            self.dispatch("guild_channel_create", channel)
        else:
            _log.debug("CHANNEL_CREATE referencing an unknown guild ID: %s. Discarding.", guild_id)
            return

    def parse_channel_pins_update(self, data: ChannelPinsUpdate) -> None:
        channel_id = int(data["channel_id"])
        try:
            guild = self._get_guild(int(data["guild_id"]))
        except KeyError:
            guild = None
            channel = self._get_private_channel(channel_id)
        else:
            channel = guild and guild._resolve_channel(channel_id)

        if channel is None:
            _log.debug(
                "CHANNEL_PINS_UPDATE referencing an unknown channel ID: %s. Discarding.", channel_id
            )
            return

        last_pin = None
        if "last_pin_timestamp" in data:
            last_pin = utils.parse_time(data["last_pin_timestamp"])

        if isinstance(channel, (DMChannel, TextChannel, Thread)):
            channel.last_pin_timestamp = last_pin

        if guild is None:
            self.dispatch("private_channel_pins_update", channel, last_pin)
        else:
            self.dispatch("guild_channel_pins_update", channel, last_pin)

    def parse_thread_create(self, data) -> None:
        guild_id = int(data["guild_id"])
        guild: Optional[Guild] = self._get_guild(guild_id)
        if guild is None:
            _log.debug("THREAD_CREATE referencing an unknown guild ID: %s. Discarding", guild_id)
            return

        thread = Thread(guild=guild, state=guild._state, data=data)
        has_thread = guild.get_thread(thread.id)
        guild._add_thread(thread)
        if not has_thread:
            if data.get("newly_created"):
                if isinstance(thread.parent, ForumChannel):
                    thread.parent.last_thread_id = thread.id

                self.dispatch("thread_create", thread)
            else:
                self.dispatch("thread_join", thread)

    def parse_thread_update(self, data) -> None:
        guild_id = int(data["guild_id"])
        guild = self._get_guild(guild_id)
        if guild is None:
            _log.debug("THREAD_UPDATE referencing an unknown guild ID: %s. Discarding", guild_id)
            return

        thread_id = int(data["id"])
        thread = guild.get_thread(thread_id)
        if thread is not None:
            old = copy.copy(thread)
            thread._update(data)
            self.dispatch("thread_update", old, thread)
        else:
            thread = Thread(guild=guild, state=guild._state, data=data)
            guild._add_thread(thread)
            self.dispatch("thread_join", thread)

        self.dispatch("raw_thread_update", thread)

    def parse_thread_delete(self, data) -> None:
        guild_id = int(data["guild_id"])
        guild = self._get_guild(guild_id)
        if guild is None:
            _log.debug("THREAD_DELETE referencing an unknown guild ID: %s. Discarding", guild_id)
            return

        thread_id = int(data["id"])
        thread = guild.get_thread(thread_id)
        raw = RawThreadDeleteEvent(data)
        if thread is not None:
            raw.thread = thread
            guild._remove_thread(thread)
            self.dispatch("thread_delete", thread)
        self.dispatch("raw_thread_delete", raw)

    def parse_thread_list_sync(self, data) -> None:
        guild_id = int(data["guild_id"])
        guild: Optional[Guild] = self._get_guild(guild_id)
        if guild is None:
            _log.debug("THREAD_LIST_SYNC referencing an unknown guild ID: %s. Discarding", guild_id)
            return

        try:
            channel_ids = set(data["channel_ids"])
        except KeyError:
            # If not provided, then the entire guild is being synced
            # So all previous thread data should be overwritten
            previous_threads = guild._threads.copy()
            guild._clear_threads()
        else:
            previous_threads = guild._filter_threads(channel_ids)

        threads = {d["id"]: guild._store_thread(d) for d in data.get("threads", [])}

        for member in data.get("members", []):
            try:
                # note: member['id'] is the thread_id
                thread = threads[member["id"]]
            except KeyError:
                continue
            else:
                thread._add_member(ThreadMember(thread, member))

        for thread in threads.values():
            old = previous_threads.pop(thread.id, None)
            if old is None:
                self.dispatch("thread_join", thread)

        for thread in previous_threads.values():
            self.dispatch("thread_remove", thread)

    def parse_thread_member_update(self, data) -> None:
        guild_id = int(data["guild_id"])
        guild: Optional[Guild] = self._get_guild(guild_id)
        if guild is None:
            _log.debug(
                "THREAD_MEMBER_UPDATE referencing an unknown guild ID: %s. Discarding", guild_id
            )
            return

        thread_id = int(data["id"])
        thread: Optional[Thread] = guild.get_thread(thread_id)
        if thread is None:
            _log.debug(
                "THREAD_MEMBER_UPDATE referencing an unknown thread ID: %s. Discarding", thread_id
            )
            return

        member = ThreadMember(thread, data)
        thread.me = member

    def parse_thread_members_update(self, data) -> None:
        guild_id = int(data["guild_id"])
        guild: Optional[Guild] = self._get_guild(guild_id)
        if guild is None:
            _log.debug(
                "THREAD_MEMBERS_UPDATE referencing an unknown guild ID: %s. Discarding", guild_id
            )
            return

        thread_id = int(data["id"])
        thread: Optional[Thread] = guild.get_thread(thread_id)
        if thread is None:
            _log.debug(
                "THREAD_MEMBERS_UPDATE referencing an unknown thread ID: %s. Discarding", thread_id
            )
            return

        added_members = [ThreadMember(thread, d) for d in data.get("added_members", [])]
        removed_member_ids = [int(x) for x in data.get("removed_member_ids", [])]
        self_id = self.self_id
        for member in added_members:
            if member.id != self_id:
                thread._add_member(member)
                self.dispatch("thread_member_join", member)
            else:
                thread.me = member
                self.dispatch("thread_join", thread)

        for member_id in removed_member_ids:
            if member_id != self_id:
                raw = RawThreadMemberRemoveEvent(thread, member_id)
                member = thread._pop_member(member_id)
                if member is not None:
                    raw.cached_member = member
                    self.dispatch("thread_member_remove", member)
                self.dispatch("raw_thread_member_remove", raw)
            else:
                self.dispatch("thread_remove", thread)

    def parse_guild_member_add(self, data) -> None:
        guild = self._get_guild(int(data["guild_id"]))
        if guild is None:
            _log.debug(
                "GUILD_MEMBER_ADD referencing an unknown guild ID: %s. Discarding.",
                data["guild_id"],
            )
            return

        member = Member(guild=guild, data=data, state=self)
        if self.member_cache_flags.joined:
            guild._add_member(member)

        try:
            guild._member_count += 1
        except AttributeError:
            pass

        self.dispatch("member_join", member)

    def parse_guild_member_remove(self, data) -> None:
        guild = self._get_guild(int(data["guild_id"]))
        if guild is not None:
            try:
                guild._member_count -= 1
            except AttributeError:
                pass

            user_id = int(data["user"]["id"])
            member = guild.get_member(user_id)
            if member is not None:
                guild._remove_member(member)
                self.dispatch("member_remove", member)
        else:
            _log.debug(
                "GUILD_MEMBER_REMOVE referencing an unknown guild ID: %s. Discarding.",
                data["guild_id"],
            )

    def parse_guild_member_update(self, data) -> None:
        guild = self._get_guild(int(data["guild_id"]))
        user = data["user"]
        user_id = int(user["id"])
        if guild is None:
            _log.debug(
                "GUILD_MEMBER_UPDATE referencing an unknown guild ID: %s. Discarding.",
                data["guild_id"],
            )
            return

        member = guild.get_member(user_id)
        if member is not None:
            old_member = Member._copy(member)
            member._update(data)
            user_update = member._update_inner_user(user)
            if user_update:
                self.dispatch("user_update", user_update[0], user_update[1])

            self.dispatch("member_update", old_member, member)
        else:
            if self.member_cache_flags.joined:
                member = Member(data=data, guild=guild, state=self)

                # Force an update on the inner user if necessary
                user_update = member._update_inner_user(user)
                if user_update:
                    self.dispatch("user_update", user_update[0], user_update[1])

                guild._add_member(member)
            _log.debug(
                "GUILD_MEMBER_UPDATE referencing an unknown member ID: %s. Discarding.", user_id
            )

    def parse_guild_emojis_update(self, data) -> None:
        guild = self._get_guild(int(data["guild_id"]))
        if guild is None:
            _log.debug(
                "GUILD_EMOJIS_UPDATE referencing an unknown guild ID: %s. Discarding.",
                data["guild_id"],
            )
            return

        before_emojis = guild.emojis
        for emoji in before_emojis:
            self._emojis.pop(emoji.id, None)
        guild.emojis = tuple(self.store_emoji(guild, d) for d in data["emojis"])
        self.dispatch("guild_emojis_update", guild, before_emojis, guild.emojis)

    def parse_guild_stickers_update(self, data) -> None:
        guild = self._get_guild(int(data["guild_id"]))
        if guild is None:
            _log.debug(
                "GUILD_STICKERS_UPDATE referencing an unknown guild ID: %s. Discarding.",
                data["guild_id"],
            )
            return

        before_stickers = guild.stickers
        for emoji in before_stickers:
            self._stickers.pop(emoji.id, None)
        # guild won't be None here
        guild.stickers = tuple(self.store_sticker(guild, d) for d in data["stickers"])
        self.dispatch("guild_stickers_update", guild, before_stickers, guild.stickers)

    def _get_create_guild(self, data):
        if data.get("unavailable") is False:
            # GUILD_CREATE with unavailable in the response
            # usually means that the guild has become available
            # and is therefore in the cache
            guild = self._get_guild(int(data["id"]))
            if guild is not None:
                guild.unavailable = False
                guild._from_data(data)
                return guild

        return self._add_guild_from_data(data)

    def is_guild_evicted(self, guild) -> bool:
        return guild.id not in self._guilds

    @overload
    async def chunk_guild(
        self, guild: Guild, *, wait: Literal[False], cache: Optional[bool] = None
    ) -> asyncio.Future[List[Member]]:
        ...

    @overload
    async def chunk_guild(
        self, guild: Guild, *, wait: Literal[True] = True, cache: Optional[bool] = None
    ) -> List[Member]:
        ...

    async def chunk_guild(
        self, guild: Guild, *, wait: bool = True, cache: Optional[bool] = None
    ) -> Union[List[Member], asyncio.Future[List[Member]]]:
        cache = cache or self.member_cache_flags.joined
        request = self._chunk_requests.get(guild.id)
        if request is None:
            self._chunk_requests[guild.id] = request = ChunkRequest(
                guild.id, self.loop, self._get_guild, cache=cache
            )
            await self.chunker(guild.id, nonce=request.nonce)

        if wait:
            return await request.wait()
        return request.get_future()

    async def _chunk_and_dispatch(self, guild, unavailable):
        try:
            await asyncio.wait_for(self.chunk_guild(guild), timeout=60.0)
        except asyncio.TimeoutError:
            _log.info("Somehow timed out waiting for chunks.")

        if unavailable is False:
            self.dispatch("guild_available", guild)
        else:
            self.dispatch("guild_join", guild)

    def parse_guild_create(self, data) -> None:
        unavailable = data.get("unavailable")
        if unavailable is True:
            # joined a guild with unavailable == True so..
            return

        guild = self._get_create_guild(data)

        try:
            # Notify the on_ready state, if any, that this guild is complete.
            self._ready_state.put_nowait(guild)
        except AttributeError:
            pass
        else:
            # If we're waiting for the event, put the rest on hold
            return

        # check if it requires chunking
        if self._guild_needs_chunking(guild):
            asyncio.create_task(self._chunk_and_dispatch(guild, unavailable))
            return

        # Dispatch available if newly available
        if unavailable is False:
            self.dispatch("guild_available", guild)
        else:
            self.dispatch("guild_join", guild)

    def parse_guild_update(self, data) -> None:
        guild = self._get_guild(int(data["id"]))
        if guild is not None:
            old_guild = copy.copy(guild)
            guild._from_data(data)
            self.dispatch("guild_update", old_guild, guild)
        else:
            _log.debug("GUILD_UPDATE referencing an unknown guild ID: %s. Discarding.", data["id"])

    def parse_guild_delete(self, data) -> None:
        guild = self._get_guild(int(data["id"]))
        if guild is None:
            _log.debug("GUILD_DELETE referencing an unknown guild ID: %s. Discarding.", data["id"])
            return

        if data.get("unavailable", False):
            # GUILD_DELETE with unavailable being True means that the
            # guild that was available is now currently unavailable
            guild.unavailable = True
            self.dispatch("guild_unavailable", guild)
            return

        # do a cleanup of the messages cache
        if self._messages is not None:
            self._messages: Optional[Deque[Message]] = deque(
                (msg for msg in self._messages if msg.guild != guild), maxlen=self.max_messages
            )

        self._remove_guild(guild)
        self.dispatch("guild_remove", guild)

    def parse_guild_ban_add(self, data) -> None:
        # we make the assumption that GUILD_BAN_ADD is done
        # before GUILD_MEMBER_REMOVE is called
        # hence we don't remove it from cache or do anything
        # strange with it, the main purpose of this event
        # is mainly to dispatch to another event worth listening to for logging
        guild = self._get_guild(int(data["guild_id"]))
        if guild is not None:
            try:
                user = User(data=data["user"], state=self)
            except KeyError:
                pass
            else:
                member = guild.get_member(user.id) or user
                self.dispatch("member_ban", guild, member)

    def parse_guild_ban_remove(self, data) -> None:
        guild = self._get_guild(int(data["guild_id"]))
        if guild is not None and "user" in data:
            user = self.store_user(data["user"])
            self.dispatch("member_unban", guild, user)

    def parse_guild_role_create(self, data) -> None:
        guild = self._get_guild(int(data["guild_id"]))
        if guild is None:
            _log.debug(
                "GUILD_ROLE_CREATE referencing an unknown guild ID: %s. Discarding.",
                data["guild_id"],
            )
            return

        role_data = data["role"]
        role = Role(guild=guild, data=role_data, state=self)
        guild._add_role(role)
        self.dispatch("guild_role_create", role)

    def parse_guild_role_delete(self, data) -> None:
        guild = self._get_guild(int(data["guild_id"]))
        if guild is not None:
            role_id = int(data["role_id"])
            try:
                role = guild._remove_role(role_id)
            except KeyError:
                return
            else:
                self.dispatch("guild_role_delete", role)
        else:
            _log.debug(
                "GUILD_ROLE_DELETE referencing an unknown guild ID: %s. Discarding.",
                data["guild_id"],
            )

    def parse_guild_role_update(self, data) -> None:
        guild = self._get_guild(int(data["guild_id"]))
        if guild is not None:
            role_data = data["role"]
            role_id = int(role_data["id"])
            role = guild.get_role(role_id)
            if role is not None:
                old_role = copy.copy(role)
                role._update(role_data)
                self.dispatch("guild_role_update", old_role, role)
        else:
            _log.debug(
                "GUILD_ROLE_UPDATE referencing an unknown guild ID: %s. Discarding.",
                data["guild_id"],
            )

    def parse_guild_scheduled_event_create(self, data) -> None:
        scheduled_event = GuildScheduledEvent(state=self, data=data)
        guild = scheduled_event.guild
        if guild is not None:
            guild._scheduled_events[scheduled_event.id] = scheduled_event
        self.dispatch("guild_scheduled_event_create", scheduled_event)

    def parse_guild_scheduled_event_update(self, data) -> None:
        guild = self._get_guild(int(data["guild_id"]))

        if guild is None:
            _log.debug(
                "GUILD_SCHEDULED_EVENT_UPDATE referencing unknown guild ID: %s. Discarding.",
                data["guild_id"],
            )
            return

        scheduled_event = guild._scheduled_events.get(int(data["id"]))
        if scheduled_event is not None:
            old_scheduled_event = copy.copy(scheduled_event)
            scheduled_event._update(data)
            self.dispatch("guild_scheduled_event_update", old_scheduled_event, scheduled_event)

        else:
            _log.debug(
                "GUILD_SCHEDULED_EVENT_UPDATE referencing "
                "unknown scheduled event ID: %s. Discarding.",
                data["id"],
            )

    def parse_guild_scheduled_event_delete(self, data) -> None:
        scheduled_event = GuildScheduledEvent(state=self, data=data)
        guild = scheduled_event.guild
        if guild is not None:
            guild._scheduled_events.pop(scheduled_event.id, None)
        self.dispatch("guild_scheduled_event_delete", scheduled_event)

    def parse_guild_scheduled_event_user_add(
        self, data: GuildScheduledEventUserActionEvent
    ) -> None:
        payload = RawGuildScheduledEventUserActionEvent(data)
        self.dispatch("raw_guild_scheduled_event_subscribe", payload)
        guild = self._get_guild(payload.guild_id)
        if guild is None:
            return

        event = guild.get_scheduled_event(payload.event_id)
        user = guild.get_member(payload.user_id)
        if user is None:
            user = self.get_user(payload.user_id)

        if event is not None and user is not None:
            self.dispatch("guild_scheduled_event_subscribe", event, user)

    def parse_guild_scheduled_event_user_remove(
        self, data: GuildScheduledEventUserActionEvent
    ) -> None:
        payload = RawGuildScheduledEventUserActionEvent(data)
        self.dispatch("raw_guild_scheduled_event_unsubscribe", payload)
        guild = self._get_guild(payload.guild_id)
        if guild is None:
            return

        event = guild.get_scheduled_event(payload.event_id)
        user = guild.get_member(payload.user_id)
        if user is None:
            user = self.get_user(payload.user_id)

        if event is not None and user is not None:
            self.dispatch("guild_scheduled_event_unsubscribe", event, user)

    def parse_guild_members_chunk(self, data) -> None:
        guild_id = int(data["guild_id"])
        guild = self._get_guild(guild_id)
        presences = data.get("presences", [])

        # the guild won't be None here
        members = [Member(guild=guild, data=member, state=self) for member in data.get("members", [])]  # type: ignore
        _log.debug("Processed a chunk for %s members in guild ID %s.", len(members), guild_id)

        if presences:
            member_dict = {str(member.id): member for member in members}
            for presence in presences:
                user = presence["user"]
                member_id = user["id"]
                member = member_dict.get(member_id)
                if member is not None:
                    member._presence_update(presence, user)

        complete = data.get("chunk_index", 0) + 1 == data.get("chunk_count")
        self.process_chunk_requests(guild_id, data.get("nonce"), members, complete)

    def parse_guild_integrations_update(self, data) -> None:
        guild = self._get_guild(int(data["guild_id"]))
        if guild is not None:
            self.dispatch("guild_integrations_update", guild)
        else:
            _log.debug(
                "GUILD_INTEGRATIONS_UPDATE referencing an unknown guild ID: %s. Discarding.",
                data["guild_id"],
            )

    def parse_integration_create(self, data) -> None:
        guild_id = int(data.pop("guild_id"))
        guild = self._get_guild(guild_id)
        if guild is not None:
            cls, _ = _integration_factory(data["type"])
            integration = cls(data=data, guild=guild)
            self.dispatch("integration_create", integration)
        else:
            _log.debug(
                "INTEGRATION_CREATE referencing an unknown guild ID: %s. Discarding.", guild_id
            )

    def parse_integration_update(self, data) -> None:
        guild_id = int(data.pop("guild_id"))
        guild = self._get_guild(guild_id)
        if guild is not None:
            cls, _ = _integration_factory(data["type"])
            integration = cls(data=data, guild=guild)
            self.dispatch("integration_update", integration)
        else:
            _log.debug(
                "INTEGRATION_UPDATE referencing an unknown guild ID: %s. Discarding.", guild_id
            )

    def parse_integration_delete(self, data) -> None:
        guild_id = int(data["guild_id"])
        guild = self._get_guild(guild_id)
        if guild is not None:
            raw = RawIntegrationDeleteEvent(data)
            self.dispatch("raw_integration_delete", raw)
        else:
            _log.debug(
                "INTEGRATION_DELETE referencing an unknown guild ID: %s. Discarding.", guild_id
            )

    def parse_webhooks_update(self, data) -> None:
        guild = self._get_guild(int(data["guild_id"]))
        if guild is None:
            _log.debug(
                "WEBHOOKS_UPDATE referencing an unknown guild ID: %s. Discarding", data["guild_id"]
            )
            return

        channel = guild.get_channel(int(data["channel_id"]))
        if channel is not None:
            self.dispatch("webhooks_update", channel)
        else:
            _log.debug(
                "WEBHOOKS_UPDATE referencing an unknown channel ID: %s. Discarding.",
                data["channel_id"],
            )

    def parse_stage_instance_create(self, data) -> None:
        guild = self._get_guild(int(data["guild_id"]))
        if guild is not None:
            stage_instance = StageInstance(guild=guild, state=self, data=data)
            guild._stage_instances[stage_instance.id] = stage_instance
            self.dispatch("stage_instance_create", stage_instance)
        else:
            _log.debug(
                "STAGE_INSTANCE_CREATE referencing unknown guild ID: %s. Discarding.",
                data["guild_id"],
            )

    def parse_stage_instance_update(self, data) -> None:
        guild = self._get_guild(int(data["guild_id"]))
        if guild is not None:
            stage_instance = guild._stage_instances.get(int(data["id"]))
            if stage_instance is not None:
                old_stage_instance = copy.copy(stage_instance)
                stage_instance._update(data)
                self.dispatch("stage_instance_update", old_stage_instance, stage_instance)
            else:
                _log.debug(
                    "STAGE_INSTANCE_UPDATE referencing unknown stage instance ID: %s. Discarding.",
                    data["id"],
                )
        else:
            _log.debug(
                "STAGE_INSTANCE_UPDATE referencing unknown guild ID: %s. Discarding.",
                data["guild_id"],
            )

    def parse_stage_instance_delete(self, data) -> None:
        guild = self._get_guild(int(data["guild_id"]))
        if guild is not None:
            try:
                stage_instance = guild._stage_instances.pop(int(data["id"]))
            except KeyError:
                pass
            else:
                self.dispatch("stage_instance_delete", stage_instance)
        else:
            _log.debug(
                "STAGE_INSTANCE_DELETE referencing unknown guild ID: %s. Discarding.",
                data["guild_id"],
            )

    def parse_voice_state_update(self, data) -> None:
        guild = self._get_guild(utils._get_as_snowflake(data, "guild_id"))
        channel_id = utils._get_as_snowflake(data, "channel_id")
        flags = self.member_cache_flags
        # self.user is *always* cached when this is called
        self_id = self.user.id
        if guild is not None:
            if int(data["user_id"]) == self_id:
                voice = self._get_voice_client(guild.id)
                if voice is not None:
                    coro = voice.on_voice_state_update(data)
                    asyncio.create_task(
                        logging_coroutine(coro, info="Voice Protocol voice state update handler")
                    )

            member, before, after = guild._update_voice_state(data, channel_id)
            if member is not None:
                if flags.voice:
                    if channel_id is None and flags._voice_only and member.id != self_id:
                        # Only remove from cache if we only have the voice flag enabled
                        # Member doesn't meet the Snowflake protocol currently
                        guild._remove_member(member)
                    elif channel_id is not None:
                        guild._add_member(member)

                self.dispatch("voice_state_update", member, before, after)
            else:
                _log.debug(
                    "VOICE_STATE_UPDATE referencing an unknown member ID: %s. Discarding.",
                    data["user_id"],
                )

    def parse_voice_server_update(self, data) -> None:
        try:
            key_id = int(data["guild_id"])
        except KeyError:
            key_id = int(data["channel_id"])

        vc = self._get_voice_client(key_id)
        if vc is not None:
            coro = vc.on_voice_server_update(data)
            asyncio.create_task(
                logging_coroutine(coro, info="Voice Protocol voice server update handler")
            )

    def parse_typing_start(self, data: TypingEvent) -> None:
        channel, guild = self._get_guild_channel(data)
        raw = RawTypingEvent(data)

        user_id = int(data["user_id"])
        member_data = data.get("member")
        if member_data and guild is not None:
            # try member cache first
            raw.member = guild.get_member(user_id) or Member(
                data=member_data, guild=guild, state=self
            )

        self.dispatch("raw_typing", raw)

        if channel is not None:
            member = None
            if raw.member is not None:
                member = raw.member

            elif isinstance(channel, DMChannel):
                member = channel.recipient

            elif isinstance(channel, GroupChannel):
                member = utils.find(lambda x: x.id == user_id, channel.recipients)

            if member is not None:
                timestamp = datetime.datetime.fromtimestamp(
                    data["timestamp"], tz=datetime.timezone.utc
                )
                self.dispatch("typing", channel, member, timestamp)

    def parse_auto_moderation_rule_create(self, data: AutoModRulePayload) -> None:
        guild = self._get_guild(int(data["guild_id"]))
        if guild is None:
            _log.debug(
                "AUTO_MODERATION_RULE_CREATE referencing unknown guild ID: %s. Discarding.",
                data["guild_id"],
            )
            return

        rule = AutoModRule(data=data, guild=guild)
        self.dispatch("auto_moderation_rule_create", rule)

    def parse_auto_moderation_rule_update(self, data: AutoModRulePayload) -> None:
        guild = self._get_guild(int(data["guild_id"]))
        if guild is None:
            _log.debug(
                "AUTO_MODERATION_RULE_UPDATE referencing unknown guild ID: %s. Discarding.",
                data["guild_id"],
            )
            return

        rule = AutoModRule(data=data, guild=guild)
        self.dispatch("auto_moderation_rule_update", rule)

    def parse_auto_moderation_rule_delete(self, data: AutoModRulePayload) -> None:
        guild = self._get_guild(int(data["guild_id"]))
        if guild is None:
            _log.debug(
                "AUTO_MODERATION_RULE_DELETE referencing unknown guild ID: %s. Discarding.",
                data["guild_id"],
            )
            return

        rule = AutoModRule(data=data, guild=guild)
        self.dispatch("auto_moderation_rule_delete", rule)

    def parse_auto_moderation_action_execution(
        self, data: AutoModActionExecutionEventPayload
    ) -> None:
        guild = self._get_guild(int(data["guild_id"]))
        if guild is None:
            _log.debug(
                "AUTO_MODERATION_ACTION_EXECUTION referencing unknown guild ID: %s. Discarding.",
                data["guild_id"],
            )
            return

        event = AutoModActionExecution(data=data, guild=guild)
        self.dispatch("auto_moderation_action_execution", event)

    def _get_reaction_user(
        self, channel: MessageableChannel, user_id: int
    ) -> Optional[Union[User, Member]]:
        if isinstance(channel, (TextChannel, VoiceChannel, Thread)):
            return channel.guild.get_member(user_id)
        return self.get_user(user_id)

    def get_reaction_emoji(self, data) -> Union[Emoji, PartialEmoji]:
        emoji_id = utils._get_as_snowflake(data, "id")

        if not emoji_id:
            return data["name"]

        try:
            return self._emojis[emoji_id]
        except KeyError:
            return PartialEmoji.with_state(
                self, animated=data.get("animated", False), id=emoji_id, name=data["name"]
            )

    def _upgrade_partial_emoji(self, emoji: PartialEmoji) -> Union[Emoji, PartialEmoji, str]:
        emoji_id = emoji.id
        if not emoji_id:
            return emoji.name
        try:
            return self._emojis[emoji_id]
        except KeyError:
            return emoji

    def get_channel(self, id: Optional[int]) -> Optional[Union[Channel, Thread]]:
        if id is None:
            return None

        pm = self._get_private_channel(id)
        if pm is not None:
            return pm

        for guild in self.guilds:
            channel = guild._resolve_channel(id)
            if channel is not None:
                return channel

    def create_message(
        self,
        *,
        channel: MessageableChannel,
        data: MessagePayload,
    ) -> Message:
        return Message(state=self, channel=channel, data=data)

    def create_webhook(self, data: WebhookPayload) -> Webhook:
        return Webhook.from_state(data=data, state=self)

    # Application commands (global)
    # All these methods (except fetchers) update the application command cache as well,
    # since there're no events related to application command updates

    async def fetch_global_commands(
        self,
        *,
        with_localizations: bool = True,
    ) -> List[APIApplicationCommand]:
        results = await self.http.get_global_commands(self.application_id, with_localizations=with_localizations)  # type: ignore
        return [application_command_factory(data) for data in results]

    async def fetch_global_command(self, command_id: int) -> APIApplicationCommand:
        result = await self.http.get_global_command(self.application_id, command_id)  # type: ignore
        return application_command_factory(result)

    async def create_global_command(
        self, application_command: ApplicationCommand
    ) -> APIApplicationCommand:
        result = await self.http.upsert_global_command(
            self.application_id, application_command.to_dict()  # type: ignore
        )
        cmd = application_command_factory(result)
        self._add_global_application_command(cmd)
        return cmd

    async def edit_global_command(
        self, command_id: int, new_command: ApplicationCommand
    ) -> APIApplicationCommand:
        result = await self.http.edit_global_command(
            self.application_id, command_id, new_command.to_dict()  # type: ignore
        )
        cmd = application_command_factory(result)
        self._add_global_application_command(cmd)
        return cmd

    async def delete_global_command(self, command_id: int) -> None:
        await self.http.delete_global_command(self.application_id, command_id)  # type: ignore
        self._remove_global_application_command(command_id)

    async def bulk_overwrite_global_commands(
        self, application_commands: List[ApplicationCommand]
    ) -> List[APIApplicationCommand]:
        payload = [cmd.to_dict() for cmd in application_commands]
        results = await self.http.bulk_upsert_global_commands(self.application_id, payload)  # type: ignore
        commands = [application_command_factory(data) for data in results]
        self._global_application_commands = {cmd.id: cmd for cmd in commands}
        return commands

    # Application commands (guild)

    async def fetch_guild_commands(
        self,
        guild_id: int,
        *,
        with_localizations: bool = True,
    ) -> List[APIApplicationCommand]:
        results = await self.http.get_guild_commands(self.application_id, guild_id, with_localizations=with_localizations)  # type: ignore
        return [application_command_factory(data) for data in results]

    async def fetch_guild_command(self, guild_id: int, command_id: int) -> APIApplicationCommand:
        result = await self.http.get_guild_command(self.application_id, guild_id, command_id)  # type: ignore
        return application_command_factory(result)

    async def create_guild_command(
        self, guild_id: int, application_command: ApplicationCommand
    ) -> APIApplicationCommand:
        result = await self.http.upsert_guild_command(
            self.application_id, guild_id, application_command.to_dict()  # type: ignore
        )
        cmd = application_command_factory(result)
        self._add_guild_application_command(guild_id, cmd)
        return cmd

    async def edit_guild_command(
        self, guild_id: int, command_id: int, new_command: ApplicationCommand
    ) -> APIApplicationCommand:
        result = await self.http.edit_guild_command(
            self.application_id, guild_id, command_id, new_command.to_dict()  # type: ignore
        )
        cmd = application_command_factory(result)
        self._add_guild_application_command(guild_id, cmd)
        return cmd

    async def delete_guild_command(self, guild_id: int, command_id: int) -> None:
        await self.http.delete_guild_command(
            self.application_id, guild_id, command_id  # type: ignore
        )
        self._remove_guild_application_command(guild_id, command_id)

    async def bulk_overwrite_guild_commands(
        self, guild_id: int, application_commands: List[ApplicationCommand]
    ) -> List[APIApplicationCommand]:
        payload = [cmd.to_dict() for cmd in application_commands]
        results = await self.http.bulk_upsert_guild_commands(
            self.application_id, guild_id, payload  # type: ignore
        )
        commands = [application_command_factory(data) for data in results]
        self._guild_application_commands[guild_id] = {cmd.id: cmd for cmd in commands}
        return commands

    # Application command permissions

    async def bulk_fetch_command_permissions(
        self, guild_id: int
    ) -> List[GuildApplicationCommandPermissions]:
        array = await self.http.get_guild_application_command_permissions(
            self.application_id, guild_id  # type: ignore
        )
        return [GuildApplicationCommandPermissions(state=self, data=obj) for obj in array]

    async def fetch_command_permissions(
        self, guild_id: int, command_id: int
    ) -> GuildApplicationCommandPermissions:
        data = await self.http.get_application_command_permissions(
            self.application_id, guild_id, command_id  # type: ignore
        )
        return GuildApplicationCommandPermissions(state=self, data=data)


class AutoShardedConnectionState(ConnectionState):
    def __init__(self, *args: Any, **kwargs: Any) -> None:
        super().__init__(*args, **kwargs)
        self.shard_ids: Union[List[int], range] = []
        self.shards_launched: asyncio.Event = asyncio.Event()

    def _update_guild_channel_references(self) -> None:
        if not self._messages:
            return
        for msg in self._messages:
            if not msg.guild:
                continue

            new_guild = self._get_guild(msg.guild.id)
            if new_guild is not None and new_guild is not msg.guild:
                channel_id = msg.channel.id
                channel = new_guild._resolve_channel(channel_id) or Object(id=channel_id)
                # channel will either be a TextChannel, VoiceChannel, Thread or Object
                msg._rebind_cached_references(new_guild, channel)  # type: ignore

        # these generally get deallocated once the voice reconnect times out
        # (it never succeeds after gateway reconnects)
        # but we rebind the channel reference just in case
        for vc in self._voice_clients.values():
            if not getattr(vc.channel, "guild", None):
                continue

            new_guild = self._get_guild(vc.channel.guild.id)
            if new_guild is None:
                continue

            new_channel = new_guild._resolve_channel(vc.channel.id) or Object(id=vc.channel.id)
            if new_channel is not vc.channel:
                vc.channel = new_channel  # type: ignore

    def _update_member_references(self) -> None:
        messages: Sequence[Message] = self._messages or []
        for msg in messages:
            if not msg.guild:
                continue

            # note that unlike with channels, this doesn't fall back to `Object` in case
            # guild chunking is disabled, but still shouldn't lead to old references being
            # kept as `msg.author.guild` was already rebound (see above) at this point.
            new_author = msg.guild.get_member(msg.author.id)
            if new_author is not None and new_author is not msg.author:
                msg.author = new_author

    async def chunker(
        self,
        guild_id: int,
        query: str = "",
        limit: int = 0,
        presences: bool = False,
        *,
        shard_id: Optional[int] = None,
        nonce: Optional[str] = None,
    ) -> None:
        ws = self._get_websocket(guild_id, shard_id=shard_id)
        await ws.request_chunks(
            guild_id, query=query, limit=limit, presences=presences, nonce=nonce
        )

    async def _delay_ready(self) -> None:
        await self.shards_launched.wait()
        processed: List[Tuple[Guild, asyncio.Future[List[Member]]]] = []
        max_concurrency = len(self.shard_ids) * 2
        current_bucket = []
        while True:
            # this snippet of code is basically waiting N seconds
            # until the last GUILD_CREATE was sent
            try:
                guild = await asyncio.wait_for(
                    self._ready_state.get(), timeout=self.guild_ready_timeout
                )
            except asyncio.TimeoutError:
                break
            else:
                future: asyncio.Future[List[Member]]
                if self._guild_needs_chunking(guild):
                    _log.debug(
                        "Guild ID %d requires chunking, will be done in the background.", guild.id
                    )
                    if len(current_bucket) >= max_concurrency:
                        try:
                            await utils.sane_wait_for(
                                current_bucket, timeout=max_concurrency * 70.0
                            )
                        except asyncio.TimeoutError:
                            fmt = "Shard ID %s failed to wait for chunks from a sub-bucket with length %d"
                            _log.warning(fmt, guild.shard_id, len(current_bucket))
                        finally:
                            current_bucket = []

                    # Chunk the guild in the background while we wait for GUILD_CREATE streaming
                    future = asyncio.ensure_future(self.chunk_guild(guild))
                    current_bucket.append(future)
                else:
                    future = self.loop.create_future()
                    future.set_result([])

                processed.append((guild, future))

        # update references once the guild cache is repopulated
        self._update_guild_channel_references()

        guilds = sorted(processed, key=lambda g: g[0].shard_id)
        for shard_id, info in itertools.groupby(guilds, key=lambda g: g[0].shard_id):
            # this is equivalent to `children, futures = zip(*info)`, but typed properly
            children: List[Guild] = []
            futures: List[asyncio.Future[List[Member]]] = []
            for c, f in info:
                children.append(c)
                futures.append(f)

            # 110 reqs/minute w/ 1 req/guild plus some buffer
            timeout = 61 * (len(children) / 110)
            try:
                await utils.sane_wait_for(futures, timeout=timeout)
            except asyncio.TimeoutError:
                _log.warning(
                    "Shard ID %s failed to wait for chunks (timeout=%.2f) for %d guilds",
                    shard_id,
                    timeout,
                    len(guilds),
                )
            for guild in children:
                if guild.unavailable is False:
                    self.dispatch("guild_available", guild)
                else:
                    self.dispatch("guild_join", guild)

            self.dispatch("shard_ready", shard_id)

        # remove the state
        try:
            del self._ready_state
        except AttributeError:
            pass  # already been deleted somehow

        # clear the current task
        self._ready_task = None

        # update member references once guilds are chunked
        # note: this is always called regardless of whether chunking/caching is enabled;
        #       the bot member is always cached, so if any of the bot's own messages are
        #       cached, their `author` should be rebound to the new member object
        self._update_member_references()

        # dispatch the event
        self.call_handlers("ready")
        self.dispatch("ready")

    def parse_ready(self, data) -> None:
        if not hasattr(self, "_ready_state"):
            self._ready_state = asyncio.Queue()

        self.user = user = ClientUser(state=self, data=data["user"])
        # self._users is a list of Users, we're setting a ClientUser
        self._users[user.id] = user  # type: ignore

        if self.application_id is None:
            try:
                application = data["application"]
            except KeyError:
                pass
            else:
                self.application_id = utils._get_as_snowflake(application, "id")
                self.application_flags = ApplicationFlags._from_value(application["flags"])

        for guild_data in data["guilds"]:
            self._add_guild_from_data(guild_data)

        self.dispatch("connect")
        self.dispatch("shard_connect", data["__shard_id__"])
        self.call_handlers("connect_internal")

        if self._ready_task is None:
            self._ready_task = asyncio.create_task(self._delay_ready())

    def parse_resumed(self, data) -> None:
        self.dispatch("resumed")
        self.dispatch("shard_resumed", data["__shard_id__"])<|MERGE_RESOLUTION|>--- conflicted
+++ resolved
@@ -54,11 +54,7 @@
 from . import utils
 from .activity import BaseActivity
 from .app_commands import GuildApplicationCommandPermissions, application_command_factory
-<<<<<<< HEAD
 from .auto_moderation import AutoModActionExecution, AutoModRule
-from .channel import *
-from .channel import _channel_factory
-=======
 from .channel import (
     DMChannel,
     ForumChannel,
@@ -68,7 +64,6 @@
     VoiceChannel,
     _channel_factory,
 )
->>>>>>> 9e716dd2
 from .emoji import Emoji
 from .enums import ApplicationCommandType, ChannelType, ComponentType, Status, try_enum
 from .flags import ApplicationFlags, Intents, MemberCacheFlags
