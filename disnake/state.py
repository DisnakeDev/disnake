# SPDX-License-Identifier: MIT

from __future__ import annotations

import asyncio
import copy
import datetime
import inspect
import itertools
import logging
import os
import weakref
from collections import OrderedDict, deque
from collections.abc import Coroutine, Sequence
from typing import (
    TYPE_CHECKING,
    Any,
    Callable,
    Generic,
    Literal,
    Optional,
    TypeVar,
    Union,
    overload,
)

from . import utils
from .activity import BaseActivity
from .app_commands import GuildApplicationCommandPermissions, application_command_factory
from .audit_logs import AuditLogEntry
from .automod import AutoModActionExecution, AutoModRule
from .channel import (
    DMChannel,
    ForumChannel,
    GroupChannel,
    MediaChannel,
    PartialMessageable,
    StageChannel,
    TextChannel,
    VoiceChannel,
    VoiceChannelEffect,
    _guild_channel_factory,
    _threaded_channel_factory,
)
from .components import _SELECT_COMPONENT_TYPES
from .emoji import Emoji
from .entitlement import Entitlement
from .enums import ApplicationCommandType, ChannelType, ComponentType, MessageType, Status, try_enum
from .flags import ApplicationFlags, Intents, MemberCacheFlags
from .guild import Guild
from .guild_scheduled_event import GuildScheduledEvent
from .integrations import _integration_factory
from .interactions import (
    ApplicationCommandInteraction,
    Interaction,
    MessageInteraction,
    ModalInteraction,
)
from .invite import Invite
from .member import Member
from .mentions import AllowedMentions
from .message import Message
from .object import Object
from .partial_emoji import PartialEmoji
from .raw_models import (
    RawBulkMessageDeleteEvent,
    RawGuildMemberRemoveEvent,
    RawGuildScheduledEventUserActionEvent,
    RawIntegrationDeleteEvent,
    RawMessageDeleteEvent,
    RawMessageUpdateEvent,
    RawPollVoteActionEvent,
    RawPresenceUpdateEvent,
    RawReactionActionEvent,
    RawReactionClearEmojiEvent,
    RawReactionClearEvent,
    RawThreadDeleteEvent,
    RawThreadMemberRemoveEvent,
    RawTypingEvent,
    RawVoiceChannelEffectEvent,
)
from .role import Role
from .soundboard import GuildSoundboardSound
from .stage_instance import StageInstance
from .sticker import GuildSticker
from .subscription import Subscription
from .threads import Thread, ThreadMember
from .ui.modal import Modal, ModalStore
from .ui.view import View, ViewStore
from .user import ClientUser, User
from .utils import MISSING
from .webhook import Webhook

if TYPE_CHECKING:
    from typing_extensions import Concatenate

    from .abc import AnyChannel, MessageableChannel, PrivateChannel
    from .app_commands import APIApplicationCommand, ApplicationCommand
    from .client import Client
    from .gateway import DiscordWebSocket
    from .guild import GuildChannel, VocalGuildChannel
    from .http import HTTPClient
    from .types import gateway
    from .types.activity import Activity as ActivityPayload
    from .types.channel import DMChannel as DMChannelPayload
    from .types.emoji import Emoji as EmojiPayload, PartialEmoji as PartialEmojiPayload
    from .types.guild import Guild as GuildPayload, UnavailableGuild as UnavailableGuildPayload
    from .types.interactions import InteractionChannel as InteractionChannelPayload
    from .types.message import Message as MessagePayload
    from .types.soundboard import GuildSoundboardSound as GuildSoundboardSoundPayload
    from .types.sticker import GuildSticker as GuildStickerPayload
    from .types.user import User as UserPayload
    from .types.webhook import Webhook as WebhookPayload
    from .voice_client import VoiceProtocol

    Channel = Union[GuildChannel, VocalGuildChannel, PrivateChannel]
    PartialChannel = Union[Channel, PartialMessageable]

T = TypeVar("T")


class AsyncRequest(Generic[T]):
    def __init__(self, guild_id: int, loop: asyncio.AbstractEventLoop) -> None:
        self.guild_id: int = guild_id
        self.loop: asyncio.AbstractEventLoop = loop
        self.waiters: list[asyncio.Future[T]] = []

    async def wait(self) -> T:
        future: asyncio.Future[T] = self.loop.create_future()
        self.waiters.append(future)
        try:
            return await future
        finally:
            self.waiters.remove(future)

    def get_future(self) -> asyncio.Future[T]:
        future: asyncio.Future[T] = self.loop.create_future()
        self.waiters.append(future)
        return future

    def set_result(self, result: T) -> None:
        for future in self.waiters:
            if not future.done():
                future.set_result(result)


class ChunkRequest(AsyncRequest[list[Member]]):
    def __init__(
        self,
        guild_id: int,
        loop: asyncio.AbstractEventLoop,
        resolver: Callable[[int], Any],
        *,
        cache: bool = True,
    ) -> None:
        super().__init__(guild_id=guild_id, loop=loop)
        self.resolver: Callable[[int], Any] = resolver
        self.cache: bool = cache
        self.nonce: str = os.urandom(16).hex()
        self.buffer: list[Member] = []

    def add_members(self, members: list[Member]) -> None:
        self.buffer.extend(members)
        if self.cache:
            guild = self.resolver(self.guild_id)
            if guild is None:
                return

            for member in members:
                existing = guild.get_member(member.id)
                if existing is None or existing.joined_at is None:
                    guild._add_member(member)

    def done(self) -> None:
        self.set_result(self.buffer)


_log = logging.getLogger(__name__)


async def logging_coroutine(coroutine: Coroutine[Any, Any, T], *, info: str) -> Optional[T]:
    try:
        await coroutine
    except Exception:
        _log.exception("Exception occurred during %s", info)


class ConnectionState:
    if TYPE_CHECKING:
        _get_websocket: Callable[..., DiscordWebSocket]
        _get_client: Callable[..., Client]
        _parsers: dict[str, Callable[[dict[str, Any]], None]]

    def __init__(
        self,
        *,
        dispatch: Callable[Concatenate[str, ...], Any],
        handlers: dict[str, Callable[..., Any]],
        hooks: dict[str, Callable[..., Any]],
        http: HTTPClient,
        loop: asyncio.AbstractEventLoop,
        max_messages: Optional[int] = 1000,
        application_id: Optional[int] = None,
        heartbeat_timeout: float = 60.0,
        guild_ready_timeout: float = 2.0,
        allowed_mentions: Optional[AllowedMentions] = None,
        activity: Optional[BaseActivity] = None,
        status: Optional[Union[str, Status]] = None,
        intents: Optional[Intents] = None,
        chunk_guilds_at_startup: Optional[bool] = None,
        member_cache_flags: Optional[MemberCacheFlags] = None,
    ) -> None:
        self.loop: asyncio.AbstractEventLoop = loop
        self.http: HTTPClient = http
        self.max_messages: Optional[int] = max_messages
        if self.max_messages is not None and self.max_messages <= 0:
            self.max_messages = 1000

        self.dispatch: Callable[Concatenate[str, ...], Any] = dispatch
        self.handlers: dict[str, Callable[..., Any]] = handlers
        self.hooks: dict[str, Callable[..., Any]] = hooks
        self.shard_count: Optional[int] = None
        self._ready_task: Optional[asyncio.Task] = None
        self.application_id: Optional[int] = None if application_id is None else int(application_id)
        self.heartbeat_timeout: float = heartbeat_timeout
        self.guild_ready_timeout: float = guild_ready_timeout
        if self.guild_ready_timeout < 0:
            msg = "guild_ready_timeout cannot be negative."
            raise ValueError(msg)

        if allowed_mentions is not None and not isinstance(allowed_mentions, AllowedMentions):
            msg = "allowed_mentions parameter must be AllowedMentions."
            raise TypeError(msg)

        self.allowed_mentions: Optional[AllowedMentions] = allowed_mentions
        self._chunk_requests: dict[Union[int, str], ChunkRequest] = {}

        if activity:
            if not isinstance(activity, BaseActivity):
                msg = "activity parameter must derive from BaseActivity."
                raise TypeError(msg)

            self._activity: Optional[ActivityPayload] = activity.to_dict()
        else:
            self._activity: Optional[ActivityPayload] = None

        self._status: Optional[str] = None
        if status:
            self._status = "invisible" if status is Status.offline else str(status)

        if intents is not None:
            if not isinstance(intents, Intents):
                msg = f"intents parameter must be Intents, not {type(intents)!r}."
                raise TypeError(msg)

            if not intents.guilds:
                _log.warning(
                    "Guilds intent seems to be disabled. This may cause state related issues."
                )

            self._intents: Intents = intents
        else:
            self._intents: Intents = Intents.default()

        self._chunk_guilds: bool = (
            self._intents.members if chunk_guilds_at_startup is None else chunk_guilds_at_startup
        )

        # Ensure these two are set properly
        if not self._intents.members and self._chunk_guilds:
            msg = "Intents.members must be enabled to chunk guilds at startup."
            raise ValueError(msg)

        if member_cache_flags is None:
            member_cache_flags = MemberCacheFlags.from_intents(self._intents)
        else:
            if not isinstance(member_cache_flags, MemberCacheFlags):
                msg = (
                    "member_cache_flags parameter must be MemberCacheFlags, "
                    f"not {type(member_cache_flags)!r}"
                )
                raise TypeError(msg)

            member_cache_flags._verify_intents(self._intents)

        self.member_cache_flags: MemberCacheFlags = member_cache_flags

        if not self._intents.members or member_cache_flags._empty:
            self.store_user = self.create_user

        self.parsers = parsers = {}
        for attr, func in inspect.getmembers(self):
            if attr.startswith("parse_"):
                parsers[attr[6:].upper()] = func

        self.clear()

    def clear(
        self, *, views: bool = True, application_commands: bool = True, modals: bool = True
    ) -> None:
        self.user: ClientUser = MISSING
        # NOTE: without weakrefs, these user objects would otherwise be kept in memory indefinitely.
        # However, using weakrefs here unfortunately has a few drawbacks:
        # - the weakref slot + object in user objects likely results in a small increase in memory usage
        # - accesses on `_users` are slower, e.g. `__getitem__` takes ~1us with weakrefs and ~0.2us without
        self._users: weakref.WeakValueDictionary[int, User] = weakref.WeakValueDictionary()
        self._emojis: dict[int, Emoji] = {}
        self._stickers: dict[int, GuildSticker] = {}
        self._soundboard_sounds: dict[int, GuildSoundboardSound] = {}
        self._guilds: dict[int, Guild] = {}

        if application_commands:
            self._global_application_commands: dict[int, APIApplicationCommand] = {}
            self._guild_application_commands: dict[int, dict[int, APIApplicationCommand]] = {}

        if views:
            self._view_store: ViewStore = ViewStore(self)

        if modals:
            self._modal_store: ModalStore = ModalStore(self)

        self._voice_clients: dict[int, VoiceProtocol] = {}

        # LRU of max size 128
        self._private_channels: OrderedDict[int, PrivateChannel] = OrderedDict()
        # extra dict to look up private channels by user id
        self._private_channels_by_user: dict[int, DMChannel] = {}
        if self.max_messages is not None:
            self._messages: Optional[deque[Message]] = deque(maxlen=self.max_messages)
        else:
            self._messages: Optional[deque[Message]] = None

    def process_chunk_requests(
        self, guild_id: int, nonce: Optional[str], members: list[Member], complete: bool
    ) -> None:
        removed = []
        for key, request in self._chunk_requests.items():
            if request.guild_id == guild_id and request.nonce == nonce:
                request.add_members(members)
                if complete:
                    request.done()
                    removed.append(key)

        for key in removed:
            del self._chunk_requests[key]

    def call_handlers(self, key: str, *args: Any, **kwargs: Any) -> None:
        try:
            func = self.handlers[key]
        except KeyError:
            pass
        else:
            func(*args, **kwargs)

    async def call_hooks(self, key: str, *args: Any, **kwargs: Any) -> None:
        try:
            coro = self.hooks[key]
        except KeyError:
            pass
        else:
            await coro(*args, **kwargs)

    @property
    def self_id(self) -> Optional[int]:
        u = self.user
        return u.id if u else None

    @property
    def intents(self) -> Intents:
        ret = Intents.none()
        ret.value = self._intents.value
        return ret

    @property
    def voice_clients(self) -> list[VoiceProtocol]:
        return list(self._voice_clients.values())

    def _get_voice_client(self, guild_id: Optional[int]) -> Optional[VoiceProtocol]:
        # the keys of self._voice_clients are ints
        return self._voice_clients.get(guild_id)  # pyright: ignore[reportArgumentType]

    def _add_voice_client(self, guild_id: int, voice: VoiceProtocol) -> None:
        self._voice_clients[guild_id] = voice

    def _remove_voice_client(self, guild_id: int) -> None:
        self._voice_clients.pop(guild_id, None)

    def _update_references(self, ws: DiscordWebSocket) -> None:
        for vc in self.voice_clients:
            vc.main_ws = ws  # pyright: ignore[reportAttributeAccessIssue]

    def store_user(self, data: UserPayload) -> User:
        user_id = int(data["id"])
        try:
            return self._users[user_id]
        except KeyError:
            user = User(state=self, data=data)
            if user.discriminator != "0000":
                self._users[user_id] = user
            return user

    def create_user(self, data: UserPayload) -> User:
        return User(state=self, data=data)

    def get_user(self, id: Optional[int]) -> Optional[User]:
        # the keys of self._users are ints
        return self._users.get(id)  # pyright: ignore[reportArgumentType]

    def store_emoji(self, guild: Guild, data: EmojiPayload) -> Emoji:
        # the id will be present here
        assert data["id"] is not None
        emoji_id = int(data["id"])
        self._emojis[emoji_id] = emoji = Emoji(guild=guild, state=self, data=data)
        return emoji

    def store_sticker(self, guild: Guild, data: GuildStickerPayload) -> GuildSticker:
        sticker_id = int(data["id"])
        self._stickers[sticker_id] = sticker = GuildSticker(state=self, data=data)
        return sticker

    def store_soundboard_sound(
        self, guild: Guild, data: GuildSoundboardSoundPayload
    ) -> GuildSoundboardSound:
        sound_id = int(data["sound_id"])
        self._soundboard_sounds[sound_id] = sound = GuildSoundboardSound(
            state=self, data=data, guild_id=guild.id
        )
        return sound

    def store_view(self, view: View, message_id: Optional[int] = None) -> None:
        self._view_store.add_view(view, message_id)

    def store_modal(self, user_id: int, modal: Modal) -> None:
        self._modal_store.add_modal(user_id, modal)

    def prevent_view_updates_for(self, message_id: int) -> Optional[View]:
        return self._view_store.remove_message_tracking(message_id)

    @property
    def persistent_views(self) -> Sequence[View]:
        return self._view_store.persistent_views

    @property
    def guilds(self) -> list[Guild]:
        return list(self._guilds.values())

    def _get_guild(self, guild_id: Optional[int]) -> Optional[Guild]:
        # the keys of self._guilds are ints
        if guild_id is None:
            return None
        return self._guilds.get(guild_id)

    def _add_guild(self, guild: Guild) -> None:
        self._guilds[guild.id] = guild

    def _remove_guild(self, guild: Guild) -> None:
        self._guilds.pop(guild.id, None)

        for emoji in guild.emojis:
            self._emojis.pop(emoji.id, None)

        for sticker in guild.stickers:
            self._stickers.pop(sticker.id, None)

        for sound in guild.soundboard_sounds:
            self._soundboard_sounds.pop(sound.id, None)

        del guild

    def _get_global_application_command(
        self, application_command_id: int
    ) -> Optional[APIApplicationCommand]:
        return self._global_application_commands.get(application_command_id)

    def _add_global_application_command(
        self,
        application_command: APIApplicationCommand,
        /,
    ) -> None:
        if not application_command.id:
            msg = "The provided application command does not have an ID"
            raise AssertionError(msg)
        self._global_application_commands[application_command.id] = application_command

    def _remove_global_application_command(self, application_command_id: int, /) -> None:
        self._global_application_commands.pop(application_command_id, None)

    def _clear_global_application_commands(self) -> None:
        self._global_application_commands.clear()

    def _get_guild_application_command(
        self, guild_id: int, application_command_id: int
    ) -> Optional[APIApplicationCommand]:
        granula = self._guild_application_commands.get(guild_id)
        if granula is not None:
            return granula.get(application_command_id)
        return None

    def _add_guild_application_command(
        self, guild_id: int, application_command: APIApplicationCommand
    ) -> None:
        if not application_command.id:
            msg = "The provided application command does not have an ID"
            raise AssertionError(msg)
        try:
            granula = self._guild_application_commands[guild_id]
            granula[application_command.id] = application_command
        except KeyError:
            self._guild_application_commands[guild_id] = {
                application_command.id: application_command
            }

    def _remove_guild_application_command(self, guild_id: int, application_command_id: int) -> None:
        try:
            granula = self._guild_application_commands[guild_id]
            granula.pop(application_command_id, None)
        except KeyError:
            pass

    def _clear_guild_application_commands(self, guild_id: int) -> None:
        self._guild_application_commands.pop(guild_id, None)

    def _get_global_command_named(
        self, name: str, cmd_type: Optional[ApplicationCommandType] = None
    ) -> Optional[APIApplicationCommand]:
        for cmd in self._global_application_commands.values():
            if cmd.name == name and (cmd_type is None or cmd.type is cmd_type):
                return cmd
        return None

    def _get_guild_command_named(
        self, guild_id: int, name: str, cmd_type: Optional[ApplicationCommandType] = None
    ) -> Optional[APIApplicationCommand]:
        granula = self._guild_application_commands.get(guild_id, {})
        for cmd in granula.values():
            if cmd.name == name and (cmd_type is None or cmd.type is cmd_type):
                return cmd
        return None

    @property
    def emojis(self) -> list[Emoji]:
        return list(self._emojis.values())

    @property
    def stickers(self) -> list[GuildSticker]:
        return list(self._stickers.values())

    @property
    def soundboard_sounds(self) -> list[GuildSoundboardSound]:
        return list(self._soundboard_sounds.values())

    def get_emoji(self, emoji_id: Optional[int]) -> Optional[Emoji]:
        # the keys of self._emojis are ints
        return self._emojis.get(emoji_id)  # pyright: ignore[reportArgumentType]

    def get_sticker(self, sticker_id: Optional[int]) -> Optional[GuildSticker]:
        # the keys of self._stickers are ints
        return self._stickers.get(sticker_id)  # pyright: ignore[reportArgumentType]

    def get_soundboard_sound(self, sound_id: Optional[int]) -> Optional[GuildSoundboardSound]:
        # the keys of self._soundboard_sounds are ints
        return self._soundboard_sounds.get(sound_id)  # pyright: ignore[reportArgumentType]

    @property
    def private_channels(self) -> list[PrivateChannel]:
        return list(self._private_channels.values())

    def _get_private_channel(self, channel_id: Optional[int]) -> Optional[PrivateChannel]:
        try:
            # the keys of self._private_channels are ints
            value = self._private_channels[channel_id]  # pyright: ignore[reportArgumentType]
        except KeyError:
            return None
        else:
            self._private_channels.move_to_end(channel_id)  # pyright: ignore[reportArgumentType]
            return value

    def _get_private_channel_by_user(self, user_id: Optional[int]) -> Optional[DMChannel]:
        # the keys of self._private_channels are ints
        return self._private_channels_by_user.get(user_id)  # pyright: ignore[reportArgumentType]

    def _add_private_channel(self, channel: PrivateChannel) -> None:
        channel_id = channel.id
        self._private_channels[channel_id] = channel

        if len(self._private_channels) > 128:
            _, to_remove = self._private_channels.popitem(last=False)
            if isinstance(to_remove, DMChannel) and to_remove.recipient:
                self._private_channels_by_user.pop(to_remove.recipient.id, None)

        if isinstance(channel, DMChannel) and channel.recipient:
            self._private_channels_by_user[channel.recipient.id] = channel

    def add_dm_channel(self, data: DMChannelPayload) -> DMChannel:
        # self.user is *always* cached when this is called
        channel = DMChannel(me=self.user, state=self, data=data)
        self._add_private_channel(channel)
        return channel

    def _remove_private_channel(self, channel: PrivateChannel) -> None:
        self._private_channels.pop(channel.id, None)
        if isinstance(channel, DMChannel):
            recipient = channel.recipient
            if recipient is not None:
                self._private_channels_by_user.pop(recipient.id, None)

    def _get_message(self, msg_id: Optional[int]) -> Optional[Message]:
        return (
            utils.find(lambda m: m.id == msg_id, reversed(self._messages))
            if self._messages
            else None
        )

    def _add_guild_from_data(self, data: Union[GuildPayload, UnavailableGuildPayload]) -> Guild:
        guild = Guild(
            data=data,  # pyright: ignore[reportArgumentType]  # may be unavailable guild
            state=self,
        )
        self._add_guild(guild)
        return guild

    def _guild_needs_chunking(self, guild: Guild) -> bool:
        # If presences are enabled then we get back the old guild.large behaviour
        return (
            self._chunk_guilds
            and not guild.chunked
            and not (self._intents.presences and not guild.large)
        )

    def _get_guild_channel(
        self,
        data: Union[MessagePayload, gateway.TypingStartEvent],
    ) -> tuple[Union[PartialChannel, Thread], Optional[Guild]]:
        channel_id = int(data["channel_id"])
        guild_id = utils._get_as_snowflake(data, "guild_id")

        if guild_id is None:
            # if we're here, this is a DM channel or an ephemeral message in a guild
            channel = self.get_channel(channel_id)
            if channel is None:
                if "author" in data:
                    # MessagePayload
                    user_id = int(data["author"]["id"])
                else:
                    # TypingStartEvent
                    user_id = int(data["user_id"])
                channel = DMChannel._from_message(self, channel_id, user_id)
            guild = None
        else:
            guild = self._get_guild(guild_id)
            channel = guild and guild._resolve_channel(channel_id)

        return channel or PartialMessageable(state=self, id=channel_id), guild

    async def chunker(
        self,
        guild_id: int,
        query: str = "",
        limit: int = 0,
        presences: bool = False,
        *,
        nonce: Optional[str] = None,
    ) -> None:
        ws = self._get_websocket(guild_id)  # This is ignored upstream
        await ws.request_chunks(
            guild_id, query=query, limit=limit, presences=presences, nonce=nonce
        )

    async def query_members(
        self,
        guild: Guild,
        query: Optional[str],
        limit: int,
        user_ids: Optional[list[int]],
        cache: bool,
        presences: bool,
    ) -> list[Member]:
        guild_id = guild.id
        ws = self._get_websocket(guild_id)

        request = ChunkRequest(guild.id, self.loop, self._get_guild, cache=cache)
        self._chunk_requests[request.nonce] = request

        try:
            # start the query operation
            await ws.request_chunks(
                guild_id,
                query=query,
                limit=limit,
                user_ids=user_ids,
                presences=presences,
                nonce=request.nonce,
            )
            return await asyncio.wait_for(request.wait(), timeout=30.0)
        except asyncio.TimeoutError:
            _log.warning(
                "Timed out waiting for chunks with query %r and limit %d for guild_id %d",
                query,
                limit,
                guild_id,
            )
            raise

    async def _delay_ready(self) -> None:
        try:
            states = []
            while True:
                # this snippet of code is basically waiting N seconds
                # until the last GUILD_CREATE was sent
                try:
                    guild = await asyncio.wait_for(
                        self._ready_state.get(), timeout=self.guild_ready_timeout
                    )
                except asyncio.TimeoutError:
                    break
                else:
                    if self._guild_needs_chunking(guild):
                        future = await self.chunk_guild(guild, wait=False)
                        states.append((guild, future))
                    else:
                        if guild.unavailable is False:
                            self.dispatch("guild_available", guild)
                        else:
                            self.dispatch("guild_join", guild)

            for guild, future in states:
                try:
                    await asyncio.wait_for(future, timeout=5.0)
                except asyncio.TimeoutError:
                    _log.warning(
                        "Shard ID %s timed out waiting for chunks for guild_id %s.",
                        guild.shard_id,
                        guild.id,
                    )

                if guild.unavailable is False:
                    self.dispatch("guild_available", guild)
                else:
                    self.dispatch("guild_join", guild)

            # remove the state
            try:
                del self._ready_state
            except AttributeError:
                pass  # already been deleted somehow

        except asyncio.CancelledError:
            pass
        else:
            # dispatch the event
            self.call_handlers("ready")
            self.dispatch("ready")
        finally:
            self._ready_task = None

    def parse_ready(self, data: gateway.ReadyEvent) -> None:
        if self._ready_task is not None:
            self._ready_task.cancel()

        self._ready_state: asyncio.Queue[Guild] = asyncio.Queue()
        self.clear(views=False, application_commands=False, modals=False)
        self.user = ClientUser(state=self, data=data["user"])
        # self._users is a list of Users, we're setting a ClientUser
        self._users[self.user.id] = self.user  # pyright: ignore[reportArgumentType]

        try:
            application = data["application"]
        except KeyError:
            pass
        else:
            if self.application_id is None:
                self.application_id = utils._get_as_snowflake(application, "id")
            self.application_flags = ApplicationFlags._from_value(application["flags"])

        for guild_data in data["guilds"]:
            self._add_guild_from_data(guild_data)

        self.dispatch("connect")
        self.call_handlers("connect_internal")
        self._ready_task = asyncio.create_task(self._delay_ready())

    def parse_resumed(self, data: gateway.ResumedEvent) -> None:
        self.dispatch("resumed")

    def parse_application_command_permissions_update(
        self, data: gateway.ApplicationCommandPermissionsUpdateEvent
    ) -> None:
        app_command_perms = GuildApplicationCommandPermissions(data=data, state=self)
        self.dispatch("application_command_permissions_update", app_command_perms)

    def parse_message_create(self, data: gateway.MessageCreateEvent) -> None:
        channel, _ = self._get_guild_channel(data)
        # channel would be the correct type here
        message = Message(channel=channel, data=data, state=self)  # pyright: ignore[reportArgumentType]
        self.dispatch("message", message)
        if self._messages is not None:
            self._messages.append(message)

        if channel:
            # we ensure that the channel is a type that implements last_message_id
            if channel.__class__ in (TextChannel, Thread, VoiceChannel, StageChannel):
                channel.last_message_id = message.id  # pyright: ignore[reportAttributeAccessIssue]
            # Essentially, messages *don't* count towards message_count, if:
            # - they're the thread starter message
            # - or, they're the initial message of a forum channel thread (which uses MessageType.default)
            # This mirrors the current client and API behavior.
            if channel.__class__ is Thread and not (
                message.type is MessageType.thread_starter_message
                or (
                    type(channel.parent) in (ForumChannel, MediaChannel)  # pyright: ignore[reportAttributeAccessIssue]
                    and channel.id == message.id
                )
            ):
                channel.total_message_sent += 1  # pyright: ignore[reportAttributeAccessIssue]
                channel.message_count += 1  # pyright: ignore[reportAttributeAccessIssue]

    def parse_message_delete(self, data: gateway.MessageDeleteEvent) -> None:
        raw = RawMessageDeleteEvent(data)
        found = self._get_message(raw.message_id)
        raw.cached_message = found
        self.dispatch("raw_message_delete", raw)

        # the initial message isn't counted, and hence shouldn't be subtracted from the count either
        if raw.message_id != raw.channel_id:
            guild = self._get_guild(raw.guild_id)
            thread = guild and guild.get_thread(raw.channel_id)
            if thread:
                thread.message_count = max(0, thread.message_count - 1)

        if self._messages is not None and found is not None:
            self.dispatch("message_delete", found)
            self._messages.remove(found)

    def parse_message_delete_bulk(self, data: gateway.MessageDeleteBulkEvent) -> None:
        raw = RawBulkMessageDeleteEvent(data)
        if self._messages:
            found_messages = [
                message for message in self._messages if message.id in raw.message_ids
            ]
        else:
            found_messages = []
        raw.cached_messages = found_messages
        self.dispatch("raw_bulk_message_delete", raw)
        guild = self._get_guild(raw.guild_id)
        thread = guild and guild.get_thread(raw.channel_id)
        if thread:
            to_subtract = len(raw.message_ids)
            # the initial message isn't counted, and hence shouldn't be subtracted from the count either
            if raw.channel_id in raw.message_ids:
                to_subtract -= 1
            thread.message_count = max(0, thread.message_count - to_subtract)
        if found_messages:
            self.dispatch("bulk_message_delete", found_messages)
            # self._messages won't be None here
            assert self._messages is not None
            for msg in found_messages:
                self._messages.remove(msg)

    def parse_message_update(self, data: gateway.MessageUpdateEvent) -> None:
        raw = RawMessageUpdateEvent(data)
        message = self._get_message(raw.message_id)
        if message is not None:
            older_message = copy.copy(message)
            raw.cached_message = older_message
            self.dispatch("raw_message_edit", raw)
            message._update(data)
            # Coerce the `after` parameter to take the new updated Member
            # ref: #5999
            older_message.author = message.author
            self.dispatch("message_edit", older_message, message)
        else:
            self.dispatch("raw_message_edit", raw)

        if "components" in data and self._view_store.is_message_tracked(raw.message_id):
            self._view_store.update_from_message(raw.message_id, data["components"])

    def parse_message_reaction_add(self, data: gateway.MessageReactionAddEvent) -> None:
        emoji = data["emoji"]
        emoji_id = utils._get_as_snowflake(emoji, "id")
        emoji = PartialEmoji.with_state(
            self,
            id=emoji_id,
            animated=emoji.get("animated", False),
            name=emoji["name"],  # pyright: ignore[reportArgumentType]
        )
        raw = RawReactionActionEvent(data, emoji, "REACTION_ADD")

        member_data = data.get("member")
        if member_data:
            guild = self._get_guild(raw.guild_id)
            if guild is not None:
                raw.member = Member(data=member_data, guild=guild, state=self)
            else:
                raw.member = None
        else:
            raw.member = None
        self.dispatch("raw_reaction_add", raw)

        # rich interface here
        message = self._get_message(raw.message_id)
        if message is not None:
            emoji = self._upgrade_partial_emoji(emoji)
            reaction = message._add_reaction(data, emoji, raw.user_id)
            user = raw.member or self._get_reaction_user(message.channel, raw.user_id)

            if user:
                self.dispatch("reaction_add", reaction, user)

    def parse_message_reaction_remove_all(
        self, data: gateway.MessageReactionRemoveAllEvent
    ) -> None:
        raw = RawReactionClearEvent(data)
        self.dispatch("raw_reaction_clear", raw)

        message = self._get_message(raw.message_id)
        if message is not None:
            old_reactions = message.reactions.copy()
            message.reactions.clear()
            self.dispatch("reaction_clear", message, old_reactions)

    def parse_message_reaction_remove(self, data: gateway.MessageReactionRemoveEvent) -> None:
        emoji = data["emoji"]
        emoji_id = utils._get_as_snowflake(emoji, "id")
        emoji = PartialEmoji.with_state(
            self,
            id=emoji_id,
            animated=emoji.get("animated", False),
            # may be `None` in gateway events if custom emoji data isn't available anymore
            # https://discord.com/developers/docs/resources/emoji#emoji-object-custom-emoji-examples
            name=emoji["name"],  # pyright: ignore[reportArgumentType]
        )
        raw = RawReactionActionEvent(data, emoji, "REACTION_REMOVE")
        self.dispatch("raw_reaction_remove", raw)

        message = self._get_message(raw.message_id)
        if message is not None:
            emoji = self._upgrade_partial_emoji(emoji)
            try:
                reaction = message._remove_reaction(data, emoji, raw.user_id)
            except (AttributeError, ValueError):  # eventual consistency lol
                pass
            else:
                user = self._get_reaction_user(message.channel, raw.user_id)
                if user:
                    self.dispatch("reaction_remove", reaction, user)

    def parse_message_reaction_remove_emoji(
        self, data: gateway.MessageReactionRemoveEmojiEvent
    ) -> None:
        emoji = data["emoji"]
        emoji_id = utils._get_as_snowflake(emoji, "id")
        emoji = PartialEmoji.with_state(
            self,
            id=emoji_id,
            animated=emoji.get("animated", False),
            # may be `None` in gateway events if custom emoji data isn't available anymore
            # https://discord.com/developers/docs/resources/emoji#emoji-object-custom-emoji-examples
            name=emoji["name"],  # pyright: ignore[reportArgumentType]
        )
        raw = RawReactionClearEmojiEvent(data, emoji)
        self.dispatch("raw_reaction_clear_emoji", raw)

        message = self._get_message(raw.message_id)
        if message is not None:
            try:
                reaction = message._clear_emoji(emoji)
            except (AttributeError, ValueError):  # eventual consistency lol
                pass
            else:
                if reaction:
                    self.dispatch("reaction_clear_emoji", reaction)

    def _handle_poll_event(
        self, raw: RawPollVoteActionEvent, event_type: Literal["add", "remove"]
    ) -> None:
        guild = self._get_guild(raw.guild_id)
        answer = None
        if guild is not None:
            member = guild.get_member(raw.user_id)
            message = self._get_message(raw.message_id)
            if message is not None and message.poll is not None:
                answer = message.poll.get_answer(raw.answer_id)

            if member is not None:
                raw.cached_member = member

        if answer is not None:
            if event_type == "add":
                answer.vote_count += 1
            else:
                answer.vote_count -= 1

        self.dispatch(f"raw_poll_vote_{event_type}", raw)

        if raw.cached_member is not None and answer is not None:
            self.dispatch(f"poll_vote_{event_type}", raw.cached_member, answer)

    def parse_message_poll_vote_add(self, data: gateway.PollVoteAddEvent) -> None:
        raw = RawPollVoteActionEvent(data, "POLL_VOTE_ADD")
        self._handle_poll_event(raw, "add")

    def parse_message_poll_vote_remove(self, data: gateway.PollVoteRemoveEvent) -> None:
        raw = RawPollVoteActionEvent(data, "POLL_VOTE_REMOVE")
        self._handle_poll_event(raw, "remove")

    def parse_interaction_create(self, data: gateway.InteractionCreateEvent) -> None:
        # note: this does not use an intermediate variable for `data["type"]` since
        # it wouldn't allow automatically narrowing the `data` union type based
        # on the `["type"]` field

        interaction: Interaction

        if data["type"] == 1:
            # PING interaction should never be received
            return

        elif data["type"] == 2:
            interaction = ApplicationCommandInteraction(data=data, state=self)
            self.dispatch("application_command", interaction)

        elif data["type"] == 3:
            interaction = MessageInteraction(data=data, state=self)
            self._view_store.dispatch(interaction)
            self.dispatch("message_interaction", interaction)
            if interaction.data.component_type is ComponentType.button:
                self.dispatch("button_click", interaction)
            elif interaction.data.component_type in _SELECT_COMPONENT_TYPES:
                self.dispatch("dropdown", interaction)

        elif data["type"] == 4:
            interaction = ApplicationCommandInteraction(data=data, state=self)
            self.dispatch("application_command_autocomplete", interaction)

        elif data["type"] == 5:
            interaction = ModalInteraction(data=data, state=self)
            self._modal_store.dispatch(interaction)
            self.dispatch("modal_submit", interaction)

        else:
            return

        self.dispatch("interaction", interaction)

    def parse_presence_update(self, data: gateway.PresenceUpdateEvent) -> None:
        guild_id = utils._get_as_snowflake(data, "guild_id")
        guild = self._get_guild(guild_id)
        if guild is None:
            _log.debug("PRESENCE_UPDATE referencing an unknown guild ID: %s. Discarding.", guild_id)
            return

        raw = RawPresenceUpdateEvent(data)
        self.dispatch("raw_presence_update", raw)

        user = data["user"]
        member_id = int(user["id"])
        member = guild.get_member(member_id)
        if member is None:
            return

        old_member = Member._copy(member)
        user_update = member._presence_update(data=data, user=user)
        if user_update:
            self.dispatch("user_update", user_update[0], user_update[1])

        self.dispatch("presence_update", old_member, member)

    def parse_user_update(self, data: gateway.UserUpdateEvent) -> None:
        if user := self.user:
            user._update(data)

    def parse_invite_create(self, data: gateway.InviteCreateEvent) -> None:
        invite = Invite.from_gateway(state=self, data=data)
        self.dispatch("invite_create", invite)

    def parse_invite_delete(self, data: gateway.InviteDeleteEvent) -> None:
        invite = Invite.from_gateway(state=self, data=data)
        self.dispatch("invite_delete", invite)

    def parse_channel_delete(self, data: gateway.ChannelDeleteEvent) -> None:
        guild = self._get_guild(utils._get_as_snowflake(data, "guild_id"))
        if guild is None:
            return

        channel_id = int(data["id"])
        channel = guild.get_channel(channel_id)
        if channel is None:
            return

        guild._remove_channel(channel)
        self.dispatch("guild_channel_delete", channel)

        if channel.type in (ChannelType.voice, ChannelType.stage_voice):
            for event_id, scheduled_event in list(guild._scheduled_events.items()):
                if scheduled_event.channel_id == channel_id:
                    guild._scheduled_events.pop(event_id)
                    self.dispatch("guild_scheduled_event_delete", scheduled_event)

    def parse_channel_update(self, data: gateway.ChannelUpdateEvent) -> None:
        channel_type = try_enum(ChannelType, data.get("type"))
        channel_id = int(data["id"])
        if channel_type is ChannelType.group:
            channel = self._get_private_channel(channel_id)
            old_channel = copy.copy(channel)
            # the channel is a GroupChannel
            channel._update_group(data)  # pyright: ignore[reportOptionalMemberAccess, reportAttributeAccessIssue]
            self.dispatch("private_channel_update", old_channel, channel)
            return

        guild_id = utils._get_as_snowflake(data, "guild_id")
        guild = self._get_guild(guild_id)
        if guild is not None:
            channel = guild.get_channel(channel_id)
            if channel is not None:
                old_channel = copy.copy(channel)
                channel._update(
                    guild,
                    data,  # pyright: ignore[reportArgumentType]  # data type will always match channel type
                )
                self.dispatch("guild_channel_update", old_channel, channel)
            else:
                _log.debug(
                    "CHANNEL_UPDATE referencing an unknown channel ID: %s. Discarding.", channel_id
                )
        else:
            _log.debug("CHANNEL_UPDATE referencing an unknown guild ID: %s. Discarding.", guild_id)

    def parse_channel_create(self, data: gateway.ChannelCreateEvent) -> None:
        factory, _ = _guild_channel_factory(data["type"])
        if factory is None:
            _log.debug(
                "CHANNEL_CREATE referencing an unknown channel type %s. Discarding.", data["type"]
            )
            return

        guild_id = utils._get_as_snowflake(data, "guild_id")
        guild = self._get_guild(guild_id)
        if guild is not None:
            channel = factory(
                guild=guild,
                state=self,
                data=data,  # pyright: ignore[reportArgumentType]  # data type will always match channel type
            )
            guild._add_channel(channel)
            self.dispatch("guild_channel_create", channel)
        else:
            _log.debug("CHANNEL_CREATE referencing an unknown guild ID: %s. Discarding.", guild_id)
            return

    def parse_channel_pins_update(self, data: gateway.ChannelPinsUpdateEvent) -> None:
        channel_id = int(data["channel_id"])
        guild_id = utils._get_as_snowflake(data, "guild_id")
        if guild_id is not None:
            guild = self._get_guild(guild_id)
            channel = guild and guild._resolve_channel(channel_id)
        else:
            guild = None
            channel = self._get_private_channel(channel_id)

        if channel is None:
            _log.debug(
                "CHANNEL_PINS_UPDATE referencing an unknown channel ID: %s. Discarding.", channel_id
            )
            return

        last_pin = None
        if "last_pin_timestamp" in data:
            last_pin = utils.parse_time(data["last_pin_timestamp"])

        if isinstance(channel, (DMChannel, TextChannel, Thread)):
            channel.last_pin_timestamp = last_pin

        if guild is None:
            self.dispatch("private_channel_pins_update", channel, last_pin)
        else:
            self.dispatch("guild_channel_pins_update", channel, last_pin)

    def parse_thread_create(self, data: gateway.ThreadCreateEvent) -> None:
        guild_id = int(data["guild_id"])
        guild: Optional[Guild] = self._get_guild(guild_id)
        if guild is None:
            _log.debug("THREAD_CREATE referencing an unknown guild ID: %s. Discarding", guild_id)
            return

        thread = Thread(guild=guild, state=guild._state, data=data)
        has_thread = guild.get_thread(thread.id)
        guild._add_thread(thread)
        if not has_thread:
            if data.get("newly_created"):
                if isinstance(thread.parent, (ForumChannel, MediaChannel)):
                    thread.parent.last_thread_id = thread.id

                self.dispatch("thread_create", thread)
            else:
                self.dispatch("thread_join", thread)

    def parse_thread_update(self, data: gateway.ThreadUpdateEvent) -> None:
        guild_id = int(data["guild_id"])
        guild = self._get_guild(guild_id)
        if guild is None:
            _log.debug("THREAD_UPDATE referencing an unknown guild ID: %s. Discarding", guild_id)
            return

        thread_id = int(data["id"])
        thread = guild.get_thread(thread_id)
        if thread is not None:
            old = copy.copy(thread)
            thread._update(data)
            self.dispatch("thread_update", old, thread)
        else:
            thread = Thread(guild=guild, state=guild._state, data=data)
            guild._add_thread(thread)
            self.dispatch("thread_join", thread)

        self.dispatch("raw_thread_update", thread)

    def parse_thread_delete(self, data: gateway.ThreadDeleteEvent) -> None:
        guild_id = int(data["guild_id"])
        guild = self._get_guild(guild_id)
        if guild is None:
            _log.debug("THREAD_DELETE referencing an unknown guild ID: %s. Discarding", guild_id)
            return

        thread_id = int(data["id"])
        thread = guild.get_thread(thread_id)
        raw = RawThreadDeleteEvent(data)
        if thread is not None:
            raw.thread = thread
            guild._remove_thread(thread)
            self.dispatch("thread_delete", thread)
        self.dispatch("raw_thread_delete", raw)

    def parse_thread_list_sync(self, data: gateway.ThreadListSyncEvent) -> None:
        guild_id = int(data["guild_id"])
        guild: Optional[Guild] = self._get_guild(guild_id)
        if guild is None:
            _log.debug("THREAD_LIST_SYNC referencing an unknown guild ID: %s. Discarding", guild_id)
            return

        if "channel_ids" in data:
            channel_ids = set(map(int, data["channel_ids"]))
            previous_threads = guild._filter_threads(channel_ids)
        else:
            # If not provided, then the entire guild is being synced
            # So all previous thread data should be overwritten
            previous_threads = guild._threads.copy()
            guild._clear_threads()

        threads = {d["id"]: guild._store_thread(d) for d in data.get("threads", [])}

        for member in data.get("members", []):
            try:
                # note: member["id"] is the thread_id
                thread = threads[member["id"]]
            except KeyError:
                continue
            else:
                thread._add_member(ThreadMember(thread, member))

        for thread in threads.values():
            old = previous_threads.pop(thread.id, None)
            if old is None:
                self.dispatch("thread_join", thread)

        for thread in previous_threads.values():
            self.dispatch("thread_remove", thread)

    def parse_thread_member_update(self, data: gateway.ThreadMemberUpdateEvent) -> None:
        guild_id = int(data["guild_id"])
        guild: Optional[Guild] = self._get_guild(guild_id)
        if guild is None:
            _log.debug(
                "THREAD_MEMBER_UPDATE referencing an unknown guild ID: %s. Discarding", guild_id
            )
            return

        thread_id = int(data["id"])
        thread: Optional[Thread] = guild.get_thread(thread_id)
        if thread is None:
            _log.debug(
                "THREAD_MEMBER_UPDATE referencing an unknown thread ID: %s. Discarding", thread_id
            )
            return

        member = ThreadMember(thread, data)
        thread.me = member

    def parse_thread_members_update(self, data: gateway.ThreadMembersUpdateEvent) -> None:
        guild_id = int(data["guild_id"])
        guild: Optional[Guild] = self._get_guild(guild_id)
        if guild is None:
            _log.debug(
                "THREAD_MEMBERS_UPDATE referencing an unknown guild ID: %s. Discarding", guild_id
            )
            return

        thread_id = int(data["id"])
        thread: Optional[Thread] = guild.get_thread(thread_id)
        if thread is None:
            _log.debug(
                "THREAD_MEMBERS_UPDATE referencing an unknown thread ID: %s. Discarding", thread_id
            )
            return

        added_members = [ThreadMember(thread, d) for d in data.get("added_members", [])]
        removed_member_ids = [int(x) for x in data.get("removed_member_ids", [])]
        self_id = self.self_id
        for member in added_members:
            if member.id != self_id:
                thread._add_member(member)
                self.dispatch("thread_member_join", member)
            else:
                thread.me = member
                self.dispatch("thread_join", thread)

        for member_id in removed_member_ids:
            if member_id != self_id:
                raw = RawThreadMemberRemoveEvent(thread, member_id)
                member = thread._pop_member(member_id)
                if member is not None:
                    raw.cached_member = member
                    self.dispatch("thread_member_remove", member)
                self.dispatch("raw_thread_member_remove", raw)
            else:
                self.dispatch("thread_remove", thread)

    def parse_guild_member_add(self, data: gateway.GuildMemberAddEvent) -> None:
        guild = self._get_guild(int(data["guild_id"]))
        if guild is None:
            _log.debug(
                "GUILD_MEMBER_ADD referencing an unknown guild ID: %s. Discarding.",
                data["guild_id"],
            )
            return

        member = Member(guild=guild, data=data, state=self)
        if self.member_cache_flags.joined:
            guild._add_member(member)

        try:
            guild._member_count += 1
        except AttributeError:
            pass

        self.dispatch("member_join", member)

    def parse_guild_member_remove(self, data: gateway.GuildMemberRemoveEvent) -> None:
        guild = self._get_guild(int(data["guild_id"]))
        if guild is not None:
            try:
                guild._member_count -= 1
            except AttributeError:
                pass

            user_id = int(data["user"]["id"])
            member = guild.get_member(user_id)
            if member is not None:
                guild._remove_member(member)
                self.dispatch("member_remove", member)
                user = member
            else:
                user = self.store_user(data["user"])
            raw = RawGuildMemberRemoveEvent(user, guild.id)
            self.dispatch("raw_member_remove", raw)
        else:
            _log.debug(
                "GUILD_MEMBER_REMOVE referencing an unknown guild ID: %s. Discarding.",
                data["guild_id"],
            )

    def parse_guild_member_update(self, data: gateway.GuildMemberUpdateEvent) -> None:
        guild = self._get_guild(int(data["guild_id"]))
        user_id = int(data["user"]["id"])
        if guild is None:
            _log.debug(
                "GUILD_MEMBER_UPDATE referencing an unknown guild ID: %s. Discarding.",
                data["guild_id"],
            )
            return

        member = guild.get_member(user_id)
        if member is not None:
            old_member = Member._copy(member)
            member._update(data)
            user_update = member._update_inner_user(data["user"])
            if user_update:
                self.dispatch("user_update", user_update[0], user_update[1])

            self.dispatch("member_update", old_member, member)
        else:
            member = Member(data=data, guild=guild, state=self)

            # Force an update on the inner user if necessary
            user_update = member._update_inner_user(data["user"])
            if user_update:
                self.dispatch("user_update", user_update[0], user_update[1])

            if self.member_cache_flags.joined:
                guild._add_member(member)

        self.dispatch("raw_member_update", member)

    def parse_guild_emojis_update(self, data: gateway.GuildEmojisUpdateEvent) -> None:
        guild = self._get_guild(int(data["guild_id"]))
        if guild is None:
            _log.debug(
                "GUILD_EMOJIS_UPDATE referencing an unknown guild ID: %s. Discarding.",
                data["guild_id"],
            )
            return

        before_emojis = guild.emojis
        for emoji in before_emojis:
            self._emojis.pop(emoji.id, None)
        guild.emojis = tuple(self.store_emoji(guild, d) for d in data["emojis"])
        self.dispatch("guild_emojis_update", guild, before_emojis, guild.emojis)

    def parse_guild_stickers_update(self, data: gateway.GuildStickersUpdateEvent) -> None:
        guild = self._get_guild(int(data["guild_id"]))
        if guild is None:
            _log.debug(
                "GUILD_STICKERS_UPDATE referencing an unknown guild ID: %s. Discarding.",
                data["guild_id"],
            )
            return

        before_stickers = guild.stickers
        for sticker in before_stickers:
            self._stickers.pop(sticker.id, None)
        guild.stickers = tuple(self.store_sticker(guild, d) for d in data["stickers"])
        self.dispatch("guild_stickers_update", guild, before_stickers, guild.stickers)

    def _get_create_guild(self, data: gateway.GuildCreateEvent) -> Guild:
        if data.get("unavailable") is False:
            # GUILD_CREATE with unavailable in the response
            # usually means that the guild has become available
            # and is therefore in the cache
            guild = self._get_guild(int(data["id"]))
            if guild is not None:
                guild.unavailable = False
                guild._from_data(data)  # pyright: ignore[reportArgumentType]  # data type not narrowed correctly to full guild
                return guild

        return self._add_guild_from_data(data)

    def is_guild_evicted(self, guild) -> bool:
        return guild.id not in self._guilds

    @overload
    async def chunk_guild(
        self, guild: Guild, *, wait: Literal[False], cache: Optional[bool] = None
    ) -> asyncio.Future[list[Member]]: ...

    @overload
    async def chunk_guild(
        self, guild: Guild, *, wait: Literal[True] = True, cache: Optional[bool] = None
    ) -> list[Member]: ...

    async def chunk_guild(
        self, guild: Guild, *, wait: bool = True, cache: Optional[bool] = None
    ) -> Union[list[Member], asyncio.Future[list[Member]]]:
        cache = cache or self.member_cache_flags.joined
        request = self._chunk_requests.get(guild.id)
        if request is None:
            self._chunk_requests[guild.id] = request = ChunkRequest(
                guild.id, self.loop, self._get_guild, cache=cache
            )
            await self.chunker(guild.id, nonce=request.nonce)

        if wait:
            return await request.wait()
        return request.get_future()

    async def _chunk_and_dispatch(self, guild: Guild, unavailable: Optional[bool]) -> None:
        try:
            await asyncio.wait_for(self.chunk_guild(guild), timeout=60.0)
        except asyncio.TimeoutError:
            _log.info("Somehow timed out waiting for chunks.")

        if unavailable is False:
            self.dispatch("guild_available", guild)
        else:
            self.dispatch("guild_join", guild)

    def parse_guild_create(self, data: gateway.GuildCreateEvent) -> None:
        unavailable = data.get("unavailable")
        if unavailable is True:
            # joined a guild with unavailable == True so..
            return

        guild = self._get_create_guild(data)

        try:
            # Notify the on_ready state, if any, that this guild is complete.
            self._ready_state.put_nowait(guild)
        except AttributeError:
            pass
        else:
            # If we're waiting for the event, put the rest on hold
            return

        # check if it requires chunking
        if self._guild_needs_chunking(guild):
            asyncio.create_task(self._chunk_and_dispatch(guild, unavailable))
            return

        # Dispatch available if newly available
        if unavailable is False:
            self.dispatch("guild_available", guild)
        else:
            self.dispatch("guild_join", guild)

    def parse_guild_update(self, data: gateway.GuildUpdateEvent) -> None:
        guild = self._get_guild(int(data["id"]))
        if guild is not None:
            old_guild = copy.copy(guild)
            guild._from_data(data)
            self.dispatch("guild_update", old_guild, guild)
        else:
            _log.debug("GUILD_UPDATE referencing an unknown guild ID: %s. Discarding.", data["id"])

    def parse_guild_delete(self, data: gateway.GuildDeleteEvent) -> None:
        guild = self._get_guild(int(data["id"]))
        if guild is None:
            _log.debug("GUILD_DELETE referencing an unknown guild ID: %s. Discarding.", data["id"])
            return

        if data.get("unavailable", False):
            # GUILD_DELETE with unavailable being True means that the
            # guild that was available is now currently unavailable
            guild.unavailable = True
            self.dispatch("guild_unavailable", guild)
            return

        # do a cleanup of the messages cache
        if self._messages is not None:
            self._messages: Optional[deque[Message]] = deque(
                (msg for msg in self._messages if msg.guild != guild), maxlen=self.max_messages
            )

        self._remove_guild(guild)
        self.dispatch("guild_remove", guild)

    def parse_guild_ban_add(self, data: gateway.GuildBanAddEvent) -> None:
        # we make the assumption that GUILD_BAN_ADD is done
        # before GUILD_MEMBER_REMOVE is called
        # hence we don't remove it from cache or do anything
        # strange with it, the main purpose of this event
        # is mainly to dispatch to another event worth listening to for logging
        guild = self._get_guild(int(data["guild_id"]))
        if guild is not None:
            try:
                user = User(data=data["user"], state=self)
            except KeyError:
                pass
            else:
                member = guild.get_member(user.id) or user
                self.dispatch("member_ban", guild, member)

    def parse_guild_ban_remove(self, data: gateway.GuildBanRemoveEvent) -> None:
        guild = self._get_guild(int(data["guild_id"]))
        if guild is not None and "user" in data:
            user = self.store_user(data["user"])
            self.dispatch("member_unban", guild, user)

    def parse_guild_role_create(self, data: gateway.GuildRoleCreateEvent) -> None:
        guild = self._get_guild(int(data["guild_id"]))
        if guild is None:
            _log.debug(
                "GUILD_ROLE_CREATE referencing an unknown guild ID: %s. Discarding.",
                data["guild_id"],
            )
            return

        role_data = data["role"]
        role = Role(guild=guild, data=role_data, state=self)
        guild._add_role(role)
        self.dispatch("guild_role_create", role)

    def parse_guild_role_delete(self, data: gateway.GuildRoleDeleteEvent) -> None:
        guild = self._get_guild(int(data["guild_id"]))
        if guild is not None:
            role_id = int(data["role_id"])
            try:
                role = guild._remove_role(role_id)
            except KeyError:
                return
            else:
                self.dispatch("guild_role_delete", role)
        else:
            _log.debug(
                "GUILD_ROLE_DELETE referencing an unknown guild ID: %s. Discarding.",
                data["guild_id"],
            )

    def parse_guild_role_update(self, data: gateway.GuildRoleUpdateEvent) -> None:
        guild = self._get_guild(int(data["guild_id"]))
        if guild is not None:
            role_data = data["role"]
            role_id = int(role_data["id"])
            role = guild.get_role(role_id)
            if role is not None:
                old_role = copy.copy(role)
                role._update(role_data)
                self.dispatch("guild_role_update", old_role, role)
        else:
            _log.debug(
                "GUILD_ROLE_UPDATE referencing an unknown guild ID: %s. Discarding.",
                data["guild_id"],
            )

    def parse_guild_scheduled_event_create(
        self, data: gateway.GuildScheduledEventCreateEvent
    ) -> None:
        scheduled_event = GuildScheduledEvent(state=self, data=data)
        guild = scheduled_event.guild
        if guild is not None:
            guild._scheduled_events[scheduled_event.id] = scheduled_event
        self.dispatch("guild_scheduled_event_create", scheduled_event)

    def parse_guild_scheduled_event_update(
        self, data: gateway.GuildScheduledEventUpdateEvent
    ) -> None:
        guild = self._get_guild(int(data["guild_id"]))

        if guild is None:
            _log.debug(
                "GUILD_SCHEDULED_EVENT_UPDATE referencing unknown guild ID: %s. Discarding.",
                data["guild_id"],
            )
            return

        scheduled_event = guild._scheduled_events.get(int(data["id"]))
        if scheduled_event is not None:
            old_scheduled_event = copy.copy(scheduled_event)
            scheduled_event._update(data)
            self.dispatch("guild_scheduled_event_update", old_scheduled_event, scheduled_event)

        else:
            _log.debug(
                "GUILD_SCHEDULED_EVENT_UPDATE referencing "
                "unknown scheduled event ID: %s. Discarding.",
                data["id"],
            )

    def parse_guild_scheduled_event_delete(
        self, data: gateway.GuildScheduledEventDeleteEvent
    ) -> None:
        scheduled_event = GuildScheduledEvent(state=self, data=data)
        guild = scheduled_event.guild
        if guild is not None:
            guild._scheduled_events.pop(scheduled_event.id, None)
        self.dispatch("guild_scheduled_event_delete", scheduled_event)

    def parse_guild_scheduled_event_user_add(
        self, data: gateway.GuildScheduledEventUserAddEvent
    ) -> None:
        payload = RawGuildScheduledEventUserActionEvent(data)
        self.dispatch("raw_guild_scheduled_event_subscribe", payload)
        guild = self._get_guild(payload.guild_id)
        if guild is None:
            return

        event = guild.get_scheduled_event(payload.event_id)
        user = guild.get_member(payload.user_id)
        if user is None:
            user = self.get_user(payload.user_id)

        if event is not None and user is not None:
            self.dispatch("guild_scheduled_event_subscribe", event, user)

    def parse_guild_scheduled_event_user_remove(
        self, data: gateway.GuildScheduledEventUserRemoveEvent
    ) -> None:
        payload = RawGuildScheduledEventUserActionEvent(data)
        self.dispatch("raw_guild_scheduled_event_unsubscribe", payload)
        guild = self._get_guild(payload.guild_id)
        if guild is None:
            return

        event = guild.get_scheduled_event(payload.event_id)
        user = guild.get_member(payload.user_id)
        if user is None:
            user = self.get_user(payload.user_id)

        if event is not None and user is not None:
            self.dispatch("guild_scheduled_event_unsubscribe", event, user)

    def parse_guild_members_chunk(self, data: gateway.GuildMembersChunkEvent) -> None:
        guild_id = int(data["guild_id"])
        guild = self._get_guild(guild_id)
        # This should never happen, but it's handled just in case
        if guild is None:
            _log.debug(
                "GUILD_MEMBERS_CHUNK referencing unknown guild ID: %s. Discarding.",
                data["guild_id"],
            )
            return

        presences = data.get("presences", [])

        members = [
            Member(guild=guild, data=member, state=self) for member in data.get("members", [])
        ]
        _log.debug("Processed a chunk for %s members in guild ID %s.", len(members), guild_id)

        if presences:
            member_dict = {member.id: member for member in members}
            for presence in presences:
                user = presence["user"]
                member_id = int(user["id"])
                member = member_dict.get(member_id)
                if member is not None:
                    member._presence_update(presence, user)

        complete = data.get("chunk_index", 0) + 1 == data.get("chunk_count")
        self.process_chunk_requests(guild_id, data.get("nonce"), members, complete)

    def parse_guild_integrations_update(self, data: gateway.GuildIntegrationsUpdateEvent) -> None:
        guild = self._get_guild(int(data["guild_id"]))
        if guild is not None:
            self.dispatch("guild_integrations_update", guild)
        else:
            _log.debug(
                "GUILD_INTEGRATIONS_UPDATE referencing an unknown guild ID: %s. Discarding.",
                data["guild_id"],
            )

    def parse_integration_create(self, data: gateway.IntegrationCreateEvent) -> None:
        guild_id = int(data["guild_id"])
        guild = self._get_guild(guild_id)
        if guild is not None:
            cls, _ = _integration_factory(data["type"])
            integration = cls(data=data, guild=guild)
            self.dispatch("integration_create", integration)
        else:
            _log.debug(
                "INTEGRATION_CREATE referencing an unknown guild ID: %s. Discarding.", guild_id
            )

    def parse_integration_update(self, data: gateway.IntegrationUpdateEvent) -> None:
        guild_id = int(data["guild_id"])
        guild = self._get_guild(guild_id)
        if guild is not None:
            cls, _ = _integration_factory(data["type"])
            integration = cls(data=data, guild=guild)
            self.dispatch("integration_update", integration)
        else:
            _log.debug(
                "INTEGRATION_UPDATE referencing an unknown guild ID: %s. Discarding.", guild_id
            )

    def parse_integration_delete(self, data: gateway.IntegrationDeleteEvent) -> None:
        guild_id = int(data["guild_id"])
        guild = self._get_guild(guild_id)
        if guild is not None:
            raw = RawIntegrationDeleteEvent(data)
            self.dispatch("raw_integration_delete", raw)
        else:
            _log.debug(
                "INTEGRATION_DELETE referencing an unknown guild ID: %s. Discarding.", guild_id
            )

    def parse_webhooks_update(self, data: gateway.WebhooksUpdateEvent) -> None:
        guild = self._get_guild(int(data["guild_id"]))
        if guild is None:
            _log.debug(
                "WEBHOOKS_UPDATE referencing an unknown guild ID: %s. Discarding", data["guild_id"]
            )
            return

        channel = guild.get_channel(int(data["channel_id"]))
        if channel is not None:
            self.dispatch("webhooks_update", channel)
        else:
            _log.debug(
                "WEBHOOKS_UPDATE referencing an unknown channel ID: %s. Discarding.",
                data["channel_id"],
            )

    def parse_stage_instance_create(self, data: gateway.StageInstanceCreateEvent) -> None:
        guild = self._get_guild(int(data["guild_id"]))
        if guild is not None:
            stage_instance = StageInstance(guild=guild, state=self, data=data)
            guild._stage_instances[stage_instance.id] = stage_instance
            self.dispatch("stage_instance_create", stage_instance)
        else:
            _log.debug(
                "STAGE_INSTANCE_CREATE referencing unknown guild ID: %s. Discarding.",
                data["guild_id"],
            )

    def parse_stage_instance_update(self, data: gateway.StageInstanceUpdateEvent) -> None:
        guild = self._get_guild(int(data["guild_id"]))
        if guild is not None:
            stage_instance = guild._stage_instances.get(int(data["id"]))
            if stage_instance is not None:
                old_stage_instance = copy.copy(stage_instance)
                stage_instance._update(data)
                self.dispatch("stage_instance_update", old_stage_instance, stage_instance)
            else:
                _log.debug(
                    "STAGE_INSTANCE_UPDATE referencing unknown stage instance ID: %s. Discarding.",
                    data["id"],
                )
        else:
            _log.debug(
                "STAGE_INSTANCE_UPDATE referencing unknown guild ID: %s. Discarding.",
                data["guild_id"],
            )

    def parse_stage_instance_delete(self, data: gateway.StageInstanceDeleteEvent) -> None:
        guild = self._get_guild(int(data["guild_id"]))
        if guild is not None:
            try:
                stage_instance = guild._stage_instances.pop(int(data["id"]))
            except KeyError:
                pass
            else:
                self.dispatch("stage_instance_delete", stage_instance)
        else:
            _log.debug(
                "STAGE_INSTANCE_DELETE referencing unknown guild ID: %s. Discarding.",
                data["guild_id"],
            )

    def parse_voice_state_update(self, data: gateway.VoiceStateUpdateEvent) -> None:
        guild = self._get_guild(utils._get_as_snowflake(data, "guild_id"))
        channel_id = utils._get_as_snowflake(data, "channel_id")
        flags = self.member_cache_flags
        # self.user is *always* cached when this is called
        self_id = self.user.id
        if guild is not None:
            if int(data["user_id"]) == self_id:
                voice = self._get_voice_client(guild.id)
                if voice is not None:
                    coro = voice.on_voice_state_update(data)
                    asyncio.create_task(
                        logging_coroutine(coro, info="Voice Protocol voice state update handler")
                    )

            member, before, after = guild._update_voice_state(data, channel_id)
            if member is not None:
                if flags.voice:
                    if channel_id is None and flags._voice_only and member.id != self_id:
                        # Only remove from cache if we only have the voice flag enabled
                        guild._remove_member(member)
                    elif channel_id is not None:
                        guild._add_member(member)

                self.dispatch("voice_state_update", member, before, after)
            else:
                _log.debug(
                    "VOICE_STATE_UPDATE referencing an unknown member ID: %s. Discarding.",
                    data["user_id"],
                )

    def parse_voice_server_update(self, data: gateway.VoiceServerUpdateEvent) -> None:
        key_id = int(data["guild_id"])

        vc = self._get_voice_client(key_id)
        if vc is not None:
            coro = vc.on_voice_server_update(data)
            asyncio.create_task(
                logging_coroutine(coro, info="Voice Protocol voice server update handler")
            )

    def parse_voice_channel_effect_send(self, data: gateway.VoiceChannelEffectSendEvent) -> None:
        guild = self._get_guild(int(data["guild_id"]))
        if guild is None:
            _log.debug(
                "VOICE_CHANNEL_EFFECT_SEND referencing an unknown guild ID: %s. Discarding.",
                data["guild_id"],
            )
            return

        effect = VoiceChannelEffect(data=data, state=self)
        raw = RawVoiceChannelEffectEvent(data, effect)

        channel = guild.get_channel(raw.channel_id)
        raw.cached_member = member = guild.get_member(raw.user_id)
        self.dispatch("raw_voice_channel_effect", raw)

        if channel and member:
            self.dispatch("voice_channel_effect", channel, member, effect)

    # FIXME: this should be refactored. The `GroupChannel` path will never be hit,
    # `raw.timestamp` exists so no need to parse it twice, and `.get_user` should be used before falling back
    def parse_typing_start(self, data: gateway.TypingStartEvent) -> None:
        channel, guild = self._get_guild_channel(data)
        raw = RawTypingEvent(data)

        user_id = int(data["user_id"])
        member_data = data.get("member")
        if member_data and guild is not None:
            # try member cache first
            raw.member = guild.get_member(user_id) or Member(
                data=member_data, guild=guild, state=self
            )

        self.dispatch("raw_typing", raw)

        if channel is not None:  # pyright: ignore[reportUnnecessaryComparison]
            member = None
            if raw.member is not None:
                member = raw.member

            elif isinstance(channel, DMChannel):
                member = channel.recipient

            elif isinstance(channel, GroupChannel):
                member = utils.find(lambda x: x.id == user_id, channel.recipients)

            if member is not None:
                timestamp = datetime.datetime.fromtimestamp(
                    data["timestamp"], tz=datetime.timezone.utc
                )
                self.dispatch("typing", channel, member, timestamp)

    def parse_auto_moderation_rule_create(
        self, data: gateway.AutoModerationRuleCreateEvent
    ) -> None:
        guild = self._get_guild(int(data["guild_id"]))
        if guild is None:
            _log.debug(
                "AUTO_MODERATION_RULE_CREATE referencing unknown guild ID: %s. Discarding.",
                data["guild_id"],
            )
            return

        rule = AutoModRule(data=data, guild=guild)
        self.dispatch("automod_rule_create", rule)

    def parse_auto_moderation_rule_update(
        self, data: gateway.AutoModerationRuleUpdateEvent
    ) -> None:
        guild = self._get_guild(int(data["guild_id"]))
        if guild is None:
            _log.debug(
                "AUTO_MODERATION_RULE_UPDATE referencing unknown guild ID: %s. Discarding.",
                data["guild_id"],
            )
            return

        rule = AutoModRule(data=data, guild=guild)
        self.dispatch("automod_rule_update", rule)

    def parse_auto_moderation_rule_delete(
        self, data: gateway.AutoModerationRuleDeleteEvent
    ) -> None:
        guild = self._get_guild(int(data["guild_id"]))
        if guild is None:
            _log.debug(
                "AUTO_MODERATION_RULE_DELETE referencing unknown guild ID: %s. Discarding.",
                data["guild_id"],
            )
            return

        rule = AutoModRule(data=data, guild=guild)
        self.dispatch("automod_rule_delete", rule)

    def parse_auto_moderation_action_execution(
        self, data: gateway.AutoModerationActionExecutionEvent
    ) -> None:
        guild = self._get_guild(int(data["guild_id"]))
        if guild is None:
            _log.debug(
                "AUTO_MODERATION_ACTION_EXECUTION referencing unknown guild ID: %s. Discarding.",
                data["guild_id"],
            )
            return

        event = AutoModActionExecution(data=data, guild=guild)
        self.dispatch("automod_action_execution", event)

    def parse_guild_audit_log_entry_create(self, data: gateway.AuditLogEntryCreate) -> None:
        guild = self._get_guild(int(data["guild_id"]))
        if guild is None:
            _log.debug(
                "GUILD_AUDIT_LOG_ENTRY_CREATE referencing unknown guild ID: %s. Discarding.",
                data["guild_id"],
            )
            return

        entry = AuditLogEntry(
            data=data,
            guild=guild,
            application_commands={},
            automod_rules={},
            guild_scheduled_events=guild._scheduled_events,
            integrations={},
            threads=guild._threads,
            users=self._users,
            webhooks={},
        )
        self.dispatch("audit_log_entry_create", entry)

    def parse_entitlement_create(self, data: gateway.EntitlementCreate) -> None:
        entitlement = Entitlement(data=data, state=self)
        self.dispatch("entitlement_create", entitlement)

    def parse_entitlement_update(self, data: gateway.EntitlementUpdate) -> None:
        entitlement = Entitlement(data=data, state=self)
        self.dispatch("entitlement_update", entitlement)

    def parse_entitlement_delete(self, data: gateway.EntitlementDelete) -> None:
        entitlement = Entitlement(data=data, state=self)
        self.dispatch("entitlement_delete", entitlement)

    def parse_subscription_create(self, data: gateway.SubscriptionCreate) -> None:
        subscription = Subscription(data=data, state=self)
        self.dispatch("subscription_create", subscription)

    def parse_subscription_update(self, data: gateway.SubscriptionUpdate) -> None:
        subscription = Subscription(data=data, state=self)
        self.dispatch("subscription_update", subscription)

    def parse_subscription_delete(self, data: gateway.SubscriptionDelete) -> None:
        subscription = Subscription(data=data, state=self)
        self.dispatch("subscription_delete", subscription)

    def parse_guild_soundboard_sound_create(self, data: gateway.GuildSoundboardSoundCreate) -> None:
        guild_id = utils._get_as_snowflake(data, "guild_id")
        guild = self._get_guild(guild_id)
        if guild is None:
            _log.debug(
                "GUILD_SOUNDBOARD_SOUND_CREATE referencing unknown guild ID: %s. Discarding.",
                guild_id,
            )
            return

        sound = self.store_soundboard_sound(guild, data)

        # since both single-target `SOUND_CREATE`/`_UPDATE`/`_DELETE`s and a generic `SOUNDS_UPDATE`
        # exist, turn these events into synthetic `SOUNDS_UPDATE`s
        self._handle_soundboard_update(
            guild,
            # append new sound
            (*guild.soundboard_sounds, sound),
        )

    def parse_guild_soundboard_sound_update(self, data: gateway.GuildSoundboardSoundUpdate) -> None:
        guild_id = utils._get_as_snowflake(data, "guild_id")
        guild = self._get_guild(guild_id)
        if guild is None:
            _log.debug(
                "GUILD_SOUNDBOARD_SOUND_UPDATE referencing an unknown guild ID: %s. Discarding.",
                guild_id,
            )
            return

        sound_id = int(data["sound_id"])
        sound = self.get_soundboard_sound(sound_id)
        if sound is None:
            _log.debug(
                "GUILD_SOUNDBOARD_SOUND_UPDATE referencing unknown sound ID: %s. Discarding.",
                sound_id,
            )
            return

        self._soundboard_sounds.pop(sound.id, None)
        new_sound = self.store_soundboard_sound(guild, data)

        self._handle_soundboard_update(
            guild,
            # replace sound in tuple at same position
            tuple((new_sound if s.id == sound.id else s) for s in guild.soundboard_sounds),
        )

    def parse_guild_soundboard_sound_delete(self, data: gateway.GuildSoundboardSoundDelete) -> None:
        guild = self._get_guild(int(data["guild_id"]))
        if guild is None:
            _log.debug(
                "GUILD_SOUNDBOARD_SOUND_DELETE referencing an unknown guild ID: %s. Discarding.",
                data["guild_id"],
            )
            return

        sound_id = int(data["sound_id"])
        sound = self.get_soundboard_sound(sound_id)
        if sound is None:
            _log.debug(
                "GUILD_SOUNDBOARD_SOUND_UPDATE referencing unknown sound ID: %s. Discarding.",
                sound_id,
            )
            return

        self._soundboard_sounds.pop(sound.id, None)

        self._handle_soundboard_update(
            guild,
            # remove sound from tuple
            tuple(s for s in guild.soundboard_sounds if s.id != sound.id),
        )

    def parse_guild_soundboard_sounds_update(
        self, data: gateway.GuildSoundboardSoundsUpdate
    ) -> None:
        guild = self._get_guild(int(data["guild_id"]))
        if guild is None:
            _log.debug(
                "GUILD_SOUNDBOARD_SOUNDS_UPDATE referencing an unknown guild ID: %s. Discarding.",
                data["guild_id"],
            )
            return

        for sound in guild.soundboard_sounds:
            self._soundboard_sounds.pop(sound.id, None)

        self._handle_soundboard_update(
            guild,
            tuple(self.store_soundboard_sound(guild, d) for d in data["soundboard_sounds"]),
        )

    def _handle_soundboard_update(
        self, guild: Guild, new_sounds: tuple[GuildSoundboardSound, ...]
    ) -> None:
        before_sounds = guild.soundboard_sounds
        guild.soundboard_sounds = new_sounds

        self.dispatch("guild_soundboard_sounds_update", guild, before_sounds, new_sounds)

    def _get_reaction_user(
        self, channel: MessageableChannel, user_id: int
    ) -> Optional[Union[User, Member]]:
        if isinstance(channel, (TextChannel, VoiceChannel, Thread, StageChannel)):
            return channel.guild.get_member(user_id)
        return self.get_user(user_id)

    # methods to handle all sorts of different emoji formats

    def _get_emoji_from_data(
        self, data: PartialEmojiPayload
    ) -> Optional[Union[str, Emoji, PartialEmoji]]:
        """Convert partial emoji data to proper emoji.
        Returns unicode emojis as strings.

        Primarily used to handle reaction emojis.
        """
        emoji_id = utils._get_as_snowflake(data, "id")
        if not emoji_id:
            return data["name"]

        if (emoji := self._emojis.get(emoji_id)) is not None:
            return emoji

        return PartialEmoji.with_state(
            self,
            # This may be `None` when custom emoji data in reactions isn't available.
            # Should generally be fine, since we have an id at this point.
            name=data["name"],  # pyright: ignore[reportArgumentType]
            id=emoji_id,
            animated=data.get("animated", False),
        )

    # deprecated
    get_reaction_emoji = _get_emoji_from_data

    def _get_emoji_from_fields(
        self,
        *,
        name: Optional[str],
        id: Optional[int],
        animated: Optional[bool] = False,
    ) -> Optional[Union[Emoji, PartialEmoji]]:
        """Convert partial emoji fields to proper emoji, if possible.
        If both ``id`` and ``name`` are nullish, returns :data:`None`.

        Unlike _get_emoji_from_data, this returns `PartialEmoji`s instead of strings
        for unicode emojis, and falls back to "" for the emoji name.

        Primarily used for structures with nonstandard top-level `emoji_name` and `emoji_id` fields,
        like forum channels/tags or welcome screens.
        """
        if not (name or id):
            return None

        if id and (emoji := self._emojis.get(id)) is not None:
            return emoji

        return PartialEmoji.with_state(
            self,
            # Note: this does not render correctly if it's a custom emoji, there's just no name information here sometimes.
            # This may change in a future API version, but for now we'll just have to accept it.
            name=name or "",
            # Coerce `0` to `None`, occasional API inconsistency
            id=id or None,
            animated=animated or False,
        )

    def _upgrade_partial_emoji(self, emoji: PartialEmoji) -> Union[Emoji, PartialEmoji, str]:
        emoji_id = emoji.id
        if not emoji_id:
            return emoji.name
        try:
            return self._emojis[emoji_id]
        except KeyError:
            return emoji

    @overload
    def _get_partial_interaction_channel(
        self,
        data: InteractionChannelPayload,
        guild: Optional[Union[Guild, Object]],
        *,
        return_messageable: Literal[False] = False,
    ) -> AnyChannel: ...

    @overload
    def _get_partial_interaction_channel(
        self,
        data: InteractionChannelPayload,
        guild: Optional[Union[Guild, Object]],
        *,
        return_messageable: Literal[True],
    ) -> MessageableChannel: ...

    # note: this resolves unknown types to `PartialMessageable`
    def _get_partial_interaction_channel(
        self,
        data: InteractionChannelPayload,
        guild: Optional[Union[Guild, Object]],
        *,
        # this param is purely for type-checking, it has no effect on runtime behavior.
        return_messageable: bool = False,
    ) -> AnyChannel:
        channel_id = int(data["id"])
        channel_type = data["type"]

        factory, ch_type = _threaded_channel_factory(channel_type)
        if not factory:
            return PartialMessageable(
                state=self,
                id=channel_id,
                type=ch_type,
            )

        if ch_type in (ChannelType.group, ChannelType.private):
            return (  # pyright: ignore[reportReturnType]
                self._get_private_channel(channel_id)
                # the factory will be a DMChannel or GroupChannel here
                or factory(  # pyright: ignore[reportCallIssue]
                    me=self.user,  # pyright: ignore[reportCallIssue]
                    data=data,  # pyright: ignore[reportArgumentType]
                    state=self,
                )
            )

        # the factory can't be a DMChannel or GroupChannel here
        data.setdefault("position", 0)  # pyright: ignore[reportArgumentType, reportCallIssue]
        return (isinstance(guild, Guild) and guild.get_channel_or_thread(channel_id)) or factory(
            guild=guild,  # pyright: ignore[reportArgumentType, reportCallIssue]  # FIXME: create proper fallback guild instead of passing Object
            state=self,
            data=data,  # pyright: ignore[reportArgumentType]  # generic payload type
        )

    def get_channel(self, id: Optional[int]) -> Optional[Union[Channel, Thread]]:
        if id is None:
            return None

        pm = self._get_private_channel(id)
        if pm is not None:
            return pm

        for guild in self.guilds:
            channel = guild._resolve_channel(id)
            if channel is not None:
                return channel
        return None

    def create_message(
        self,
        *,
        channel: MessageableChannel,
        data: MessagePayload,
    ) -> Message:
        return Message(state=self, channel=channel, data=data)

    def create_webhook(self, data: WebhookPayload) -> Webhook:
        return Webhook.from_state(data=data, state=self)

    # Application commands (global)
    # All these methods (except fetchers) update the application command cache as well,
    # since there're no events related to application command updates

    async def fetch_global_commands(
        self,
        *,
        with_localizations: bool = True,
<<<<<<< HEAD
    ) -> List[APIApplicationCommand]:
        assert self.application_id is not None
=======
    ) -> list[APIApplicationCommand]:
>>>>>>> 6c482d1e
        results = await self.http.get_global_commands(
            self.application_id, with_localizations=with_localizations
        )
        return [application_command_factory(data) for data in results]

    async def fetch_global_command(self, command_id: int) -> APIApplicationCommand:
        assert self.application_id is not None
        result = await self.http.get_global_command(self.application_id, command_id)
        return application_command_factory(result)

    async def create_global_command(
        self, application_command: ApplicationCommand
    ) -> APIApplicationCommand:
        assert self.application_id is not None
        result = await self.http.upsert_global_command(
            self.application_id, application_command.to_dict()
        )
        cmd = application_command_factory(result)
        self._add_global_application_command(cmd)
        return cmd

    async def edit_global_command(
        self, command_id: int, new_command: ApplicationCommand
    ) -> APIApplicationCommand:
        assert self.application_id is not None
        result = await self.http.edit_global_command(
            self.application_id, command_id, new_command.to_dict()
        )
        cmd = application_command_factory(result)
        self._add_global_application_command(cmd)
        return cmd

    async def delete_global_command(self, command_id: int) -> None:
        assert self.application_id is not None
        await self.http.delete_global_command(self.application_id, command_id)
        self._remove_global_application_command(command_id)

    async def bulk_overwrite_global_commands(
<<<<<<< HEAD
        self, application_commands: List[ApplicationCommand]
    ) -> List[APIApplicationCommand]:
        assert self.application_id is not None
=======
        self, application_commands: list[ApplicationCommand]
    ) -> list[APIApplicationCommand]:
>>>>>>> 6c482d1e
        payload = [cmd.to_dict() for cmd in application_commands]
        results = await self.http.bulk_upsert_global_commands(self.application_id, payload)
        commands = [application_command_factory(data) for data in results]
        self._global_application_commands = {cmd.id: cmd for cmd in commands}
        return commands

    # Application commands (guild)

    async def fetch_guild_commands(
        self,
        guild_id: int,
        *,
        with_localizations: bool = True,
<<<<<<< HEAD
    ) -> List[APIApplicationCommand]:
        assert self.application_id is not None
=======
    ) -> list[APIApplicationCommand]:
>>>>>>> 6c482d1e
        results = await self.http.get_guild_commands(
            self.application_id, guild_id, with_localizations=with_localizations
        )
        return [application_command_factory(data) for data in results]

    async def fetch_guild_command(self, guild_id: int, command_id: int) -> APIApplicationCommand:
        assert self.application_id is not None
        result = await self.http.get_guild_command(self.application_id, guild_id, command_id)
        return application_command_factory(result)

    async def create_guild_command(
        self, guild_id: int, application_command: ApplicationCommand
    ) -> APIApplicationCommand:
        assert self.application_id is not None
        result = await self.http.upsert_guild_command(
            self.application_id, guild_id, application_command.to_dict()
        )
        cmd = application_command_factory(result)
        self._add_guild_application_command(guild_id, cmd)
        return cmd

    async def edit_guild_command(
        self, guild_id: int, command_id: int, new_command: ApplicationCommand
    ) -> APIApplicationCommand:
        assert self.application_id is not None
        result = await self.http.edit_guild_command(
            self.application_id, guild_id, command_id, new_command.to_dict()
        )
        cmd = application_command_factory(result)
        self._add_guild_application_command(guild_id, cmd)
        return cmd

    async def delete_guild_command(self, guild_id: int, command_id: int) -> None:
        assert self.application_id is not None
        await self.http.delete_guild_command(self.application_id, guild_id, command_id)
        self._remove_guild_application_command(guild_id, command_id)

    async def bulk_overwrite_guild_commands(
<<<<<<< HEAD
        self, guild_id: int, application_commands: List[ApplicationCommand]
    ) -> List[APIApplicationCommand]:
        assert self.application_id is not None
=======
        self, guild_id: int, application_commands: list[ApplicationCommand]
    ) -> list[APIApplicationCommand]:
>>>>>>> 6c482d1e
        payload = [cmd.to_dict() for cmd in application_commands]
        results = await self.http.bulk_upsert_guild_commands(self.application_id, guild_id, payload)
        commands = [application_command_factory(data) for data in results]
        self._guild_application_commands[guild_id] = {cmd.id: cmd for cmd in commands}
        return commands

    # Application command permissions

    async def bulk_fetch_command_permissions(
        self, guild_id: int
<<<<<<< HEAD
    ) -> List[GuildApplicationCommandPermissions]:
        assert self.application_id is not None
=======
    ) -> list[GuildApplicationCommandPermissions]:
>>>>>>> 6c482d1e
        array = await self.http.get_guild_application_command_permissions(
            self.application_id, guild_id
        )
        return [GuildApplicationCommandPermissions(state=self, data=obj) for obj in array]

    async def fetch_command_permissions(
        self, guild_id: int, command_id: int
    ) -> GuildApplicationCommandPermissions:
        assert self.application_id is not None
        data = await self.http.get_application_command_permissions(
            self.application_id, guild_id, command_id
        )
        return GuildApplicationCommandPermissions(state=self, data=data)


class AutoShardedConnectionState(ConnectionState):
    def __init__(self, *args: Any, **kwargs: Any) -> None:
        super().__init__(*args, **kwargs)
        self.shard_ids: Union[list[int], range] = []
        self.shards_launched: asyncio.Event = asyncio.Event()

    def _update_guild_channel_references(self) -> None:
        if not self._messages:
            return
        for msg in self._messages:
            if not msg.guild:
                continue

            new_guild = self._get_guild(msg.guild.id)
            if new_guild is not None and new_guild is not msg.guild:
                channel_id = msg.channel.id
                channel = new_guild._resolve_channel(channel_id) or Object(id=channel_id)
                # channel will either be a TextChannel, VoiceChannel, Thread, StageChannel, or Object
                msg._rebind_cached_references(new_guild, channel)  # pyright: ignore[reportArgumentType]

        # these generally get deallocated once the voice reconnect times out
        # (it never succeeds after gateway reconnects)
        # but we rebind the channel reference just in case
        for vc in self._voice_clients.values():
            if not getattr(vc.channel, "guild", None):
                continue

            new_guild = self._get_guild(vc.channel.guild.id)
            if new_guild is None:
                continue

            # TODO: use PartialMessageable instead of Object (3.0)
            new_channel = new_guild._resolve_channel(vc.channel.id) or Object(id=vc.channel.id)
            if new_channel is not vc.channel:
                vc.channel = new_channel  # pyright: ignore[reportAttributeAccessIssue]

    def _update_member_references(self) -> None:
        messages: Sequence[Message] = self._messages or []
        for msg in messages:
            if not msg.guild:
                continue

            # note that unlike with channels, this doesn't fall back to `Object` in case
            # guild chunking is disabled, but still shouldn't lead to old references being
            # kept as `msg.author.guild` was already rebound (see above) at this point.
            new_author = msg.guild.get_member(msg.author.id)
            if new_author is not None and new_author is not msg.author:
                msg.author = new_author

            if msg._interaction is not None and isinstance(msg._interaction.user, Member):
                new_author = msg.guild.get_member(msg._interaction.user.id)
                if new_author is not None and new_author is not msg._interaction.user:
                    msg._interaction.user = new_author

    async def chunker(
        self,
        guild_id: int,
        query: str = "",
        limit: int = 0,
        presences: bool = False,
        *,
        shard_id: Optional[int] = None,
        nonce: Optional[str] = None,
    ) -> None:
        ws = self._get_websocket(guild_id, shard_id=shard_id)
        await ws.request_chunks(
            guild_id, query=query, limit=limit, presences=presences, nonce=nonce
        )

    async def _delay_ready(self) -> None:
        await self.shards_launched.wait()
        processed: list[tuple[Guild, asyncio.Future[list[Member]]]] = []
        max_concurrency = len(self.shard_ids) * 2
        current_bucket = []
        while True:
            # this snippet of code is basically waiting N seconds
            # until the last GUILD_CREATE was sent
            try:
                guild = await asyncio.wait_for(
                    self._ready_state.get(), timeout=self.guild_ready_timeout
                )
            except asyncio.TimeoutError:
                break
            else:
                future: asyncio.Future[list[Member]]
                if self._guild_needs_chunking(guild):
                    _log.debug(
                        "Guild ID %d requires chunking, will be done in the background.", guild.id
                    )
                    if len(current_bucket) >= max_concurrency:
                        try:
                            await utils.sane_wait_for(
                                current_bucket, timeout=max_concurrency * 70.0
                            )
                        except asyncio.TimeoutError:
                            fmt = "Shard ID %s failed to wait for chunks from a sub-bucket with length %d"
                            _log.warning(fmt, guild.shard_id, len(current_bucket))
                        finally:
                            current_bucket = []

                    # Chunk the guild in the background while we wait for GUILD_CREATE streaming
                    future = asyncio.ensure_future(self.chunk_guild(guild))
                    current_bucket.append(future)
                else:
                    future = self.loop.create_future()
                    future.set_result([])

                processed.append((guild, future))

        # update references once the guild cache is repopulated
        self._update_guild_channel_references()

        guilds = sorted(processed, key=lambda g: g[0].shard_id)
        for shard_id, info in itertools.groupby(guilds, key=lambda g: g[0].shard_id):
            # this is equivalent to `children, futures = zip(*info)`, but typed properly
            children: list[Guild] = []
            futures: list[asyncio.Future[list[Member]]] = []
            for c, f in info:
                children.append(c)
                futures.append(f)

            # 110 reqs/minute w/ 1 req/guild plus some buffer
            timeout = 61 * (len(children) / 110)
            try:
                await utils.sane_wait_for(futures, timeout=timeout)
            except asyncio.TimeoutError:
                _log.warning(
                    "Shard ID %s failed to wait for chunks (timeout=%.2f) for %d guilds",
                    shard_id,
                    timeout,
                    len(guilds),
                )
            for guild in children:
                if guild.unavailable is False:
                    self.dispatch("guild_available", guild)
                else:
                    self.dispatch("guild_join", guild)

            self.dispatch("shard_ready", shard_id)

        # remove the state
        try:
            del self._ready_state
        except AttributeError:
            pass  # already been deleted somehow

        # clear the current task
        self._ready_task = None

        # update member references once guilds are chunked
        # note: this is always called regardless of whether chunking/caching is enabled;
        #       the bot member is always cached, so if any of the bot's own messages are
        #       cached, their `author` should be rebound to the new member object
        self._update_member_references()

        # dispatch the event
        self.call_handlers("ready")
        self.dispatch("ready")

    def parse_ready(self, data: gateway.ReadyEvent) -> None:
        if not hasattr(self, "_ready_state"):
            self._ready_state = asyncio.Queue()

        self.user = user = ClientUser(state=self, data=data["user"])
        # self._users is a list of Users, we're setting a ClientUser
        self._users[user.id] = user  # pyright: ignore[reportArgumentType]

        try:
            application = data["application"]
        except KeyError:
            pass
        else:
            if self.application_id is None:
                self.application_id = utils._get_as_snowflake(application, "id")
            self.application_flags = ApplicationFlags._from_value(application["flags"])

        for guild_data in data["guilds"]:
            self._add_guild_from_data(guild_data)

        self.dispatch("connect")
        self.dispatch("shard_connect", data["__shard_id__"])  # pyright: ignore[reportGeneralTypeIssues]  # set in websocket receive
        self.call_handlers("connect_internal")

        if self._ready_task is None:
            self._ready_task = asyncio.create_task(self._delay_ready())

    def parse_resumed(self, data: gateway.ResumedEvent) -> None:
        self.dispatch("resumed")
        self.dispatch("shard_resumed", data["__shard_id__"])  # pyright: ignore[reportGeneralTypeIssues]  # set in websocket receive<|MERGE_RESOLUTION|>--- conflicted
+++ resolved
@@ -2286,12 +2286,8 @@
         self,
         *,
         with_localizations: bool = True,
-<<<<<<< HEAD
-    ) -> List[APIApplicationCommand]:
+    ) -> list[APIApplicationCommand]:
         assert self.application_id is not None
-=======
-    ) -> list[APIApplicationCommand]:
->>>>>>> 6c482d1e
         results = await self.http.get_global_commands(
             self.application_id, with_localizations=with_localizations
         )
@@ -2330,14 +2326,9 @@
         self._remove_global_application_command(command_id)
 
     async def bulk_overwrite_global_commands(
-<<<<<<< HEAD
-        self, application_commands: List[ApplicationCommand]
-    ) -> List[APIApplicationCommand]:
-        assert self.application_id is not None
-=======
         self, application_commands: list[ApplicationCommand]
     ) -> list[APIApplicationCommand]:
->>>>>>> 6c482d1e
+        assert self.application_id is not None
         payload = [cmd.to_dict() for cmd in application_commands]
         results = await self.http.bulk_upsert_global_commands(self.application_id, payload)
         commands = [application_command_factory(data) for data in results]
@@ -2351,12 +2342,8 @@
         guild_id: int,
         *,
         with_localizations: bool = True,
-<<<<<<< HEAD
-    ) -> List[APIApplicationCommand]:
+    ) -> list[APIApplicationCommand]:
         assert self.application_id is not None
-=======
-    ) -> list[APIApplicationCommand]:
->>>>>>> 6c482d1e
         results = await self.http.get_guild_commands(
             self.application_id, guild_id, with_localizations=with_localizations
         )
@@ -2395,14 +2382,9 @@
         self._remove_guild_application_command(guild_id, command_id)
 
     async def bulk_overwrite_guild_commands(
-<<<<<<< HEAD
-        self, guild_id: int, application_commands: List[ApplicationCommand]
-    ) -> List[APIApplicationCommand]:
-        assert self.application_id is not None
-=======
         self, guild_id: int, application_commands: list[ApplicationCommand]
     ) -> list[APIApplicationCommand]:
->>>>>>> 6c482d1e
+        assert self.application_id is not None
         payload = [cmd.to_dict() for cmd in application_commands]
         results = await self.http.bulk_upsert_guild_commands(self.application_id, guild_id, payload)
         commands = [application_command_factory(data) for data in results]
@@ -2413,12 +2395,8 @@
 
     async def bulk_fetch_command_permissions(
         self, guild_id: int
-<<<<<<< HEAD
-    ) -> List[GuildApplicationCommandPermissions]:
+    ) -> list[GuildApplicationCommandPermissions]:
         assert self.application_id is not None
-=======
-    ) -> list[GuildApplicationCommandPermissions]:
->>>>>>> 6c482d1e
         array = await self.http.get_guild_application_command_permissions(
             self.application_id, guild_id
         )
