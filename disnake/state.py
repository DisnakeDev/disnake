"""
The MIT License (MIT)

Copyright (c) 2015-2021 Rapptz
Copyright (c) 2021-present Disnake Development

Permission is hereby granted, free of charge, to any person obtaining a
copy of this software and associated documentation files (the "Software"),
to deal in the Software without restriction, including without limitation
the rights to use, copy, modify, merge, publish, distribute, sublicense,
and/or sell copies of the Software, and to permit persons to whom the
Software is furnished to do so, subject to the following conditions:

The above copyright notice and this permission notice shall be included in
all copies or substantial portions of the Software.

THE SOFTWARE IS PROVIDED "AS IS", WITHOUT WARRANTY OF ANY KIND, EXPRESS
OR IMPLIED, INCLUDING BUT NOT LIMITED TO THE WARRANTIES OF MERCHANTABILITY,
FITNESS FOR A PARTICULAR PURPOSE AND NONINFRINGEMENT. IN NO EVENT SHALL THE
AUTHORS OR COPYRIGHT HOLDERS BE LIABLE FOR ANY CLAIM, DAMAGES OR OTHER
LIABILITY, WHETHER IN AN ACTION OF CONTRACT, TORT OR OTHERWISE, ARISING
FROM, OUT OF OR IN CONNECTION WITH THE SOFTWARE OR THE USE OR OTHER
DEALINGS IN THE SOFTWARE.
"""

from __future__ import annotations

import asyncio
import copy
import datetime
import inspect
import itertools
import logging
import os
from collections import OrderedDict, deque
from typing import (
    TYPE_CHECKING,
    Any,
    Callable,
    Coroutine,
    Deque,
    Dict,
    List,
    Optional,
    Sequence,
    Tuple,
    TypeVar,
    Union,
)

from . import utils
from .activity import BaseActivity
from .app_commands import (
    GuildApplicationCommandPermissions,
    PartialGuildApplicationCommandPermissions,
    application_command_factory,
)
from .channel import *
from .channel import _channel_factory
from .emoji import Emoji
from .enums import ApplicationCommandType, ChannelType, ComponentType, Status, try_enum
from .flags import ApplicationFlags, Intents, MemberCacheFlags
from .guild import Guild
from .guild_scheduled_event import GuildScheduledEvent
from .integrations import _integration_factory
<<<<<<< HEAD
from .interactions import (
    ApplicationCommandInteraction,
    Interaction,
    MessageInteraction,
    ModalInteraction,
)
=======
from .interactions import ApplicationCommandInteraction, MessageInteraction
>>>>>>> feb4baa8
from .invite import Invite
from .member import Member
from .mentions import AllowedMentions
from .message import Message
from .object import Object
from .partial_emoji import PartialEmoji
from .raw_models import *
from .role import Role
from .stage_instance import StageInstance
from .sticker import GuildSticker
from .threads import Thread, ThreadMember
from .ui.modal import Modal, ModalStore
from .ui.view import View, ViewStore
from .user import ClientUser, User
from .utils import MISSING

if TYPE_CHECKING:
    from .abc import PrivateChannel
    from .app_commands import APIApplicationCommand, ApplicationCommand
    from .client import Client
    from .gateway import DiscordWebSocket
    from .guild import GuildChannel, VocalGuildChannel
    from .http import HTTPClient
    from .message import MessageableChannel
    from .types.activity import Activity as ActivityPayload
    from .types.channel import DMChannel as DMChannelPayload
    from .types.emoji import Emoji as EmojiPayload
    from .types.guild import Guild as GuildPayload
    from .types.message import Message as MessagePayload
    from .types.raw_models import GuildScheduledEventUserActionEvent, TypingEvent
    from .types.sticker import GuildSticker as GuildStickerPayload
    from .types.user import User as UserPayload
    from .voice_client import VoiceProtocol

    T = TypeVar("T")
    CS = TypeVar("CS", bound="ConnectionState")
    Channel = Union[GuildChannel, VocalGuildChannel, PrivateChannel]
    PartialChannel = Union[Channel, PartialMessageable]


class ChunkRequest:
    def __init__(
        self,
        guild_id: int,
        loop: asyncio.AbstractEventLoop,
        resolver: Callable[[int], Any],
        *,
        cache: bool = True,
    ) -> None:
        self.guild_id: int = guild_id
        self.resolver: Callable[[int], Any] = resolver
        self.loop: asyncio.AbstractEventLoop = loop
        self.cache: bool = cache
        self.nonce: str = os.urandom(16).hex()
        self.buffer: List[Member] = []
        self.waiters: List[asyncio.Future[List[Member]]] = []

    def add_members(self, members: List[Member]) -> None:
        self.buffer.extend(members)
        if self.cache:
            guild = self.resolver(self.guild_id)
            if guild is None:
                return

            for member in members:
                existing = guild.get_member(member.id)
                if existing is None or existing.joined_at is None:
                    guild._add_member(member)

    async def wait(self) -> List[Member]:
        future = self.loop.create_future()
        self.waiters.append(future)
        try:
            return await future
        finally:
            self.waiters.remove(future)

    def get_future(self) -> asyncio.Future[List[Member]]:
        future = self.loop.create_future()
        self.waiters.append(future)
        return future

    def done(self) -> None:
        for future in self.waiters:
            if not future.done():
                future.set_result(self.buffer)


_log = logging.getLogger(__name__)


async def logging_coroutine(coroutine: Coroutine[Any, Any, T], *, info: str) -> Optional[T]:
    try:
        await coroutine
    except Exception:
        _log.exception("Exception occurred during %s", info)


class ConnectionState:
    if TYPE_CHECKING:
        _get_websocket: Callable[..., DiscordWebSocket]
        _get_client: Callable[..., Client]
        _parsers: Dict[str, Callable[[Dict[str, Any]], None]]

    def __init__(
        self,
        *,
        dispatch: Callable,
        handlers: Dict[str, Callable],
        hooks: Dict[str, Callable],
        http: HTTPClient,
        loop: asyncio.AbstractEventLoop,
        **options: Any,
    ) -> None:
        self.loop: asyncio.AbstractEventLoop = loop
        self.http: HTTPClient = http
        self.max_messages: Optional[int] = options.get("max_messages", 1000)
        if self.max_messages is not None and self.max_messages <= 0:
            self.max_messages = 1000

        self.dispatch: Callable = dispatch
        self.handlers: Dict[str, Callable] = handlers
        self.hooks: Dict[str, Callable] = hooks
        self.shard_count: Optional[int] = None
        self._ready_task: Optional[asyncio.Task] = None
        self.application_id: Optional[int] = utils._get_as_snowflake(options, "application_id")
        self.heartbeat_timeout: float = options.get("heartbeat_timeout", 60.0)
        self.guild_ready_timeout: float = options.get("guild_ready_timeout", 2.0)
        if self.guild_ready_timeout < 0:
            raise ValueError("guild_ready_timeout cannot be negative")

        allowed_mentions = options.get("allowed_mentions")

        if allowed_mentions is not None and not isinstance(allowed_mentions, AllowedMentions):
            raise TypeError("allowed_mentions parameter must be AllowedMentions")

        self.allowed_mentions: Optional[AllowedMentions] = allowed_mentions
        self._chunk_requests: Dict[Union[int, str], ChunkRequest] = {}

        activity = options.get("activity", None)
        if activity:
            if not isinstance(activity, BaseActivity):
                raise TypeError("activity parameter must derive from BaseActivity.")

            activity = activity.to_dict()

        status = options.get("status", None)
        if status:
            if status is Status.offline:
                status = "invisible"
            else:
                status = str(status)

        intents = options.get("intents", None)
        if intents is not None:
            if not isinstance(intents, Intents):
                raise TypeError(f"intents parameter must be Intent not {type(intents)!r}")
        else:
            intents = Intents.default()

        if not intents.guilds:
            _log.warning("Guilds intent seems to be disabled. This may cause state related issues.")

        self._chunk_guilds: bool = options.get("chunk_guilds_at_startup", intents.members)

        # Ensure these two are set properly
        if not intents.members and self._chunk_guilds:
            raise ValueError("Intents.members must be enabled to chunk guilds at startup.")

        cache_flags = options.get("member_cache_flags", None)
        if cache_flags is None:
            cache_flags = MemberCacheFlags.from_intents(intents)
        else:
            if not isinstance(cache_flags, MemberCacheFlags):
                raise TypeError(
                    f"member_cache_flags parameter must be MemberCacheFlags not {type(cache_flags)!r}"
                )

            cache_flags._verify_intents(intents)

        # TODO: maybe we don't need to cache permissions at all
        self._cache_application_command_permissions: bool = options.get(
            "cache_application_command_permissions", True
        )
        self.member_cache_flags: MemberCacheFlags = cache_flags
        self._activity: Optional[ActivityPayload] = activity
        self._status: Optional[str] = status
        self._intents: Intents = intents

        if not intents.members or cache_flags._empty:
            self.store_user = self.create_user  # type: ignore
            self.deref_user = self.deref_user_no_intents  # type: ignore

        self.parsers = parsers = {}
        for attr, func in inspect.getmembers(self):
            if attr.startswith("parse_"):
                parsers[attr[6:].upper()] = func

        self.clear()

    def clear(
        self, *, views: bool = True, application_commands: bool = True, modals: bool = True
    ) -> None:
        self.user: ClientUser = MISSING
        # Originally, this code used WeakValueDictionary to maintain references to the
        # global user mapping.

        # However, profiling showed that this came with two cons:

        # 1. The __weakref__ slot caused a non-trivial increase in memory
        # 2. The performance of the mapping caused store_user to be a bottleneck.

        # Since this is undesirable, a mapping is now used instead with stored
        # references now using a regular dictionary with eviction being done
        # using __del__. Testing this for memory leaks led to no discernable leaks,
        # though more testing will have to be done.
        self._users: Dict[int, User] = {}
        self._emojis: Dict[int, Emoji] = {}
        self._stickers: Dict[int, GuildSticker] = {}
        self._guilds: Dict[int, Guild] = {}

        if application_commands:
            self._global_application_commands: Dict[int, APIApplicationCommand] = {}
            self._guild_application_commands: Dict[int, Dict[int, APIApplicationCommand]] = {}
            self._application_command_permissions: Dict[
                int, Dict[int, GuildApplicationCommandPermissions]
            ] = {}

        if views:
            self._view_store: ViewStore = ViewStore(self)

        if modals:
            self._modal_store: ModalStore = ModalStore(self)

        self._voice_clients: Dict[int, VoiceProtocol] = {}

        # LRU of max size 128
        self._private_channels: OrderedDict[int, PrivateChannel] = OrderedDict()
        # extra dict to look up private channels by user id
        self._private_channels_by_user: Dict[int, DMChannel] = {}
        if self.max_messages is not None:
            self._messages: Optional[Deque[Message]] = deque(maxlen=self.max_messages)
        else:
            self._messages: Optional[Deque[Message]] = None

    def process_chunk_requests(
        self, guild_id: int, nonce: Optional[str], members: List[Member], complete: bool
    ) -> None:
        removed = []
        for key, request in self._chunk_requests.items():
            if request.guild_id == guild_id and request.nonce == nonce:
                request.add_members(members)
                if complete:
                    request.done()
                    removed.append(key)

        for key in removed:
            del self._chunk_requests[key]

    def call_handlers(self, key: str, *args: Any, **kwargs: Any) -> None:
        try:
            func = self.handlers[key]
        except KeyError:
            pass
        else:
            func(*args, **kwargs)

    async def call_hooks(self, key: str, *args: Any, **kwargs: Any) -> None:
        try:
            coro = self.hooks[key]
        except KeyError:
            pass
        else:
            await coro(*args, **kwargs)

    @property
    def self_id(self) -> Optional[int]:
        u = self.user
        return u.id if u else None

    @property
    def intents(self) -> Intents:
        ret = Intents.none()
        ret.value = self._intents.value
        return ret

    @property
    def voice_clients(self) -> List[VoiceProtocol]:
        return list(self._voice_clients.values())

    def _get_voice_client(self, guild_id: Optional[int]) -> Optional[VoiceProtocol]:
        # the keys of self._voice_clients are ints
        return self._voice_clients.get(guild_id)  # type: ignore

    def _add_voice_client(self, guild_id: int, voice: VoiceProtocol) -> None:
        self._voice_clients[guild_id] = voice

    def _remove_voice_client(self, guild_id: int) -> None:
        self._voice_clients.pop(guild_id, None)

    def _update_references(self, ws: DiscordWebSocket) -> None:
        for vc in self.voice_clients:
            vc.main_ws = ws  # type: ignore

    def store_user(self, data: UserPayload) -> User:
        user_id = int(data["id"])
        try:
            return self._users[user_id]
        except KeyError:
            user = User(state=self, data=data)
            if user.discriminator != "0000":
                self._users[user_id] = user
                user._stored = True
            return user

    def deref_user(self, user_id: int) -> None:
        self._users.pop(user_id, None)

    def create_user(self, data: UserPayload) -> User:
        return User(state=self, data=data)

    def deref_user_no_intents(self, user_id: int) -> None:
        return

    def get_user(self, id: Optional[int]) -> Optional[User]:
        # the keys of self._users are ints
        return self._users.get(id)  # type: ignore

    def store_emoji(self, guild: Guild, data: EmojiPayload) -> Emoji:
        # the id will be present here
        emoji_id = int(data["id"])  # type: ignore
        self._emojis[emoji_id] = emoji = Emoji(guild=guild, state=self, data=data)
        return emoji

    def store_sticker(self, guild: Guild, data: GuildStickerPayload) -> GuildSticker:
        sticker_id = int(data["id"])
        self._stickers[sticker_id] = sticker = GuildSticker(state=self, data=data)
        return sticker

    def store_view(self, view: View, message_id: Optional[int] = None) -> None:
        self._view_store.add_view(view, message_id)

    def store_modal(self, user_id: int, modal: Modal) -> None:
        self._modal_store.add_modal(user_id, modal)

    def prevent_view_updates_for(self, message_id: int) -> Optional[View]:
        return self._view_store.remove_message_tracking(message_id)

    @property
    def persistent_views(self) -> Sequence[View]:
        return self._view_store.persistent_views

    @property
    def guilds(self) -> List[Guild]:
        return list(self._guilds.values())

    def _get_guild(self, guild_id: Optional[int]) -> Optional[Guild]:
        # the keys of self._guilds are ints
        if guild_id is None:
            return None
        return self._guilds.get(guild_id)

    def _add_guild(self, guild: Guild) -> None:
        self._guilds[guild.id] = guild

    def _remove_guild(self, guild: Guild) -> None:
        self._guilds.pop(guild.id, None)

        for emoji in guild.emojis:
            self._emojis.pop(emoji.id, None)

        for sticker in guild.stickers:
            self._stickers.pop(sticker.id, None)

        del guild

    def _get_global_application_command(
        self, application_command_id: int
    ) -> Optional[APIApplicationCommand]:
        return self._global_application_commands.get(application_command_id)

    def _add_global_application_command(
        self, application_command: APIApplicationCommand, /
    ) -> None:
        assert application_command.id
        self._global_application_commands[application_command.id] = application_command

    def _remove_global_application_command(self, application_command_id: int, /) -> None:
        self._global_application_commands.pop(application_command_id, None)
        self._unset_command_permissions(application_command_id)

    def _clear_global_application_commands(self) -> None:
        self._global_application_commands.clear()

    def _get_guild_application_command(
        self, guild_id: int, application_command_id: int
    ) -> Optional[APIApplicationCommand]:
        granula = self._guild_application_commands.get(guild_id)
        if granula is not None:
            return granula.get(application_command_id)

    def _add_guild_application_command(
        self, guild_id: int, application_command: APIApplicationCommand
    ) -> None:
        assert application_command.id
        try:
            granula = self._guild_application_commands[guild_id]
            granula[application_command.id] = application_command
        except KeyError:
            self._guild_application_commands[guild_id] = {
                application_command.id: application_command
            }

    def _remove_guild_application_command(self, guild_id: int, application_command_id: int) -> None:
        try:
            granula = self._guild_application_commands[guild_id]
            granula.pop(application_command_id, None)
        except KeyError:
            pass
        self._unset_command_permissions(application_command_id, guild_id)

    def _clear_guild_application_commands(self, guild_id: int) -> None:
        self._guild_application_commands.pop(guild_id, None)

    def _get_global_command_named(
        self, name: str, cmd_type: ApplicationCommandType = None
    ) -> Optional[APIApplicationCommand]:
        for cmd in self._global_application_commands.values():
            if cmd.name == name and (cmd_type is None or cmd.type is cmd_type):
                return cmd

    def _get_guild_command_named(
        self, guild_id: int, name: str, cmd_type: ApplicationCommandType = None
    ) -> Optional[APIApplicationCommand]:
        granula = self._guild_application_commands.get(guild_id, {})
        for cmd in granula.values():
            if cmd.name == name and (cmd_type is None or cmd.type is cmd_type):
                return cmd

    def _set_command_permissions(self, permissions: GuildApplicationCommandPermissions) -> None:
        if not self._cache_application_command_permissions:
            return
        try:
            granula = self._application_command_permissions[permissions.guild_id]
            granula[permissions.id] = permissions
        except KeyError:
            self._application_command_permissions[permissions.guild_id] = {
                permissions.id: permissions
            }

    def _unset_command_permissions(self, command_id: int, guild_id: int = None) -> None:
        if guild_id is None:
            for granula in self._application_command_permissions.values():
                granula.pop(command_id, None)
            return
        try:
            granula = self._application_command_permissions[guild_id]
            granula.pop(command_id, None)
        except KeyError:
            pass

    def _get_command_permissions(self, guild_id: int, command_id: int):
        try:
            return self._application_command_permissions[guild_id][command_id]
        except KeyError:
            pass

    @property
    def emojis(self) -> List[Emoji]:
        return list(self._emojis.values())

    @property
    def stickers(self) -> List[GuildSticker]:
        return list(self._stickers.values())

    def get_emoji(self, emoji_id: Optional[int]) -> Optional[Emoji]:
        # the keys of self._emojis are ints
        return self._emojis.get(emoji_id)  # type: ignore

    def get_sticker(self, sticker_id: Optional[int]) -> Optional[GuildSticker]:
        # the keys of self._stickers are ints
        return self._stickers.get(sticker_id)  # type: ignore

    @property
    def private_channels(self) -> List[PrivateChannel]:
        return list(self._private_channels.values())

    def _get_private_channel(self, channel_id: Optional[int]) -> Optional[PrivateChannel]:
        try:
            # the keys of self._private_channels are ints
            value = self._private_channels[channel_id]  # type: ignore
        except KeyError:
            return None
        else:
            self._private_channels.move_to_end(channel_id)  # type: ignore
            return value

    def _get_private_channel_by_user(self, user_id: Optional[int]) -> Optional[DMChannel]:
        # the keys of self._private_channels are ints
        return self._private_channels_by_user.get(user_id)  # type: ignore

    def _add_private_channel(self, channel: PrivateChannel) -> None:
        channel_id = channel.id
        self._private_channels[channel_id] = channel

        if len(self._private_channels) > 128:
            _, to_remove = self._private_channels.popitem(last=False)
            if isinstance(to_remove, DMChannel) and to_remove.recipient:
                self._private_channels_by_user.pop(to_remove.recipient.id, None)

        if isinstance(channel, DMChannel) and channel.recipient:
            self._private_channels_by_user[channel.recipient.id] = channel

    def add_dm_channel(self, data: DMChannelPayload) -> DMChannel:
        # self.user is *always* cached when this is called
        channel = DMChannel(me=self.user, state=self, data=data)  # type: ignore
        self._add_private_channel(channel)
        return channel

    def _remove_private_channel(self, channel: PrivateChannel) -> None:
        self._private_channels.pop(channel.id, None)
        if isinstance(channel, DMChannel):
            recipient = channel.recipient
            if recipient is not None:
                self._private_channels_by_user.pop(recipient.id, None)

    def _get_message(self, msg_id: Optional[int]) -> Optional[Message]:
        return (
            utils.find(lambda m: m.id == msg_id, reversed(self._messages))
            if self._messages
            else None
        )

    def _add_guild_from_data(self, data: GuildPayload) -> Guild:
        guild = Guild(data=data, state=self)
        self._add_guild(guild)
        return guild

    def _guild_needs_chunking(self, guild: Guild) -> bool:
        # If presences are enabled then we get back the old guild.large behaviour
        return (
            self._chunk_guilds
            and not guild.chunked
            and not (self._intents.presences and not guild.large)
        )

    def _get_guild_channel(
        self, data: Union[MessagePayload, TypingEvent]
    ) -> Tuple[Union[PartialChannel, Thread], Optional[Guild]]:
        channel_id = int(data["channel_id"])
        try:
            guild = self._get_guild(int(data["guild_id"]))
        except KeyError:
            # if we're here, this is a DM channel or an ephemeral message in a guild
            channel = self.get_channel(channel_id)
            if channel is None:
                if "author" in data:
                    # MessagePayload
                    user_id = int(data["author"]["id"])
                else:
                    # TypingEvent
                    user_id = int(data["user_id"])
                channel = DMChannel._from_message(self, channel_id, user_id)
            guild = None
        else:
            channel = guild and guild._resolve_channel(channel_id)

        return channel or PartialMessageable(state=self, id=channel_id), guild

    async def chunker(
        self,
        guild_id: int,
        query: str = "",
        limit: int = 0,
        presences: bool = False,
        *,
        nonce: Optional[str] = None,
    ) -> None:
        ws = self._get_websocket(guild_id)  # This is ignored upstream
        await ws.request_chunks(
            guild_id, query=query, limit=limit, presences=presences, nonce=nonce
        )

    async def query_members(
        self,
        guild: Guild,
        query: Optional[str],
        limit: int,
        user_ids: Optional[List[int]],
        cache: bool,
        presences: bool,
    ):
        guild_id = guild.id
        ws = self._get_websocket(guild_id)
        if ws is None:
            raise RuntimeError("Somehow do not have a websocket for this guild_id")

        request = ChunkRequest(guild.id, self.loop, self._get_guild, cache=cache)
        self._chunk_requests[request.nonce] = request

        try:
            # start the query operation
            await ws.request_chunks(
                guild_id,
                query=query,
                limit=limit,
                user_ids=user_ids,
                presences=presences,
                nonce=request.nonce,
            )
            return await asyncio.wait_for(request.wait(), timeout=30.0)
        except asyncio.TimeoutError:
            _log.warning(
                "Timed out waiting for chunks with query %r and limit %d for guild_id %d",
                query,
                limit,
                guild_id,
            )
            raise

    async def _delay_ready(self) -> None:
        try:
            states = []
            while True:
                # this snippet of code is basically waiting N seconds
                # until the last GUILD_CREATE was sent
                try:
                    guild = await asyncio.wait_for(
                        self._ready_state.get(), timeout=self.guild_ready_timeout
                    )
                except asyncio.TimeoutError:
                    break
                else:
                    if self._guild_needs_chunking(guild):
                        future = await self.chunk_guild(guild, wait=False)
                        states.append((guild, future))
                    else:
                        if guild.unavailable is False:
                            self.dispatch("guild_available", guild)
                        else:
                            self.dispatch("guild_join", guild)

            for guild, future in states:
                try:
                    await asyncio.wait_for(future, timeout=5.0)
                except asyncio.TimeoutError:
                    _log.warning(
                        "Shard ID %s timed out waiting for chunks for guild_id %s.",
                        guild.shard_id,
                        guild.id,
                    )

                if guild.unavailable is False:
                    self.dispatch("guild_available", guild)
                else:
                    self.dispatch("guild_join", guild)

            # remove the state
            try:
                del self._ready_state
            except AttributeError:
                pass  # already been deleted somehow

        except asyncio.CancelledError:
            pass
        else:
            # dispatch the event
            self.call_handlers("ready")
            self.dispatch("ready")
        finally:
            self._ready_task = None

    def parse_ready(self, data) -> None:
        if self._ready_task is not None:
            self._ready_task.cancel()

        self._ready_state = asyncio.Queue()
        self.clear(views=False, application_commands=False, modals=False)
        self.user = ClientUser(state=self, data=data["user"])
        self.store_user(data["user"])

        if self.application_id is None:
            try:
                application = data["application"]
            except KeyError:
                pass
            else:
                self.application_id = utils._get_as_snowflake(application, "id")
                # flags will always be present here
                self.application_flags = ApplicationFlags._from_value(application["flags"])  # type: ignore

        for guild_data in data["guilds"]:
            self._add_guild_from_data(guild_data)

        self.dispatch("connect")
        self.call_handlers("connect_internal")
        self._ready_task = asyncio.create_task(self._delay_ready())

    def parse_resumed(self, data) -> None:
        self.dispatch("resumed")

    def parse_message_create(self, data) -> None:
        channel, _ = self._get_guild_channel(data)
        # channel would be the correct type here
        message = Message(channel=channel, data=data, state=self)  # type: ignore
        self.dispatch("message", message)
        if self._messages is not None:
            self._messages.append(message)
        # we ensure that the channel is a type that implements last_message_id
        if channel and channel.__class__ in (TextChannel, Thread, VoiceChannel):
            channel.last_message_id = message.id  # type: ignore

    def parse_message_delete(self, data) -> None:
        raw = RawMessageDeleteEvent(data)
        found = self._get_message(raw.message_id)
        raw.cached_message = found
        self.dispatch("raw_message_delete", raw)
        if self._messages is not None and found is not None:
            self.dispatch("message_delete", found)
            self._messages.remove(found)

    def parse_message_delete_bulk(self, data) -> None:
        raw = RawBulkMessageDeleteEvent(data)
        if self._messages:
            found_messages = [
                message for message in self._messages if message.id in raw.message_ids
            ]
        else:
            found_messages = []
        raw.cached_messages = found_messages
        self.dispatch("raw_bulk_message_delete", raw)
        if found_messages:
            self.dispatch("bulk_message_delete", found_messages)
            for msg in found_messages:
                # self._messages won't be None here
                self._messages.remove(msg)  # type: ignore

    def parse_message_update(self, data) -> None:
        raw = RawMessageUpdateEvent(data)
        message = self._get_message(raw.message_id)
        if message is not None:
            older_message = copy.copy(message)
            raw.cached_message = older_message
            self.dispatch("raw_message_edit", raw)
            message._update(data)
            # Coerce the `after` parameter to take the new updated Member
            # ref: #5999
            older_message.author = message.author
            self.dispatch("message_edit", older_message, message)
        else:
            self.dispatch("raw_message_edit", raw)

        if "components" in data and self._view_store.is_message_tracked(raw.message_id):
            self._view_store.update_from_message(raw.message_id, data["components"])

    def parse_message_reaction_add(self, data) -> None:
        emoji = data["emoji"]
        emoji_id = utils._get_as_snowflake(emoji, "id")
        emoji = PartialEmoji.with_state(
            self, id=emoji_id, animated=emoji.get("animated", False), name=emoji["name"]
        )
        raw = RawReactionActionEvent(data, emoji, "REACTION_ADD")

        member_data = data.get("member")
        if member_data:
            guild = self._get_guild(raw.guild_id)
            if guild is not None:
                raw.member = Member(data=member_data, guild=guild, state=self)
            else:
                raw.member = None
        else:
            raw.member = None
        self.dispatch("raw_reaction_add", raw)

        # rich interface here
        message = self._get_message(raw.message_id)
        if message is not None:
            emoji = self._upgrade_partial_emoji(emoji)
            reaction = message._add_reaction(data, emoji, raw.user_id)
            user = raw.member or self._get_reaction_user(message.channel, raw.user_id)

            if user:
                self.dispatch("reaction_add", reaction, user)

    def parse_message_reaction_remove_all(self, data) -> None:
        raw = RawReactionClearEvent(data)
        self.dispatch("raw_reaction_clear", raw)

        message = self._get_message(raw.message_id)
        if message is not None:
            old_reactions = message.reactions.copy()
            message.reactions.clear()
            self.dispatch("reaction_clear", message, old_reactions)

    def parse_message_reaction_remove(self, data) -> None:
        emoji = data["emoji"]
        emoji_id = utils._get_as_snowflake(emoji, "id")
        emoji = PartialEmoji.with_state(self, id=emoji_id, name=emoji["name"])
        raw = RawReactionActionEvent(data, emoji, "REACTION_REMOVE")
        self.dispatch("raw_reaction_remove", raw)

        message = self._get_message(raw.message_id)
        if message is not None:
            emoji = self._upgrade_partial_emoji(emoji)
            try:
                reaction = message._remove_reaction(data, emoji, raw.user_id)
            except (AttributeError, ValueError):  # eventual consistency lol
                pass
            else:
                user = self._get_reaction_user(message.channel, raw.user_id)
                if user:
                    self.dispatch("reaction_remove", reaction, user)

    def parse_message_reaction_remove_emoji(self, data) -> None:
        emoji = data["emoji"]
        emoji_id = utils._get_as_snowflake(emoji, "id")
        emoji = PartialEmoji.with_state(self, id=emoji_id, name=emoji["name"])
        raw = RawReactionClearEmojiEvent(data, emoji)
        self.dispatch("raw_reaction_clear_emoji", raw)

        message = self._get_message(raw.message_id)
        if message is not None:
            try:
                reaction = message._clear_emoji(emoji)
            except (AttributeError, ValueError):  # eventual consistency lol
                pass
            else:
                if reaction:
                    self.dispatch("reaction_clear_emoji", reaction)

    def parse_interaction_create(self, data) -> None:
<<<<<<< HEAD
        interaction_type = data["type"]

        if interaction_type == 1:
            interaction = Interaction(data=data, state=self)

        elif interaction_type == 2:
=======
        if data["type"] == 1:
            # PING interaction should never be received
            return
        elif data["type"] == 2:
>>>>>>> feb4baa8
            interaction = ApplicationCommandInteraction(data=data, state=self)
            self.dispatch("application_command", interaction)

        elif interaction_type == 3:
            interaction = MessageInteraction(data=data, state=self)
            self._view_store.dispatch(interaction)
            self.dispatch("message_interaction", interaction)
            if interaction.data.component_type is ComponentType.button:
                self.dispatch("button_click", interaction)
            elif interaction.data.component_type is ComponentType.select:
                self.dispatch("dropdown", interaction)

        elif interaction_type == 4:
            interaction = ApplicationCommandInteraction(data=data, state=self)
            self.dispatch("application_command_autocomplete", interaction)

        elif interaction_type == 5:
            interaction = ModalInteraction(data=data, state=self)
            self._modal_store.dispatch(interaction)
            self.dispatch("modal_submit", interaction)

        else:
            return

        self.dispatch("interaction", interaction)

    def parse_presence_update(self, data) -> None:
        guild_id = utils._get_as_snowflake(data, "guild_id")
        # guild_id won't be None here
        guild = self._get_guild(guild_id)
        if guild is None:
            _log.debug("PRESENCE_UPDATE referencing an unknown guild ID: %s. Discarding.", guild_id)
            return

        user = data["user"]
        member_id = int(user["id"])
        member = guild.get_member(member_id)
        if member is None:
            _log.debug(
                "PRESENCE_UPDATE referencing an unknown member ID: %s. Discarding", member_id
            )
            return

        old_member = Member._copy(member)
        user_update = member._presence_update(data=data, user=user)
        if user_update:
            self.dispatch("user_update", user_update[0], user_update[1])

        self.dispatch("presence_update", old_member, member)

    def parse_user_update(self, data) -> None:
        # self.user is *always* cached when this is called
        user: ClientUser = self.user  # type: ignore
        user._update(data)
        ref = self._users.get(user.id)
        if ref:
            ref._update(data)

    def parse_invite_create(self, data) -> None:
        invite = Invite.from_gateway(state=self, data=data)
        self.dispatch("invite_create", invite)

    def parse_invite_delete(self, data) -> None:
        invite = Invite.from_gateway(state=self, data=data)
        self.dispatch("invite_delete", invite)

    def parse_channel_delete(self, data) -> None:
        guild = self._get_guild(utils._get_as_snowflake(data, "guild_id"))
        channel_id = int(data["id"])
        if guild is not None:
            channel = guild.get_channel(channel_id)
            if channel is not None:
                guild._remove_channel(channel)
                self.dispatch("guild_channel_delete", channel)

    def parse_channel_update(self, data) -> None:
        channel_type = try_enum(ChannelType, data.get("type"))
        channel_id = int(data["id"])
        if channel_type is ChannelType.group:
            channel = self._get_private_channel(channel_id)
            old_channel = copy.copy(channel)
            # the channel is a GroupChannel
            channel._update_group(data)  # type: ignore
            self.dispatch("private_channel_update", old_channel, channel)
            return

        guild_id = utils._get_as_snowflake(data, "guild_id")
        guild = self._get_guild(guild_id)
        if guild is not None:
            channel = guild.get_channel(channel_id)
            if channel is not None:
                old_channel = copy.copy(channel)
                channel._update(guild, data)
                self.dispatch("guild_channel_update", old_channel, channel)
            else:
                _log.debug(
                    "CHANNEL_UPDATE referencing an unknown channel ID: %s. Discarding.", channel_id
                )
        else:
            _log.debug("CHANNEL_UPDATE referencing an unknown guild ID: %s. Discarding.", guild_id)

    def parse_channel_create(self, data) -> None:
        factory, ch_type = _channel_factory(data["type"])
        if factory is None:
            _log.debug(
                "CHANNEL_CREATE referencing an unknown channel type %s. Discarding.", data["type"]
            )
            return

        guild_id = utils._get_as_snowflake(data, "guild_id")
        guild = self._get_guild(guild_id)
        if guild is not None:
            # the factory can't be a DMChannel or GroupChannel here
            channel = factory(guild=guild, state=self, data=data)  # type: ignore
            guild._add_channel(channel)  # type: ignore
            self.dispatch("guild_channel_create", channel)
        else:
            _log.debug("CHANNEL_CREATE referencing an unknown guild ID: %s. Discarding.", guild_id)
            return

    def parse_channel_pins_update(self, data) -> None:
        channel_id = int(data["channel_id"])
        try:
            guild = self._get_guild(int(data["guild_id"]))
        except KeyError:
            guild = None
            channel = self._get_private_channel(channel_id)
        else:
            channel = guild and guild._resolve_channel(channel_id)

        if channel is None:
            _log.debug(
                "CHANNEL_PINS_UPDATE referencing an unknown channel ID: %s. Discarding.", channel_id
            )
            return

        last_pin = (
            utils.parse_time(data["last_pin_timestamp"]) if data["last_pin_timestamp"] else None
        )

        if guild is None:
            self.dispatch("private_channel_pins_update", channel, last_pin)
        else:
            self.dispatch("guild_channel_pins_update", channel, last_pin)

    def parse_thread_create(self, data) -> None:
        guild_id = int(data["guild_id"])
        guild: Optional[Guild] = self._get_guild(guild_id)
        if guild is None:
            _log.debug("THREAD_CREATE referencing an unknown guild ID: %s. Discarding", guild_id)
            return

        thread = Thread(guild=guild, state=guild._state, data=data)
        has_thread = guild.get_thread(thread.id)
        guild._add_thread(thread)
        if not has_thread:
            self.dispatch("thread_join", thread)

    def parse_thread_update(self, data) -> None:
        guild_id = int(data["guild_id"])
        guild = self._get_guild(guild_id)
        if guild is None:
            _log.debug("THREAD_UPDATE referencing an unknown guild ID: %s. Discarding", guild_id)
            return

        thread_id = int(data["id"])
        thread = guild.get_thread(thread_id)
        if thread is not None:
            old = copy.copy(thread)
            thread._update(data)
            self.dispatch("thread_update", old, thread)
        else:
            thread = Thread(guild=guild, state=guild._state, data=data)
            guild._add_thread(thread)
            self.dispatch("thread_join", thread)

    def parse_thread_delete(self, data) -> None:
        guild_id = int(data["guild_id"])
        guild = self._get_guild(guild_id)
        if guild is None:
            _log.debug("THREAD_DELETE referencing an unknown guild ID: %s. Discarding", guild_id)
            return

        thread_id = int(data["id"])
        thread = guild.get_thread(thread_id)
        if thread is not None:
            guild._remove_thread(thread)  # type: ignore
            self.dispatch("thread_delete", thread)

    def parse_thread_list_sync(self, data) -> None:
        guild_id = int(data["guild_id"])
        guild: Optional[Guild] = self._get_guild(guild_id)
        if guild is None:
            _log.debug("THREAD_LIST_SYNC referencing an unknown guild ID: %s. Discarding", guild_id)
            return

        try:
            channel_ids = set(data["channel_ids"])
        except KeyError:
            # If not provided, then the entire guild is being synced
            # So all previous thread data should be overwritten
            previous_threads = guild._threads.copy()
            guild._clear_threads()
        else:
            previous_threads = guild._filter_threads(channel_ids)

        threads = {d["id"]: guild._store_thread(d) for d in data.get("threads", [])}

        for member in data.get("members", []):
            try:
                # note: member['id'] is the thread_id
                thread = threads[member["id"]]
            except KeyError:
                continue
            else:
                thread._add_member(ThreadMember(thread, member))

        for thread in threads.values():
            old = previous_threads.pop(thread.id, None)
            if old is None:
                self.dispatch("thread_join", thread)

        for thread in previous_threads.values():
            self.dispatch("thread_remove", thread)

    def parse_thread_member_update(self, data) -> None:
        guild_id = int(data["guild_id"])
        guild: Optional[Guild] = self._get_guild(guild_id)
        if guild is None:
            _log.debug(
                "THREAD_MEMBER_UPDATE referencing an unknown guild ID: %s. Discarding", guild_id
            )
            return

        thread_id = int(data["id"])
        thread: Optional[Thread] = guild.get_thread(thread_id)
        if thread is None:
            _log.debug(
                "THREAD_MEMBER_UPDATE referencing an unknown thread ID: %s. Discarding", thread_id
            )
            return

        member = ThreadMember(thread, data)
        thread.me = member

    def parse_thread_members_update(self, data) -> None:
        guild_id = int(data["guild_id"])
        guild: Optional[Guild] = self._get_guild(guild_id)
        if guild is None:
            _log.debug(
                "THREAD_MEMBERS_UPDATE referencing an unknown guild ID: %s. Discarding", guild_id
            )
            return

        thread_id = int(data["id"])
        thread: Optional[Thread] = guild.get_thread(thread_id)
        if thread is None:
            _log.debug(
                "THREAD_MEMBERS_UPDATE referencing an unknown thread ID: %s. Discarding", thread_id
            )
            return

        added_members = [ThreadMember(thread, d) for d in data.get("added_members", [])]
        removed_member_ids = [int(x) for x in data.get("removed_member_ids", [])]
        self_id = self.self_id
        for member in added_members:
            if member.id != self_id:
                thread._add_member(member)
                self.dispatch("thread_member_join", member)
            else:
                thread.me = member
                self.dispatch("thread_join", thread)

        for member_id in removed_member_ids:
            if member_id != self_id:
                member = thread._pop_member(member_id)
                if member is not None:
                    self.dispatch("thread_member_remove", member)
            else:
                self.dispatch("thread_remove", thread)

    def parse_guild_member_add(self, data) -> None:
        guild = self._get_guild(int(data["guild_id"]))
        if guild is None:
            _log.debug(
                "GUILD_MEMBER_ADD referencing an unknown guild ID: %s. Discarding.",
                data["guild_id"],
            )
            return

        member = Member(guild=guild, data=data, state=self)
        if self.member_cache_flags.joined:
            guild._add_member(member)

        try:
            guild._member_count += 1
        except AttributeError:
            pass

        self.dispatch("member_join", member)

    def parse_guild_member_remove(self, data) -> None:
        guild = self._get_guild(int(data["guild_id"]))
        if guild is not None:
            try:
                guild._member_count -= 1
            except AttributeError:
                pass

            user_id = int(data["user"]["id"])
            member = guild.get_member(user_id)
            if member is not None:
                guild._remove_member(member)  # type: ignore
                self.dispatch("member_remove", member)
        else:
            _log.debug(
                "GUILD_MEMBER_REMOVE referencing an unknown guild ID: %s. Discarding.",
                data["guild_id"],
            )

    def parse_guild_member_update(self, data) -> None:
        guild = self._get_guild(int(data["guild_id"]))
        user = data["user"]
        user_id = int(user["id"])
        if guild is None:
            _log.debug(
                "GUILD_MEMBER_UPDATE referencing an unknown guild ID: %s. Discarding.",
                data["guild_id"],
            )
            return

        member = guild.get_member(user_id)
        if member is not None:
            old_member = Member._copy(member)
            member._update(data)
            user_update = member._update_inner_user(user)
            if user_update:
                self.dispatch("user_update", user_update[0], user_update[1])

            self.dispatch("member_update", old_member, member)
        else:
            if self.member_cache_flags.joined:
                member = Member(data=data, guild=guild, state=self)

                # Force an update on the inner user if necessary
                user_update = member._update_inner_user(user)
                if user_update:
                    self.dispatch("user_update", user_update[0], user_update[1])

                guild._add_member(member)
            _log.debug(
                "GUILD_MEMBER_UPDATE referencing an unknown member ID: %s. Discarding.", user_id
            )

    def parse_guild_emojis_update(self, data) -> None:
        guild = self._get_guild(int(data["guild_id"]))
        if guild is None:
            _log.debug(
                "GUILD_EMOJIS_UPDATE referencing an unknown guild ID: %s. Discarding.",
                data["guild_id"],
            )
            return

        before_emojis = guild.emojis
        for emoji in before_emojis:
            self._emojis.pop(emoji.id, None)
        # guild won't be None here
        guild.emojis = tuple(map(lambda d: self.store_emoji(guild, d), data["emojis"]))  # type: ignore
        self.dispatch("guild_emojis_update", guild, before_emojis, guild.emojis)

    def parse_guild_stickers_update(self, data) -> None:
        guild = self._get_guild(int(data["guild_id"]))
        if guild is None:
            _log.debug(
                "GUILD_STICKERS_UPDATE referencing an unknown guild ID: %s. Discarding.",
                data["guild_id"],
            )
            return

        before_stickers = guild.stickers
        for emoji in before_stickers:
            self._stickers.pop(emoji.id, None)
        # guild won't be None here
        guild.stickers = tuple(map(lambda d: self.store_sticker(guild, d), data["stickers"]))  # type: ignore
        self.dispatch("guild_stickers_update", guild, before_stickers, guild.stickers)

    def _get_create_guild(self, data):
        if data.get("unavailable") is False:
            # GUILD_CREATE with unavailable in the response
            # usually means that the guild has become available
            # and is therefore in the cache
            guild = self._get_guild(int(data["id"]))
            if guild is not None:
                guild.unavailable = False
                guild._from_data(data)
                return guild

        return self._add_guild_from_data(data)

    def is_guild_evicted(self, guild) -> bool:
        return guild.id not in self._guilds

    async def chunk_guild(self, guild, *, wait=True, cache=None):
        cache = cache or self.member_cache_flags.joined
        request = self._chunk_requests.get(guild.id)
        if request is None:
            self._chunk_requests[guild.id] = request = ChunkRequest(
                guild.id, self.loop, self._get_guild, cache=cache
            )
            await self.chunker(guild.id, nonce=request.nonce)

        if wait:
            return await request.wait()
        return request.get_future()

    async def _chunk_and_dispatch(self, guild, unavailable):
        try:
            await asyncio.wait_for(self.chunk_guild(guild), timeout=60.0)
        except asyncio.TimeoutError:
            _log.info("Somehow timed out waiting for chunks.")

        if unavailable is False:
            self.dispatch("guild_available", guild)
        else:
            self.dispatch("guild_join", guild)

    def parse_guild_create(self, data) -> None:
        unavailable = data.get("unavailable")
        if unavailable is True:
            # joined a guild with unavailable == True so..
            return

        guild = self._get_create_guild(data)

        try:
            # Notify the on_ready state, if any, that this guild is complete.
            self._ready_state.put_nowait(guild)
        except AttributeError:
            pass
        else:
            # If we're waiting for the event, put the rest on hold
            return

        # check if it requires chunking
        if self._guild_needs_chunking(guild):
            asyncio.create_task(self._chunk_and_dispatch(guild, unavailable))
            return

        # Dispatch available if newly available
        if unavailable is False:
            self.dispatch("guild_available", guild)
        else:
            self.dispatch("guild_join", guild)

    def parse_guild_update(self, data) -> None:
        guild = self._get_guild(int(data["id"]))
        if guild is not None:
            old_guild = copy.copy(guild)
            guild._from_data(data)
            self.dispatch("guild_update", old_guild, guild)
        else:
            _log.debug("GUILD_UPDATE referencing an unknown guild ID: %s. Discarding.", data["id"])

    def parse_guild_delete(self, data) -> None:
        guild = self._get_guild(int(data["id"]))
        if guild is None:
            _log.debug("GUILD_DELETE referencing an unknown guild ID: %s. Discarding.", data["id"])
            return

        if data.get("unavailable", False):
            # GUILD_DELETE with unavailable being True means that the
            # guild that was available is now currently unavailable
            guild.unavailable = True
            self.dispatch("guild_unavailable", guild)
            return

        # do a cleanup of the messages cache
        if self._messages is not None:
            self._messages: Optional[Deque[Message]] = deque(
                (msg for msg in self._messages if msg.guild != guild), maxlen=self.max_messages
            )

        self._remove_guild(guild)
        self.dispatch("guild_remove", guild)

    def parse_guild_ban_add(self, data) -> None:
        # we make the assumption that GUILD_BAN_ADD is done
        # before GUILD_MEMBER_REMOVE is called
        # hence we don't remove it from cache or do anything
        # strange with it, the main purpose of this event
        # is mainly to dispatch to another event worth listening to for logging
        guild = self._get_guild(int(data["guild_id"]))
        if guild is not None:
            try:
                user = User(data=data["user"], state=self)
            except KeyError:
                pass
            else:
                member = guild.get_member(user.id) or user
                self.dispatch("member_ban", guild, member)

    def parse_guild_ban_remove(self, data) -> None:
        guild = self._get_guild(int(data["guild_id"]))
        if guild is not None and "user" in data:
            user = self.store_user(data["user"])
            self.dispatch("member_unban", guild, user)

    def parse_guild_role_create(self, data) -> None:
        guild = self._get_guild(int(data["guild_id"]))
        if guild is None:
            _log.debug(
                "GUILD_ROLE_CREATE referencing an unknown guild ID: %s. Discarding.",
                data["guild_id"],
            )
            return

        role_data = data["role"]
        role = Role(guild=guild, data=role_data, state=self)
        guild._add_role(role)
        self.dispatch("guild_role_create", role)

    def parse_guild_role_delete(self, data) -> None:
        guild = self._get_guild(int(data["guild_id"]))
        if guild is not None:
            role_id = int(data["role_id"])
            try:
                role = guild._remove_role(role_id)
            except KeyError:
                return
            else:
                self.dispatch("guild_role_delete", role)
        else:
            _log.debug(
                "GUILD_ROLE_DELETE referencing an unknown guild ID: %s. Discarding.",
                data["guild_id"],
            )

    def parse_guild_role_update(self, data) -> None:
        guild = self._get_guild(int(data["guild_id"]))
        if guild is not None:
            role_data = data["role"]
            role_id = int(role_data["id"])
            role = guild.get_role(role_id)
            if role is not None:
                old_role = copy.copy(role)
                role._update(role_data)
                self.dispatch("guild_role_update", old_role, role)
        else:
            _log.debug(
                "GUILD_ROLE_UPDATE referencing an unknown guild ID: %s. Discarding.",
                data["guild_id"],
            )

    def parse_guild_scheduled_event_create(self, data) -> None:
        scheduled_event = GuildScheduledEvent(state=self, data=data)
        guild = scheduled_event.guild
        if guild is not None:
            guild._scheduled_events[scheduled_event.id] = scheduled_event
        self.dispatch("guild_scheduled_event_create", scheduled_event)

    def parse_guild_scheduled_event_update(self, data) -> None:
        guild = self._get_guild(int(data["guild_id"]))

        if guild is None:
            _log.debug(
                "GUILD_SCHEDULED_EVENT_UPDATE referencing unknown guild ID: %s. Discarding.",
                data["guild_id"],
            )
            return

        scheduled_event = guild._scheduled_events.get(int(data["id"]))
        if scheduled_event is not None:
            old_scheduled_event = copy.copy(scheduled_event)
            scheduled_event._update(data)
            self.dispatch("guild_scheduled_event_update", old_scheduled_event, scheduled_event)

        else:
            _log.debug(
                "GUILD_SCHEDULED_EVENT_UPDATE referencing "
                "unknown scheduled event ID: %s. Discarding.",
                data["id"],
            )

    def parse_guild_scheduled_event_delete(self, data) -> None:
        scheduled_event = GuildScheduledEvent(state=self, data=data)
        guild = scheduled_event.guild
        if guild is not None:
            guild._scheduled_events.pop(scheduled_event.id, None)
        self.dispatch("guild_scheduled_event_delete", scheduled_event)

    def parse_guild_scheduled_event_user_add(
        self, data: GuildScheduledEventUserActionEvent
    ) -> None:
        payload = RawGuildScheduledEventUserActionEvent(data)
        self.dispatch("raw_guild_scheduled_event_subscribe", payload)
        guild = self._get_guild(payload.guild_id)
        if guild is None:
            return

        event = guild.get_scheduled_event(payload.event_id)
        user = guild.get_member(payload.user_id)
        if user is None:
            user = self.get_user(payload.user_id)

        if event is not None and user is not None:
            self.dispatch("guild_scheduled_event_subscribe", event, user)

    def parse_guild_scheduled_event_user_remove(
        self, data: GuildScheduledEventUserActionEvent
    ) -> None:
        payload = RawGuildScheduledEventUserActionEvent(data)
        self.dispatch("raw_guild_scheduled_event_unsubscribe", payload)
        guild = self._get_guild(payload.guild_id)
        if guild is None:
            return

        event = guild.get_scheduled_event(payload.event_id)
        user = guild.get_member(payload.user_id)
        if user is None:
            user = self.get_user(payload.user_id)

        if event is not None and user is not None:
            self.dispatch("guild_scheduled_event_unsubscribe", event, user)

    def parse_guild_members_chunk(self, data) -> None:
        guild_id = int(data["guild_id"])
        guild = self._get_guild(guild_id)
        presences = data.get("presences", [])

        # the guild won't be None here
        members = [Member(guild=guild, data=member, state=self) for member in data.get("members", [])]  # type: ignore
        _log.debug("Processed a chunk for %s members in guild ID %s.", len(members), guild_id)

        if presences:
            member_dict = {str(member.id): member for member in members}
            for presence in presences:
                user = presence["user"]
                member_id = user["id"]
                member = member_dict.get(member_id)
                if member is not None:
                    member._presence_update(presence, user)

        complete = data.get("chunk_index", 0) + 1 == data.get("chunk_count")
        self.process_chunk_requests(guild_id, data.get("nonce"), members, complete)

    def parse_guild_integrations_update(self, data) -> None:
        guild = self._get_guild(int(data["guild_id"]))
        if guild is not None:
            self.dispatch("guild_integrations_update", guild)
        else:
            _log.debug(
                "GUILD_INTEGRATIONS_UPDATE referencing an unknown guild ID: %s. Discarding.",
                data["guild_id"],
            )

    def parse_integration_create(self, data) -> None:
        guild_id = int(data.pop("guild_id"))
        guild = self._get_guild(guild_id)
        if guild is not None:
            cls, _ = _integration_factory(data["type"])
            integration = cls(data=data, guild=guild)
            self.dispatch("integration_create", integration)
        else:
            _log.debug(
                "INTEGRATION_CREATE referencing an unknown guild ID: %s. Discarding.", guild_id
            )

    def parse_integration_update(self, data) -> None:
        guild_id = int(data.pop("guild_id"))
        guild = self._get_guild(guild_id)
        if guild is not None:
            cls, _ = _integration_factory(data["type"])
            integration = cls(data=data, guild=guild)
            self.dispatch("integration_update", integration)
        else:
            _log.debug(
                "INTEGRATION_UPDATE referencing an unknown guild ID: %s. Discarding.", guild_id
            )

    def parse_integration_delete(self, data) -> None:
        guild_id = int(data["guild_id"])
        guild = self._get_guild(guild_id)
        if guild is not None:
            raw = RawIntegrationDeleteEvent(data)
            self.dispatch("raw_integration_delete", raw)
        else:
            _log.debug(
                "INTEGRATION_DELETE referencing an unknown guild ID: %s. Discarding.", guild_id
            )

    def parse_webhooks_update(self, data) -> None:
        guild = self._get_guild(int(data["guild_id"]))
        if guild is None:
            _log.debug(
                "WEBHOOKS_UPDATE referencing an unknown guild ID: %s. Discarding", data["guild_id"]
            )
            return

        channel = guild.get_channel(int(data["channel_id"]))
        if channel is not None:
            self.dispatch("webhooks_update", channel)
        else:
            _log.debug(
                "WEBHOOKS_UPDATE referencing an unknown channel ID: %s. Discarding.",
                data["channel_id"],
            )

    def parse_stage_instance_create(self, data) -> None:
        guild = self._get_guild(int(data["guild_id"]))
        if guild is not None:
            stage_instance = StageInstance(guild=guild, state=self, data=data)
            guild._stage_instances[stage_instance.id] = stage_instance
            self.dispatch("stage_instance_create", stage_instance)
        else:
            _log.debug(
                "STAGE_INSTANCE_CREATE referencing unknown guild ID: %s. Discarding.",
                data["guild_id"],
            )

    def parse_stage_instance_update(self, data) -> None:
        guild = self._get_guild(int(data["guild_id"]))
        if guild is not None:
            stage_instance = guild._stage_instances.get(int(data["id"]))
            if stage_instance is not None:
                old_stage_instance = copy.copy(stage_instance)
                stage_instance._update(data)
                self.dispatch("stage_instance_update", old_stage_instance, stage_instance)
            else:
                _log.debug(
                    "STAGE_INSTANCE_UPDATE referencing unknown stage instance ID: %s. Discarding.",
                    data["id"],
                )
        else:
            _log.debug(
                "STAGE_INSTANCE_UPDATE referencing unknown guild ID: %s. Discarding.",
                data["guild_id"],
            )

    def parse_stage_instance_delete(self, data) -> None:
        guild = self._get_guild(int(data["guild_id"]))
        if guild is not None:
            try:
                stage_instance = guild._stage_instances.pop(int(data["id"]))
            except KeyError:
                pass
            else:
                self.dispatch("stage_instance_delete", stage_instance)
        else:
            _log.debug(
                "STAGE_INSTANCE_DELETE referencing unknown guild ID: %s. Discarding.",
                data["guild_id"],
            )

    def parse_voice_state_update(self, data) -> None:
        guild = self._get_guild(utils._get_as_snowflake(data, "guild_id"))
        channel_id = utils._get_as_snowflake(data, "channel_id")
        flags = self.member_cache_flags
        # self.user is *always* cached when this is called
        self_id = self.user.id  # type: ignore
        if guild is not None:
            if int(data["user_id"]) == self_id:
                voice = self._get_voice_client(guild.id)
                if voice is not None:
                    coro = voice.on_voice_state_update(data)
                    asyncio.create_task(
                        logging_coroutine(coro, info="Voice Protocol voice state update handler")
                    )

            member, before, after = guild._update_voice_state(data, channel_id)  # type: ignore
            if member is not None:
                if flags.voice:
                    if channel_id is None and flags._voice_only and member.id != self_id:
                        # Only remove from cache if we only have the voice flag enabled
                        # Member doesn't meet the Snowflake protocol currently
                        guild._remove_member(member)  # type: ignore
                    elif channel_id is not None:
                        guild._add_member(member)

                self.dispatch("voice_state_update", member, before, after)
            else:
                _log.debug(
                    "VOICE_STATE_UPDATE referencing an unknown member ID: %s. Discarding.",
                    data["user_id"],
                )

    def parse_voice_server_update(self, data) -> None:
        try:
            key_id = int(data["guild_id"])
        except KeyError:
            key_id = int(data["channel_id"])

        vc = self._get_voice_client(key_id)
        if vc is not None:
            coro = vc.on_voice_server_update(data)
            asyncio.create_task(
                logging_coroutine(coro, info="Voice Protocol voice server update handler")
            )

    def parse_typing_start(self, data: TypingEvent) -> None:
        channel, guild = self._get_guild_channel(data)
        raw = RawTypingEvent(data)

        user_id = int(data["user_id"])
        member_data = data.get("member")
        if member_data and guild is not None:
            # try member cache first
            raw.member = guild.get_member(user_id) or Member(
                data=member_data, guild=guild, state=self
            )

        self.dispatch("raw_typing", raw)

        if channel is not None:
            member = None
            if raw.member is not None:
                member = raw.member

            elif isinstance(channel, DMChannel):
                member = channel.recipient

            elif isinstance(channel, GroupChannel):
                member = utils.find(lambda x: x.id == user_id, channel.recipients)

            if member is not None:
                timestamp = datetime.datetime.fromtimestamp(
                    data.get("timestamp"), tz=datetime.timezone.utc
                )
                self.dispatch("typing", channel, member, timestamp)

    def _get_reaction_user(
        self, channel: MessageableChannel, user_id: int
    ) -> Optional[Union[User, Member]]:
        if isinstance(channel, (TextChannel, VoiceChannel)):
            return channel.guild.get_member(user_id)
        return self.get_user(user_id)

    def get_reaction_emoji(self, data) -> Union[Emoji, PartialEmoji]:
        emoji_id = utils._get_as_snowflake(data, "id")

        if not emoji_id:
            return data["name"]

        try:
            return self._emojis[emoji_id]
        except KeyError:
            return PartialEmoji.with_state(
                self, animated=data.get("animated", False), id=emoji_id, name=data["name"]
            )

    def _upgrade_partial_emoji(self, emoji: PartialEmoji) -> Union[Emoji, PartialEmoji, str]:
        emoji_id = emoji.id
        if not emoji_id:
            return emoji.name
        try:
            return self._emojis[emoji_id]
        except KeyError:
            return emoji

    def get_channel(self, id: Optional[int]) -> Optional[Union[Channel, Thread]]:
        if id is None:
            return None

        pm = self._get_private_channel(id)
        if pm is not None:
            return pm

        for guild in self.guilds:
            channel = guild._resolve_channel(id)
            if channel is not None:
                return channel

    def create_message(
        self,
        *,
        channel: Union[TextChannel, Thread, DMChannel, PartialMessageable, VoiceChannel],
        data: MessagePayload,
    ) -> Message:
        return Message(state=self, channel=channel, data=data)

    # Application commands (global)
    # All these methods (except fetchers) update the application command cache as well,
    # since there're no events related to application command updates

    async def fetch_global_commands(self) -> List[APIApplicationCommand]:
        results = await self.http.get_global_commands(self.application_id)  # type: ignore
        return [application_command_factory(data) for data in results]

    async def fetch_global_command(self, command_id: int) -> APIApplicationCommand:
        result = await self.http.get_global_command(self.application_id, command_id)  # type: ignore
        return application_command_factory(result)

    async def create_global_command(
        self, application_command: ApplicationCommand
    ) -> APIApplicationCommand:
        result = await self.http.upsert_global_command(
            self.application_id, application_command.to_dict()  # type: ignore
        )
        cmd = application_command_factory(result)
        self._add_global_application_command(cmd)
        return cmd

    async def edit_global_command(
        self, command_id: int, new_command: ApplicationCommand
    ) -> APIApplicationCommand:
        result = await self.http.edit_global_command(
            self.application_id, command_id, new_command.to_dict()  # type: ignore
        )
        cmd = application_command_factory(result)
        self._add_global_application_command(cmd)
        return cmd

    async def delete_global_command(self, command_id: int) -> None:
        await self.http.delete_global_command(self.application_id, command_id)  # type: ignore
        self._remove_global_application_command(command_id)

    async def bulk_overwrite_global_commands(
        self, application_commands: List[ApplicationCommand]
    ) -> List[APIApplicationCommand]:
        payload = [cmd.to_dict() for cmd in application_commands]
        results = await self.http.bulk_upsert_global_commands(self.application_id, payload)  # type: ignore
        commands = [application_command_factory(data) for data in results]
        self._global_application_commands = {cmd.id: cmd for cmd in commands}
        return commands

    # Application commands (guild)

    async def fetch_guild_commands(self, guild_id: int) -> List[APIApplicationCommand]:
        results = await self.http.get_guild_commands(self.application_id, guild_id)  # type: ignore
        return [application_command_factory(data) for data in results]

    async def fetch_guild_command(self, guild_id: int, command_id: int) -> APIApplicationCommand:
        result = await self.http.get_guild_command(self.application_id, guild_id, command_id)  # type: ignore
        return application_command_factory(result)

    async def create_guild_command(
        self, guild_id: int, application_command: ApplicationCommand
    ) -> APIApplicationCommand:
        result = await self.http.upsert_guild_command(
            self.application_id, guild_id, application_command.to_dict()  # type: ignore
        )
        cmd = application_command_factory(result)
        self._add_guild_application_command(guild_id, cmd)
        return cmd

    async def edit_guild_command(
        self, guild_id: int, command_id: int, new_command: ApplicationCommand
    ) -> APIApplicationCommand:
        result = await self.http.edit_guild_command(
            self.application_id, guild_id, command_id, new_command.to_dict()  # type: ignore
        )
        cmd = application_command_factory(result)
        self._add_guild_application_command(guild_id, cmd)
        return cmd

    async def delete_guild_command(self, guild_id: int, command_id: int) -> None:
        await self.http.delete_guild_command(
            self.application_id, guild_id, command_id  # type: ignore
        )
        self._remove_guild_application_command(guild_id, command_id)

    async def bulk_overwrite_guild_commands(
        self, guild_id: int, application_commands: List[ApplicationCommand]
    ) -> List[APIApplicationCommand]:
        payload = [cmd.to_dict() for cmd in application_commands]
        results = await self.http.bulk_upsert_guild_commands(
            self.application_id, guild_id, payload  # type: ignore
        )
        commands = [application_command_factory(data) for data in results]
        self._guild_application_commands[guild_id] = {cmd.id: cmd for cmd in commands}
        return commands

    # Application command permissions

    async def bulk_fetch_command_permissions(
        self, guild_id: int
    ) -> List[GuildApplicationCommandPermissions]:
        array = await self.http.get_guild_application_command_permissions(
            self.application_id, guild_id  # type: ignore
        )
        return [GuildApplicationCommandPermissions(state=self, data=obj) for obj in array]

    async def fetch_command_permissions(
        self, guild_id: int, command_id: int
    ) -> GuildApplicationCommandPermissions:
        data = await self.http.get_application_command_permissions(
            self.application_id, guild_id, command_id  # type: ignore
        )
        return GuildApplicationCommandPermissions(state=self, data=data)

    async def edit_command_permissions(
        self, guild_id: int, permissions: PartialGuildApplicationCommandPermissions
    ) -> GuildApplicationCommandPermissions:
        result = await self.http.edit_application_command_permissions(
            self.application_id, guild_id, permissions.id, permissions.to_dict()  # type: ignore
        )
        perms = GuildApplicationCommandPermissions(state=self, data=result)
        self._set_command_permissions(perms)
        return perms

    async def bulk_edit_command_permissions(
        self, guild_id: int, permissions: List[PartialGuildApplicationCommandPermissions]
    ) -> List[GuildApplicationCommandPermissions]:
        payload = [perm.to_dict() for perm in permissions]

        array = await self.http.bulk_edit_guild_application_command_permissions(
            self.application_id, guild_id=guild_id, payload=payload  # type: ignore
        )

        perms = [GuildApplicationCommandPermissions(state=self, data=obj) for obj in array]
        if self._cache_application_command_permissions:
            self._application_command_permissions[guild_id] = {elem.id: elem for elem in perms}
        return perms


class AutoShardedConnectionState(ConnectionState):
    def __init__(self, *args: Any, **kwargs: Any) -> None:
        super().__init__(*args, **kwargs)
        self.shard_ids: Union[List[int], range] = []
        self.shards_launched: asyncio.Event = asyncio.Event()

    def _update_message_references(self) -> None:
        # self._messages won't be None when this is called
        for msg in self._messages:  # type: ignore
            if not msg.guild:
                continue

            new_guild = self._get_guild(msg.guild.id)
            if new_guild is not None and new_guild is not msg.guild:
                channel_id = msg.channel.id
                channel = new_guild._resolve_channel(channel_id) or Object(id=channel_id)
                # channel will either be a TextChannel, Thread or Object
                msg._rebind_cached_references(new_guild, channel)  # type: ignore

    async def chunker(
        self,
        guild_id: int,
        query: str = "",
        limit: int = 0,
        presences: bool = False,
        *,
        shard_id: Optional[int] = None,
        nonce: Optional[str] = None,
    ) -> None:
        ws = self._get_websocket(guild_id, shard_id=shard_id)
        await ws.request_chunks(
            guild_id, query=query, limit=limit, presences=presences, nonce=nonce
        )

    async def _delay_ready(self) -> None:
        await self.shards_launched.wait()
        processed = []
        max_concurrency = len(self.shard_ids) * 2
        current_bucket = []
        while True:
            # this snippet of code is basically waiting N seconds
            # until the last GUILD_CREATE was sent
            try:
                guild = await asyncio.wait_for(
                    self._ready_state.get(), timeout=self.guild_ready_timeout
                )
            except asyncio.TimeoutError:
                break
            else:
                if self._guild_needs_chunking(guild):
                    _log.debug(
                        "Guild ID %d requires chunking, will be done in the background.", guild.id
                    )
                    if len(current_bucket) >= max_concurrency:
                        try:
                            await utils.sane_wait_for(
                                current_bucket, timeout=max_concurrency * 70.0
                            )
                        except asyncio.TimeoutError:
                            fmt = "Shard ID %s failed to wait for chunks from a sub-bucket with length %d"
                            _log.warning(fmt, guild.shard_id, len(current_bucket))
                        finally:
                            current_bucket = []

                    # Chunk the guild in the background while we wait for GUILD_CREATE streaming
                    future = asyncio.ensure_future(self.chunk_guild(guild))
                    current_bucket.append(future)
                else:
                    future = self.loop.create_future()
                    future.set_result([])

                processed.append((guild, future))

        guilds = sorted(processed, key=lambda g: g[0].shard_id)
        for shard_id, info in itertools.groupby(guilds, key=lambda g: g[0].shard_id):
            children, futures = zip(*info)
            # 110 reqs/minute w/ 1 req/guild plus some buffer
            timeout = 61 * (len(children) / 110)
            try:
                await utils.sane_wait_for(futures, timeout=timeout)
            except asyncio.TimeoutError:
                _log.warning(
                    "Shard ID %s failed to wait for chunks (timeout=%.2f) for %d guilds",
                    shard_id,
                    timeout,
                    len(guilds),
                )
            for guild in children:
                if guild.unavailable is False:
                    self.dispatch("guild_available", guild)
                else:
                    self.dispatch("guild_join", guild)

            self.dispatch("shard_ready", shard_id)

        # remove the state
        try:
            del self._ready_state
        except AttributeError:
            pass  # already been deleted somehow

        # regular users cannot shard so we won't worry about it here.

        # clear the current task
        self._ready_task = None

        # dispatch the event
        self.call_handlers("ready")
        self.dispatch("ready")

    def parse_ready(self, data) -> None:
        if not hasattr(self, "_ready_state"):
            self._ready_state = asyncio.Queue()

        self.user = user = ClientUser(state=self, data=data["user"])
        # self._users is a list of Users, we're setting a ClientUser
        self._users[user.id] = user  # type: ignore

        if self.application_id is None:
            try:
                application = data["application"]
            except KeyError:
                pass
            else:
                self.application_id = utils._get_as_snowflake(application, "id")
                self.application_flags = ApplicationFlags._from_value(application["flags"])

        for guild_data in data["guilds"]:
            self._add_guild_from_data(guild_data)

        if self._messages:
            self._update_message_references()

        self.dispatch("connect")
        self.dispatch("shard_connect", data["__shard_id__"])
        self.call_handlers("connect_internal")

        if self._ready_task is None:
            self._ready_task = asyncio.create_task(self._delay_ready())

    def parse_resumed(self, data) -> None:
        self.dispatch("resumed")
        self.dispatch("shard_resumed", data["__shard_id__"])<|MERGE_RESOLUTION|>--- conflicted
+++ resolved
@@ -63,16 +63,7 @@
 from .guild import Guild
 from .guild_scheduled_event import GuildScheduledEvent
 from .integrations import _integration_factory
-<<<<<<< HEAD
-from .interactions import (
-    ApplicationCommandInteraction,
-    Interaction,
-    MessageInteraction,
-    ModalInteraction,
-)
-=======
-from .interactions import ApplicationCommandInteraction, MessageInteraction
->>>>>>> feb4baa8
+from .interactions import ApplicationCommandInteraction, MessageInteraction, ModalInteraction
 from .invite import Invite
 from .member import Member
 from .mentions import AllowedMentions
@@ -904,19 +895,13 @@
                     self.dispatch("reaction_clear_emoji", reaction)
 
     def parse_interaction_create(self, data) -> None:
-<<<<<<< HEAD
         interaction_type = data["type"]
 
         if interaction_type == 1:
-            interaction = Interaction(data=data, state=self)
+            # PING interaction should never be received
+            return
 
         elif interaction_type == 2:
-=======
-        if data["type"] == 1:
-            # PING interaction should never be received
-            return
-        elif data["type"] == 2:
->>>>>>> feb4baa8
             interaction = ApplicationCommandInteraction(data=data, state=self)
             self.dispatch("application_command", interaction)
 
