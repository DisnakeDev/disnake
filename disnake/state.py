"""
The MIT License (MIT)

Copyright (c) 2015-2021 Rapptz
Copyright (c) 2021-present Disnake Development

Permission is hereby granted, free of charge, to any person obtaining a
copy of this software and associated documentation files (the "Software"),
to deal in the Software without restriction, including without limitation
the rights to use, copy, modify, merge, publish, distribute, sublicense,
and/or sell copies of the Software, and to permit persons to whom the
Software is furnished to do so, subject to the following conditions:

The above copyright notice and this permission notice shall be included in
all copies or substantial portions of the Software.

THE SOFTWARE IS PROVIDED "AS IS", WITHOUT WARRANTY OF ANY KIND, EXPRESS
OR IMPLIED, INCLUDING BUT NOT LIMITED TO THE WARRANTIES OF MERCHANTABILITY,
FITNESS FOR A PARTICULAR PURPOSE AND NONINFRINGEMENT. IN NO EVENT SHALL THE
AUTHORS OR COPYRIGHT HOLDERS BE LIABLE FOR ANY CLAIM, DAMAGES OR OTHER
LIABILITY, WHETHER IN AN ACTION OF CONTRACT, TORT OR OTHERWISE, ARISING
FROM, OUT OF OR IN CONNECTION WITH THE SOFTWARE OR THE USE OR OTHER
DEALINGS IN THE SOFTWARE.
"""

from __future__ import annotations

import asyncio
from collections import deque, OrderedDict
import copy
import datetime
import itertools
import logging
from typing import (
    Dict,
    Optional,
    TYPE_CHECKING,
    Union,
    Callable,
    Any,
    List,
    TypeVar,
    Coroutine,
    Sequence,
    Tuple,
    Deque,
)
import inspect

import os

from .guild import Guild
from .activity import BaseActivity
from .app_commands import (
    GuildApplicationCommandPermissions,
    PartialGuildApplicationCommandPermissions,
    application_command_factory,
)
from .user import User, ClientUser
from .emoji import Emoji
from .mentions import AllowedMentions
from .partial_emoji import PartialEmoji
from .message import Message
from .channel import *
from .channel import _channel_factory
from .raw_models import *
from .member import Member
from .role import Role
from .enums import ApplicationCommandType, ChannelType, ComponentType, Status, try_enum
from . import utils
from .utils import MISSING
from .flags import ApplicationFlags, Intents, MemberCacheFlags
from .object import Object
from .invite import Invite
from .interactions import Interaction, MessageInteraction, ApplicationCommandInteraction
from .integrations import _integration_factory
from .ui.view import ViewStore, View
from .stage_instance import StageInstance
from .guild_scheduled_event import GuildScheduledEvent
from .threads import Thread, ThreadMember
from .sticker import GuildSticker

if TYPE_CHECKING:
    from .app_commands import ApplicationCommand
    from .abc import PrivateChannel
    from .message import MessageableChannel
    from .guild import GuildChannel, VocalGuildChannel
    from .http import HTTPClient
    from .voice_client import VoiceProtocol
    from .client import Client
    from .gateway import DiscordWebSocket

    from .types.activity import Activity as ActivityPayload
    from .types.channel import DMChannel as DMChannelPayload
    from .types.user import User as UserPayload
    from .types.emoji import Emoji as EmojiPayload
    from .types.sticker import GuildSticker as GuildStickerPayload
    from .types.guild import Guild as GuildPayload
    from .types.message import Message as MessagePayload
    from .types.raw_models import TypingEvent

    T = TypeVar("T")
    CS = TypeVar("CS", bound="ConnectionState")
    Channel = Union[GuildChannel, VocalGuildChannel, PrivateChannel]
    PartialChannel = Union[Channel, PartialMessageable]


class ChunkRequest:
    def __init__(
        self,
        guild_id: int,
        loop: asyncio.AbstractEventLoop,
        resolver: Callable[[int], Any],
        *,
        cache: bool = True,
    ) -> None:
        self.guild_id: int = guild_id
        self.resolver: Callable[[int], Any] = resolver
        self.loop: asyncio.AbstractEventLoop = loop
        self.cache: bool = cache
        self.nonce: str = os.urandom(16).hex()
        self.buffer: List[Member] = []
        self.waiters: List[asyncio.Future[List[Member]]] = []

    def add_members(self, members: List[Member]) -> None:
        self.buffer.extend(members)
        if self.cache:
            guild = self.resolver(self.guild_id)
            if guild is None:
                return

            for member in members:
                existing = guild.get_member(member.id)
                if existing is None or existing.joined_at is None:
                    guild._add_member(member)

    async def wait(self) -> List[Member]:
        future = self.loop.create_future()
        self.waiters.append(future)
        try:
            return await future
        finally:
            self.waiters.remove(future)

    def get_future(self) -> asyncio.Future[List[Member]]:
        future = self.loop.create_future()
        self.waiters.append(future)
        return future

    def done(self) -> None:
        for future in self.waiters:
            if not future.done():
                future.set_result(self.buffer)


_log = logging.getLogger(__name__)


async def logging_coroutine(coroutine: Coroutine[Any, Any, T], *, info: str) -> Optional[T]:
    try:
        await coroutine
    except Exception:
        _log.exception("Exception occurred during %s", info)


class ConnectionState:
    if TYPE_CHECKING:
        _get_websocket: Callable[..., DiscordWebSocket]
        _get_client: Callable[..., Client]
        _parsers: Dict[str, Callable[[Dict[str, Any]], None]]

    def __init__(
        self,
        *,
        dispatch: Callable,
        handlers: Dict[str, Callable],
        hooks: Dict[str, Callable],
        http: HTTPClient,
        loop: asyncio.AbstractEventLoop,
        **options: Any,
    ) -> None:
        self.loop: asyncio.AbstractEventLoop = loop
        self.http: HTTPClient = http
        self.max_messages: Optional[int] = options.get("max_messages", 1000)
        if self.max_messages is not None and self.max_messages <= 0:
            self.max_messages = 1000

        self.dispatch: Callable = dispatch
        self.handlers: Dict[str, Callable] = handlers
        self.hooks: Dict[str, Callable] = hooks
        self.shard_count: Optional[int] = None
        self._ready_task: Optional[asyncio.Task] = None
        self.application_id: Optional[int] = utils._get_as_snowflake(options, "application_id")
        self.heartbeat_timeout: float = options.get("heartbeat_timeout", 60.0)
        self.guild_ready_timeout: float = options.get("guild_ready_timeout", 2.0)
        if self.guild_ready_timeout < 0:
            raise ValueError("guild_ready_timeout cannot be negative")

        allowed_mentions = options.get("allowed_mentions")

        if allowed_mentions is not None and not isinstance(allowed_mentions, AllowedMentions):
            raise TypeError("allowed_mentions parameter must be AllowedMentions")

        self.allowed_mentions: Optional[AllowedMentions] = allowed_mentions
        self._chunk_requests: Dict[Union[int, str], ChunkRequest] = {}

        activity = options.get("activity", None)
        if activity:
            if not isinstance(activity, BaseActivity):
                raise TypeError("activity parameter must derive from BaseActivity.")

            activity = activity.to_dict()

        status = options.get("status", None)
        if status:
            if status is Status.offline:
                status = "invisible"
            else:
                status = str(status)

        intents = options.get("intents", None)
        if intents is not None:
            if not isinstance(intents, Intents):
                raise TypeError(f"intents parameter must be Intent not {type(intents)!r}")
        else:
            intents = Intents.default()

        if not intents.guilds:
            _log.warning("Guilds intent seems to be disabled. This may cause state related issues.")

        self._chunk_guilds: bool = options.get("chunk_guilds_at_startup", intents.members)

        # Ensure these two are set properly
        if not intents.members and self._chunk_guilds:
            raise ValueError("Intents.members must be enabled to chunk guilds at startup.")

        cache_flags = options.get("member_cache_flags", None)
        if cache_flags is None:
            cache_flags = MemberCacheFlags.from_intents(intents)
        else:
            if not isinstance(cache_flags, MemberCacheFlags):
                raise TypeError(
                    f"member_cache_flags parameter must be MemberCacheFlags not {type(cache_flags)!r}"
                )

            cache_flags._verify_intents(intents)

        # TODO: maybe we don't need to cache permissions at all
        self._cache_application_command_permissions: bool = options.get(
            "cache_application_command_permissions", True
        )
        self.member_cache_flags: MemberCacheFlags = cache_flags
        self._activity: Optional[ActivityPayload] = activity
        self._status: Optional[str] = status
        self._intents: Intents = intents

        if not intents.members or cache_flags._empty:
            self.store_user = self.create_user  # type: ignore
            self.deref_user = self.deref_user_no_intents  # type: ignore

        self.parsers = parsers = {}
        for attr, func in inspect.getmembers(self):
            if attr.startswith("parse_"):
                parsers[attr[6:].upper()] = func

        self.clear()

    def clear(self, *, views: bool = True, application_commands: bool = True) -> None:
        self.user: ClientUser = MISSING
        # Originally, this code used WeakValueDictionary to maintain references to the
        # global user mapping.

        # However, profiling showed that this came with two cons:

        # 1. The __weakref__ slot caused a non-trivial increase in memory
        # 2. The performance of the mapping caused store_user to be a bottleneck.

        # Since this is undesirable, a mapping is now used instead with stored
        # references now using a regular dictionary with eviction being done
        # using __del__. Testing this for memory leaks led to no discernable leaks,
        # though more testing will have to be done.
        self._users: Dict[int, User] = {}
        self._emojis: Dict[int, Emoji] = {}
        self._stickers: Dict[int, GuildSticker] = {}
        self._guilds: Dict[int, Guild] = {}

        if application_commands:
            self._global_application_commands: Dict[int, ApplicationCommand] = {}
            self._guild_application_commands: Dict[int, Dict[int, ApplicationCommand]] = {}
            self._application_command_permissions: Dict[
                int, Dict[int, GuildApplicationCommandPermissions]
            ] = {}

        if views:
            self._view_store: ViewStore = ViewStore(self)

        self._voice_clients: Dict[int, VoiceProtocol] = {}

        # LRU of max size 128
        self._private_channels: OrderedDict[int, PrivateChannel] = OrderedDict()
        # extra dict to look up private channels by user id
        self._private_channels_by_user: Dict[int, DMChannel] = {}
        if self.max_messages is not None:
            self._messages: Optional[Deque[Message]] = deque(maxlen=self.max_messages)
        else:
            self._messages: Optional[Deque[Message]] = None

    def process_chunk_requests(
        self, guild_id: int, nonce: Optional[str], members: List[Member], complete: bool
    ) -> None:
        removed = []
        for key, request in self._chunk_requests.items():
            if request.guild_id == guild_id and request.nonce == nonce:
                request.add_members(members)
                if complete:
                    request.done()
                    removed.append(key)

        for key in removed:
            del self._chunk_requests[key]

    def call_handlers(self, key: str, *args: Any, **kwargs: Any) -> None:
        try:
            func = self.handlers[key]
        except KeyError:
            pass
        else:
            func(*args, **kwargs)

    async def call_hooks(self, key: str, *args: Any, **kwargs: Any) -> None:
        try:
            coro = self.hooks[key]
        except KeyError:
            pass
        else:
            await coro(*args, **kwargs)

    @property
    def self_id(self) -> Optional[int]:
        u = self.user
        return u.id if u else None

    @property
    def intents(self) -> Intents:
        ret = Intents.none()
        ret.value = self._intents.value
        return ret

    @property
    def voice_clients(self) -> List[VoiceProtocol]:
        return list(self._voice_clients.values())

    def _get_voice_client(self, guild_id: Optional[int]) -> Optional[VoiceProtocol]:
        # the keys of self._voice_clients are ints
        return self._voice_clients.get(guild_id)  # type: ignore

    def _add_voice_client(self, guild_id: int, voice: VoiceProtocol) -> None:
        self._voice_clients[guild_id] = voice

    def _remove_voice_client(self, guild_id: int) -> None:
        self._voice_clients.pop(guild_id, None)

    def _update_references(self, ws: DiscordWebSocket) -> None:
        for vc in self.voice_clients:
            vc.main_ws = ws  # type: ignore

    def store_user(self, data: UserPayload) -> User:
        user_id = int(data["id"])
        try:
            return self._users[user_id]
        except KeyError:
            user = User(state=self, data=data)
            if user.discriminator != "0000":
                self._users[user_id] = user
                user._stored = True
            return user

    def deref_user(self, user_id: int) -> None:
        self._users.pop(user_id, None)

    def create_user(self, data: UserPayload) -> User:
        return User(state=self, data=data)

    def deref_user_no_intents(self, user_id: int) -> None:
        return

    def get_user(self, id: Optional[int]) -> Optional[User]:
        # the keys of self._users are ints
        return self._users.get(id)  # type: ignore

    def store_emoji(self, guild: Guild, data: EmojiPayload) -> Emoji:
        # the id will be present here
        emoji_id = int(data["id"])  # type: ignore
        self._emojis[emoji_id] = emoji = Emoji(guild=guild, state=self, data=data)
        return emoji

    def store_sticker(self, guild: Guild, data: GuildStickerPayload) -> GuildSticker:
        sticker_id = int(data["id"])
        self._stickers[sticker_id] = sticker = GuildSticker(state=self, data=data)
        return sticker

    def store_view(self, view: View, message_id: Optional[int] = None) -> None:
        self._view_store.add_view(view, message_id)

    def prevent_view_updates_for(self, message_id: int) -> Optional[View]:
        return self._view_store.remove_message_tracking(message_id)

    @property
    def persistent_views(self) -> Sequence[View]:
        return self._view_store.persistent_views

    @property
    def guilds(self) -> List[Guild]:
        return list(self._guilds.values())

    def _get_guild(self, guild_id: Optional[int]) -> Optional[Guild]:
        # the keys of self._guilds are ints
        if guild_id is None:
            return None
        return self._guilds.get(guild_id)

    def _add_guild(self, guild: Guild) -> None:
        self._guilds[guild.id] = guild

    def _remove_guild(self, guild: Guild) -> None:
        self._guilds.pop(guild.id, None)

        for emoji in guild.emojis:
            self._emojis.pop(emoji.id, None)

        for sticker in guild.stickers:
            self._stickers.pop(sticker.id, None)

        del guild

    def _get_global_application_command(
        self, application_command_id: int
    ) -> Optional[ApplicationCommand]:
        return self._global_application_commands.get(application_command_id)

    def _add_global_application_command(self, application_command: ApplicationCommand, /) -> None:
        assert application_command.id
        self._global_application_commands[application_command.id] = application_command

    def _remove_global_application_command(self, application_command_id: int, /) -> None:
        self._global_application_commands.pop(application_command_id, None)
        self._unset_command_permissions(application_command_id)

    def _clear_global_application_commands(self) -> None:
        self._global_application_commands.clear()

    def _get_guild_application_command(
        self, guild_id: int, application_command_id: int
    ) -> Optional[ApplicationCommand]:
        granula = self._guild_application_commands.get(guild_id)
        if granula is not None:
            return granula.get(application_command_id)

    def _add_guild_application_command(
        self, guild_id: int, application_command: ApplicationCommand
    ) -> None:
        assert application_command.id
        try:
            granula = self._guild_application_commands[guild_id]
            granula[application_command.id] = application_command
        except KeyError:
            self._guild_application_commands[guild_id] = {
                application_command.id: application_command
            }

    def _remove_guild_application_command(self, guild_id: int, application_command_id: int) -> None:
        try:
            granula = self._guild_application_commands[guild_id]
            granula.pop(application_command_id, None)
        except KeyError:
            pass
        self._unset_command_permissions(application_command_id, guild_id)

    def _clear_guild_application_commands(self, guild_id: int) -> None:
        self._guild_application_commands.pop(guild_id, None)

    def _get_global_command_named(
        self, name: str, cmd_type: ApplicationCommandType = None
    ) -> Optional[ApplicationCommand]:
        for cmd in self._global_application_commands.values():
            if cmd.name == name and (cmd_type is None or cmd.type is cmd_type):
                return cmd

    def _get_guild_command_named(
        self, guild_id: int, name: str, cmd_type: ApplicationCommandType = None
    ) -> Optional[ApplicationCommand]:
        granula = self._guild_application_commands.get(guild_id, {})
        for cmd in granula.values():
            if cmd.name == name and (cmd_type is None or cmd.type is cmd_type):
                return cmd

    def _set_command_permissions(self, permissions: GuildApplicationCommandPermissions) -> None:
        if not self._cache_application_command_permissions:
            return
        try:
            granula = self._application_command_permissions[permissions.guild_id]
            granula[permissions.id] = permissions
        except KeyError:
            self._application_command_permissions[permissions.guild_id] = {
                permissions.id: permissions
            }

    def _unset_command_permissions(self, command_id: int, guild_id: int = None) -> None:
        if guild_id is None:
            for granula in self._application_command_permissions.values():
                granula.pop(command_id, None)
            return
        try:
            granula = self._application_command_permissions[guild_id]
            granula.pop(command_id, None)
        except KeyError:
            pass

    def _get_command_permissions(self, guild_id: int, command_id: int):
        try:
            return self._application_command_permissions[guild_id][command_id]
        except KeyError:
            pass

    @property
    def emojis(self) -> List[Emoji]:
        return list(self._emojis.values())

    @property
    def stickers(self) -> List[GuildSticker]:
        return list(self._stickers.values())

    def get_emoji(self, emoji_id: Optional[int]) -> Optional[Emoji]:
        # the keys of self._emojis are ints
        return self._emojis.get(emoji_id)  # type: ignore

    def get_sticker(self, sticker_id: Optional[int]) -> Optional[GuildSticker]:
        # the keys of self._stickers are ints
        return self._stickers.get(sticker_id)  # type: ignore

    @property
    def private_channels(self) -> List[PrivateChannel]:
        return list(self._private_channels.values())

    def _get_private_channel(self, channel_id: Optional[int]) -> Optional[PrivateChannel]:
        try:
            # the keys of self._private_channels are ints
            value = self._private_channels[channel_id]  # type: ignore
        except KeyError:
            return None
        else:
            self._private_channels.move_to_end(channel_id)  # type: ignore
            return value

    def _get_private_channel_by_user(self, user_id: Optional[int]) -> Optional[DMChannel]:
        # the keys of self._private_channels are ints
        return self._private_channels_by_user.get(user_id)  # type: ignore

    def _add_private_channel(self, channel: PrivateChannel) -> None:
        channel_id = channel.id
        self._private_channels[channel_id] = channel

        if len(self._private_channels) > 128:
            _, to_remove = self._private_channels.popitem(last=False)
            if isinstance(to_remove, DMChannel) and to_remove.recipient:
                self._private_channels_by_user.pop(to_remove.recipient.id, None)

        if isinstance(channel, DMChannel) and channel.recipient:
            self._private_channels_by_user[channel.recipient.id] = channel

    def add_dm_channel(self, data: DMChannelPayload) -> DMChannel:
        # self.user is *always* cached when this is called
        channel = DMChannel(me=self.user, state=self, data=data)  # type: ignore
        self._add_private_channel(channel)
        return channel

    def _remove_private_channel(self, channel: PrivateChannel) -> None:
        self._private_channels.pop(channel.id, None)
        if isinstance(channel, DMChannel):
            recipient = channel.recipient
            if recipient is not None:
                self._private_channels_by_user.pop(recipient.id, None)

    def _get_message(self, msg_id: Optional[int]) -> Optional[Message]:
        return (
            utils.find(lambda m: m.id == msg_id, reversed(self._messages))
            if self._messages
            else None
        )

    def _add_guild_from_data(self, data: GuildPayload) -> Guild:
        guild = Guild(data=data, state=self)
        self._add_guild(guild)
        return guild

    def _guild_needs_chunking(self, guild: Guild) -> bool:
        # If presences are enabled then we get back the old guild.large behaviour
        return (
            self._chunk_guilds
            and not guild.chunked
            and not (self._intents.presences and not guild.large)
        )

    def _get_guild_channel(
        self, data: Union[MessagePayload, TypingEvent]
    ) -> Tuple[Union[PartialChannel, Thread], Optional[Guild]]:
        channel_id = int(data["channel_id"])
        try:
            guild = self._get_guild(int(data["guild_id"]))
        except KeyError:
<<<<<<< HEAD
            channel = self.get_channel(channel_id)
=======
            # if we're here, this is a DM channel
            channel = self._get_private_channel(channel_id)
            if channel is None:
                if "author" in data:
                    # MessagePayload
                    user_id = int(data["author"]["id"])
                else:
                    # TypingEvent
                    user_id = int(data["user_id"])
                channel = DMChannel._from_message(self, channel_id, user_id)
>>>>>>> 99988701
            guild = None
        else:
            channel = guild and guild._resolve_channel(channel_id)

        return channel or PartialMessageable(state=self, id=channel_id), guild

    async def chunker(
        self,
        guild_id: int,
        query: str = "",
        limit: int = 0,
        presences: bool = False,
        *,
        nonce: Optional[str] = None,
    ) -> None:
        ws = self._get_websocket(guild_id)  # This is ignored upstream
        await ws.request_chunks(
            guild_id, query=query, limit=limit, presences=presences, nonce=nonce
        )

    async def query_members(
        self,
        guild: Guild,
        query: Optional[str],
        limit: int,
        user_ids: Optional[List[int]],
        cache: bool,
        presences: bool,
    ):
        guild_id = guild.id
        ws = self._get_websocket(guild_id)
        if ws is None:
            raise RuntimeError("Somehow do not have a websocket for this guild_id")

        request = ChunkRequest(guild.id, self.loop, self._get_guild, cache=cache)
        self._chunk_requests[request.nonce] = request

        try:
            # start the query operation
            await ws.request_chunks(
                guild_id,
                query=query,
                limit=limit,
                user_ids=user_ids,
                presences=presences,
                nonce=request.nonce,
            )
            return await asyncio.wait_for(request.wait(), timeout=30.0)
        except asyncio.TimeoutError:
            _log.warning(
                "Timed out waiting for chunks with query %r and limit %d for guild_id %d",
                query,
                limit,
                guild_id,
            )
            raise

    async def _delay_ready(self) -> None:
        try:
            states = []
            while True:
                # this snippet of code is basically waiting N seconds
                # until the last GUILD_CREATE was sent
                try:
                    guild = await asyncio.wait_for(
                        self._ready_state.get(), timeout=self.guild_ready_timeout
                    )
                except asyncio.TimeoutError:
                    break
                else:
                    if self._guild_needs_chunking(guild):
                        future = await self.chunk_guild(guild, wait=False)
                        states.append((guild, future))
                    else:
                        if guild.unavailable is False:
                            self.dispatch("guild_available", guild)
                        else:
                            self.dispatch("guild_join", guild)

            for guild, future in states:
                try:
                    await asyncio.wait_for(future, timeout=5.0)
                except asyncio.TimeoutError:
                    _log.warning(
                        "Shard ID %s timed out waiting for chunks for guild_id %s.",
                        guild.shard_id,
                        guild.id,
                    )

                if guild.unavailable is False:
                    self.dispatch("guild_available", guild)
                else:
                    self.dispatch("guild_join", guild)

            # remove the state
            try:
                del self._ready_state
            except AttributeError:
                pass  # already been deleted somehow

        except asyncio.CancelledError:
            pass
        else:
            # dispatch the event
            self.call_handlers("ready")
            self.dispatch("ready")
        finally:
            self._ready_task = None

    def parse_ready(self, data) -> None:
        if self._ready_task is not None:
            self._ready_task.cancel()

        self._ready_state = asyncio.Queue()
        self.clear(views=False, application_commands=False)
        self.user = ClientUser(state=self, data=data["user"])
        self.store_user(data["user"])

        if self.application_id is None:
            try:
                application = data["application"]
            except KeyError:
                pass
            else:
                self.application_id = utils._get_as_snowflake(application, "id")
                # flags will always be present here
                self.application_flags = ApplicationFlags._from_value(application["flags"])  # type: ignore

        for guild_data in data["guilds"]:
            self._add_guild_from_data(guild_data)

        self.dispatch("connect")
        self.call_handlers("connect_internal")
        self._ready_task = asyncio.create_task(self._delay_ready())

    def parse_resumed(self, data) -> None:
        self.dispatch("resumed")

    def parse_message_create(self, data) -> None:
        channel, _ = self._get_guild_channel(data)
        # channel would be the correct type here
        message = Message(channel=channel, data=data, state=self)  # type: ignore
        self.dispatch("message", message)
        if self._messages is not None:
            self._messages.append(message)
        # we ensure that the channel is a type that implements last_message_id
        if channel and channel.__class__ in (TextChannel, Thread, VoiceChannel):
            channel.last_message_id = message.id  # type: ignore

    def parse_message_delete(self, data) -> None:
        raw = RawMessageDeleteEvent(data)
        found = self._get_message(raw.message_id)
        raw.cached_message = found
        self.dispatch("raw_message_delete", raw)
        if self._messages is not None and found is not None:
            self.dispatch("message_delete", found)
            self._messages.remove(found)

    def parse_message_delete_bulk(self, data) -> None:
        raw = RawBulkMessageDeleteEvent(data)
        if self._messages:
            found_messages = [
                message for message in self._messages if message.id in raw.message_ids
            ]
        else:
            found_messages = []
        raw.cached_messages = found_messages
        self.dispatch("raw_bulk_message_delete", raw)
        if found_messages:
            self.dispatch("bulk_message_delete", found_messages)
            for msg in found_messages:
                # self._messages won't be None here
                self._messages.remove(msg)  # type: ignore

    def parse_message_update(self, data) -> None:
        raw = RawMessageUpdateEvent(data)
        message = self._get_message(raw.message_id)
        if message is not None:
            older_message = copy.copy(message)
            raw.cached_message = older_message
            self.dispatch("raw_message_edit", raw)
            message._update(data)
            # Coerce the `after` parameter to take the new updated Member
            # ref: #5999
            older_message.author = message.author
            self.dispatch("message_edit", older_message, message)
        else:
            self.dispatch("raw_message_edit", raw)

        if "components" in data and self._view_store.is_message_tracked(raw.message_id):
            self._view_store.update_from_message(raw.message_id, data["components"])

    def parse_message_reaction_add(self, data) -> None:
        emoji = data["emoji"]
        emoji_id = utils._get_as_snowflake(emoji, "id")
        emoji = PartialEmoji.with_state(
            self, id=emoji_id, animated=emoji.get("animated", False), name=emoji["name"]
        )
        raw = RawReactionActionEvent(data, emoji, "REACTION_ADD")

        member_data = data.get("member")
        if member_data:
            guild = self._get_guild(raw.guild_id)
            if guild is not None:
                raw.member = Member(data=member_data, guild=guild, state=self)
            else:
                raw.member = None
        else:
            raw.member = None
        self.dispatch("raw_reaction_add", raw)

        # rich interface here
        message = self._get_message(raw.message_id)
        if message is not None:
            emoji = self._upgrade_partial_emoji(emoji)
            reaction = message._add_reaction(data, emoji, raw.user_id)
            user = raw.member or self._get_reaction_user(message.channel, raw.user_id)

            if user:
                self.dispatch("reaction_add", reaction, user)

    def parse_message_reaction_remove_all(self, data) -> None:
        raw = RawReactionClearEvent(data)
        self.dispatch("raw_reaction_clear", raw)

        message = self._get_message(raw.message_id)
        if message is not None:
            old_reactions = message.reactions.copy()
            message.reactions.clear()
            self.dispatch("reaction_clear", message, old_reactions)

    def parse_message_reaction_remove(self, data) -> None:
        emoji = data["emoji"]
        emoji_id = utils._get_as_snowflake(emoji, "id")
        emoji = PartialEmoji.with_state(self, id=emoji_id, name=emoji["name"])
        raw = RawReactionActionEvent(data, emoji, "REACTION_REMOVE")
        self.dispatch("raw_reaction_remove", raw)

        message = self._get_message(raw.message_id)
        if message is not None:
            emoji = self._upgrade_partial_emoji(emoji)
            try:
                reaction = message._remove_reaction(data, emoji, raw.user_id)
            except (AttributeError, ValueError):  # eventual consistency lol
                pass
            else:
                user = self._get_reaction_user(message.channel, raw.user_id)
                if user:
                    self.dispatch("reaction_remove", reaction, user)

    def parse_message_reaction_remove_emoji(self, data) -> None:
        emoji = data["emoji"]
        emoji_id = utils._get_as_snowflake(emoji, "id")
        emoji = PartialEmoji.with_state(self, id=emoji_id, name=emoji["name"])
        raw = RawReactionClearEmojiEvent(data, emoji)
        self.dispatch("raw_reaction_clear_emoji", raw)

        message = self._get_message(raw.message_id)
        if message is not None:
            try:
                reaction = message._clear_emoji(emoji)
            except (AttributeError, ValueError):  # eventual consistency lol
                pass
            else:
                if reaction:
                    self.dispatch("reaction_clear_emoji", reaction)

    def parse_interaction_create(self, data) -> None:
        if data["type"] == 1:
            interaction = Interaction(data=data, state=self)
        elif data["type"] == 2:
            interaction = ApplicationCommandInteraction(data=data, state=self)
            self.dispatch("application_command", interaction)
        elif data["type"] == 3:
            interaction = MessageInteraction(data=data, state=self)
            self._view_store.dispatch(interaction)
            self.dispatch("message_interaction", interaction)
            if interaction.data.component_type is ComponentType.button:
                self.dispatch("button_click", interaction)
            elif interaction.data.component_type is ComponentType.select:
                self.dispatch("dropdown", interaction)
        elif data["type"] == 4:
            interaction = ApplicationCommandInteraction(data=data, state=self)
            self.dispatch("application_command_autocomplete", interaction)
        else:
            return

        self.dispatch("interaction", interaction)

    def parse_presence_update(self, data) -> None:
        guild_id = utils._get_as_snowflake(data, "guild_id")
        # guild_id won't be None here
        guild = self._get_guild(guild_id)
        if guild is None:
            _log.debug("PRESENCE_UPDATE referencing an unknown guild ID: %s. Discarding.", guild_id)
            return

        user = data["user"]
        member_id = int(user["id"])
        member = guild.get_member(member_id)
        if member is None:
            _log.debug(
                "PRESENCE_UPDATE referencing an unknown member ID: %s. Discarding", member_id
            )
            return

        old_member = Member._copy(member)
        user_update = member._presence_update(data=data, user=user)
        if user_update:
            self.dispatch("user_update", user_update[0], user_update[1])

        self.dispatch("presence_update", old_member, member)

    def parse_user_update(self, data) -> None:
        # self.user is *always* cached when this is called
        user: ClientUser = self.user  # type: ignore
        user._update(data)
        ref = self._users.get(user.id)
        if ref:
            ref._update(data)

    def parse_invite_create(self, data) -> None:
        invite = Invite.from_gateway(state=self, data=data)
        self.dispatch("invite_create", invite)

    def parse_invite_delete(self, data) -> None:
        invite = Invite.from_gateway(state=self, data=data)
        self.dispatch("invite_delete", invite)

    def parse_channel_delete(self, data) -> None:
        guild = self._get_guild(utils._get_as_snowflake(data, "guild_id"))
        channel_id = int(data["id"])
        if guild is not None:
            channel = guild.get_channel(channel_id)
            if channel is not None:
                guild._remove_channel(channel)
                self.dispatch("guild_channel_delete", channel)

    def parse_channel_update(self, data) -> None:
        channel_type = try_enum(ChannelType, data.get("type"))
        channel_id = int(data["id"])
        if channel_type is ChannelType.group:
            channel = self._get_private_channel(channel_id)
            old_channel = copy.copy(channel)
            # the channel is a GroupChannel
            channel._update_group(data)  # type: ignore
            self.dispatch("private_channel_update", old_channel, channel)
            return

        guild_id = utils._get_as_snowflake(data, "guild_id")
        guild = self._get_guild(guild_id)
        if guild is not None:
            channel = guild.get_channel(channel_id)
            if channel is not None:
                old_channel = copy.copy(channel)
                channel._update(guild, data)
                self.dispatch("guild_channel_update", old_channel, channel)
            else:
                _log.debug(
                    "CHANNEL_UPDATE referencing an unknown channel ID: %s. Discarding.", channel_id
                )
        else:
            _log.debug("CHANNEL_UPDATE referencing an unknown guild ID: %s. Discarding.", guild_id)

    def parse_channel_create(self, data) -> None:
        factory, ch_type = _channel_factory(data["type"])
        if factory is None:
            _log.debug(
                "CHANNEL_CREATE referencing an unknown channel type %s. Discarding.", data["type"]
            )
            return

        guild_id = utils._get_as_snowflake(data, "guild_id")
        guild = self._get_guild(guild_id)
        if guild is not None:
            # the factory can't be a DMChannel or GroupChannel here
            channel = factory(guild=guild, state=self, data=data)  # type: ignore
            guild._add_channel(channel)  # type: ignore
            self.dispatch("guild_channel_create", channel)
        else:
            _log.debug("CHANNEL_CREATE referencing an unknown guild ID: %s. Discarding.", guild_id)
            return

    def parse_channel_pins_update(self, data) -> None:
        channel_id = int(data["channel_id"])
        try:
            guild = self._get_guild(int(data["guild_id"]))
        except KeyError:
            guild = None
            channel = self._get_private_channel(channel_id)
        else:
            channel = guild and guild._resolve_channel(channel_id)

        if channel is None:
            _log.debug(
                "CHANNEL_PINS_UPDATE referencing an unknown channel ID: %s. Discarding.", channel_id
            )
            return

        last_pin = (
            utils.parse_time(data["last_pin_timestamp"]) if data["last_pin_timestamp"] else None
        )

        if guild is None:
            self.dispatch("private_channel_pins_update", channel, last_pin)
        else:
            self.dispatch("guild_channel_pins_update", channel, last_pin)

    def parse_thread_create(self, data) -> None:
        guild_id = int(data["guild_id"])
        guild: Optional[Guild] = self._get_guild(guild_id)
        if guild is None:
            _log.debug("THREAD_CREATE referencing an unknown guild ID: %s. Discarding", guild_id)
            return

        thread = Thread(guild=guild, state=guild._state, data=data)
        has_thread = guild.get_thread(thread.id)
        guild._add_thread(thread)
        if not has_thread:
            self.dispatch("thread_join", thread)

    def parse_thread_update(self, data) -> None:
        guild_id = int(data["guild_id"])
        guild = self._get_guild(guild_id)
        if guild is None:
            _log.debug("THREAD_UPDATE referencing an unknown guild ID: %s. Discarding", guild_id)
            return

        thread_id = int(data["id"])
        thread = guild.get_thread(thread_id)
        if thread is not None:
            old = copy.copy(thread)
            thread._update(data)
            self.dispatch("thread_update", old, thread)
        else:
            thread = Thread(guild=guild, state=guild._state, data=data)
            guild._add_thread(thread)
            self.dispatch("thread_join", thread)

    def parse_thread_delete(self, data) -> None:
        guild_id = int(data["guild_id"])
        guild = self._get_guild(guild_id)
        if guild is None:
            _log.debug("THREAD_DELETE referencing an unknown guild ID: %s. Discarding", guild_id)
            return

        thread_id = int(data["id"])
        thread = guild.get_thread(thread_id)
        if thread is not None:
            guild._remove_thread(thread)  # type: ignore
            self.dispatch("thread_delete", thread)

    def parse_thread_list_sync(self, data) -> None:
        guild_id = int(data["guild_id"])
        guild: Optional[Guild] = self._get_guild(guild_id)
        if guild is None:
            _log.debug("THREAD_LIST_SYNC referencing an unknown guild ID: %s. Discarding", guild_id)
            return

        try:
            channel_ids = set(data["channel_ids"])
        except KeyError:
            # If not provided, then the entire guild is being synced
            # So all previous thread data should be overwritten
            previous_threads = guild._threads.copy()
            guild._clear_threads()
        else:
            previous_threads = guild._filter_threads(channel_ids)

        threads = {d["id"]: guild._store_thread(d) for d in data.get("threads", [])}

        for member in data.get("members", []):
            try:
                # note: member['id'] is the thread_id
                thread = threads[member["id"]]
            except KeyError:
                continue
            else:
                thread._add_member(ThreadMember(thread, member))

        for thread in threads.values():
            old = previous_threads.pop(thread.id, None)
            if old is None:
                self.dispatch("thread_join", thread)

        for thread in previous_threads.values():
            self.dispatch("thread_remove", thread)

    def parse_thread_member_update(self, data) -> None:
        guild_id = int(data["guild_id"])
        guild: Optional[Guild] = self._get_guild(guild_id)
        if guild is None:
            _log.debug(
                "THREAD_MEMBER_UPDATE referencing an unknown guild ID: %s. Discarding", guild_id
            )
            return

        thread_id = int(data["id"])
        thread: Optional[Thread] = guild.get_thread(thread_id)
        if thread is None:
            _log.debug(
                "THREAD_MEMBER_UPDATE referencing an unknown thread ID: %s. Discarding", thread_id
            )
            return

        member = ThreadMember(thread, data)
        thread.me = member

    def parse_thread_members_update(self, data) -> None:
        guild_id = int(data["guild_id"])
        guild: Optional[Guild] = self._get_guild(guild_id)
        if guild is None:
            _log.debug(
                "THREAD_MEMBERS_UPDATE referencing an unknown guild ID: %s. Discarding", guild_id
            )
            return

        thread_id = int(data["id"])
        thread: Optional[Thread] = guild.get_thread(thread_id)
        if thread is None:
            _log.debug(
                "THREAD_MEMBERS_UPDATE referencing an unknown thread ID: %s. Discarding", thread_id
            )
            return

        added_members = [ThreadMember(thread, d) for d in data.get("added_members", [])]
        removed_member_ids = [int(x) for x in data.get("removed_member_ids", [])]
        self_id = self.self_id
        for member in added_members:
            if member.id != self_id:
                thread._add_member(member)
                self.dispatch("thread_member_join", member)
            else:
                thread.me = member
                self.dispatch("thread_join", thread)

        for member_id in removed_member_ids:
            if member_id != self_id:
                member = thread._pop_member(member_id)
                if member is not None:
                    self.dispatch("thread_member_remove", member)
            else:
                self.dispatch("thread_remove", thread)

    def parse_guild_member_add(self, data) -> None:
        guild = self._get_guild(int(data["guild_id"]))
        if guild is None:
            _log.debug(
                "GUILD_MEMBER_ADD referencing an unknown guild ID: %s. Discarding.",
                data["guild_id"],
            )
            return

        member = Member(guild=guild, data=data, state=self)
        if self.member_cache_flags.joined:
            guild._add_member(member)

        try:
            guild._member_count += 1
        except AttributeError:
            pass

        self.dispatch("member_join", member)

    def parse_guild_member_remove(self, data) -> None:
        guild = self._get_guild(int(data["guild_id"]))
        if guild is not None:
            try:
                guild._member_count -= 1
            except AttributeError:
                pass

            user_id = int(data["user"]["id"])
            member = guild.get_member(user_id)
            if member is not None:
                guild._remove_member(member)  # type: ignore
                self.dispatch("member_remove", member)
        else:
            _log.debug(
                "GUILD_MEMBER_REMOVE referencing an unknown guild ID: %s. Discarding.",
                data["guild_id"],
            )

    def parse_guild_member_update(self, data) -> None:
        guild = self._get_guild(int(data["guild_id"]))
        user = data["user"]
        user_id = int(user["id"])
        if guild is None:
            _log.debug(
                "GUILD_MEMBER_UPDATE referencing an unknown guild ID: %s. Discarding.",
                data["guild_id"],
            )
            return

        member = guild.get_member(user_id)
        if member is not None:
            old_member = Member._copy(member)
            member._update(data)
            user_update = member._update_inner_user(user)
            if user_update:
                self.dispatch("user_update", user_update[0], user_update[1])

            self.dispatch("member_update", old_member, member)
        else:
            if self.member_cache_flags.joined:
                member = Member(data=data, guild=guild, state=self)

                # Force an update on the inner user if necessary
                user_update = member._update_inner_user(user)
                if user_update:
                    self.dispatch("user_update", user_update[0], user_update[1])

                guild._add_member(member)
            _log.debug(
                "GUILD_MEMBER_UPDATE referencing an unknown member ID: %s. Discarding.", user_id
            )

    def parse_guild_join_request_delete(self, data) -> None:
        raw = RawMemberScreeningRejectEvent(data)
        guild = self._get_guild(raw.guild_id)
        if guild is None:
            _log.debug(
                "GUILD_JOIN_REQUEST_DELETE referencing an unknown guild ID: %s. Discarding.",
                data["guild_id"],
            )
            return

        self.dispatch("raw_member_screening_reject", raw)
        member = guild.get_member(raw.user_id)
        if member is not None:
            self.dispatch("member_screening_reject", member)

    def parse_guild_emojis_update(self, data) -> None:
        guild = self._get_guild(int(data["guild_id"]))
        if guild is None:
            _log.debug(
                "GUILD_EMOJIS_UPDATE referencing an unknown guild ID: %s. Discarding.",
                data["guild_id"],
            )
            return

        before_emojis = guild.emojis
        for emoji in before_emojis:
            self._emojis.pop(emoji.id, None)
        # guild won't be None here
        guild.emojis = tuple(map(lambda d: self.store_emoji(guild, d), data["emojis"]))  # type: ignore
        self.dispatch("guild_emojis_update", guild, before_emojis, guild.emojis)

    def parse_guild_stickers_update(self, data) -> None:
        guild = self._get_guild(int(data["guild_id"]))
        if guild is None:
            _log.debug(
                "GUILD_STICKERS_UPDATE referencing an unknown guild ID: %s. Discarding.",
                data["guild_id"],
            )
            return

        before_stickers = guild.stickers
        for emoji in before_stickers:
            self._stickers.pop(emoji.id, None)
        # guild won't be None here
        guild.stickers = tuple(map(lambda d: self.store_sticker(guild, d), data["stickers"]))  # type: ignore
        self.dispatch("guild_stickers_update", guild, before_stickers, guild.stickers)

    def _get_create_guild(self, data):
        if data.get("unavailable") is False:
            # GUILD_CREATE with unavailable in the response
            # usually means that the guild has become available
            # and is therefore in the cache
            guild = self._get_guild(int(data["id"]))
            if guild is not None:
                guild.unavailable = False
                guild._from_data(data)
                return guild

        return self._add_guild_from_data(data)

    def is_guild_evicted(self, guild) -> bool:
        return guild.id not in self._guilds

    async def chunk_guild(self, guild, *, wait=True, cache=None):
        cache = cache or self.member_cache_flags.joined
        request = self._chunk_requests.get(guild.id)
        if request is None:
            self._chunk_requests[guild.id] = request = ChunkRequest(
                guild.id, self.loop, self._get_guild, cache=cache
            )
            await self.chunker(guild.id, nonce=request.nonce)

        if wait:
            return await request.wait()
        return request.get_future()

    async def _chunk_and_dispatch(self, guild, unavailable):
        try:
            await asyncio.wait_for(self.chunk_guild(guild), timeout=60.0)
        except asyncio.TimeoutError:
            _log.info("Somehow timed out waiting for chunks.")

        if unavailable is False:
            self.dispatch("guild_available", guild)
        else:
            self.dispatch("guild_join", guild)

    def parse_guild_create(self, data) -> None:
        unavailable = data.get("unavailable")
        if unavailable is True:
            # joined a guild with unavailable == True so..
            return

        guild = self._get_create_guild(data)

        try:
            # Notify the on_ready state, if any, that this guild is complete.
            self._ready_state.put_nowait(guild)
        except AttributeError:
            pass
        else:
            # If we're waiting for the event, put the rest on hold
            return

        # check if it requires chunking
        if self._guild_needs_chunking(guild):
            asyncio.create_task(self._chunk_and_dispatch(guild, unavailable))
            return

        # Dispatch available if newly available
        if unavailable is False:
            self.dispatch("guild_available", guild)
        else:
            self.dispatch("guild_join", guild)

    def parse_guild_update(self, data) -> None:
        guild = self._get_guild(int(data["id"]))
        if guild is not None:
            old_guild = copy.copy(guild)
            guild._from_data(data)
            self.dispatch("guild_update", old_guild, guild)
        else:
            _log.debug("GUILD_UPDATE referencing an unknown guild ID: %s. Discarding.", data["id"])

    def parse_guild_delete(self, data) -> None:
        guild = self._get_guild(int(data["id"]))
        if guild is None:
            _log.debug("GUILD_DELETE referencing an unknown guild ID: %s. Discarding.", data["id"])
            return

        if data.get("unavailable", False):
            # GUILD_DELETE with unavailable being True means that the
            # guild that was available is now currently unavailable
            guild.unavailable = True
            self.dispatch("guild_unavailable", guild)
            return

        # do a cleanup of the messages cache
        if self._messages is not None:
            self._messages: Optional[Deque[Message]] = deque(
                (msg for msg in self._messages if msg.guild != guild), maxlen=self.max_messages
            )

        self._remove_guild(guild)
        self.dispatch("guild_remove", guild)

    def parse_guild_ban_add(self, data) -> None:
        # we make the assumption that GUILD_BAN_ADD is done
        # before GUILD_MEMBER_REMOVE is called
        # hence we don't remove it from cache or do anything
        # strange with it, the main purpose of this event
        # is mainly to dispatch to another event worth listening to for logging
        guild = self._get_guild(int(data["guild_id"]))
        if guild is not None:
            try:
                user = User(data=data["user"], state=self)
            except KeyError:
                pass
            else:
                member = guild.get_member(user.id) or user
                self.dispatch("member_ban", guild, member)

    def parse_guild_ban_remove(self, data) -> None:
        guild = self._get_guild(int(data["guild_id"]))
        if guild is not None and "user" in data:
            user = self.store_user(data["user"])
            self.dispatch("member_unban", guild, user)

    def parse_guild_role_create(self, data) -> None:
        guild = self._get_guild(int(data["guild_id"]))
        if guild is None:
            _log.debug(
                "GUILD_ROLE_CREATE referencing an unknown guild ID: %s. Discarding.",
                data["guild_id"],
            )
            return

        role_data = data["role"]
        role = Role(guild=guild, data=role_data, state=self)
        guild._add_role(role)
        self.dispatch("guild_role_create", role)

    def parse_guild_role_delete(self, data) -> None:
        guild = self._get_guild(int(data["guild_id"]))
        if guild is not None:
            role_id = int(data["role_id"])
            try:
                role = guild._remove_role(role_id)
            except KeyError:
                return
            else:
                self.dispatch("guild_role_delete", role)
        else:
            _log.debug(
                "GUILD_ROLE_DELETE referencing an unknown guild ID: %s. Discarding.",
                data["guild_id"],
            )

    def parse_guild_role_update(self, data) -> None:
        guild = self._get_guild(int(data["guild_id"]))
        if guild is not None:
            role_data = data["role"]
            role_id = int(role_data["id"])
            role = guild.get_role(role_id)
            if role is not None:
                old_role = copy.copy(role)
                role._update(role_data)
                self.dispatch("guild_role_update", old_role, role)
        else:
            _log.debug(
                "GUILD_ROLE_UPDATE referencing an unknown guild ID: %s. Discarding.",
                data["guild_id"],
            )

    def parse_guild_scheduled_event_create(self, data) -> None:
        scheduled_event = GuildScheduledEvent(state=self, data=data)
        guild = scheduled_event.guild
        if guild is not None:
            guild._scheduled_events[scheduled_event.id] = scheduled_event
        self.dispatch("guild_scheduled_event_create", scheduled_event)

    def parse_guild_scheduled_event_update(self, data) -> None:
        guild = self._get_guild(int(data["guild_id"]))

        if guild is None:
            _log.debug(
                "GUILD_SCHEDULED_EVENT_UPDATE referencing unknown guild ID: %s. Discarding.",
                data["guild_id"],
            )
            return

        scheduled_event = guild._scheduled_events.get(int(data["id"]))
        if scheduled_event is not None:
            old_scheduled_event = copy.copy(scheduled_event)
            scheduled_event._update(data)
            self.dispatch("guild_scheduled_event_update", old_scheduled_event, scheduled_event)

        else:
            _log.debug(
                "GUILD_SCHEDULED_EVENT_UPDATE referencing "
                "unknown scheduled event ID: %s. Discarding.",
                data["id"],
            )

    def parse_guild_scheduled_event_delete(self, data) -> None:
        scheduled_event = GuildScheduledEvent(state=self, data=data)
        guild = scheduled_event.guild
        if guild is not None:
            guild._scheduled_events.pop(scheduled_event.id, None)
        self.dispatch("guild_scheduled_event_delete", scheduled_event)

    def parse_guild_scheduled_event_user_add(self, data) -> None:
        payload = RawGuildScheduledEventUserActionEvent(data)
        self.dispatch("raw_guild_scheduled_event_subscribe", payload)
        guild = self._get_guild(payload.guild_id)
        if guild is None:
            return

        event = guild.get_scheduled_event(payload.event_id)
        user = guild.get_member(payload.user_id)
        if user is None:
            user = self.get_user(payload.user_id)

        if event is not None and user is not None:
            self.dispatch("guild_scheduled_event_subscribe", event, user)

    def parse_guild_scheduled_event_user_remove(self, data) -> None:
        payload = RawGuildScheduledEventUserActionEvent(data)
        self.dispatch("raw_guild_scheduled_event_unsubscribe", payload)
        guild = self._get_guild(payload.guild_id)
        if guild is None:
            return

        event = guild.get_scheduled_event(payload.event_id)
        user = guild.get_member(payload.user_id)
        if user is None:
            user = self.get_user(payload.user_id)

        if event is not None and user is not None:
            self.dispatch("guild_scheduled_event_unsubscribe", event, user)

    def parse_guild_members_chunk(self, data) -> None:
        guild_id = int(data["guild_id"])
        guild = self._get_guild(guild_id)
        presences = data.get("presences", [])

        # the guild won't be None here
        members = [Member(guild=guild, data=member, state=self) for member in data.get("members", [])]  # type: ignore
        _log.debug("Processed a chunk for %s members in guild ID %s.", len(members), guild_id)

        if presences:
            member_dict = {str(member.id): member for member in members}
            for presence in presences:
                user = presence["user"]
                member_id = user["id"]
                member = member_dict.get(member_id)
                if member is not None:
                    member._presence_update(presence, user)

        complete = data.get("chunk_index", 0) + 1 == data.get("chunk_count")
        self.process_chunk_requests(guild_id, data.get("nonce"), members, complete)

    def parse_guild_integrations_update(self, data) -> None:
        guild = self._get_guild(int(data["guild_id"]))
        if guild is not None:
            self.dispatch("guild_integrations_update", guild)
        else:
            _log.debug(
                "GUILD_INTEGRATIONS_UPDATE referencing an unknown guild ID: %s. Discarding.",
                data["guild_id"],
            )

    def parse_integration_create(self, data) -> None:
        guild_id = int(data.pop("guild_id"))
        guild = self._get_guild(guild_id)
        if guild is not None:
            cls, _ = _integration_factory(data["type"])
            integration = cls(data=data, guild=guild)
            self.dispatch("integration_create", integration)
        else:
            _log.debug(
                "INTEGRATION_CREATE referencing an unknown guild ID: %s. Discarding.", guild_id
            )

    def parse_integration_update(self, data) -> None:
        guild_id = int(data.pop("guild_id"))
        guild = self._get_guild(guild_id)
        if guild is not None:
            cls, _ = _integration_factory(data["type"])
            integration = cls(data=data, guild=guild)
            self.dispatch("integration_update", integration)
        else:
            _log.debug(
                "INTEGRATION_UPDATE referencing an unknown guild ID: %s. Discarding.", guild_id
            )

    def parse_integration_delete(self, data) -> None:
        guild_id = int(data["guild_id"])
        guild = self._get_guild(guild_id)
        if guild is not None:
            raw = RawIntegrationDeleteEvent(data)
            self.dispatch("raw_integration_delete", raw)
        else:
            _log.debug(
                "INTEGRATION_DELETE referencing an unknown guild ID: %s. Discarding.", guild_id
            )

    def parse_webhooks_update(self, data) -> None:
        guild = self._get_guild(int(data["guild_id"]))
        if guild is None:
            _log.debug(
                "WEBHOOKS_UPDATE referencing an unknown guild ID: %s. Discarding", data["guild_id"]
            )
            return

        channel = guild.get_channel(int(data["channel_id"]))
        if channel is not None:
            self.dispatch("webhooks_update", channel)
        else:
            _log.debug(
                "WEBHOOKS_UPDATE referencing an unknown channel ID: %s. Discarding.",
                data["channel_id"],
            )

    def parse_stage_instance_create(self, data) -> None:
        guild = self._get_guild(int(data["guild_id"]))
        if guild is not None:
            stage_instance = StageInstance(guild=guild, state=self, data=data)
            guild._stage_instances[stage_instance.id] = stage_instance
            self.dispatch("stage_instance_create", stage_instance)
        else:
            _log.debug(
                "STAGE_INSTANCE_CREATE referencing unknown guild ID: %s. Discarding.",
                data["guild_id"],
            )

    def parse_stage_instance_update(self, data) -> None:
        guild = self._get_guild(int(data["guild_id"]))
        if guild is not None:
            stage_instance = guild._stage_instances.get(int(data["id"]))
            if stage_instance is not None:
                old_stage_instance = copy.copy(stage_instance)
                stage_instance._update(data)
                self.dispatch("stage_instance_update", old_stage_instance, stage_instance)
            else:
                _log.debug(
                    "STAGE_INSTANCE_UPDATE referencing unknown stage instance ID: %s. Discarding.",
                    data["id"],
                )
        else:
            _log.debug(
                "STAGE_INSTANCE_UPDATE referencing unknown guild ID: %s. Discarding.",
                data["guild_id"],
            )

    def parse_stage_instance_delete(self, data) -> None:
        guild = self._get_guild(int(data["guild_id"]))
        if guild is not None:
            try:
                stage_instance = guild._stage_instances.pop(int(data["id"]))
            except KeyError:
                pass
            else:
                self.dispatch("stage_instance_delete", stage_instance)
        else:
            _log.debug(
                "STAGE_INSTANCE_DELETE referencing unknown guild ID: %s. Discarding.",
                data["guild_id"],
            )

    def parse_voice_state_update(self, data) -> None:
        guild = self._get_guild(utils._get_as_snowflake(data, "guild_id"))
        channel_id = utils._get_as_snowflake(data, "channel_id")
        flags = self.member_cache_flags
        # self.user is *always* cached when this is called
        self_id = self.user.id  # type: ignore
        if guild is not None:
            if int(data["user_id"]) == self_id:
                voice = self._get_voice_client(guild.id)
                if voice is not None:
                    coro = voice.on_voice_state_update(data)
                    asyncio.create_task(
                        logging_coroutine(coro, info="Voice Protocol voice state update handler")
                    )

            member, before, after = guild._update_voice_state(data, channel_id)  # type: ignore
            if member is not None:
                if flags.voice:
                    if channel_id is None and flags._voice_only and member.id != self_id:
                        # Only remove from cache if we only have the voice flag enabled
                        # Member doesn't meet the Snowflake protocol currently
                        guild._remove_member(member)  # type: ignore
                    elif channel_id is not None:
                        guild._add_member(member)

                self.dispatch("voice_state_update", member, before, after)
            else:
                _log.debug(
                    "VOICE_STATE_UPDATE referencing an unknown member ID: %s. Discarding.",
                    data["user_id"],
                )

    def parse_voice_server_update(self, data) -> None:
        try:
            key_id = int(data["guild_id"])
        except KeyError:
            key_id = int(data["channel_id"])

        vc = self._get_voice_client(key_id)
        if vc is not None:
            coro = vc.on_voice_server_update(data)
            asyncio.create_task(
                logging_coroutine(coro, info="Voice Protocol voice server update handler")
            )

    def parse_typing_start(self, data: TypingEvent) -> None:
        channel, guild = self._get_guild_channel(data)
        raw = RawTypingEvent(data)

        user_id = int(data["user_id"])
        member_data = data.get("member")
        if member_data and guild is not None:
            # try member cache first
            raw.member = guild.get_member(user_id) or Member(
                data=member_data, guild=guild, state=self
            )

        self.dispatch("raw_typing", raw)

        if channel is not None:
            member = None
            if raw.member is not None:
                member = raw.member

            elif isinstance(channel, DMChannel):
                member = channel.recipient

            elif isinstance(channel, GroupChannel):
                member = utils.find(lambda x: x.id == user_id, channel.recipients)

            if member is not None:
                timestamp = datetime.datetime.fromtimestamp(
                    data.get("timestamp"), tz=datetime.timezone.utc
                )
                self.dispatch("typing", channel, member, timestamp)

    def _get_reaction_user(
        self, channel: MessageableChannel, user_id: int
    ) -> Optional[Union[User, Member]]:
        if isinstance(channel, (TextChannel, VoiceChannel)):
            return channel.guild.get_member(user_id)
        return self.get_user(user_id)

    def get_reaction_emoji(self, data) -> Union[Emoji, PartialEmoji]:
        emoji_id = utils._get_as_snowflake(data, "id")

        if not emoji_id:
            return data["name"]

        try:
            return self._emojis[emoji_id]
        except KeyError:
            return PartialEmoji.with_state(
                self, animated=data.get("animated", False), id=emoji_id, name=data["name"]
            )

    def _upgrade_partial_emoji(self, emoji: PartialEmoji) -> Union[Emoji, PartialEmoji, str]:
        emoji_id = emoji.id
        if not emoji_id:
            return emoji.name
        try:
            return self._emojis[emoji_id]
        except KeyError:
            return emoji

    def get_channel(self, id: Optional[int]) -> Optional[Union[Channel, Thread]]:
        if id is None:
            return None

        pm = self._get_private_channel(id)
        if pm is not None:
            return pm

        for guild in self.guilds:
            channel = guild._resolve_channel(id)
            if channel is not None:
                return channel

    def create_message(
        self,
        *,
        channel: Union[TextChannel, Thread, DMChannel, PartialMessageable, VoiceChannel],
        data: MessagePayload,
    ) -> Message:
        return Message(state=self, channel=channel, data=data)

    # Application commands (global)
    # All these methods (except fetchers) update the application command cache as well,
    # since there're no events related to application command updates

    async def fetch_global_commands(self) -> List[ApplicationCommand]:
        results = await self.http.get_global_commands(self.application_id)  # type: ignore
        return [application_command_factory(data) for data in results]

    async def fetch_global_command(self, command_id: int) -> ApplicationCommand:
        result = await self.http.get_global_command(self.application_id, command_id)  # type: ignore
        return application_command_factory(result)

    async def create_global_command(
        self, application_command: ApplicationCommand
    ) -> ApplicationCommand:
        result = await self.http.upsert_global_command(
            self.application_id, application_command.to_dict()  # type: ignore
        )
        cmd = application_command_factory(result)
        self._add_global_application_command(cmd)
        return cmd

    async def edit_global_command(
        self, command_id: int, new_command: ApplicationCommand
    ) -> ApplicationCommand:
        result = await self.http.edit_global_command(
            self.application_id, command_id, new_command.to_dict()  # type: ignore
        )
        cmd = application_command_factory(result)
        self._add_global_application_command(cmd)
        return cmd

    async def delete_global_command(self, command_id: int) -> None:
        await self.http.delete_global_command(self.application_id, command_id)  # type: ignore
        self._remove_global_application_command(command_id)

    async def bulk_overwrite_global_commands(
        self, application_commands: List[ApplicationCommand]
    ) -> List[ApplicationCommand]:
        payload = [cmd.to_dict() for cmd in application_commands]
        results = await self.http.bulk_upsert_global_commands(self.application_id, payload)  # type: ignore
        commands = [application_command_factory(data) for data in results]
        self._global_application_commands = {cmd.id: cmd for cmd in commands}
        return commands

    # Application commands (guild)

    async def fetch_guild_commands(self, guild_id: int) -> List[ApplicationCommand]:
        results = await self.http.get_guild_commands(self.application_id, guild_id)  # type: ignore
        return [application_command_factory(data) for data in results]

    async def fetch_guild_command(self, guild_id: int, command_id: int) -> ApplicationCommand:
        result = await self.http.get_guild_command(self.application_id, guild_id, command_id)  # type: ignore
        return application_command_factory(result)

    async def create_guild_command(
        self, guild_id: int, application_command: ApplicationCommand
    ) -> ApplicationCommand:
        result = await self.http.upsert_guild_command(
            self.application_id, guild_id, application_command.to_dict()  # type: ignore
        )
        cmd = application_command_factory(result)
        self._add_guild_application_command(guild_id, cmd)
        return cmd

    async def edit_guild_command(
        self, guild_id: int, command_id: int, new_command: ApplicationCommand
    ) -> ApplicationCommand:
        result = await self.http.edit_guild_command(
            self.application_id, guild_id, command_id, new_command.to_dict()  # type: ignore
        )
        cmd = application_command_factory(result)
        self._add_guild_application_command(guild_id, cmd)
        return cmd

    async def delete_guild_command(self, guild_id: int, command_id: int) -> None:
        await self.http.delete_guild_command(
            self.application_id, guild_id, command_id  # type: ignore
        )
        self._remove_guild_application_command(guild_id, command_id)

    async def bulk_overwrite_guild_commands(
        self, guild_id: int, application_commands: List[ApplicationCommand]
    ) -> List[ApplicationCommand]:
        payload = [cmd.to_dict() for cmd in application_commands]
        results = await self.http.bulk_upsert_guild_commands(
            self.application_id, guild_id, payload  # type: ignore
        )
        commands = [application_command_factory(data) for data in results]
        self._guild_application_commands[guild_id] = {cmd.id: cmd for cmd in commands}  # type: ignore
        return commands

    # Application command permissions

    async def bulk_fetch_command_permissions(
        self, guild_id: int
    ) -> List[GuildApplicationCommandPermissions]:
        array = await self.http.get_guild_application_command_permissions(
            self.application_id, guild_id  # type: ignore
        )
        return [GuildApplicationCommandPermissions(state=self, data=obj) for obj in array]

    async def fetch_command_permissions(
        self, guild_id: int, command_id: int
    ) -> GuildApplicationCommandPermissions:
        data = await self.http.get_application_command_permissions(
            self.application_id, guild_id, command_id  # type: ignore
        )
        return GuildApplicationCommandPermissions(state=self, data=data)

    async def edit_command_permissions(
        self, guild_id: int, permissions: PartialGuildApplicationCommandPermissions
    ) -> GuildApplicationCommandPermissions:
        result = await self.http.edit_application_command_permissions(
            self.application_id, guild_id, permissions.id, permissions.to_dict()  # type: ignore
        )
        perms = GuildApplicationCommandPermissions(state=self, data=result)
        self._set_command_permissions(perms)
        return perms

    async def bulk_edit_command_permissions(
        self, guild_id: int, permissions: List[PartialGuildApplicationCommandPermissions]
    ) -> List[GuildApplicationCommandPermissions]:
        payload = [perm.to_dict() for perm in permissions]

        array = await self.http.bulk_edit_guild_application_command_permissions(
            self.application_id, guild_id=guild_id, payload=payload  # type: ignore
        )

        perms = [GuildApplicationCommandPermissions(state=self, data=obj) for obj in array]
        if self._cache_application_command_permissions:
            self._application_command_permissions[guild_id] = {elem.id: elem for elem in perms}
        return perms


class AutoShardedConnectionState(ConnectionState):
    def __init__(self, *args: Any, **kwargs: Any) -> None:
        super().__init__(*args, **kwargs)
        self.shard_ids: Union[List[int], range] = []
        self.shards_launched: asyncio.Event = asyncio.Event()

    def _update_message_references(self) -> None:
        # self._messages won't be None when this is called
        for msg in self._messages:  # type: ignore
            if not msg.guild:
                continue

            new_guild = self._get_guild(msg.guild.id)
            if new_guild is not None and new_guild is not msg.guild:
                channel_id = msg.channel.id
                channel = new_guild._resolve_channel(channel_id) or Object(id=channel_id)
                # channel will either be a TextChannel, Thread or Object
                msg._rebind_cached_references(new_guild, channel)  # type: ignore

    async def chunker(
        self,
        guild_id: int,
        query: str = "",
        limit: int = 0,
        presences: bool = False,
        *,
        shard_id: Optional[int] = None,
        nonce: Optional[str] = None,
    ) -> None:
        ws = self._get_websocket(guild_id, shard_id=shard_id)
        await ws.request_chunks(
            guild_id, query=query, limit=limit, presences=presences, nonce=nonce
        )

    async def _delay_ready(self) -> None:
        await self.shards_launched.wait()
        processed = []
        max_concurrency = len(self.shard_ids) * 2
        current_bucket = []
        while True:
            # this snippet of code is basically waiting N seconds
            # until the last GUILD_CREATE was sent
            try:
                guild = await asyncio.wait_for(
                    self._ready_state.get(), timeout=self.guild_ready_timeout
                )
            except asyncio.TimeoutError:
                break
            else:
                if self._guild_needs_chunking(guild):
                    _log.debug(
                        "Guild ID %d requires chunking, will be done in the background.", guild.id
                    )
                    if len(current_bucket) >= max_concurrency:
                        try:
                            await utils.sane_wait_for(
                                current_bucket, timeout=max_concurrency * 70.0
                            )
                        except asyncio.TimeoutError:
                            fmt = "Shard ID %s failed to wait for chunks from a sub-bucket with length %d"
                            _log.warning(fmt, guild.shard_id, len(current_bucket))
                        finally:
                            current_bucket = []

                    # Chunk the guild in the background while we wait for GUILD_CREATE streaming
                    future = asyncio.ensure_future(self.chunk_guild(guild))
                    current_bucket.append(future)
                else:
                    future = self.loop.create_future()
                    future.set_result([])

                processed.append((guild, future))

        guilds = sorted(processed, key=lambda g: g[0].shard_id)
        for shard_id, info in itertools.groupby(guilds, key=lambda g: g[0].shard_id):
            children, futures = zip(*info)
            # 110 reqs/minute w/ 1 req/guild plus some buffer
            timeout = 61 * (len(children) / 110)
            try:
                await utils.sane_wait_for(futures, timeout=timeout)
            except asyncio.TimeoutError:
                _log.warning(
                    "Shard ID %s failed to wait for chunks (timeout=%.2f) for %d guilds",
                    shard_id,
                    timeout,
                    len(guilds),
                )
            for guild in children:
                if guild.unavailable is False:
                    self.dispatch("guild_available", guild)
                else:
                    self.dispatch("guild_join", guild)

            self.dispatch("shard_ready", shard_id)

        # remove the state
        try:
            del self._ready_state
        except AttributeError:
            pass  # already been deleted somehow

        # regular users cannot shard so we won't worry about it here.

        # clear the current task
        self._ready_task = None

        # dispatch the event
        self.call_handlers("ready")
        self.dispatch("ready")

    def parse_ready(self, data) -> None:
        if not hasattr(self, "_ready_state"):
            self._ready_state = asyncio.Queue()

        self.user = user = ClientUser(state=self, data=data["user"])
        # self._users is a list of Users, we're setting a ClientUser
        self._users[user.id] = user  # type: ignore

        if self.application_id is None:
            try:
                application = data["application"]
            except KeyError:
                pass
            else:
                self.application_id = utils._get_as_snowflake(application, "id")
                self.application_flags = ApplicationFlags._from_value(application["flags"])

        for guild_data in data["guilds"]:
            self._add_guild_from_data(guild_data)

        if self._messages:
            self._update_message_references()

        self.dispatch("connect")
        self.dispatch("shard_connect", data["__shard_id__"])
        self.call_handlers("connect_internal")

        if self._ready_task is None:
            self._ready_task = asyncio.create_task(self._delay_ready())

    def parse_resumed(self, data) -> None:
        self.dispatch("resumed")
        self.dispatch("shard_resumed", data["__shard_id__"])<|MERGE_RESOLUTION|>--- conflicted
+++ resolved
@@ -608,11 +608,8 @@
         try:
             guild = self._get_guild(int(data["guild_id"]))
         except KeyError:
-<<<<<<< HEAD
+            # if we're here, this is a DM channel
             channel = self.get_channel(channel_id)
-=======
-            # if we're here, this is a DM channel
-            channel = self._get_private_channel(channel_id)
             if channel is None:
                 if "author" in data:
                     # MessagePayload
@@ -621,7 +618,6 @@
                     # TypingEvent
                     user_id = int(data["user_id"])
                 channel = DMChannel._from_message(self, channel_id, user_id)
->>>>>>> 99988701
             guild = None
         else:
             channel = guild and guild._resolve_channel(channel_id)
@@ -1696,6 +1692,7 @@
 
     def parse_typing_start(self, data: TypingEvent) -> None:
         channel, guild = self._get_guild_channel(data)
+        print(f"event channel: {channel}")
         raw = RawTypingEvent(data)
 
         user_id = int(data["user_id"])
