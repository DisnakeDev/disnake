# SPDX-License-Identifier: MIT
from __future__ import annotations

import types
from functools import total_ordering
from typing import (
    TYPE_CHECKING,
    Any,
    ClassVar,
    Dict,
    Iterator,
    List,
    NamedTuple,
    NoReturn,
    Optional,
    Type,
    TypeVar,
)

if TYPE_CHECKING:
    from typing_extensions import Self

__all__ = (
    "Enum",
    "ChannelType",
    "MessageType",
    "SpeakingState",
    "VerificationLevel",
    "ContentFilter",
    "Status",
    "DefaultAvatar",
    "AuditLogAction",
    "AuditLogActionCategory",
    "UserFlags",
    "ActivityType",
    "NotificationLevel",
    "TeamMembershipState",
    "TeamMemberRole",
    "WebhookType",
    "ExpireBehaviour",
    "ExpireBehavior",
    "StickerType",
    "StickerFormatType",
    "InviteType",
    "InviteTarget",
    "VideoQualityMode",
    "ComponentType",
    "ButtonStyle",
    "TextInputStyle",
    "SelectDefaultValueType",
    "StagePrivacyLevel",
    "InteractionType",
    "InteractionResponseType",
    "NSFWLevel",
    "OptionType",
    "ApplicationCommandType",
    "ApplicationCommandPermissionType",
    "PartyType",
    "GuildScheduledEventEntityType",
    "GuildScheduledEventStatus",
    "GuildScheduledEventPrivacyLevel",
    "ThreadArchiveDuration",
    "WidgetStyle",
    "Locale",
    "AutoModTriggerType",
    "AutoModEventType",
    "AutoModActionType",
    "ThreadSortOrder",
    "ThreadLayout",
    "Event",
    "ApplicationRoleConnectionMetadataType",
    "OnboardingPromptType",
    "SKUType",
    "EntitlementType",
    "SubscriptionStatus",
    "PollLayoutType",
    "VoiceChannelEffectAnimationType",
    "MessageReferenceType",
)


class _EnumValueBase(NamedTuple):
    if TYPE_CHECKING:
        _cls_name: ClassVar[str]

    name: str
    value: Any

    def __repr__(self) -> str:
        return f"<{self._cls_name}.{self.name}: {self.value!r}>"

    def __str__(self) -> str:
        return f"{self._cls_name}.{self.name}"


@total_ordering
class _EnumValueComparable(_EnumValueBase):
    def __eq__(self, other: object) -> bool:
        return isinstance(other, self.__class__) and self.value == other.value

    def __lt__(self, other: object) -> bool:
        return isinstance(other, self.__class__) and self.value < other.value


def _create_value_cls(name: str, comparable: bool) -> Type[_EnumValueBase]:
    parent = _EnumValueComparable if comparable else _EnumValueBase
    return type(f"{parent.__name__}_{name}", (parent,), {"_cls_name": name})  # type: ignore


def _is_descriptor(obj):
    return hasattr(obj, "__get__") or hasattr(obj, "__set__") or hasattr(obj, "__delete__")


class EnumMeta(type):
    if TYPE_CHECKING:
        __name__: ClassVar[str]
        _enum_member_names_: ClassVar[List[str]]
        _enum_member_map_: ClassVar[Dict[str, Any]]
        _enum_value_map_: ClassVar[Dict[Any, Any]]

    def __new__(cls, name: str, bases, attrs, *, comparable: bool = False):
        value_mapping = {}
        member_mapping = {}
        member_names = []

        value_cls = _create_value_cls(name, comparable)
        for key, value in list(attrs.items()):
            is_descriptor = _is_descriptor(value)
            if key[0] == "_" and not is_descriptor:
                continue

            # Special case classmethod to just pass through
            if isinstance(value, classmethod):
                continue

            if is_descriptor:
                setattr(value_cls, key, value)
                del attrs[key]
                continue

            try:
                new_value = value_mapping[value]
            except KeyError:
                new_value = value_cls(name=key, value=value)
                value_mapping[value] = new_value
                member_names.append(key)

            member_mapping[key] = new_value
            attrs[key] = new_value

        attrs["_enum_value_map_"] = value_mapping
        attrs["_enum_member_map_"] = member_mapping
        attrs["_enum_member_names_"] = member_names
        attrs["_enum_value_cls_"] = value_cls
        actual_cls = super().__new__(cls, name, bases, attrs)
        value_cls._actual_enum_cls_ = actual_cls  # type: ignore
        return actual_cls

    def __iter__(cls) -> Iterator[Self]:
        return (cls._enum_member_map_[name] for name in cls._enum_member_names_)

    def __reversed__(cls) -> Iterator[Self]:
        return (cls._enum_member_map_[name] for name in reversed(cls._enum_member_names_))

    def __len__(cls) -> int:
        return len(cls._enum_member_names_)

    def __repr__(cls) -> str:
        return f"<enum {cls.__name__}>"

    @property
    def __members__(cls):
        return types.MappingProxyType(cls._enum_member_map_)

    def __call__(cls, value):
        try:
            return cls._enum_value_map_[value]
        except (KeyError, TypeError):
            raise ValueError(f"{value!r} is not a valid {cls.__name__}") from None

    def __getitem__(cls, key):
        return cls._enum_member_map_[key]

    def __setattr__(cls, name: str, value) -> NoReturn:
        raise TypeError("Enums are immutable.")

    def __delattr__(cls, attr) -> NoReturn:
        raise TypeError("Enums are immutable")

    def __instancecheck__(self, instance) -> bool:
        # isinstance(x, Y)
        # -> __instancecheck__(Y, x)
        try:
            return instance._actual_enum_cls_ is self
        except AttributeError:
            return False


if TYPE_CHECKING:
    from enum import Enum
else:

    class Enum(metaclass=EnumMeta):
        @classmethod
        def try_value(cls, value):
            try:
                return cls._enum_value_map_[value]
            except (KeyError, TypeError):
                return value


class ChannelType(Enum):
    text = 0
    private = 1
    voice = 2
    group = 3
    category = 4
    news = 5
    news_thread = 10
    public_thread = 11
    private_thread = 12
    stage_voice = 13
    guild_directory = 14
    forum = 15
    media = 16

    def __str__(self) -> str:
        return self.name


class MessageType(Enum):
    default = 0
    recipient_add = 1
    recipient_remove = 2
    call = 3
    channel_name_change = 4
    channel_icon_change = 5
    pins_add = 6
    new_member = 7
    premium_guild_subscription = 8
    premium_guild_tier_1 = 9
    premium_guild_tier_2 = 10
    premium_guild_tier_3 = 11
    channel_follow_add = 12
    guild_stream = 13
    guild_discovery_disqualified = 14
    guild_discovery_requalified = 15
    guild_discovery_grace_period_initial_warning = 16
    guild_discovery_grace_period_final_warning = 17
    thread_created = 18
    reply = 19
    application_command = 20
    thread_starter_message = 21
    guild_invite_reminder = 22
    context_menu_command = 23
    auto_moderation_action = 24
    role_subscription_purchase = 25
    interaction_premium_upsell = 26
    stage_start = 27
    stage_end = 28
    stage_speaker = 29
    stage_topic = 31
    guild_application_premium_subscription = 32
    guild_incident_alert_mode_enabled = 36
    guild_incident_alert_mode_disabled = 37
    guild_incident_report_raid = 38
    guild_incident_report_false_alarm = 39
    poll_result = 46


class PartyType(Enum):
    poker = 755827207812677713
    betrayal = 773336526917861400
    fishing = 814288819477020702
    chess = 832012774040141894
    letter_tile = 879863686565621790
    word_snack = 879863976006127627
    doodle_crew = 878067389634314250
    checkers = 832013003968348200
    spellcast = 852509694341283871
    watch_together = 880218394199220334
    sketch_heads = 902271654783242291
    ocho = 832025144389533716
    gartic_phone = 1007373802981822582


class SpeakingState(Enum):
    none = 0
    voice = 1 << 0
    soundshare = 1 << 1
    priority = 1 << 2

    def __str__(self) -> str:
        return self.name

    def __int__(self) -> int:
        return self.value


class VerificationLevel(Enum, comparable=True):
    none = 0
    low = 1
    medium = 2
    high = 3
    highest = 4

    def __str__(self) -> str:
        return self.name


class ContentFilter(Enum, comparable=True):
    disabled = 0
    no_role = 1
    all_members = 2

    def __str__(self) -> str:
        return self.name


class Status(Enum):
    online = "online"
    offline = "offline"
    idle = "idle"
    dnd = "dnd"
    do_not_disturb = "dnd"
    invisible = "invisible"
    streaming = "streaming"

    def __str__(self) -> str:
        return self.value


class DefaultAvatar(Enum):
    blurple = 0
    grey = 1
    gray = 1
    green = 2
    orange = 3
    red = 4
    fuchsia = 5

    def __str__(self) -> str:
        return self.name


class NotificationLevel(Enum, comparable=True):
    all_messages = 0
    only_mentions = 1


class AuditLogActionCategory(Enum):
    create = 1
    delete = 2
    update = 3


class AuditLogAction(Enum):
    # fmt: off
    guild_update                          = 1
    channel_create                        = 10
    channel_update                        = 11
    channel_delete                        = 12
    overwrite_create                      = 13
    overwrite_update                      = 14
    overwrite_delete                      = 15
    kick                                  = 20
    member_prune                          = 21
    ban                                   = 22
    unban                                 = 23
    member_update                         = 24
    member_role_update                    = 25
    member_move                           = 26
    member_disconnect                     = 27
    bot_add                               = 28
    role_create                           = 30
    role_update                           = 31
    role_delete                           = 32
    invite_create                         = 40
    invite_update                         = 41
    invite_delete                         = 42
    webhook_create                        = 50
    webhook_update                        = 51
    webhook_delete                        = 52
    emoji_create                          = 60
    emoji_update                          = 61
    emoji_delete                          = 62
    message_delete                        = 72
    message_bulk_delete                   = 73
    message_pin                           = 74
    message_unpin                         = 75
    integration_create                    = 80
    integration_update                    = 81
    integration_delete                    = 82
    stage_instance_create                 = 83
    stage_instance_update                 = 84
    stage_instance_delete                 = 85
    sticker_create                        = 90
    sticker_update                        = 91
    sticker_delete                        = 92
    guild_scheduled_event_create          = 100
    guild_scheduled_event_update          = 101
    guild_scheduled_event_delete          = 102
    thread_create                         = 110
    thread_update                         = 111
    thread_delete                         = 112
    application_command_permission_update = 121
    soundboard_sound_create               = 130
    soundboard_sound_update               = 131
    soundboard_sound_delete               = 132
    automod_rule_create                   = 140
    automod_rule_update                   = 141
    automod_rule_delete                   = 142
    automod_block_message                 = 143
    automod_send_alert_message            = 144
    automod_timeout                       = 145
    creator_monetization_request_created  = 150
    creator_monetization_terms_accepted   = 151
    # fmt: on

    @property
    def category(self) -> Optional[AuditLogActionCategory]:
        # fmt: off
        lookup: Dict[AuditLogAction, Optional[AuditLogActionCategory]] = {
            AuditLogAction.guild_update:                          AuditLogActionCategory.update,
            AuditLogAction.channel_create:                        AuditLogActionCategory.create,
            AuditLogAction.channel_update:                        AuditLogActionCategory.update,
            AuditLogAction.channel_delete:                        AuditLogActionCategory.delete,
            AuditLogAction.overwrite_create:                      AuditLogActionCategory.create,
            AuditLogAction.overwrite_update:                      AuditLogActionCategory.update,
            AuditLogAction.overwrite_delete:                      AuditLogActionCategory.delete,
            AuditLogAction.kick:                                  None,
            AuditLogAction.member_prune:                          None,
            AuditLogAction.ban:                                   None,
            AuditLogAction.unban:                                 None,
            AuditLogAction.member_update:                         AuditLogActionCategory.update,
            AuditLogAction.member_role_update:                    AuditLogActionCategory.update,
            AuditLogAction.member_move:                           None,
            AuditLogAction.member_disconnect:                     None,
            AuditLogAction.bot_add:                               None,
            AuditLogAction.role_create:                           AuditLogActionCategory.create,
            AuditLogAction.role_update:                           AuditLogActionCategory.update,
            AuditLogAction.role_delete:                           AuditLogActionCategory.delete,
            AuditLogAction.invite_create:                         AuditLogActionCategory.create,
            AuditLogAction.invite_update:                         AuditLogActionCategory.update,
            AuditLogAction.invite_delete:                         AuditLogActionCategory.delete,
            AuditLogAction.webhook_create:                        AuditLogActionCategory.create,
            AuditLogAction.webhook_update:                        AuditLogActionCategory.update,
            AuditLogAction.webhook_delete:                        AuditLogActionCategory.delete,
            AuditLogAction.emoji_create:                          AuditLogActionCategory.create,
            AuditLogAction.emoji_update:                          AuditLogActionCategory.update,
            AuditLogAction.emoji_delete:                          AuditLogActionCategory.delete,
            AuditLogAction.message_delete:                        AuditLogActionCategory.delete,
            AuditLogAction.message_bulk_delete:                   AuditLogActionCategory.delete,
            AuditLogAction.message_pin:                           None,
            AuditLogAction.message_unpin:                         None,
            AuditLogAction.integration_create:                    AuditLogActionCategory.create,
            AuditLogAction.integration_update:                    AuditLogActionCategory.update,
            AuditLogAction.integration_delete:                    AuditLogActionCategory.delete,
            AuditLogAction.stage_instance_create:                 AuditLogActionCategory.create,
            AuditLogAction.stage_instance_update:                 AuditLogActionCategory.update,
            AuditLogAction.stage_instance_delete:                 AuditLogActionCategory.delete,
            AuditLogAction.sticker_create:                        AuditLogActionCategory.create,
            AuditLogAction.sticker_update:                        AuditLogActionCategory.update,
            AuditLogAction.sticker_delete:                        AuditLogActionCategory.delete,
            AuditLogAction.thread_create:                         AuditLogActionCategory.create,
            AuditLogAction.thread_update:                         AuditLogActionCategory.update,
            AuditLogAction.thread_delete:                         AuditLogActionCategory.delete,
            AuditLogAction.guild_scheduled_event_create:          AuditLogActionCategory.create,
            AuditLogAction.guild_scheduled_event_update:          AuditLogActionCategory.update,
            AuditLogAction.guild_scheduled_event_delete:          AuditLogActionCategory.delete,
            AuditLogAction.application_command_permission_update: AuditLogActionCategory.update,
            AuditLogAction.soundboard_sound_create:               AuditLogActionCategory.create,
            AuditLogAction.soundboard_sound_update:               AuditLogActionCategory.update,
            AuditLogAction.soundboard_sound_delete:               AuditLogActionCategory.delete,
            AuditLogAction.automod_rule_create:                   AuditLogActionCategory.create,
            AuditLogAction.automod_rule_update:                   AuditLogActionCategory.update,
            AuditLogAction.automod_rule_delete:                   AuditLogActionCategory.delete,
            AuditLogAction.automod_block_message:                 None,
            AuditLogAction.automod_send_alert_message:            None,
            AuditLogAction.automod_timeout:                       None,
            AuditLogAction.creator_monetization_request_created:  None,
            AuditLogAction.creator_monetization_terms_accepted:   None,
        }
        # fmt: on
        return lookup[self]

    @property
    def target_type(self) -> Optional[str]:
        v = self.value
        if v == -1:  # pyright: ignore[reportUnnecessaryComparison]
            return "all"
        elif v < 10:
            return "guild"
        elif v < 20:
            return "channel"
        elif v < 30:
            return "user"
        elif v < 40:
            return "role"
        elif v < 50:
            return "invite"
        elif v < 60:
            return "webhook"
        elif v < 70:
            return "emoji"
        elif v == 73:
            return "channel"
        elif v < 80:
            return "message"
        elif v < 83:
            return "integration"
        elif v < 90:
            return "stage_instance"
        elif v < 93:
            return "sticker"
        elif v < 103:
            return "guild_scheduled_event"
        elif v < 113:
            return "thread"
        elif v < 122:
            return "application_command_or_integration"
        elif v < 140:
            return None
        elif v < 143:
            return "automod_rule"
        elif v < 146:
            return "user"
        elif v < 152:
            return None
        else:
            return None


class UserFlags(Enum):
    staff = 1 << 0
    partner = 1 << 1
    hypesquad = 1 << 2
    bug_hunter = 1 << 3
    mfa_sms = 1 << 4
    premium_promo_dismissed = 1 << 5
    hypesquad_bravery = 1 << 6
    hypesquad_brilliance = 1 << 7
    hypesquad_balance = 1 << 8
    early_supporter = 1 << 9
    team_user = 1 << 10
    system = 1 << 12
    has_unread_urgent_messages = 1 << 13
    bug_hunter_level_2 = 1 << 14
    verified_bot = 1 << 16
    verified_bot_developer = 1 << 17
    discord_certified_moderator = 1 << 18
    http_interactions_bot = 1 << 19
    spammer = 1 << 20
    active_developer = 1 << 22


class ActivityType(Enum):
    unknown = -1
    playing = 0
    streaming = 1
    listening = 2
    watching = 3
    custom = 4
    competing = 5

    def __int__(self) -> int:
        return self.value


class TeamMembershipState(Enum):
    invited = 1
    accepted = 2


class TeamMemberRole(Enum):
    admin = "admin"
    developer = "developer"
    read_only = "read_only"

    def __str__(self) -> str:
        return self.name


class WebhookType(Enum):
    incoming = 1
    channel_follower = 2
    application = 3


class ExpireBehaviour(Enum):
    remove_role = 0
    kick = 1


ExpireBehavior = ExpireBehaviour


class StickerType(Enum):
    standard = 1
    guild = 2


class StickerFormatType(Enum):
    png = 1
    apng = 2
    lottie = 3
    gif = 4

    @property
    def file_extension(self) -> str:
        return STICKER_FORMAT_LOOKUP[self]


STICKER_FORMAT_LOOKUP: Dict[StickerFormatType, str] = {
    StickerFormatType.png: "png",
    StickerFormatType.apng: "png",
    StickerFormatType.lottie: "json",
    StickerFormatType.gif: "gif",
}


class InviteType(Enum):
    guild = 0
    group_dm = 1
    friend = 2


class InviteTarget(Enum):
    unknown = 0
    stream = 1
    embedded_application = 2


class InteractionType(Enum):
    ping = 1
    application_command = 2
    component = 3
    application_command_autocomplete = 4
    modal_submit = 5


class InteractionResponseType(Enum):
    pong = 1
    channel_message = 4
    deferred_channel_message = 5
    deferred_message_update = 6
    message_update = 7
    application_command_autocomplete_result = 8
    modal = 9
    premium_required = 10


class VideoQualityMode(Enum):
    auto = 1
    full = 2

    def __int__(self) -> int:
        return self.value


class ComponentType(Enum):
    action_row = 1
    button = 2
    string_select = 3
    select = 3  # backwards compatibility
    text_input = 4
    user_select = 5
    role_select = 6
    mentionable_select = 7
    channel_select = 8

    def __int__(self) -> int:
        return self.value


class ButtonStyle(Enum):
    primary = 1
    secondary = 2
    success = 3
    danger = 4
    link = 5

    # Aliases
    blurple = 1
    grey = 2
    gray = 2
    green = 3
    red = 4
    url = 5

    def __int__(self) -> int:
        return self.value


class TextInputStyle(Enum):
    short = 1
    paragraph = 2
    # Aliases
    single_line = 1
    multi_line = 2
    long = 2

    def __int__(self) -> int:
        return self.value


class SelectDefaultValueType(Enum):
    user = "user"
    role = "role"
    channel = "channel"

    def __str__(self) -> str:
        return self.value


class ApplicationCommandType(Enum):
    chat_input = 1
    user = 2
    message = 3


class ApplicationCommandPermissionType(Enum):
    role = 1
    user = 2
    channel = 3

    def __int__(self) -> int:
        return self.value


class OptionType(Enum):
    sub_command = 1
    sub_command_group = 2
    string = 3
    integer = 4
    boolean = 5
    user = 6
    channel = 7
    role = 8
    mentionable = 9
    number = 10
    attachment = 11


class StagePrivacyLevel(Enum):
    public = 1
    closed = 2
    guild_only = 2


class NSFWLevel(Enum, comparable=True):
    default = 0
    explicit = 1
    safe = 2
    age_restricted = 3


class GuildScheduledEventEntityType(Enum):
    stage_instance = 1
    voice = 2
    external = 3


class GuildScheduledEventStatus(Enum):
    scheduled = 1
    active = 2
    completed = 3
    canceled = 4
    cancelled = 4


class GuildScheduledEventPrivacyLevel(Enum):
    guild_only = 2


class ThreadArchiveDuration(Enum):
    hour = 60
    day = 1440
    three_days = 4320
    week = 10080

    def __int__(self) -> int:
        return self.value


class WidgetStyle(Enum):
    shield = "shield"
    banner1 = "banner1"
    banner2 = "banner2"
    banner3 = "banner3"
    banner4 = "banner4"

    def __str__(self) -> str:
        return self.value


# reference: https://discord.com/developers/docs/reference#locales
class Locale(Enum):
    bg = "bg"
    "Bulgarian | български"
    cs = "cs"
    "Czech | Čeština"
    da = "da"
    "Danish | Dansk"
    de = "de"
    "German | Deutsch"
    el = "el"
    "Greek | Ελληνικά"
    en_GB = "en-GB"
    "English, UK | English, UK"
    en_US = "en-US"
    "English, US | English, US"
    es_ES = "es-ES"
    "Spanish | Español"
    es_LATAM = "es-419"
    "Spanish, LATAM | Español, LATAM"
    fi = "fi"
    "Finnish | Suomi"
    fr = "fr"
    "French | Français"
    hi = "hi"
    "Hindi | हिन्दी"
    hr = "hr"
    "Croatian | Hrvatski"
    hu = "hu"
    "Hungarian | Magyar"
    id = "id"
    "Indonesian | Bahasa Indonesia"
    it = "it"
    "Italian | Italiano"
    ja = "ja"
    "Japanese | 日本語"
    ko = "ko"
    "Korean | 한국어"
    lt = "lt"
    "Lithuanian | Lietuviškai"
    nl = "nl"
    "Dutch | Nederlands"
    no = "no"
    "Norwegian | Norsk"
    pl = "pl"
    "Polish | Polski"
    pt_BR = "pt-BR"
    "Portuguese, Brazilian | Português do Brasil"
    ro = "ro"
    "Romanian, Romania | Română"
    ru = "ru"
    "Russian | Pусский"  # noqa: RUF001
    sv_SE = "sv-SE"
    "Swedish | Svenska"
    th = "th"
    "Thai | ไทย"
    tr = "tr"
    "Turkish | Türkçe"
    uk = "uk"
    "Ukrainian | Українська"
    vi = "vi"
    "Vietnamese | Tiếng Việt"
    zh_CN = "zh-CN"
    "Chinese, China | 中文"
    zh_TW = "zh-TW"
    "Chinese, Taiwan | 繁體中文"

    def __str__(self) -> str:
        return self.value


class AutoModActionType(Enum):
    block_message = 1
    send_alert_message = 2
    timeout = 3


class AutoModEventType(Enum):
    message_send = 1


class AutoModTriggerType(Enum):
    keyword = 1
    if not TYPE_CHECKING:
        harmful_link = 2  # obsolete/deprecated
    spam = 3
    keyword_preset = 4
    mention_spam = 5


class ThreadSortOrder(Enum):
    latest_activity = 0
    creation_date = 1


class ThreadLayout(Enum):
    not_set = 0
    list_view = 1
    gallery_view = 2


class Event(Enum):
    """Represents all the events of the library.

    These offer to register listeners/events in a more pythonic way; additionally autocompletion and documentation are both supported.

    .. versionadded:: 2.8

    """

    connect = "connect"
    """Called when the client has successfully connected to Discord.
    Represents the :func:`on_connect` event.
    """
    disconnect = "disconnect"
    """Called when the client has disconnected from Discord, or a connection attempt to Discord has failed.
    Represents the :func:`on_disconnect` event.
    """
    error = "error"
    """Called when an uncaught exception occurred.
    Represents the :func:`on_error` event.
    """
    gateway_error = "gateway_error"
    """Called when a known gateway event cannot be parsed.
    Represents the :func:`on_gateway_error` event.
    """
    ready = "ready"
    """Called when the client is done preparing the data received from Discord.
    Represents the :func:`on_ready` event.
    """
    resumed = "resumed"
    """Called when the client has resumed a session.
    Represents the :func:`on_resumed` event.
    """
    shard_connect = "shard_connect"
    """Called when a shard has successfully connected to Discord.
    Represents the :func:`on_shard_connect` event.
    """
    shard_disconnect = "shard_disconnect"
    """Called when a shard has disconnected from Discord.
    Represents the :func:`on_shard_disconnect` event.
    """
    shard_ready = "shard_ready"
    """Called when a shard has become ready.
    Represents the :func:`on_shard_ready` event.
    """
    shard_resumed = "shard_resumed"
    """Called when a shard has resumed a session.
    Represents the :func:`on_shard_resumed` event.
    """
    socket_event_type = "socket_event_type"
    """Called whenever a websocket event is received from the WebSocket.
    Represents the :func:`on_socket_event_type` event.
    """
    socket_raw_receive = "socket_raw_receive"
    """Called whenever a message is completely received from the WebSocket, before it's processed and parsed.
    Represents the :func:`on_socket_raw_receive` event.
    """
    socket_raw_send = "socket_raw_send"
    """Called whenever a send operation is done on the WebSocket before the message is sent.
    Represents the :func:`on_socket_raw_send` event.
    """
    guild_channel_create = "guild_channel_create"
    """Called whenever a guild channel is created.
    Represents the :func:`on_guild_channel_create` event.
    """
    guild_channel_update = "guild_channel_update"
    """Called whenever a guild channel is updated.
    Represents the :func:`on_guild_channel_update` event.
    """
    guild_channel_delete = "guild_channel_delete"
    """Called whenever a guild channel is deleted.
    Represents the :func:`on_guild_channel_delete` event.
    """
    guild_channel_pins_update = "guild_channel_pins_update"
    """Called whenever a message is pinned or unpinned from a guild channel.
    Represents the :func:`on_guild_channel_pins_update` event.
    """
    invite_create = "invite_create"
    """Called when an :class:`Invite` is created.
    Represents the :func:`.on_invite_create` event.
    """
    invite_delete = "invite_delete"
    """Called when an Invite is deleted.
    Represents the :func:`.on_invite_delete` event.
    """
    private_channel_update = "private_channel_update"
    """Called whenever a private group DM is updated.
    Represents the :func:`on_private_channel_update` event.
    """
    private_channel_pins_update = "private_channel_pins_update"
    """Called whenever a message is pinned or unpinned from a private channel.
    Represents the :func:`on_private_channel_pins_update` event.
    """
    webhooks_update = "webhooks_update"
    """Called whenever a webhook is created, modified, or removed from a guild channel.
    Represents the :func:`on_webhooks_update` event.
    """
    thread_create = "thread_create"
    """Called whenever a thread is created.
    Represents the :func:`on_thread_create` event.
    """
    thread_update = "thread_update"
    """Called when a thread is updated.
    Represents the :func:`on_thread_update` event.
    """
    thread_delete = "thread_delete"
    """Called when a thread is deleted.
    Represents the :func:`on_thread_delete` event.
    """
    thread_join = "thread_join"
    """Called whenever the bot joins a thread or gets access to a thread.
    Represents the :func:`on_thread_join` event.
    """
    thread_remove = "thread_remove"
    """Called whenever a thread is removed. This is different from a thread being deleted.
    Represents the :func:`on_thread_remove` event.
    """
    thread_member_join = "thread_member_join"
    """Called when a `ThreadMember` joins a `Thread`.
    Represents the :func:`on_thread_member_join` event.
    """
    thread_member_remove = "thread_member_remove"
    """Called when a `ThreadMember` leaves a `Thread`.
    Represents the :func:`on_thread_member_remove` event.
    """
    raw_thread_member_remove = "raw_thread_member_remove"
    """Called when a `ThreadMember` leaves `Thread` regardless of the thread member cache.
    Represents the :func:`on_raw_thread_member_remove` event.
    """
    raw_thread_update = "raw_thread_update"
    """Called whenever a thread is updated regardless of the state of the internal thread cache.
    Represents the :func:`on_raw_thread_update` event.
    """
    raw_thread_delete = "raw_thread_delete"
    """Called whenever a thread is deleted regardless of the state of the internal thread cache.
    Represents the :func:`on_raw_thread_delete` event.
    """
    guild_join = "guild_join"
    """Called when a `Guild` is either created by the `Client` or when the Client joins a guild.
    Represents the :func:`on_guild_join` event.
    """
    guild_remove = "guild_remove"
    """Called when a `Guild` is removed from the :class:`Client`.
    Represents the :func:`on_guild_remove` event.
    """
    guild_update = "guild_update"
    """Called when a `Guild` updates.
    Represents the :func:`on_guild_update` event.
    """
    guild_available = "guild_available"
    """Called when a guild becomes available.
    Represents the :func:`on_guild_available` event.
    """
    guild_unavailable = "guild_unavailable"
    """Called when a guild becomes unavailable.
    Represents the :func:`on_guild_unavailable` event.
    """
    guild_role_create = "guild_role_create"
    """Called when a `Guild` creates a new `Role`.
    Represents the :func:`on_guild_role_create` event.
    """
    guild_role_delete = "guild_role_delete"
    """Called when a `Guild` deletes a `Role`.
    Represents the :func:`on_guild_role_delete` event.
    """
    guild_role_update = "guild_role_update"
    """Called when a `Guild` updates a `Role`.
    Represents the :func:`on_guild_role_update` event.
    """
    guild_emojis_update = "guild_emojis_update"
    """Called when a `Guild` adds or removes `Emoji`.
    Represents the :func:`on_guild_emojis_update` event.
    """
    guild_stickers_update = "guild_stickers_update"
    """Called when a `Guild` updates its stickers.
    Represents the :func:`on_guild_stickers_update` event.
    """
    guild_soundboard_sounds_update = "guild_soundboard_sounds_update"
    """Called when a `Guild` updates its soundboard sounds.
    Represents the :func:`on_guild_soundboard_sounds_update` event.

    .. versionadded:: 2.10
    """
    guild_integrations_update = "guild_integrations_update"
    """Called whenever an integration is created, modified, or removed from a guild.
    Represents the :func:`on_guild_integrations_update` event.
    """
    guild_scheduled_event_create = "guild_scheduled_event_create"
    """Called when a guild scheduled event is created.
    Represents the :func:`on_guild_scheduled_event_create` event.
    """
    guild_scheduled_event_update = "guild_scheduled_event_update"
    """Called when a guild scheduled event is updated.
    Represents the :func:`on_guild_scheduled_event_update` event.
    """
    guild_scheduled_event_delete = "guild_scheduled_event_delete"
    """Called when a guild scheduled event is deleted.
    Represents the :func:`on_guild_scheduled_event_delete` event.
    """
    guild_scheduled_event_subscribe = "guild_scheduled_event_subscribe"
    """Called when a user subscribes from a guild scheduled event.
    Represents the :func:`on_guild_scheduled_event_subscribe` event.
    """
    guild_scheduled_event_unsubscribe = "guild_scheduled_event_unsubscribe"
    """Called when a user unsubscribes from a guild scheduled event.
    Represents the :func:`on_guild_scheduled_event_unsubscribe` event.
    """
    raw_guild_scheduled_event_subscribe = "raw_guild_scheduled_event_subscribe"
    """Called when a user subscribes from a guild scheduled event regardless of the guild scheduled event cache.
    Represents the :func:`on_raw_guild_scheduled_event_subscribe` event.
    """
    raw_guild_scheduled_event_unsubscribe = "raw_guild_scheduled_event_unsubscribe"
    """Called when a user subscribes to or unsubscribes from a guild scheduled event regardless of the guild scheduled event cache.
    Represents the :func:`on_raw_guild_scheduled_event_unsubscribe` event.
    """
    application_command_permissions_update = "application_command_permissions_update"
    """Called when the permissions of an application command or the application-wide command permissions are updated.
    Represents the :func:`on_application_command_permissions_update` event.
    """
    automod_action_execution = "automod_action_execution"
    """Called when an auto moderation action is executed due to a rule triggering for a particular event.
    Represents the :func:`on_automod_action_execution` event.
    """
    automod_rule_create = "automod_rule_create"
    """Called when an `AutoModRule` is created.
    Represents the :func:`on_automod_rule_create` event.
    """
    automod_rule_update = "automod_rule_update"
    """Called when an `AutoModRule` is updated.
    Represents the :func:`on_automod_rule_update` event.
    """
    automod_rule_delete = "automod_rule_delete"
    """Called when an `AutoModRule` is deleted.
    Represents the :func:`on_automod_rule_delete` event.
    """
    audit_log_entry_create = "audit_log_entry_create"
    """Called when an audit log entry is created.
    Represents the :func:`on_audit_log_entry_create` event.
    """
    integration_create = "integration_create"
    """Called when an integration is created.
    Represents the :func:`on_integration_create` event.
    """
    integration_update = "integration_update"
    """Called when an integration is updated.
    Represents the :func:`on_integration_update` event.
    """
    raw_integration_delete = "raw_integration_delete"
    """Called when an integration is deleted.
    Represents the :func:`on_raw_integration_delete` event.
    """
    member_join = "member_join"
    """Called when a `Member` joins a `Guild`.
    Represents the :func:`on_member_join` event.
    """
    member_remove = "member_remove"
    """Called when a `Member` leaves a `Guild`.
    Represents the :func:`on_member_remove` event.
    """
    member_update = "member_update"
    """Called when a `Member` is updated in a `Guild`.
    Represents the :func:`on_member_update` event.
    """
    raw_member_remove = "raw_member_remove"
    """Called when a member leaves a `Guild` regardless of the member cache.
    Represents the :func:`on_raw_member_remove` event.
    """
    raw_member_update = "raw_member_update"
    """Called when a `Member` is updated in a `Guild` regardless of the member cache.
    Represents the :func:`on_raw_member_update` event.
    """
    member_ban = "member_ban"
    """Called when user gets banned from a `Guild`.
    Represents the :func:`on_member_ban` event.
    """
    member_unban = "member_unban"
    """Called when a `User` gets unbanned from a `Guild`.
    Represents the :func:`on_member_unban` event.
    """
    presence_update = "presence_update"
    """Called when a `Member` updates their presence.
    Represents the :func:`on_presence_update` event.
    """
    user_update = "user_update"
    """Called when a `User` is updated.
    Represents the :func:`on_user_update` event.
    """
    voice_state_update = "voice_state_update"
    """Called when a `Member` changes their `VoiceState`.
    Represents the :func:`on_voice_state_update` event.
    """
    voice_channel_effect = "voice_channel_effect"
    """Called when a `Member` sends an effect in a voice channel the bot is connected to.
    Represents the :func:`on_voice_channel_effect` event.

    .. versionadded:: 2.10
    """
    raw_voice_channel_effect = "raw_voice_channel_effect"
    """Called when a `Member` sends an effect in a voice channel the bot is connected to,
    regardless of the member cache.
    Represents the :func:`on_raw_voice_channel_effect` event.

    .. versionadded:: 2.10
    """
    stage_instance_create = "stage_instance_create"
    """Called when a `StageInstance` is created for a `StageChannel`.
    Represents the :func:`on_stage_instance_create` event.
    """
    stage_instance_delete = "stage_instance_delete"
    """Called when a `StageInstance` is deleted for a `StageChannel`.
    Represents the :func:`on_stage_instance_delete` event.
    """
    stage_instance_update = "stage_instance_update"
    """Called when a `StageInstance` is updated.
    Represents the :func:`on_stage_instance_update` event.
    """
    application_command = "application_command"
    """Called when an application command is invoked.
    Represents the :func:`on_application_command` event.
    """
    application_command_autocomplete = "application_command_autocomplete"
    """Called when an application command autocomplete is called.
    Represents the :func:`on_application_command_autocomplete` event.
    """
    button_click = "button_click"
    """Called when a button is clicked.
    Represents the :func:`on_button_click` event.
    """
    dropdown = "dropdown"
    """Called when a select menu is clicked.
    Represents the :func:`on_dropdown` event.
    """
    interaction = "interaction"
    """Called when an interaction happened.
    Represents the :func:`on_interaction` event.
    """
    message_interaction = "message_interaction"
    """Called when a message interaction happened.
    Represents the :func:`on_message_interaction` event.
    """
    modal_submit = "modal_submit"
    """Called when a modal is submitted.
    Represents the :func:`on_modal_submit` event.
    """
    message = "message"
    """Called when a `Message` is created and sent.
    Represents the :func:`on_message` event.
    """
    message_edit = "message_edit"
    """Called when a `Message` receives an update event.
    Represents the :func:`on_message_edit` event.
    """
    message_delete = "message_delete"
    """Called when a message is deleted.
    Represents the :func:`on_message_delete` event.
    """
    bulk_message_delete = "bulk_message_delete"
    """Called when messages are bulk deleted.
    Represents the :func:`on_bulk_message_delete` event.
    """
    poll_vote_add = "poll_vote_add"
    """Called when a vote is added on a `Poll`.
    Represents the :func:`on_poll_vote_add` event.
    """
    poll_vote_remove = "poll_vote_remove"
    """Called when a vote is removed from a `Poll`.
    Represents the :func:`on_poll_vote_remove` event.
    """
    raw_message_edit = "raw_message_edit"
    """Called when a message is edited regardless of the state of the internal message cache.
    Represents the :func:`on_raw_message_edit` event.
    """
    raw_message_delete = "raw_message_delete"
    """Called when a message is deleted regardless of the message being in the internal message cache or not.
    Represents the :func:`on_raw_message_delete` event.
    """
    raw_bulk_message_delete = "raw_bulk_message_delete"
    """Called when a bulk delete is triggered regardless of the messages being in the internal message cache or not.
    Represents the :func:`on_raw_bulk_message_delete` event.
    """
    raw_poll_vote_add = "raw_poll_vote_add"
    """Called when a vote is added on a `Poll` regardless of the internal message cache.
    Represents the :func:`on_raw_poll_vote_add` event.
    """
    raw_poll_vote_remove = "raw_poll_vote_remove"
    """Called when a vote is removed from a `Poll` regardless of the internal message cache.
    Represents the :func:`on_raw_poll_vote_remove` event.
    """
    reaction_add = "reaction_add"
    """Called when a message has a reaction added to it.
    Represents the :func:`on_reaction_add` event.
    """
    reaction_remove = "reaction_remove"
    """Called when a message has a reaction removed from it.
    Represents the :func:`on_reaction_remove` event.
    """
    reaction_clear = "reaction_clear"
    """Called when a message has all its reactions removed from it.
    Represents the :func:`on_reaction_clear` event.
    """
    reaction_clear_emoji = "reaction_clear_emoji"
    """Called when a message has a specific reaction removed from it.
    Represents the :func:`on_reaction_clear_emoji` event.
    """
    raw_presence_update = "raw_presence_update"
    """Called when a user's presence changes regardless of the state of the internal member cache.
    Represents the :func:`on_raw_presence_update` event.
    """
    raw_reaction_add = "raw_reaction_add"
    """Called when a message has a reaction added regardless of the state of the internal message cache.
    Represents the :func:`on_raw_reaction_add` event.
    """
    raw_reaction_remove = "raw_reaction_remove"
    """Called when a message has a reaction removed regardless of the state of the internal message cache.
    Represents the :func:`on_raw_reaction_remove` event.
    """
    raw_reaction_clear = "raw_reaction_clear"
    """Called when a message has all its reactions removed regardless of the state of the internal message cache.
    Represents the :func:`on_raw_reaction_clear` event.
    """
    raw_reaction_clear_emoji = "raw_reaction_clear_emoji"
    """Called when a message has a specific reaction removed from it regardless of the state of the internal message cache.
    Represents the :func:`on_raw_reaction_clear_emoji` event.
    """
    typing = "typing"
    """Called when someone begins typing a message.
    Represents the :func:`on_typing` event.
    """
    raw_typing = "raw_typing"
    """Called when someone begins typing a message regardless of whether `Intents.members` and `Intents.guilds` are enabled.
    Represents the :func:`on_raw_typing` event.
    """
    entitlement_create = "entitlement_create"
    """Called when a user subscribes to an SKU, creating a new :class:`Entitlement`.
    Represents the :func:`on_entitlement_create` event.

    .. versionadded:: 2.10
    """
    entitlement_update = "entitlement_update"
    """Called when a user's subscription renews.
    Represents the :func:`on_entitlement_update` event.

    .. versionadded:: 2.10
    """
    entitlement_delete = "entitlement_delete"
    """Called when a user's entitlement is deleted.
<<<<<<< HEAD
    Represents the :func:`on_entitlement_delete` event."""
    subscription_create = "subscription_create"
    """Called when a subscription for a premium app is created.
    Represents the :func:`on_subscription_create` event.

    .. versionadded:: 2.10
    """
    subscription_update = "subscription_update"
    """Called when a subscription for a premium app is updated.
    Represents the :func:`on_subscription_update` event.

    .. versionadded:: 2.10
    """
    subscription_delete = "subscription_delete"
    """Called when a subscription for a premium app is deleted.
    Represents the :func:`on_subscription_delete` event.
=======
    Represents the :func:`on_entitlement_delete` event.
>>>>>>> 2867a91c

    .. versionadded:: 2.10
    """
    # ext.commands events
    command = "command"
    """Called when a command is found and is about to be invoked.
    Represents the :func:`.on_command` event.
    """
    command_completion = "command_completion"
    """Called when a command has completed its invocation.
    Represents the :func:`.on_command_completion` event.
    """
    command_error = "command_error"
    """Called when an error is raised inside a command either through user input error, check failure, or an error in your own code.
    Represents the :func:`.on_command_error` event.
    """
    slash_command = "slash_command"
    """Called when a slash command is found and is about to be invoked.
    Represents the :func:`.on_slash_command` event.
    """
    slash_command_completion = "slash_command_completion"
    """Called when a slash command has completed its invocation.
    Represents the :func:`.on_slash_command_completion` event.
    """
    slash_command_error = "slash_command_error"
    """Called when an error is raised inside a slash command either through user input error, check failure, or an error in your own code.
    Represents the :func:`.on_slash_command_error` event.
    """
    user_command = "user_command"
    """Called when a user command is found and is about to be invoked.
    Represents the :func:`.on_user_command` event.
    """
    user_command_completion = "user_command_completion"
    """Called when a user command has completed its invocation.
    Represents the :func:`.on_user_command_completion` event.
    """
    user_command_error = "user_command_error"
    """Called when an error is raised inside a user command either through check failure, or an error in your own code.
    Represents the :func:`.on_user_command_error` event.
    """
    message_command = "message_command"
    """Called when a message command is found and is about to be invoked.
    Represents the :func:`.on_message_command` event.
    """
    message_command_completion = "message_command_completion"
    """Called when a message command has completed its invocation.
    Represents the :func:`.on_message_command_completion` event.
    """
    message_command_error = "message_command_error"
    """Called when an error is raised inside a message command either through check failure, or an error in your own code.
    Represents the :func:`.on_message_command_error` event.
    """


class ApplicationRoleConnectionMetadataType(Enum):
    integer_less_than_or_equal = 1
    integer_greater_than_or_equal = 2
    integer_equal = 3
    integer_not_equal = 4
    datetime_less_than_or_equal = 5
    datetime_greater_than_or_equal = 6
    boolean_equal = 7
    boolean_not_equal = 8


class OnboardingPromptType(Enum):
    multiple_choice = 0
    dropdown = 1


class SKUType(Enum):
    durable = 2
    consumable = 3
    subscription = 5
    subscription_group = 6


class EntitlementType(Enum):
    purchase = 1
    premium_subscription = 2
    developer_gift = 3
    test_mode_purchase = 4
    free_purchase = 5
    user_gift = 6
    premium_purchase = 7
    application_subscription = 8


class SubscriptionStatus(Enum):
    active = 0
    ending = 1
    inactive = 2


class PollLayoutType(Enum):
    default = 1


class VoiceChannelEffectAnimationType(Enum):
    premium = 0
    basic = 1


class MessageReferenceType(Enum):
    default = 0
    """A standard message reference used in message replies."""
    forward = 1
    """Reference used to point to a message at a point in time (forward)."""


T = TypeVar("T")


def create_unknown_value(cls: Type[T], val: Any) -> T:
    value_cls = cls._enum_value_cls_  # type: ignore
    name = f"unknown_{val}"
    return value_cls(name=name, value=val)


def try_enum(cls: Type[T], val: Any) -> T:
    """A function that tries to turn the value into enum ``cls``.

    If it fails it returns a proxy invalid value instead.
    """
    try:
        return cls._enum_value_map_[val]  # type: ignore
    except (KeyError, TypeError, AttributeError):
        return create_unknown_value(cls, val)


def enum_if_int(cls: Type[T], val: Any) -> T:
    """A function that tries to turn the value into enum ``cls``.

    If it fails it returns a proxy invalid value instead.
    """
    if not isinstance(val, int):
        return val
    return try_enum(cls, val)


def try_enum_to_int(val: Any) -> Any:
    if isinstance(val, int):
        return val
    try:
        return val.value
    except Exception:
        return val<|MERGE_RESOLUTION|>--- conflicted
+++ resolved
@@ -1341,7 +1341,6 @@
     """
     entitlement_delete = "entitlement_delete"
     """Called when a user's entitlement is deleted.
-<<<<<<< HEAD
     Represents the :func:`on_entitlement_delete` event."""
     subscription_create = "subscription_create"
     """Called when a subscription for a premium app is created.
@@ -1358,9 +1357,6 @@
     subscription_delete = "subscription_delete"
     """Called when a subscription for a premium app is deleted.
     Represents the :func:`on_subscription_delete` event.
-=======
-    Represents the :func:`on_entitlement_delete` event.
->>>>>>> 2867a91c
 
     .. versionadded:: 2.10
     """
