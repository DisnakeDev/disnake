--- conflicted
+++ resolved
@@ -59,22 +59,7 @@
     "AutoModActionType",
     "ThreadSortOrder",
     "ThreadLayout",
-<<<<<<< HEAD
     "Event",
-=======
-    "ClientEvent",
-    "BotEvent",
-    "ChannelEvent",
-    "ThreadEvent",
-    "GuildEvent",
-    "ApplicationCommandEvent",
-    "AutoModEvent",
-    "IntegrationEvent",
-    "MemberEvent",
-    "StageInstanceEvent",
-    "InteractionEvent",
-    "MessageEvent",
->>>>>>> bcedd8b4
 )
 
 
@@ -841,11 +826,7 @@
     gallery_view = 2
 
 
-<<<<<<< HEAD
 class Event(Enum):
-=======
-class ClientEvent(Enum):
->>>>>>> bcedd8b4
     connect = "connect"
     """Called when the client has successfully connected to Discord."""
     disconnect = "disconnect"
@@ -872,12 +853,6 @@
     """Called whenever a message is completely received from the WebSocket, before it's processed and parsed."""
     socket_raw_send = "socket_raw_send"
     """Called whenever a send operation is done on the WebSocket before the message is sent."""
-<<<<<<< HEAD
-=======
-
-
-class BotEvent(Enum):
->>>>>>> bcedd8b4
     command_error = "command_error"
     """Called when an error is raised inside a command either through user input error, check failure, or an error in your own code."""
     slash_command_error = "slash_command_error"
@@ -902,12 +877,6 @@
     """Called when a user command has completed its invocation."""
     message_command_completion = "message_command_completion"
     """Called when a message command has completed its invocation."""
-<<<<<<< HEAD
-=======
-
-
-class ChannelEvent(Enum):
->>>>>>> bcedd8b4
     guild_channel_create = "guild_channel_create"
     """Called whenever a guild channel is created."""
     guild_channel_update = "guild_channel_update"
@@ -922,12 +891,6 @@
     """Called whenever a message is pinned or unpinned from a private channel."""
     webhooks_update = "webhooks_update"  # i think it's right place is here
     """Called whenever a webhook is created, modified, or removed from a guild channel."""
-<<<<<<< HEAD
-=======
-
-
-class ThreadEvent(Enum):
->>>>>>> bcedd8b4
     thread_create = "thread_create"
     """Called whenever a thread is created."""
     thread_update = "thread_update"
@@ -948,12 +911,6 @@
     """Called whenever a thread is updated regardless of the state of the internal thread cache."""
     raw_thread_delete = "raw_thread_delete"
     """Called whenever a thread is deleted regardless of the state of the internal thread cache."""
-<<<<<<< HEAD
-=======
-
-
-class GuildEvent(Enum):
->>>>>>> bcedd8b4
     guild_join = "guild_join"
     """Called when a `Guild` is either created by the `Client` or when the Client joins a guild."""
     guild_remove = "guild_remove"
@@ -990,20 +947,8 @@
     """Called when a user subscribes from a guild scheduled event regardless of the guild scheduled event cache."""
     raw_guild_scheduled_event_unsubscribe = "raw_guild_scheduled_event_unsubscribe"
     """Called when a user subscribes to or unsubscribes from a guild scheduled event regardless of the guild scheduled event cache."""
-<<<<<<< HEAD
     application_command_permissions_update = "application_command_permissions_update"
     """Called when the permissions of an application command or the application-wide command permissions are updated."""
-=======
-
-
-class ApplicationCommandEvent(Enum):
-    application_command_permissions_update = "application_command_permissions_update"
-    """Called when the permissions of an application command or the application-wide command permissions are updated."""
-
-
-# idk, this could go under the GuildEvent group
-class AutoModEvent(Enum):
->>>>>>> bcedd8b4
     automod_action_execution = "automod_action_execution"
     """Called when an auto moderation action is executed due to a rule triggering for a particular event."""
     automod_rule_create = "automod_rule_create"
@@ -1012,24 +957,12 @@
     """Called when an `AutoModRule` is updated."""
     automod_rule_delete = "automod_rule_delete"
     """Called when an `AutoModRule` is deleted."""
-<<<<<<< HEAD
-=======
-
-
-class IntegrationEvent(Enum):
->>>>>>> bcedd8b4
     integration_create = "integration_create"
     """Called when an integration is created."""
     integration_update = "integration_update"
     """Called when an integration is updated."""
     raw_integration_delete = "raw_integration_delete"
     """Called when an integration is deleted."""
-<<<<<<< HEAD
-=======
-
-
-class MemberEvent(Enum):
->>>>>>> bcedd8b4
     member_join = "member_join"
     """Called when a `Member` joins a `Guild`."""
     member_update = "member_update"
@@ -1050,24 +983,12 @@
     """Called when a `User` is updated."""
     voice_state_update = "voice_state_update"
     """Called when a `Member` changes their `VoiceState`."""
-<<<<<<< HEAD
-=======
-
-
-class StageInstanceEvent(Enum):
->>>>>>> bcedd8b4
     stage_instance_create = "stage_instance_create"
     """Called when a `StageInstance` is created for a `StageChannel`."""
     stage_instance_update = "stage_instance_update"
     """Called when a `StageInstance` is updated."""
     stage_instance_delete = "stage_instance_delete"
     """Called when a `StageInstance` is deleted for a `StageChannel`."""
-<<<<<<< HEAD
-=======
-
-
-class InteractionEvent(Enum):
->>>>>>> bcedd8b4
     application_command = "application_command"
     """Called when an application command is invoked."""
     application_command_autocomplete = "application_command_autocomplete"
@@ -1082,12 +1003,6 @@
     """Called when a message interaction happened."""
     modal_submit = "modal_submit"
     """Called when a modal is submitted."""
-<<<<<<< HEAD
-=======
-
-
-class MessageEvent(Enum):
->>>>>>> bcedd8b4
     message = "message"
     """Called when a `Message` is created and sent."""
     message_edit = "message_edit"
