# SPDX-License-Identifier: MIT
from __future__ import annotations

import types
from functools import total_ordering
from typing import (
    TYPE_CHECKING,
    Any,
    ClassVar,
    Dict,
    Iterator,
    List,
    NamedTuple,
    NoReturn,
    Optional,
    Type,
    TypeVar,
)

if TYPE_CHECKING:
    from typing_extensions import Self

__all__ = (
    "Enum",
    "ChannelType",
    "MessageType",
    "SpeakingState",
    "VerificationLevel",
    "ContentFilter",
    "Status",
    "DefaultAvatar",
    "AuditLogAction",
    "AuditLogActionCategory",
    "UserFlags",
    "ActivityType",
    "NotificationLevel",
    "TeamMembershipState",
    "TeamMemberRole",
    "WebhookType",
    "ExpireBehaviour",
    "ExpireBehavior",
    "StickerType",
    "StickerFormatType",
    "InviteType",
    "InviteTarget",
    "VideoQualityMode",
    "ComponentType",
    "ButtonStyle",
    "TextInputStyle",
    "SelectDefaultValueType",
    "StagePrivacyLevel",
    "InteractionType",
    "InteractionResponseType",
    "NSFWLevel",
    "OptionType",
    "ApplicationCommandType",
    "ApplicationCommandPermissionType",
    "PartyType",
    "GuildScheduledEventEntityType",
    "GuildScheduledEventStatus",
    "GuildScheduledEventPrivacyLevel",
    "ThreadArchiveDuration",
    "WidgetStyle",
    "Locale",
    "AutoModTriggerType",
    "AutoModEventType",
    "AutoModActionType",
    "ThreadSortOrder",
    "ThreadLayout",
    "Event",
    "ApplicationRoleConnectionMetadataType",
    "OnboardingPromptType",
    "SKUType",
    "EntitlementType",
    "SubscriptionStatus",
    "PollLayoutType",
    "VoiceChannelEffectAnimationType",
    "MessageReferenceType",
)


class _EnumValueBase(NamedTuple):
    if TYPE_CHECKING:
        _cls_name: ClassVar[str]

    name: str
    value: Any

    def __repr__(self) -> str:
        return f"<{self._cls_name}.{self.name}: {self.value!r}>"

    def __str__(self) -> str:
        return f"{self._cls_name}.{self.name}"


@total_ordering
class _EnumValueComparable(_EnumValueBase):
    def __eq__(self, other: object) -> bool:
        return isinstance(other, self.__class__) and self.value == other.value

    def __lt__(self, other: object) -> bool:
        return isinstance(other, self.__class__) and self.value < other.value


def _create_value_cls(name: str, comparable: bool) -> Type[_EnumValueBase]:
    parent = _EnumValueComparable if comparable else _EnumValueBase
    return type(f"{parent.__name__}_{name}", (parent,), {"_cls_name": name})  # type: ignore


def _is_descriptor(obj):
    return hasattr(obj, "__get__") or hasattr(obj, "__set__") or hasattr(obj, "__delete__")


class EnumMeta(type):
    if TYPE_CHECKING:
        __name__: ClassVar[str]
        _enum_member_names_: ClassVar[List[str]]
        _enum_member_map_: ClassVar[Dict[str, Any]]
        _enum_value_map_: ClassVar[Dict[Any, Any]]
        _enum_value_cls_: ClassVar[Type[_EnumValueBase]]

    def __new__(cls, name: str, bases, attrs, *, comparable: bool = False):
        value_mapping = {}
        member_mapping = {}
        member_names = []

        value_cls = _create_value_cls(name, comparable)
        for key, value in list(attrs.items()):
            is_descriptor = _is_descriptor(value)
            if key[0] == "_" and not is_descriptor:
                continue

            # Special case classmethod to just pass through
            if isinstance(value, classmethod):
                continue

            if is_descriptor:
                setattr(value_cls, key, value)
                del attrs[key]
                continue

            try:
                new_value = value_mapping[value]
            except KeyError:
                new_value = value_cls(name=key, value=value)
                value_mapping[value] = new_value
                member_names.append(key)

            member_mapping[key] = new_value
            attrs[key] = new_value

        attrs["_enum_value_map_"] = value_mapping
        attrs["_enum_member_map_"] = member_mapping
        attrs["_enum_member_names_"] = member_names
        attrs["_enum_value_cls_"] = value_cls
        actual_cls = super().__new__(cls, name, bases, attrs)
        value_cls._actual_enum_cls_ = actual_cls  # type: ignore
        return actual_cls

    def __iter__(cls) -> Iterator[Self]:
        return (cls._enum_member_map_[name] for name in cls._enum_member_names_)

    def __reversed__(cls) -> Iterator[Self]:
        return (cls._enum_member_map_[name] for name in reversed(cls._enum_member_names_))

    def __len__(cls) -> int:
        return len(cls._enum_member_names_)

    def __repr__(cls) -> str:
        return f"<enum {cls.__name__}>"

    @property
    def __members__(cls):
        return types.MappingProxyType(cls._enum_member_map_)

    def __call__(cls, value):
        try:
            return cls._enum_value_map_[value]
        except (KeyError, TypeError):
            raise ValueError(f"{value!r} is not a valid {cls.__name__}") from None

    def __getitem__(cls, key):
        return cls._enum_member_map_[key]

    def __setattr__(cls, name: str, value) -> NoReturn:
        raise TypeError("Enums are immutable.")

    def __delattr__(cls, attr) -> NoReturn:
        raise TypeError("Enums are immutable")

    def __instancecheck__(self, instance) -> bool:
        # isinstance(x, Y)
        # -> __instancecheck__(Y, x)
        try:
            return instance._actual_enum_cls_ is self
        except AttributeError:
            return False


if TYPE_CHECKING:
    from enum import Enum
else:

    class Enum(metaclass=EnumMeta):
        @classmethod
        def try_value(cls, value):
            try:
                return cls._enum_value_map_[value]
            except (KeyError, TypeError):
                return value


class ChannelType(Enum):
    """Specifies the type of channel."""

    text = 0
    """A text channel."""
    private = 1
    """A private text channel. Also called a direct message."""
    voice = 2
    """A voice channel."""
    group = 3
    """A private group text channel."""
    category = 4
    """A category channel."""
    news = 5
    """A guild news channel."""
    news_thread = 10
    """A news thread.

    .. versionadded:: 2.0
    """
    public_thread = 11
    """A public thread.

    .. versionadded:: 2.0
    """
    private_thread = 12
    """A private thread.

    .. versionadded:: 2.0
    """
    stage_voice = 13
    """A guild stage voice channel.

    .. versionadded:: 1.7
    """
    guild_directory = 14
    """A student hub channel.

    .. versionadded:: 2.1
    """
    forum = 15
    """A channel of only threads.

    .. versionadded:: 2.5
    """
    media = 16
    """A channel of only threads but with a focus on media, similar to forum channels.

    .. versionadded:: 2.10
    """

    def __str__(self) -> str:
        return self.name


class MessageType(Enum):
    """Specifies the type of :class:`Message`. This is used to denote if a message
    is to be interpreted as a system message or a regular message.
    """

    default = 0
    """The default message type. This is the same as regular messages."""
    recipient_add = 1
    """The system message when a user is added to a group private message or a thread."""
    recipient_remove = 2
    """The system message when a user is removed from a group private message or a thread."""
    call = 3
    """The system message denoting call state, e.g. missed call, started call, etc."""
    channel_name_change = 4
    """The system message denoting that a channel's name has been changed."""
    channel_icon_change = 5
    """The system message denoting that a channel's icon has been changed."""
    pins_add = 6
    """The system message denoting that a pinned message has been added to a channel."""
    new_member = 7
    """The system message denoting that a new member has joined a Guild."""
    premium_guild_subscription = 8
    """The system message denoting that a member has "nitro boosted" a guild."""
    premium_guild_tier_1 = 9
    """The system message denoting that a member has "nitro boosted" a guild and it achieved level 1."""
    premium_guild_tier_2 = 10
    """The system message denoting that a member has "nitro boosted" a guild and it achieved level 2."""
    premium_guild_tier_3 = 11
    """The system message denoting that a member has "nitro boosted" a guild and it achieved level 3."""
    channel_follow_add = 12
    """The system message denoting that an announcement channel has been followed.

    .. versionadded:: 1.3
    """
    guild_stream = 13
    """The system message denoting that a member is streaming in the guild.

    .. versionadded:: 1.7
    """
    guild_discovery_disqualified = 14
    """The system message denoting that the guild is no longer eligible for Server Discovery.

    .. versionadded:: 1.7
    """
    guild_discovery_requalified = 15
    """The system message denoting that the guild has become eligible again for Server Discovery.

    .. versionadded:: 1.7
    """
    guild_discovery_grace_period_initial_warning = 16
    """The system message denoting that the guild has failed to meet the Server
    Discovery requirements for one week.

    .. versionadded:: 1.7
    """
    guild_discovery_grace_period_final_warning = 17
    """The system message denoting that the guild has failed to meet the Server
    Discovery requirements for 3 weeks in a row.

    .. versionadded:: 1.7
    """
    thread_created = 18
    """The system message denoting that a thread has been created. This is only
    sent if the thread has been created from an older message. The period of time
    required for a message to be considered old cannot be relied upon and is up to
    Discord.

    .. versionadded:: 2.0
    """
    reply = 19
    """The system message denoting that the author is replying to a message.

    .. versionadded:: 2.0
    """
    application_command = 20
    """The system message denoting that an application (or "slash") command was executed.

    .. versionadded:: 2.0
    """
    thread_starter_message = 21
    """The system message denoting the message in the thread that is the one that started the
    thread's conversation topic.

    .. versionadded:: 2.0
    """
    guild_invite_reminder = 22
    """The system message sent as a reminder to invite people to the guild.

    .. versionadded:: 2.0
    """
    context_menu_command = 23
    """The system message denoting that a context menu command was executed.

    .. versionadded:: 2.3
    """
    auto_moderation_action = 24
    """The system message denoting that an auto moderation action was executed.

    .. versionadded:: 2.5
    """
    role_subscription_purchase = 25
    """The system message denoting that a role subscription was purchased.

    .. versionadded:: 2.9
    """
    interaction_premium_upsell = 26
    """The system message for an application premium subscription upsell.

    .. versionadded:: 2.8
    """
    stage_start = 27
    """The system message denoting the stage has been started.

    .. versionadded:: 2.9
    """
    stage_end = 28
    """The system message denoting the stage has ended.

    .. versionadded:: 2.9
    """
    stage_speaker = 29
    """The system message denoting a user has become a speaker.

    .. versionadded:: 2.9
    """
    stage_topic = 31
    """The system message denoting the stage topic has been changed.

    .. versionadded:: 2.9
    """
    guild_application_premium_subscription = 32
    """The system message denoting that a guild member has subscribed to an application.

    .. versionadded:: 2.8
    """
    guild_incident_alert_mode_enabled = 36
    """The system message denoting that an admin enabled security actions.

    .. versionadded:: 2.10
    """
    guild_incident_alert_mode_disabled = 37
    """The system message denoting that an admin disabled security actions.

    .. versionadded:: 2.10
    """
    guild_incident_report_raid = 38
    """The system message denoting that an admin reported a raid.

    .. versionadded:: 2.10
    """
    guild_incident_report_false_alarm = 39
    """The system message denoting that a raid report was a false alarm.

    .. versionadded:: 2.10
    """
    poll_result = 46
    """The system message denoting that a poll expired, announcing the most voted answer.

    .. versionadded:: 2.10
    """


class PartyType(Enum):
    """Represents the type of a voice channel activity/application.

    .. deprecated:: 2.9
    """

    poker = 755827207812677713
    """The "Poker Night" activity."""
    betrayal = 773336526917861400
    """The "Betrayal.io" activity."""
    fishing = 814288819477020702
    """The "Fishington.io" activity."""
    chess = 832012774040141894
    """The "Chess In The Park" activity."""
    letter_tile = 879863686565621790
    """The "Letter Tile" activity."""
    word_snack = 879863976006127627
    """The "Word Snacks" activity."""
    doodle_crew = 878067389634314250
    """The "Doodle Crew" activity."""
    checkers = 832013003968348200
    """The "Checkers In The Park" activity.

    .. versionadded:: 2.3
    """
    spellcast = 852509694341283871
    """The "SpellCast" activity.

    .. versionadded:: 2.3
    """
    watch_together = 880218394199220334
    """The "Watch Together" activity, a Youtube application.

    .. versionadded:: 2.3
    """
    sketch_heads = 902271654783242291
    """The "Sketch Heads" activity.

    .. versionadded:: 2.4
    """
    ocho = 832025144389533716
    """The "Ocho" activity.

    .. versionadded:: 2.4
    """
    gartic_phone = 1007373802981822582
    """The "Gartic Phone" activity.

    .. versionadded:: 2.9
    """


# undocumented/internal
class SpeakingState(Enum):
    none = 0
    voice = 1 << 0
    soundshare = 1 << 1
    priority = 1 << 2

    def __str__(self) -> str:
        return self.name

    def __int__(self) -> int:
        return self.value


class VerificationLevel(Enum, comparable=True):
    """Specifies a :class:`Guild`\\'s verification level, which is the criteria in
    which a member must meet before being able to send messages to the guild.

    .. collapse:: operations

        .. versionadded:: 2.0

        .. describe:: x == y

            Checks if two verification levels are equal.
        .. describe:: x != y

            Checks if two verification levels are not equal.
        .. describe:: x > y

            Checks if a verification level is higher than another.
        .. describe:: x < y

            Checks if a verification level is lower than another.
        .. describe:: x >= y

            Checks if a verification level is higher or equal to another.
        .. describe:: x <= y

            Checks if a verification level is lower or equal to another.
    """

    none = 0
    """No criteria set."""
    low = 1
    """Member must have a verified email on their Discord account."""
    medium = 2
    """Member must have a verified email and be registered on Discord for more than five minutes."""
    high = 3
    """Member must have a verified email, be registered on Discord for more
    than five minutes, and be a member of the guild itself for more than ten minutes.
    """
    highest = 4
    """Member must have a verified phone on their Discord account."""

    def __str__(self) -> str:
        return self.name


class ContentFilter(Enum, comparable=True):
    """Specifies a :class:`Guild`\\'s explicit content filter, which is the machine
    learning algorithms that Discord uses to detect if an image contains NSFW content.

    .. collapse:: operations

        .. describe:: x == y

            Checks if two content filter levels are equal.
        .. describe:: x != y

            Checks if two content filter levels are not equal.
        .. describe:: x > y

            Checks if a content filter level is higher than another.
        .. describe:: x < y

            Checks if a content filter level is lower than another.
        .. describe:: x >= y

            Checks if a content filter level is higher or equal to another.
        .. describe:: x <= y

            Checks if a content filter level is lower or equal to another.
    """

    disabled = 0
    """The guild does not have the content filter enabled."""
    no_role = 1
    """The guild has the content filter enabled for members without a role."""
    all_members = 2
    """The guild has the content filter enabled for every member."""

    def __str__(self) -> str:
        return self.name


class Status(Enum):
    """Specifies a :class:`Member`\\'s status."""

    online = "online"
    """The member is online."""
    offline = "offline"
    """The member is offline."""
    idle = "idle"
    """The member is idle."""
    dnd = "dnd"
    """The member is "Do Not Disturb"."""
    do_not_disturb = "dnd"
    """An alias for :attr:`dnd`."""
    invisible = "invisible"
    """The member is "invisible". In reality, this is only used in sending
    a presence a la :meth:`Client.change_presence`. When you receive a
    user's presence this will be :attr:`offline` instead.
    """
    streaming = "streaming"
    """The member is live streaming to Twitch or YouTube.

    .. versionadded:: 2.3
    """

    def __str__(self) -> str:
        return self.value


class DefaultAvatar(Enum):
    """Represents the default avatar of a Discord :class:`User`."""

    blurple = 0
    """Represents the default avatar with the color blurple. See also :attr:`Colour.blurple`."""
    grey = 1
    """Represents the default avatar with the color grey. See also :attr:`Colour.greyple`."""
    gray = 1
    """An alias for :attr:`grey`."""
    green = 2
    """Represents the default avatar with the color green. See also :attr:`Colour.green`."""
    orange = 3
    """Represents the default avatar with the color orange. See also :attr:`Colour.orange`."""
    red = 4
    """Represents the default avatar with the color red. See also :attr:`Colour.red`."""
    fuchsia = 5
    """Represents the default avatar with the color fuchsia. See also :attr:`Colour.fuchsia`.

    .. versionadded:: 2.9
    """

    def __str__(self) -> str:
        return self.name


class NotificationLevel(Enum, comparable=True):
    """Specifies whether a :class:`Guild` has notifications on for all messages or mentions only by default.

    .. collapse:: operations

        .. describe:: x == y

            Checks if two notification levels are equal.
        .. describe:: x != y

            Checks if two notification levels are not equal.
        .. describe:: x > y

            Checks if a notification level is higher than another.
        .. describe:: x < y

            Checks if a notification level is lower than another.
        .. describe:: x >= y

            Checks if a notification level is higher or equal to another.
        .. describe:: x <= y

            Checks if a notification level is lower or equal to another.
    """

    all_messages = 0
    """Members receive notifications for every message regardless of them being mentioned."""
    only_mentions = 1
    """Members receive notifications for messages they are mentioned in."""


class AuditLogActionCategory(Enum):
    """Represents the category that the :class:`AuditLogAction` belongs to.

    This can be retrieved via :attr:`AuditLogEntry.category`.
    """

    create = 1
    """The action is the creation of something."""
    delete = 2
    """The action is the deletion of something."""
    update = 3
    """The action is the update of something."""


# NOTE: these fields are only fully documented in audit_logs.rst,
# as the docstrings alone would be ~1000-1500 additional lines
class AuditLogAction(Enum):
    """Represents the type of action being done for a :class:`AuditLogEntry`\\,
    which is retrievable via :meth:`Guild.audit_logs` or via the :func:`on_audit_log_entry_create` event.
    """

    # fmt: off
    guild_update                          = 1
    channel_create                        = 10
    channel_update                        = 11
    channel_delete                        = 12
    overwrite_create                      = 13
    overwrite_update                      = 14
    overwrite_delete                      = 15
    kick                                  = 20
    member_prune                          = 21
    ban                                   = 22
    unban                                 = 23
    member_update                         = 24
    member_role_update                    = 25
    member_move                           = 26
    member_disconnect                     = 27
    bot_add                               = 28
    role_create                           = 30
    role_update                           = 31
    role_delete                           = 32
    invite_create                         = 40
    invite_update                         = 41
    invite_delete                         = 42
    webhook_create                        = 50
    webhook_update                        = 51
    webhook_delete                        = 52
    emoji_create                          = 60
    emoji_update                          = 61
    emoji_delete                          = 62
    message_delete                        = 72
    message_bulk_delete                   = 73
    message_pin                           = 74
    message_unpin                         = 75
    integration_create                    = 80
    integration_update                    = 81
    integration_delete                    = 82
    stage_instance_create                 = 83
    stage_instance_update                 = 84
    stage_instance_delete                 = 85
    sticker_create                        = 90
    sticker_update                        = 91
    sticker_delete                        = 92
    guild_scheduled_event_create          = 100
    guild_scheduled_event_update          = 101
    guild_scheduled_event_delete          = 102
    thread_create                         = 110
    thread_update                         = 111
    thread_delete                         = 112
    application_command_permission_update = 121
    soundboard_sound_create               = 130
    soundboard_sound_update               = 131
    soundboard_sound_delete               = 132
    automod_rule_create                   = 140
    automod_rule_update                   = 141
    automod_rule_delete                   = 142
    automod_block_message                 = 143
    automod_send_alert_message            = 144
    automod_timeout                       = 145
    creator_monetization_request_created  = 150
    creator_monetization_terms_accepted   = 151
    # fmt: on

    @property
    def category(self) -> Optional[AuditLogActionCategory]:
        # fmt: off
        lookup: Dict[AuditLogAction, Optional[AuditLogActionCategory]] = {
            AuditLogAction.guild_update:                          AuditLogActionCategory.update,
            AuditLogAction.channel_create:                        AuditLogActionCategory.create,
            AuditLogAction.channel_update:                        AuditLogActionCategory.update,
            AuditLogAction.channel_delete:                        AuditLogActionCategory.delete,
            AuditLogAction.overwrite_create:                      AuditLogActionCategory.create,
            AuditLogAction.overwrite_update:                      AuditLogActionCategory.update,
            AuditLogAction.overwrite_delete:                      AuditLogActionCategory.delete,
            AuditLogAction.kick:                                  None,
            AuditLogAction.member_prune:                          None,
            AuditLogAction.ban:                                   None,
            AuditLogAction.unban:                                 None,
            AuditLogAction.member_update:                         AuditLogActionCategory.update,
            AuditLogAction.member_role_update:                    AuditLogActionCategory.update,
            AuditLogAction.member_move:                           None,
            AuditLogAction.member_disconnect:                     None,
            AuditLogAction.bot_add:                               None,
            AuditLogAction.role_create:                           AuditLogActionCategory.create,
            AuditLogAction.role_update:                           AuditLogActionCategory.update,
            AuditLogAction.role_delete:                           AuditLogActionCategory.delete,
            AuditLogAction.invite_create:                         AuditLogActionCategory.create,
            AuditLogAction.invite_update:                         AuditLogActionCategory.update,
            AuditLogAction.invite_delete:                         AuditLogActionCategory.delete,
            AuditLogAction.webhook_create:                        AuditLogActionCategory.create,
            AuditLogAction.webhook_update:                        AuditLogActionCategory.update,
            AuditLogAction.webhook_delete:                        AuditLogActionCategory.delete,
            AuditLogAction.emoji_create:                          AuditLogActionCategory.create,
            AuditLogAction.emoji_update:                          AuditLogActionCategory.update,
            AuditLogAction.emoji_delete:                          AuditLogActionCategory.delete,
            AuditLogAction.message_delete:                        AuditLogActionCategory.delete,
            AuditLogAction.message_bulk_delete:                   AuditLogActionCategory.delete,
            AuditLogAction.message_pin:                           None,
            AuditLogAction.message_unpin:                         None,
            AuditLogAction.integration_create:                    AuditLogActionCategory.create,
            AuditLogAction.integration_update:                    AuditLogActionCategory.update,
            AuditLogAction.integration_delete:                    AuditLogActionCategory.delete,
            AuditLogAction.stage_instance_create:                 AuditLogActionCategory.create,
            AuditLogAction.stage_instance_update:                 AuditLogActionCategory.update,
            AuditLogAction.stage_instance_delete:                 AuditLogActionCategory.delete,
            AuditLogAction.sticker_create:                        AuditLogActionCategory.create,
            AuditLogAction.sticker_update:                        AuditLogActionCategory.update,
            AuditLogAction.sticker_delete:                        AuditLogActionCategory.delete,
            AuditLogAction.thread_create:                         AuditLogActionCategory.create,
            AuditLogAction.thread_update:                         AuditLogActionCategory.update,
            AuditLogAction.thread_delete:                         AuditLogActionCategory.delete,
            AuditLogAction.guild_scheduled_event_create:          AuditLogActionCategory.create,
            AuditLogAction.guild_scheduled_event_update:          AuditLogActionCategory.update,
            AuditLogAction.guild_scheduled_event_delete:          AuditLogActionCategory.delete,
            AuditLogAction.application_command_permission_update: AuditLogActionCategory.update,
            AuditLogAction.soundboard_sound_create:               AuditLogActionCategory.create,
            AuditLogAction.soundboard_sound_update:               AuditLogActionCategory.update,
            AuditLogAction.soundboard_sound_delete:               AuditLogActionCategory.delete,
            AuditLogAction.automod_rule_create:                   AuditLogActionCategory.create,
            AuditLogAction.automod_rule_update:                   AuditLogActionCategory.update,
            AuditLogAction.automod_rule_delete:                   AuditLogActionCategory.delete,
            AuditLogAction.automod_block_message:                 None,
            AuditLogAction.automod_send_alert_message:            None,
            AuditLogAction.automod_timeout:                       None,
            AuditLogAction.creator_monetization_request_created:  None,
            AuditLogAction.creator_monetization_terms_accepted:   None,
        }
        # fmt: on
        return lookup[self]

    @property
    def target_type(self) -> Optional[str]:
        v = self.value
        if v == -1:  # pyright: ignore[reportUnnecessaryComparison]
            return "all"
        elif v < 10:
            return "guild"
        elif v < 20:
            return "channel"
        elif v < 30:
            return "user"
        elif v < 40:
            return "role"
        elif v < 50:
            return "invite"
        elif v < 60:
            return "webhook"
        elif v < 70:
            return "emoji"
        elif v == 73:
            return "channel"
        elif v < 80:
            return "message"
        elif v < 83:
            return "integration"
        elif v < 90:
            return "stage_instance"
        elif v < 93:
            return "sticker"
        elif v < 103:
            return "guild_scheduled_event"
        elif v < 113:
            return "thread"
        elif v < 122:
            return "application_command_or_integration"
        elif v < 140:
            return None
        elif v < 143:
            return "automod_rule"
        elif v < 146:
            return "user"
        elif v < 152:
            return None
        else:
            return None


class UserFlags(Enum):
    """Represents Discord user flags."""

    staff = 1 << 0
    """The user is a Discord Employee."""
    partner = 1 << 1
    """The user is a Discord Partner."""
    hypesquad = 1 << 2
    """The user is a HypeSquad Events member."""
    bug_hunter = 1 << 3
    """The user is a Bug Hunter."""
    mfa_sms = 1 << 4
    """The user has SMS recovery for Multi Factor Authentication enabled."""
    premium_promo_dismissed = 1 << 5
    """The user has dismissed the Discord Nitro promotion."""
    hypesquad_bravery = 1 << 6
    """The user is a HypeSquad Bravery member."""
    hypesquad_brilliance = 1 << 7
    """The user is a HypeSquad Brilliance member."""
    hypesquad_balance = 1 << 8
    """The user is a HypeSquad Balance member."""
    early_supporter = 1 << 9
    """The user is an Early Supporter."""
    team_user = 1 << 10
    """The user is a Team User."""
    system = 1 << 12
    """The user is a system user (i.e. represents Discord officially)."""
    has_unread_urgent_messages = 1 << 13
    """The user has an unread system message."""
    bug_hunter_level_2 = 1 << 14
    """The user is a Bug Hunter Level 2."""
    verified_bot = 1 << 16
    """The user is a Verified Bot."""
    verified_bot_developer = 1 << 17
    """The user is an Early Verified Bot Developer."""
    discord_certified_moderator = 1 << 18
    """The user is a Discord Certified Moderator."""
    http_interactions_bot = 1 << 19
    """The user is a bot that only uses HTTP interactions.

    .. versionadded:: 2.3
    """
    spammer = 1 << 20
    """The user is marked as a spammer.

    .. versionadded:: 2.3
    """
    active_developer = 1 << 22
    """The user is an Active Developer.

    .. versionadded:: 2.8
    """


class ActivityType(Enum):
    """Specifies the type of :class:`Activity`. This is used to check how to
    interpret the activity itself.
    """

    unknown = -1
    """An unknown activity type. This should generally not happen."""
    playing = 0
    """A "Playing" activity type."""
    streaming = 1
    """A "Streaming" activity type."""
    listening = 2
    """A "Listening" activity type."""
    watching = 3
    """A "Watching" activity type."""
    custom = 4
    """A custom activity type."""
    competing = 5
    """A competing activity type.

    .. versionadded:: 1.5
    """

    def __int__(self) -> int:
        return self.value


class TeamMembershipState(Enum):
    """Represents the membership state of a team member retrieved through :func:`Client.application_info`.

    .. versionadded:: 1.3
    """

    invited = 1
    """Represents an invited member."""
    accepted = 2
    """Represents a member currently in the team."""


class TeamMemberRole(Enum):
    """Represents the role of a team member retrieved through :func:`Client.application_info`.

    .. versionadded:: 2.10
    """

    admin = "admin"
    """Admins have the most permissions. An admin can only take destructive actions
    on the team or team-owned apps if they are the team owner.
    """
    developer = "developer"
    """Developers can access information about a team and team-owned applications,
    and take limited actions on them, like configuring interaction
    endpoints or resetting the bot token.
    """
    read_only = "read_only"
    """Read-only members can access information about a team and team-owned applications."""

    def __str__(self) -> str:
        return self.name


class WebhookType(Enum):
    """Represents the type of webhook that can be received.

    .. versionadded:: 1.3
    """

    incoming = 1
    """Represents a webhook that can post messages to channels with a token."""
    channel_follower = 2
    """Represents a webhook that is internally managed by Discord, used for following channels."""
    application = 3
    """Represents a webhook that is used for interactions or applications.

    .. versionadded:: 2.0
    """


class ExpireBehaviour(Enum):
    """Represents the behaviour the :class:`Integration` should perform
    when a user's subscription has finished.

    There is an alias for this called ``ExpireBehavior``.

    .. versionadded:: 1.4
    """

    remove_role = 0
    """This will remove the :attr:`StreamIntegration.role` from the user
    when their subscription is finished.
    """
    kick = 1
    """This will kick the user when their subscription is finished."""


ExpireBehavior = ExpireBehaviour


class StickerType(Enum):
    """Represents the type of sticker.

    .. versionadded:: 2.0
    """

    standard = 1
    """Represents a standard sticker that all users can use."""
    guild = 2
    """Represents a custom sticker created in a guild."""


class StickerFormatType(Enum):
    """Represents the type of sticker images.

    .. versionadded:: 1.6
    """

    png = 1
    """Represents a sticker with a png image."""
    apng = 2
    """Represents a sticker with an apng image."""
    lottie = 3
    """Represents a sticker with a lottie image."""
    gif = 4
    """Represents a sticker with a gif image.

    .. versionadded:: 2.8
    """

    @property
    def file_extension(self) -> str:
        return STICKER_FORMAT_LOOKUP[self]


STICKER_FORMAT_LOOKUP: Dict[StickerFormatType, str] = {
    StickerFormatType.png: "png",
    StickerFormatType.apng: "png",
    StickerFormatType.lottie: "json",
    StickerFormatType.gif: "gif",
}


class InviteType(Enum):
    """Represents the type of an invite.

    .. versionadded:: 2.10
    """

    guild = 0
    """Represents an invite to a guild."""
    group_dm = 1
    """Represents an invite to a group channel."""
    friend = 2
    """Represents a friend invite."""


class InviteTarget(Enum):
    """Represents the invite type for voice channel invites.

    .. versionadded:: 2.0
    """

    unknown = 0
    """The invite doesn't target anyone or anything."""
    stream = 1
    """A stream invite that targets a user."""
    embedded_application = 2
    """A stream invite that targets an embedded application."""


class InteractionType(Enum):
    """Specifies the type of :class:`Interaction`.

    .. versionadded:: 2.0
    """

    ping = 1
    """Represents Discord pinging to see if the interaction response server is alive."""
    application_command = 2
    """Represents an application command interaction."""
    component = 3
    """Represents a component based interaction, i.e. using the Discord Bot UI Kit."""
    application_command_autocomplete = 4
    """Represents an application command autocomplete interaction."""
    modal_submit = 5
    """Represents a modal submit interaction."""


class InteractionResponseType(Enum):
    """Specifies the response type for the interaction.

    .. versionadded:: 2.0
    """

    pong = 1
    """Pongs the interaction when given a ping.

    See also :meth:`InteractionResponse.pong`.
    """
    channel_message = 4
    """Responds to the interaction with a message.

    See also :meth:`InteractionResponse.send_message`.
    """
    deferred_channel_message = 5
    """Responds to the interaction with a message at a later time.

    See also :meth:`InteractionResponse.defer`.
    """
    deferred_message_update = 6
    """Acknowledges the component interaction with a promise that
    the message will update later (though there is no need to actually update the message).

    See also :meth:`InteractionResponse.defer`.
    """
    message_update = 7
    """Responds to the interaction by editing the message.

    See also :meth:`InteractionResponse.edit_message`.
    """
    application_command_autocomplete_result = 8
    """Responds to the autocomplete interaction with suggested choices.

    See also :meth:`InteractionResponse.autocomplete`.
    """
    modal = 9
    """Responds to the interaction by displaying a modal.

    See also :meth:`InteractionResponse.send_modal`.

    .. versionadded:: 2.4
    """
    premium_required = 10
    """Responds to the interaction with a message containing an upgrade button.
    Only available for applications with monetization enabled.

    See also :meth:`InteractionResponse.require_premium`.

    .. versionadded:: 2.10

    .. deprecated:: 2.11
        Use premium buttons (:class:`ui.Button` with :attr:`~ui.Button.sku_id`) instead.
    """


class VideoQualityMode(Enum):
    """Represents the camera video quality mode for voice channel participants.

    .. versionadded:: 2.0
    """

    auto = 1
    """Represents auto camera video quality."""
    full = 2
    """Represents full camera video quality."""

    def __int__(self) -> int:
        return self.value


class ComponentType(Enum):
    """Represents the type of component.

    .. versionadded:: 2.0
    """

    action_row = 1
    """Represents the group component which holds different components in a row."""
    button = 2
    """Represents a button component."""
    string_select = 3
    """Represents a string select component.

    .. versionadded:: 2.7
    """
    select = 3  # backwards compatibility
    """An alias of :attr:`string_select`."""
    text_input = 4
    """Represents a text input component."""
    user_select = 5
    """Represents a user select component.

    .. versionadded:: 2.7
    """
    role_select = 6
    """Represents a role select component.

    .. versionadded:: 2.7
    """
    mentionable_select = 7
    """Represents a mentionable (user/member/role) select component.

    .. versionadded:: 2.7
    """
    channel_select = 8
    """Represents a channel select component.

    .. versionadded:: 2.7
    """

    def __int__(self) -> int:
        return self.value


class ButtonStyle(Enum):
    """Represents the style of the button component.

    .. versionadded:: 2.0
    """

    primary = 1
    """Represents a blurple button for the primary action."""
    secondary = 2
    """Represents a grey button for the secondary action."""
    success = 3
    """Represents a green button for a successful action."""
    danger = 4
    """Represents a red button for a dangerous action."""
    link = 5
    """Represents a link button."""
    premium = 6
    """Represents a premium/SKU button.

    .. versionadded:: 2.11
    """

    # Aliases
    blurple = 1
    """An alias for :attr:`primary`."""
    grey = 2
    """An alias for :attr:`secondary`."""
    gray = 2
    """An alias for :attr:`secondary`."""
    green = 3
    """An alias for :attr:`success`."""
    red = 4
    """An alias for :attr:`danger`."""
    url = 5
    """An alias for :attr:`link`."""
    sku = 6
    """An alias for :attr:`premium`.

    .. versionadded:: 2.11
    """

    def __int__(self) -> int:
        return self.value


class TextInputStyle(Enum):
    """Represents a style of the text input component.

    .. versionadded:: 2.4
    """

    short = 1
    """Represents a single-line text input component."""
    paragraph = 2
    """Represents a multi-line text input component."""

    # Aliases
    single_line = 1
    """An alias for :attr:`short`."""
    multi_line = 2
    """An alias for :attr:`paragraph`."""
    long = 2
    """An alias for :attr:`paragraph`."""

    def __int__(self) -> int:
        return self.value


class SelectDefaultValueType(Enum):
    """Represents the type of a :class:`SelectDefaultValue`.

    .. versionadded:: 2.10
    """

    user = "user"
    """Represents a user/member."""
    role = "role"
    """Represents a role."""
    channel = "channel"
    """Represents a channel."""

    def __str__(self) -> str:
        return self.value


class ApplicationCommandType(Enum):
    """Represents the type of an application command.

    .. versionadded:: 2.1
    """

    chat_input = 1
    """Represents a slash command."""
    user = 2
    """Represents a user command from the context menu."""
    message = 3
    """Represents a message command from the context menu."""


class ApplicationCommandPermissionType(Enum):
    """Represents the type of a permission of an application command.

    .. versionadded:: 2.5
    """

    role = 1
    """Represents a permission that affects roles."""
    user = 2
    """Represents a permission that affects users."""
    channel = 3
    """Represents a permission that affects channels."""

    def __int__(self) -> int:
        return self.value


class OptionType(Enum):
    """Represents the type of an option.

    .. versionadded:: 2.1
    """

    sub_command = 1
    """Represents a sub command of the main command or group."""
    sub_command_group = 2
    """Represents a sub command group of the main command."""
    string = 3
    """Represents a string option."""
    integer = 4
    """Represents an integer option."""
    boolean = 5
    """Represents a boolean option."""
    user = 6
    """Represents a user option."""
    channel = 7
    """Represents a channel option."""
    role = 8
    """Represents a role option."""
    mentionable = 9
    """Represents a role + user option."""
    number = 10
    """Represents a float option."""
    attachment = 11
    """Represents an attachment option.

    .. versionadded:: 2.4
    """


class StagePrivacyLevel(Enum):
    """Represents a stage instance's privacy level.

    .. versionadded:: 2.0
    """

    public = 1
    """The stage instance can be joined by external users.

    .. deprecated:: 2.5
        Public stages are no longer supported by discord.
    """
    closed = 2
    """The stage instance can only be joined by members of the guild."""
    guild_only = 2
    """Alias for :attr:`.closed`"""


class NSFWLevel(Enum, comparable=True):
    """Represents the NSFW level of a guild.

    .. versionadded:: 2.0

    .. collapse:: operations

        .. describe:: x == y

            Checks if two NSFW levels are equal.
        .. describe:: x != y

            Checks if two NSFW levels are not equal.
        .. describe:: x > y

            Checks if an NSFW level is higher than another.
        .. describe:: x < y

            Checks if an NSFW level is lower than another.
        .. describe:: x >= y

            Checks if an NSFW level is higher or equal to another.
        .. describe:: x <= y

            Checks if an NSFW level is lower or equal to another.
    """

    default = 0
    """The guild has not been categorised yet."""
    explicit = 1
    """The guild contains NSFW content."""
    safe = 2
    """The guild does not contain any NSFW content."""
    age_restricted = 3
    """The guild may contain NSFW content."""


class GuildScheduledEventEntityType(Enum):
    """Represents the type of a guild scheduled event entity.

    .. versionadded:: 2.3
    """

    stage_instance = 1
    """The guild scheduled event will take place in a stage channel."""
    voice = 2
    """The guild scheduled event will take place in a voice channel."""
    external = 3
    """The guild scheduled event will take place in a custom location."""


class GuildScheduledEventStatus(Enum):
    """Represents the status of a guild scheduled event.

    .. versionadded:: 2.3
    """

    scheduled = 1
    """Represents a scheduled event."""
    active = 2
    """Represents an active event."""
    completed = 3
    """Represents a completed event."""
    canceled = 4
    """Represents a canceled event."""
    cancelled = 4
    """An alias for :attr:`canceled`.

    .. versionadded:: 2.6
    """


class GuildScheduledEventPrivacyLevel(Enum):
    """Represents the privacy level of a guild scheduled event.

    .. versionadded:: 2.3
    """

    guild_only = 2
    """The guild scheduled event is only for a specific guild."""


class ThreadArchiveDuration(Enum):
    """Represents the automatic archive duration of a thread in minutes.

    .. versionadded:: 2.3
    """

    hour = 60
    """The thread will archive after an hour of inactivity."""
    day = 1440
    """The thread will archive after a day of inactivity."""
    three_days = 4320
    """The thread will archive after three days of inactivity."""
    week = 10080
    """The thread will archive after a week of inactivity."""

    def __int__(self) -> int:
        return self.value


class WidgetStyle(Enum):
    """Represents the supported widget image styles.

    .. versionadded:: 2.5
    """

    shield = "shield"
    """A shield style image with a Discord icon and the online member count."""
    banner1 = "banner1"
    """A large image with guild icon, name and online member count and a footer."""
    banner2 = "banner2"
    """A small image with guild icon, name and online member count."""
    banner3 = "banner3"
    """A large image with guild icon, name and online member count and a footer,
    with a "Chat Now" label on the right.
    """
    banner4 = "banner4"
    """A large image with a large Discord logo, guild icon, name and online member count,
    with a "Join My Server" label at the bottom.
    """

    def __str__(self) -> str:
        return self.value


# reference: https://discord.com/developers/docs/reference#locales
class Locale(Enum):
    """Represents supported locales by Discord.

    .. versionadded:: 2.5
    """

    bg = "bg"
    """The ``bg`` (Bulgarian) locale."""
    cs = "cs"
    """The ``cs`` (Czech) locale."""
    da = "da"
    """The ``da`` (Danish) locale."""
    de = "de"
    """The ``de`` (German) locale."""
    el = "el"
    """The ``el`` (Greek) locale."""
    en_GB = "en-GB"
    """The ``en-GB`` (English, UK) locale."""
    en_US = "en-US"
    """The ``en-US`` (English, US) locale."""
    es_ES = "es-ES"
    """The ``es-ES`` (Spanish) locale."""
    es_LATAM = "es-419"
    """The ``es-419`` (Spanish, LATAM) locale.

    .. versionadded:: 2.10
    """
    fi = "fi"
    """The ``fi`` (Finnish) locale."""
    fr = "fr"
    """The ``fr`` (French) locale."""
    hi = "hi"
    """The ``hi`` (Hindi) locale."""
    hr = "hr"
    """The ``hr`` (Croatian) locale."""
    hu = "hu"
    """The ``hu`` (Hungarian) locale."""
    id = "id"
    """The ``id`` (Indonesian) locale.

    .. versionadded:: 2.8
    """
    it = "it"
    """The ``it`` (Italian) locale."""
    ja = "ja"
    """The ``ja`` (Japanese) locale."""
    ko = "ko"
    """The ``ko`` (Korean) locale."""
    lt = "lt"
    """The ``lt`` (Lithuanian) locale."""
    nl = "nl"
    """The ``nl`` (Dutch) locale."""
    no = "no"
    """The ``no`` (Norwegian) locale."""
    pl = "pl"
    """The ``pl`` (Polish) locale."""
    pt_BR = "pt-BR"
    """The ``pt-BR`` (Portuguese) locale."""
    ro = "ro"
    """The ``ro`` (Romanian) locale."""
    ru = "ru"
    """The ``ru`` (Russian) locale."""
    sv_SE = "sv-SE"
    """The ``sv-SE`` (Swedish) locale."""
    th = "th"
    """The ``th`` (Thai) locale."""
    tr = "tr"
    """The ``tr`` (Turkish) locale."""
    uk = "uk"
    """The ``uk`` (Ukrainian) locale."""
    vi = "vi"
    """The ``vi`` (Vietnamese) locale."""
    zh_CN = "zh-CN"
    """The ``zh-CN`` (Chinese, China) locale."""
    zh_TW = "zh-TW"
    """The ``zh-TW`` (Chinese, Taiwan) locale."""

    def __str__(self) -> str:
        return self.value


class AutoModActionType(Enum):
    """Represents the type of action an auto moderation rule will take upon execution.

    .. versionadded:: 2.6
    """

    block_message = 1
    """The rule will prevent matching messages from being posted."""
    send_alert_message = 2
    """The rule will send an alert to a specified channel."""
    timeout = 3
<<<<<<< HEAD
    block_member_interaction = 4
=======
    """The rule will timeout the user that sent the message.

    .. note::
        This action type is only available for rules with trigger type
        :attr:`~AutoModTriggerType.keyword` or :attr:`~AutoModTriggerType.mention_spam`,
        and :attr:`~Permissions.moderate_members` permissions are required to use it.
    """
>>>>>>> e08cf82f


class AutoModEventType(Enum):
    """Represents the type of event/context an auto moderation rule will be checked in.

    .. versionadded:: 2.6
    """

    message_send = 1
<<<<<<< HEAD
    member_update = 2
=======
    """The rule will apply when a member sends or edits a message in the guild."""
>>>>>>> e08cf82f


class AutoModTriggerType(Enum):
    """Represents the type of content that can trigger an auto moderation rule.

    .. versionadded:: 2.6

    .. versionchanged:: 2.9
        Removed obsolete ``harmful_link`` type.
    """

    keyword = 1
    """The rule will filter messages based on a custom keyword list.

    This trigger type requires additional :class:`metadata <AutoModTriggerMetadata>`.
    """

    if not TYPE_CHECKING:
        harmful_link = 2  # obsolete/deprecated

    spam = 3
    """The rule will filter messages suspected of being spam."""
    keyword_preset = 4
    """The rule will filter messages based on predefined lists containing commonly flagged words.

    This trigger type requires additional :class:`metadata <AutoModTriggerMetadata>`.
    """
    mention_spam = 5
<<<<<<< HEAD
    member_profile = 6
=======
    """The rule will filter messages based on the number of member/role mentions they contain.

    This trigger type requires additional :class:`metadata <AutoModTriggerMetadata>`.
    """
>>>>>>> e08cf82f


class ThreadSortOrder(Enum):
    """Represents the sort order of threads in a :class:`ForumChannel` or :class:`MediaChannel`.

    .. versionadded:: 2.6
    """

    latest_activity = 0
    """Sort forum threads by activity."""
    creation_date = 1
    """Sort forum threads by creation date/time (from newest to oldest)."""


class ThreadLayout(Enum):
    """Represents the layout of threads in :class:`ForumChannel`\\s.

    .. versionadded:: 2.8
    """

    not_set = 0
    """No preferred layout has been set."""
    list_view = 1
    """Display forum threads in a text-focused list."""
    gallery_view = 2
    """Display forum threads in a media-focused collection of tiles."""


class Event(Enum):
    """
    Represents all the events of the library.

    These offer to register listeners/events in a more pythonic way; additionally autocompletion and documentation are both supported.

    .. versionadded:: 2.8
    """

    connect = "connect"
    """Called when the client has successfully connected to Discord.
    Represents the :func:`on_connect` event.
    """
    disconnect = "disconnect"
    """Called when the client has disconnected from Discord, or a connection attempt to Discord has failed.
    Represents the :func:`on_disconnect` event.
    """
    error = "error"
    """Called when an uncaught exception occurred.
    Represents the :func:`on_error` event.
    """
    gateway_error = "gateway_error"
    """Called when a known gateway event cannot be parsed.
    Represents the :func:`on_gateway_error` event.
    """
    ready = "ready"
    """Called when the client is done preparing the data received from Discord.
    Represents the :func:`on_ready` event.
    """
    resumed = "resumed"
    """Called when the client has resumed a session.
    Represents the :func:`on_resumed` event.
    """
    shard_connect = "shard_connect"
    """Called when a shard has successfully connected to Discord.
    Represents the :func:`on_shard_connect` event.
    """
    shard_disconnect = "shard_disconnect"
    """Called when a shard has disconnected from Discord.
    Represents the :func:`on_shard_disconnect` event.
    """
    shard_ready = "shard_ready"
    """Called when a shard has become ready.
    Represents the :func:`on_shard_ready` event.
    """
    shard_resumed = "shard_resumed"
    """Called when a shard has resumed a session.
    Represents the :func:`on_shard_resumed` event.
    """
    socket_event_type = "socket_event_type"
    """Called whenever a websocket event is received from the WebSocket.
    Represents the :func:`on_socket_event_type` event.
    """
    socket_raw_receive = "socket_raw_receive"
    """Called whenever a message is completely received from the WebSocket, before it's processed and parsed.
    Represents the :func:`on_socket_raw_receive` event.
    """
    socket_raw_send = "socket_raw_send"
    """Called whenever a send operation is done on the WebSocket before the message is sent.
    Represents the :func:`on_socket_raw_send` event.
    """
    guild_channel_create = "guild_channel_create"
    """Called whenever a guild channel is created.
    Represents the :func:`on_guild_channel_create` event.
    """
    guild_channel_update = "guild_channel_update"
    """Called whenever a guild channel is updated.
    Represents the :func:`on_guild_channel_update` event.
    """
    guild_channel_delete = "guild_channel_delete"
    """Called whenever a guild channel is deleted.
    Represents the :func:`on_guild_channel_delete` event.
    """
    guild_channel_pins_update = "guild_channel_pins_update"
    """Called whenever a message is pinned or unpinned from a guild channel.
    Represents the :func:`on_guild_channel_pins_update` event.
    """
    invite_create = "invite_create"
    """Called when an :class:`Invite` is created.
    Represents the :func:`.on_invite_create` event.
    """
    invite_delete = "invite_delete"
    """Called when an Invite is deleted.
    Represents the :func:`.on_invite_delete` event.
    """
    private_channel_update = "private_channel_update"
    """Called whenever a private group DM is updated.
    Represents the :func:`on_private_channel_update` event.
    """
    private_channel_pins_update = "private_channel_pins_update"
    """Called whenever a message is pinned or unpinned from a private channel.
    Represents the :func:`on_private_channel_pins_update` event.
    """
    webhooks_update = "webhooks_update"
    """Called whenever a webhook is created, modified, or removed from a guild channel.
    Represents the :func:`on_webhooks_update` event.
    """
    thread_create = "thread_create"
    """Called whenever a thread is created.
    Represents the :func:`on_thread_create` event.
    """
    thread_update = "thread_update"
    """Called when a thread is updated.
    Represents the :func:`on_thread_update` event.
    """
    thread_delete = "thread_delete"
    """Called when a thread is deleted.
    Represents the :func:`on_thread_delete` event.
    """
    thread_join = "thread_join"
    """Called whenever the bot joins a thread or gets access to a thread.
    Represents the :func:`on_thread_join` event.
    """
    thread_remove = "thread_remove"
    """Called whenever a thread is removed. This is different from a thread being deleted.
    Represents the :func:`on_thread_remove` event.
    """
    thread_member_join = "thread_member_join"
    """Called when a `ThreadMember` joins a `Thread`.
    Represents the :func:`on_thread_member_join` event.
    """
    thread_member_remove = "thread_member_remove"
    """Called when a `ThreadMember` leaves a `Thread`.
    Represents the :func:`on_thread_member_remove` event.
    """
    raw_thread_member_remove = "raw_thread_member_remove"
    """Called when a `ThreadMember` leaves `Thread` regardless of the thread member cache.
    Represents the :func:`on_raw_thread_member_remove` event.
    """
    raw_thread_update = "raw_thread_update"
    """Called whenever a thread is updated regardless of the state of the internal thread cache.
    Represents the :func:`on_raw_thread_update` event.
    """
    raw_thread_delete = "raw_thread_delete"
    """Called whenever a thread is deleted regardless of the state of the internal thread cache.
    Represents the :func:`on_raw_thread_delete` event.
    """
    guild_join = "guild_join"
    """Called when a `Guild` is either created by the `Client` or when the Client joins a guild.
    Represents the :func:`on_guild_join` event.
    """
    guild_remove = "guild_remove"
    """Called when a `Guild` is removed from the :class:`Client`.
    Represents the :func:`on_guild_remove` event.
    """
    guild_update = "guild_update"
    """Called when a `Guild` updates.
    Represents the :func:`on_guild_update` event.
    """
    guild_available = "guild_available"
    """Called when a guild becomes available.
    Represents the :func:`on_guild_available` event.
    """
    guild_unavailable = "guild_unavailable"
    """Called when a guild becomes unavailable.
    Represents the :func:`on_guild_unavailable` event.
    """
    guild_role_create = "guild_role_create"
    """Called when a `Guild` creates a new `Role`.
    Represents the :func:`on_guild_role_create` event.
    """
    guild_role_delete = "guild_role_delete"
    """Called when a `Guild` deletes a `Role`.
    Represents the :func:`on_guild_role_delete` event.
    """
    guild_role_update = "guild_role_update"
    """Called when a `Guild` updates a `Role`.
    Represents the :func:`on_guild_role_update` event.
    """
    guild_emojis_update = "guild_emojis_update"
    """Called when a `Guild` adds or removes `Emoji`.
    Represents the :func:`on_guild_emojis_update` event.
    """
    guild_stickers_update = "guild_stickers_update"
    """Called when a `Guild` updates its stickers.
    Represents the :func:`on_guild_stickers_update` event.
    """
    guild_soundboard_sounds_update = "guild_soundboard_sounds_update"
    """Called when a `Guild` updates its soundboard sounds.
    Represents the :func:`on_guild_soundboard_sounds_update` event.

    .. versionadded:: 2.10
    """
    guild_integrations_update = "guild_integrations_update"
    """Called whenever an integration is created, modified, or removed from a guild.
    Represents the :func:`on_guild_integrations_update` event.
    """
    guild_scheduled_event_create = "guild_scheduled_event_create"
    """Called when a guild scheduled event is created.
    Represents the :func:`on_guild_scheduled_event_create` event.
    """
    guild_scheduled_event_update = "guild_scheduled_event_update"
    """Called when a guild scheduled event is updated.
    Represents the :func:`on_guild_scheduled_event_update` event.
    """
    guild_scheduled_event_delete = "guild_scheduled_event_delete"
    """Called when a guild scheduled event is deleted.
    Represents the :func:`on_guild_scheduled_event_delete` event.
    """
    guild_scheduled_event_subscribe = "guild_scheduled_event_subscribe"
    """Called when a user subscribes from a guild scheduled event.
    Represents the :func:`on_guild_scheduled_event_subscribe` event.
    """
    guild_scheduled_event_unsubscribe = "guild_scheduled_event_unsubscribe"
    """Called when a user unsubscribes from a guild scheduled event.
    Represents the :func:`on_guild_scheduled_event_unsubscribe` event.
    """
    raw_guild_scheduled_event_subscribe = "raw_guild_scheduled_event_subscribe"
    """Called when a user subscribes from a guild scheduled event regardless of the guild scheduled event cache.
    Represents the :func:`on_raw_guild_scheduled_event_subscribe` event.
    """
    raw_guild_scheduled_event_unsubscribe = "raw_guild_scheduled_event_unsubscribe"
    """Called when a user subscribes to or unsubscribes from a guild scheduled event regardless of the guild scheduled event cache.
    Represents the :func:`on_raw_guild_scheduled_event_unsubscribe` event.
    """
    application_command_permissions_update = "application_command_permissions_update"
    """Called when the permissions of an application command or the application-wide command permissions are updated.
    Represents the :func:`on_application_command_permissions_update` event.
    """
    automod_action_execution = "automod_action_execution"
    """Called when an auto moderation action is executed due to a rule triggering for a particular event.
    Represents the :func:`on_automod_action_execution` event.
    """
    automod_rule_create = "automod_rule_create"
    """Called when an `AutoModRule` is created.
    Represents the :func:`on_automod_rule_create` event.
    """
    automod_rule_update = "automod_rule_update"
    """Called when an `AutoModRule` is updated.
    Represents the :func:`on_automod_rule_update` event.
    """
    automod_rule_delete = "automod_rule_delete"
    """Called when an `AutoModRule` is deleted.
    Represents the :func:`on_automod_rule_delete` event.
    """
    audit_log_entry_create = "audit_log_entry_create"
    """Called when an audit log entry is created.
    Represents the :func:`on_audit_log_entry_create` event.
    """
    integration_create = "integration_create"
    """Called when an integration is created.
    Represents the :func:`on_integration_create` event.
    """
    integration_update = "integration_update"
    """Called when an integration is updated.
    Represents the :func:`on_integration_update` event.
    """
    raw_integration_delete = "raw_integration_delete"
    """Called when an integration is deleted.
    Represents the :func:`on_raw_integration_delete` event.
    """
    member_join = "member_join"
    """Called when a `Member` joins a `Guild`.
    Represents the :func:`on_member_join` event.
    """
    member_remove = "member_remove"
    """Called when a `Member` leaves a `Guild`.
    Represents the :func:`on_member_remove` event.
    """
    member_update = "member_update"
    """Called when a `Member` is updated in a `Guild`.
    Represents the :func:`on_member_update` event.
    """
    raw_member_remove = "raw_member_remove"
    """Called when a member leaves a `Guild` regardless of the member cache.
    Represents the :func:`on_raw_member_remove` event.
    """
    raw_member_update = "raw_member_update"
    """Called when a `Member` is updated in a `Guild` regardless of the member cache.
    Represents the :func:`on_raw_member_update` event.
    """
    member_ban = "member_ban"
    """Called when user gets banned from a `Guild`.
    Represents the :func:`on_member_ban` event.
    """
    member_unban = "member_unban"
    """Called when a `User` gets unbanned from a `Guild`.
    Represents the :func:`on_member_unban` event.
    """
    presence_update = "presence_update"
    """Called when a `Member` updates their presence.
    Represents the :func:`on_presence_update` event.
    """
    user_update = "user_update"
    """Called when a `User` is updated.
    Represents the :func:`on_user_update` event.
    """
    voice_state_update = "voice_state_update"
    """Called when a `Member` changes their `VoiceState`.
    Represents the :func:`on_voice_state_update` event.
    """
    voice_channel_effect = "voice_channel_effect"
    """Called when a `Member` sends an effect in a voice channel the bot is connected to.
    Represents the :func:`on_voice_channel_effect` event.

    .. versionadded:: 2.10
    """
    raw_voice_channel_effect = "raw_voice_channel_effect"
    """Called when a `Member` sends an effect in a voice channel the bot is connected to,
    regardless of the member cache.
    Represents the :func:`on_raw_voice_channel_effect` event.

    .. versionadded:: 2.10
    """
    stage_instance_create = "stage_instance_create"
    """Called when a `StageInstance` is created for a `StageChannel`.
    Represents the :func:`on_stage_instance_create` event.
    """
    stage_instance_delete = "stage_instance_delete"
    """Called when a `StageInstance` is deleted for a `StageChannel`.
    Represents the :func:`on_stage_instance_delete` event.
    """
    stage_instance_update = "stage_instance_update"
    """Called when a `StageInstance` is updated.
    Represents the :func:`on_stage_instance_update` event.
    """
    application_command = "application_command"
    """Called when an application command is invoked.
    Represents the :func:`on_application_command` event.
    """
    application_command_autocomplete = "application_command_autocomplete"
    """Called when an application command autocomplete is called.
    Represents the :func:`on_application_command_autocomplete` event.
    """
    button_click = "button_click"
    """Called when a button is clicked.
    Represents the :func:`on_button_click` event.
    """
    dropdown = "dropdown"
    """Called when a select menu is clicked.
    Represents the :func:`on_dropdown` event.
    """
    interaction = "interaction"
    """Called when an interaction happened.
    Represents the :func:`on_interaction` event.
    """
    message_interaction = "message_interaction"
    """Called when a message interaction happened.
    Represents the :func:`on_message_interaction` event.
    """
    modal_submit = "modal_submit"
    """Called when a modal is submitted.
    Represents the :func:`on_modal_submit` event.
    """
    message = "message"
    """Called when a `Message` is created and sent.
    Represents the :func:`on_message` event.
    """
    message_edit = "message_edit"
    """Called when a `Message` receives an update event.
    Represents the :func:`on_message_edit` event.
    """
    message_delete = "message_delete"
    """Called when a message is deleted.
    Represents the :func:`on_message_delete` event.
    """
    bulk_message_delete = "bulk_message_delete"
    """Called when messages are bulk deleted.
    Represents the :func:`on_bulk_message_delete` event.
    """
    poll_vote_add = "poll_vote_add"
    """Called when a vote is added on a `Poll`.
    Represents the :func:`on_poll_vote_add` event.
    """
    poll_vote_remove = "poll_vote_remove"
    """Called when a vote is removed from a `Poll`.
    Represents the :func:`on_poll_vote_remove` event.
    """
    raw_message_edit = "raw_message_edit"
    """Called when a message is edited regardless of the state of the internal message cache.
    Represents the :func:`on_raw_message_edit` event.
    """
    raw_message_delete = "raw_message_delete"
    """Called when a message is deleted regardless of the message being in the internal message cache or not.
    Represents the :func:`on_raw_message_delete` event.
    """
    raw_bulk_message_delete = "raw_bulk_message_delete"
    """Called when a bulk delete is triggered regardless of the messages being in the internal message cache or not.
    Represents the :func:`on_raw_bulk_message_delete` event.
    """
    raw_poll_vote_add = "raw_poll_vote_add"
    """Called when a vote is added on a `Poll` regardless of the internal message cache.
    Represents the :func:`on_raw_poll_vote_add` event.
    """
    raw_poll_vote_remove = "raw_poll_vote_remove"
    """Called when a vote is removed from a `Poll` regardless of the internal message cache.
    Represents the :func:`on_raw_poll_vote_remove` event.
    """
    reaction_add = "reaction_add"
    """Called when a message has a reaction added to it.
    Represents the :func:`on_reaction_add` event.
    """
    reaction_remove = "reaction_remove"
    """Called when a message has a reaction removed from it.
    Represents the :func:`on_reaction_remove` event.
    """
    reaction_clear = "reaction_clear"
    """Called when a message has all its reactions removed from it.
    Represents the :func:`on_reaction_clear` event.
    """
    reaction_clear_emoji = "reaction_clear_emoji"
    """Called when a message has a specific reaction removed from it.
    Represents the :func:`on_reaction_clear_emoji` event.
    """
    raw_presence_update = "raw_presence_update"
    """Called when a user's presence changes regardless of the state of the internal member cache.
    Represents the :func:`on_raw_presence_update` event.
    """
    raw_reaction_add = "raw_reaction_add"
    """Called when a message has a reaction added regardless of the state of the internal message cache.
    Represents the :func:`on_raw_reaction_add` event.
    """
    raw_reaction_remove = "raw_reaction_remove"
    """Called when a message has a reaction removed regardless of the state of the internal message cache.
    Represents the :func:`on_raw_reaction_remove` event.
    """
    raw_reaction_clear = "raw_reaction_clear"
    """Called when a message has all its reactions removed regardless of the state of the internal message cache.
    Represents the :func:`on_raw_reaction_clear` event.
    """
    raw_reaction_clear_emoji = "raw_reaction_clear_emoji"
    """Called when a message has a specific reaction removed from it regardless of the state of the internal message cache.
    Represents the :func:`on_raw_reaction_clear_emoji` event.
    """
    typing = "typing"
    """Called when someone begins typing a message.
    Represents the :func:`on_typing` event.
    """
    raw_typing = "raw_typing"
    """Called when someone begins typing a message regardless of whether `Intents.members` and `Intents.guilds` are enabled.
    Represents the :func:`on_raw_typing` event.
    """
    entitlement_create = "entitlement_create"
    """Called when a user subscribes to an SKU, creating a new :class:`Entitlement`.
    Represents the :func:`on_entitlement_create` event.

    .. versionadded:: 2.10
    """
    entitlement_update = "entitlement_update"
    """Called when a user's subscription renews.
    Represents the :func:`on_entitlement_update` event.

    .. versionadded:: 2.10
    """
    entitlement_delete = "entitlement_delete"
    """Called when a user's entitlement is deleted.
    Represents the :func:`on_entitlement_delete` event."""
    subscription_create = "subscription_create"
    """Called when a subscription for a premium app is created.
    Represents the :func:`on_subscription_create` event.

    .. versionadded:: 2.10
    """
    subscription_update = "subscription_update"
    """Called when a subscription for a premium app is updated.
    Represents the :func:`on_subscription_update` event.

    .. versionadded:: 2.10
    """
    subscription_delete = "subscription_delete"
    """Called when a subscription for a premium app is deleted.
    Represents the :func:`on_subscription_delete` event.

    .. versionadded:: 2.10
    """
    # ext.commands events
    command = "command"
    """Called when a command is found and is about to be invoked.
    Represents the :func:`.on_command` event.
    """
    command_completion = "command_completion"
    """Called when a command has completed its invocation.
    Represents the :func:`.on_command_completion` event.
    """
    command_error = "command_error"
    """Called when an error is raised inside a command either through user input error, check failure, or an error in your own code.
    Represents the :func:`.on_command_error` event.
    """
    slash_command = "slash_command"
    """Called when a slash command is found and is about to be invoked.
    Represents the :func:`.on_slash_command` event.
    """
    slash_command_completion = "slash_command_completion"
    """Called when a slash command has completed its invocation.
    Represents the :func:`.on_slash_command_completion` event.
    """
    slash_command_error = "slash_command_error"
    """Called when an error is raised inside a slash command either through user input error, check failure, or an error in your own code.
    Represents the :func:`.on_slash_command_error` event.
    """
    user_command = "user_command"
    """Called when a user command is found and is about to be invoked.
    Represents the :func:`.on_user_command` event.
    """
    user_command_completion = "user_command_completion"
    """Called when a user command has completed its invocation.
    Represents the :func:`.on_user_command_completion` event.
    """
    user_command_error = "user_command_error"
    """Called when an error is raised inside a user command either through check failure, or an error in your own code.
    Represents the :func:`.on_user_command_error` event.
    """
    message_command = "message_command"
    """Called when a message command is found and is about to be invoked.
    Represents the :func:`.on_message_command` event.
    """
    message_command_completion = "message_command_completion"
    """Called when a message command has completed its invocation.
    Represents the :func:`.on_message_command_completion` event.
    """
    message_command_error = "message_command_error"
    """Called when an error is raised inside a message command either through check failure, or an error in your own code.
    Represents the :func:`.on_message_command_error` event.
    """


class ApplicationRoleConnectionMetadataType(Enum):
    """Represents the type of a role connection metadata value.

    These offer comparison operations, which allow guilds to configure role requirements
    based on the metadata value for each user and a guild-specified configured value.

    .. versionadded:: 2.8
    """

    integer_less_than_or_equal = 1
    """The metadata value (``integer``) is less than or equal to the guild's configured value."""
    integer_greater_than_or_equal = 2
    """The metadata value (``integer``) is greater than or equal to the guild's configured value."""
    integer_equal = 3
    """The metadata value (``integer``) is equal to the guild's configured value."""
    integer_not_equal = 4
    """The metadata value (``integer``) is not equal to the guild's configured value."""
    datetime_less_than_or_equal = 5
    """The metadata value (``ISO8601 string``) is less than or equal to the guild's configured value (``integer``; days before current date)."""
    datetime_greater_than_or_equal = 6
    """The metadata value (``ISO8601 string``) is greater than or equal to the guild's configured value (``integer``; days before current date)."""
    boolean_equal = 7
    """The metadata value (``integer``) is equal to the guild's configured value."""
    boolean_not_equal = 8
    """The metadata value (``integer``) is not equal to the guild's configured value."""


class OnboardingPromptType(Enum):
    """Represents the type of onboarding prompt.

    .. versionadded:: 2.9
    """

    multiple_choice = 0
    """The prompt is a multiple choice prompt."""
    dropdown = 1
    """The prompt is a dropdown prompt."""


class SKUType(Enum):
    """Represents the type of an SKU.

    .. versionadded:: 2.10
    """

    durable = 2
    """Represents a durable one-time purchase."""
    consumable = 3
    """Represents a consumable one-time purchase."""
    subscription = 5
    """Represents a recurring subscription."""
    subscription_group = 6
    """Represents a system-generated group for each :attr:`subscription` SKU."""


class EntitlementType(Enum):
    """Represents the type of an entitlement.

    .. versionadded:: 2.10
    """

    purchase = 1
    """Represents an entitlement purchased by a user."""
    premium_subscription = 2
    """Represents an entitlement for a Discord Nitro subscription."""
    developer_gift = 3
    """Represents an entitlement gifted by the application developer."""
    test_mode_purchase = 4
    """Represents an entitlement purchased by a developer in application test mode."""
    free_purchase = 5
    """Represents an entitlement granted when the SKU was free."""
    user_gift = 6
    """Represents an entitlement gifted by another user."""
    premium_purchase = 7
    """Represents an entitlement claimed by a user for free as a Discord Nitro subscriber."""
    application_subscription = 8
    """Represents an entitlement for an application subscription."""


class SubscriptionStatus(Enum):
    """Represents the status of a subscription.

    .. versionadded:: 2.10
    """

    active = 0
    """Represents an active Subscription which is scheduled to renew."""
    ending = 1
    """Represents an active Subscription which will not renew."""
    inactive = 2
    """Represents an inactive Subscription which is not being charged."""


class PollLayoutType(Enum):
    """Specifies the layout of a :class:`Poll`.

    .. versionadded:: 2.10
    """

    default = 1
    """The default poll layout type."""


class VoiceChannelEffectAnimationType(Enum):
    """The type of an emoji reaction effect animation in a voice channel.

    .. versionadded:: 2.10
    """

    premium = 0
    """A fun animation, sent by a Nitro subscriber."""
    basic = 1
    """A standard animation."""


class MessageReferenceType(Enum):
    """Specifies the type of :class:`MessageReference`. This can be used to determine
    if a message is e.g. a reply or a forwarded message.

    .. versionadded:: 2.10
    """

    default = 0
    """A standard message reference used in message replies."""
    forward = 1
    """Reference used to point to a message at a point in time (forward)."""


T = TypeVar("T")


def create_unknown_value(cls: Type[T], val: Any) -> T:
    value_cls = cls._enum_value_cls_  # type: ignore
    name = f"unknown_{val}"
    return value_cls(name=name, value=val)


def try_enum(cls: Type[T], val: Any) -> T:
    """A function that tries to turn the value into enum ``cls``.

    If it fails it returns a proxy invalid value instead.
    """
    try:
        return cls._enum_value_map_[val]  # type: ignore
    except (KeyError, TypeError, AttributeError):
        return create_unknown_value(cls, val)


def enum_if_int(cls: Type[T], val: Any) -> T:
    """A function that tries to turn the value into enum ``cls``.

    If it fails it returns a proxy invalid value instead.
    """
    if not isinstance(val, int):
        return val
    return try_enum(cls, val)


def try_enum_to_int(val: Any) -> Any:
    if isinstance(val, int):
        return val
    try:
        return val.value
    except Exception:
        return val<|MERGE_RESOLUTION|>--- conflicted
+++ resolved
@@ -1591,6 +1591,19 @@
 class AutoModActionType(Enum):
     """Represents the type of action an auto moderation rule will take upon execution.
 
+    .. _automod_trigger_action_table:
+
+    Based on the trigger type, different action types can be used:
+
+    .. csv-table::
+        :header: "Trigger Type", ``block_message``, ``send_alert_message``, ``timeout``, ``block_member_interaction``
+
+        :attr:`~AutoModTriggerType.keyword`,        ✅, ✅, ✅, ❌
+        :attr:`~AutoModTriggerType.spam`,           ✅, ✅, ❌, ❌
+        :attr:`~AutoModTriggerType.keyword_preset`, ✅, ✅, ❌, ❌
+        :attr:`~AutoModTriggerType.mention_spam`,   ✅, ✅, ✅, ❌
+        :attr:`~AutoModTriggerType.member_profile`, ❌, ✅, ❌, ✅
+
     .. versionadded:: 2.6
     """
 
@@ -1599,35 +1612,51 @@
     send_alert_message = 2
     """The rule will send an alert to a specified channel."""
     timeout = 3
-<<<<<<< HEAD
+    """The rule will timeout the user that sent the message.
+
+    .. note::
+        Configuring this action type requires :attr:`~Permissions.moderate_members` permissions.
+    """
     block_member_interaction = 4
-=======
-    """The rule will timeout the user that sent the message.
-
-    .. note::
-        This action type is only available for rules with trigger type
-        :attr:`~AutoModTriggerType.keyword` or :attr:`~AutoModTriggerType.mention_spam`,
-        and :attr:`~Permissions.moderate_members` permissions are required to use it.
-    """
->>>>>>> e08cf82f
+    """The rule will prevent the user from using text, voice, or other interactions.
+
+    .. versionadded:: 2.10
+    """
 
 
 class AutoModEventType(Enum):
     """Represents the type of event/context an auto moderation rule will be checked in.
 
+    .. _automod_trigger_event_table:
+
+    Based on the trigger type, different event types are used:
+
+    .. csv-table::
+        :header: "Trigger Type", ``message_send``, ``member_update``
+
+        :attr:`~AutoModTriggerType.keyword`,        ✅, ❌
+        :attr:`~AutoModTriggerType.spam`,           ✅, ❌
+        :attr:`~AutoModTriggerType.keyword_preset`, ✅, ❌
+        :attr:`~AutoModTriggerType.mention_spam`,   ✅, ❌
+        :attr:`~AutoModTriggerType.member_profile`, ❌, ✅
+
     .. versionadded:: 2.6
     """
 
     message_send = 1
-<<<<<<< HEAD
+    """The rule will apply when a member sends or edits a message in the guild."""
     member_update = 2
-=======
-    """The rule will apply when a member sends or edits a message in the guild."""
->>>>>>> e08cf82f
+    """The rule will apply when a member joins or edits their profile.
+
+    .. versionadded:: 2.10
+    """
 
 
 class AutoModTriggerType(Enum):
     """Represents the type of content that can trigger an auto moderation rule.
+
+    Trigger types only work with specific event types,
+    refer to :ref:`this table <automod_trigger_event_table>` for more.
 
     .. versionadded:: 2.6
 
@@ -1652,14 +1681,17 @@
     This trigger type requires additional :class:`metadata <AutoModTriggerMetadata>`.
     """
     mention_spam = 5
-<<<<<<< HEAD
+    """The rule will filter messages based on the number of member/role mentions they contain.
+
+    This trigger type requires additional :class:`metadata <AutoModTriggerMetadata>`.
+    """
     member_profile = 6
-=======
-    """The rule will filter messages based on the number of member/role mentions they contain.
+    """The rule will filter member profiles based on a custom keyword list.
 
     This trigger type requires additional :class:`metadata <AutoModTriggerMetadata>`.
-    """
->>>>>>> e08cf82f
+
+    .. versionadded:: 2.10
+    """
 
 
 class ThreadSortOrder(Enum):
