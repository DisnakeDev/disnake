# SPDX-License-Identifier: MIT
from __future__ import annotations

import types
from collections.abc import Iterator
from functools import total_ordering
from typing import (
    TYPE_CHECKING,
    Any,
    ClassVar,
    NamedTuple,
    NoReturn,
    Optional,
<<<<<<< HEAD
    Tuple,
    Type,
=======
>>>>>>> 6c482d1e
    TypeVar,
)

if TYPE_CHECKING:
    from typing_extensions import Self

__all__ = (
    "Enum",
    "ChannelType",
    "MessageType",
    "SpeakingState",
    "VerificationLevel",
    "ContentFilter",
    "Status",
    "StatusDisplayType",
    "DefaultAvatar",
    "AuditLogAction",
    "AuditLogActionCategory",
    "UserFlags",
    "ActivityType",
    "NotificationLevel",
    "TeamMembershipState",
    "TeamMemberRole",
    "WebhookType",
    "ExpireBehaviour",
    "ExpireBehavior",
    "StickerType",
    "StickerFormatType",
    "InviteType",
    "InviteTarget",
    "VideoQualityMode",
    "ComponentType",
    "ButtonStyle",
    "TextInputStyle",
    "SelectDefaultValueType",
    "StagePrivacyLevel",
    "InteractionType",
    "InteractionResponseType",
    "NSFWLevel",
    "OptionType",
    "ApplicationCommandType",
    "ApplicationCommandPermissionType",
    "PartyType",
    "GuildScheduledEventEntityType",
    "GuildScheduledEventStatus",
    "GuildScheduledEventPrivacyLevel",
    "ThreadArchiveDuration",
    "WidgetStyle",
    "Locale",
    "AutoModTriggerType",
    "AutoModEventType",
    "AutoModActionType",
    "ThreadSortOrder",
    "ThreadLayout",
    "Event",
    "ApplicationRoleConnectionMetadataType",
    "ApplicationEventWebhookStatus",
    "OnboardingPromptType",
    "SKUType",
    "EntitlementType",
    "SubscriptionStatus",
    "PollLayoutType",
    "VoiceChannelEffectAnimationType",
    "MessageReferenceType",
    "SeparatorSpacing",
    "NameplatePalette",
)

<<<<<<< HEAD
EnumMetaT = TypeVar("EnumMetaT", bound="EnumMeta")
=======
EnumMetaT = TypeVar("EnumMetaT", bound="type[EnumMeta]")
>>>>>>> 6c482d1e


class _EnumValueBase(NamedTuple):
    if TYPE_CHECKING:
        _cls_name: ClassVar[str]  # pyright: ignore[reportGeneralTypeIssues, reportInvalidTypeForm]
        _actual_enum_cls_: ClassVar[EnumMeta]  # pyright: ignore[reportGeneralTypeIssues, reportInvalidTypeForm]

    name: str
    value: Any

    def __repr__(self) -> str:
        return f"<{self._cls_name}.{self.name}: {self.value!r}>"

    def __str__(self) -> str:
        return f"{self._cls_name}.{self.name}"


@total_ordering
class _EnumValueComparable(_EnumValueBase):
    def __eq__(self, other: object) -> bool:
        return isinstance(other, self.__class__) and self.value == other.value

    def __lt__(self, other: object) -> bool:
        return isinstance(other, self.__class__) and self.value < other.value


def _create_value_cls(name: str, comparable: bool) -> type[_EnumValueBase]:
    parent = _EnumValueComparable if comparable else _EnumValueBase
    return type(f"{parent.__name__}_{name}", (parent,), {"_cls_name": name})  # pyright: ignore[reportReturnType]


def _is_descriptor(obj) -> bool:
    return hasattr(obj, "__get__") or hasattr(obj, "__set__") or hasattr(obj, "__delete__")


class EnumMeta(type):
    if TYPE_CHECKING:
        __name__: ClassVar[str]
        _enum_member_names_: ClassVar[list[str]]
        _enum_member_map_: ClassVar[dict[str, Any]]
        _enum_value_map_: ClassVar[dict[Any, Any]]
        _enum_value_cls_: ClassVar[type[_EnumValueBase]]

    def __new__(
        cls: Type[EnumMetaT],
        name: str,
        bases: Tuple[Type, ...],
        attrs: Dict[str, Any],
        *,
        comparable: bool = False,
    ) -> EnumMetaT:
        value_mapping = {}
        member_mapping = {}
        member_names = []

        value_cls = _create_value_cls(name, comparable)
        for key, value in list(attrs.items()):
            is_descriptor = _is_descriptor(value)
            if key[0] == "_" and not is_descriptor:
                continue

            # Special case classmethod to just pass through
            if isinstance(value, classmethod):
                continue

            if is_descriptor:
                setattr(value_cls, key, value)
                del attrs[key]
                continue

            try:
                new_value = value_mapping[value]
            except KeyError:
                new_value = value_cls(name=key, value=value)
                value_mapping[value] = new_value
                member_names.append(key)

            member_mapping[key] = new_value
            attrs[key] = new_value

        attrs["_enum_value_map_"] = value_mapping
        attrs["_enum_member_map_"] = member_mapping
        attrs["_enum_member_names_"] = member_names
        attrs["_enum_value_cls_"] = value_cls
        value_cls._actual_enum_cls_ = actual_cls = super().__new__(cls, name, bases, attrs)
        return actual_cls

    def __iter__(cls) -> Iterator[EnumMetaT]:
        return (cls._enum_member_map_[name] for name in cls._enum_member_names_)

    def __reversed__(cls) -> Iterator[EnumMetaT]:
        return (cls._enum_member_map_[name] for name in reversed(cls._enum_member_names_))

    def __len__(cls) -> int:
        return len(cls._enum_member_names_)

    def __repr__(cls) -> str:
        return f"<enum {cls.__name__}>"

    @property
    def __members__(cls):
        return types.MappingProxyType(cls._enum_member_map_)

    def __call__(cls, value: Any) -> Any:
        try:
            return cls._enum_value_map_[value]
        except (KeyError, TypeError):
            msg = f"{value!r} is not a valid {cls.__name__}"
            raise ValueError(msg) from None

    def __getitem__(cls, key: str) -> Any:
        return cls._enum_member_map_[key]

    def __setattr__(cls, name: str, value: Any) -> NoReturn:
        msg = "Enums are immutable."
        raise TypeError(msg)

    def __delattr__(cls, attr: str) -> NoReturn:
        msg = "Enums are immutable."
        raise TypeError(msg)

    def __instancecheck__(self, instance: object) -> bool:
        # isinstance(x, Y)
        # -> __instancecheck__(Y, x)
        try:
            return instance._actual_enum_cls_ is self  # pyright: ignore[reportAttributeAccessIssue]
        except AttributeError:
            return False


if TYPE_CHECKING:
    from enum import Enum
else:

    class Enum(metaclass=EnumMeta):
        @classmethod
        def try_value(cls, value: Any) -> Self:
            try:
                return cls._enum_value_map_[value]
            except (KeyError, TypeError):
                return value


class ChannelType(Enum):
    """Specifies the type of channel."""

    text = 0
    """A text channel."""
    private = 1
    """A private text channel. Also called a direct message."""
    voice = 2
    """A voice channel."""
    group = 3
    """A private group text channel."""
    category = 4
    """A category channel."""
    news = 5
    """A guild news channel."""
    news_thread = 10
    """A news thread.

    .. versionadded:: 2.0
    """
    public_thread = 11
    """A public thread.

    .. versionadded:: 2.0
    """
    private_thread = 12
    """A private thread.

    .. versionadded:: 2.0
    """
    stage_voice = 13
    """A guild stage voice channel.

    .. versionadded:: 1.7
    """
    guild_directory = 14
    """A student hub channel.

    .. versionadded:: 2.1
    """
    forum = 15
    """A channel of only threads.

    .. versionadded:: 2.5
    """
    media = 16
    """A channel of only threads but with a focus on media, similar to forum channels.

    .. versionadded:: 2.10
    """

    def __str__(self) -> str:
        return self.name


class MessageType(Enum):
    """Specifies the type of :class:`Message`. This is used to denote if a message
    is to be interpreted as a system message or a regular message.
    """

    default = 0
    """The default message type. This is the same as regular messages."""
    recipient_add = 1
    """The system message when a user is added to a group private message or a thread."""
    recipient_remove = 2
    """The system message when a user is removed from a group private message or a thread."""
    call = 3
    """The system message denoting call state, e.g. missed call, started call, etc."""
    channel_name_change = 4
    """The system message denoting that a channel's name has been changed."""
    channel_icon_change = 5
    """The system message denoting that a channel's icon has been changed."""
    pins_add = 6
    """The system message denoting that a pinned message has been added to a channel."""
    new_member = 7
    """The system message denoting that a new member has joined a Guild."""
    premium_guild_subscription = 8
    """The system message denoting that a member has "nitro boosted" a guild."""
    premium_guild_tier_1 = 9
    """The system message denoting that a member has "nitro boosted" a guild and it achieved level 1."""
    premium_guild_tier_2 = 10
    """The system message denoting that a member has "nitro boosted" a guild and it achieved level 2."""
    premium_guild_tier_3 = 11
    """The system message denoting that a member has "nitro boosted" a guild and it achieved level 3."""
    channel_follow_add = 12
    """The system message denoting that an announcement channel has been followed.

    .. versionadded:: 1.3
    """
    guild_stream = 13
    """The system message denoting that a member is streaming in the guild.

    .. versionadded:: 1.7
    """
    guild_discovery_disqualified = 14
    """The system message denoting that the guild is no longer eligible for Server Discovery.

    .. versionadded:: 1.7
    """
    guild_discovery_requalified = 15
    """The system message denoting that the guild has become eligible again for Server Discovery.

    .. versionadded:: 1.7
    """
    guild_discovery_grace_period_initial_warning = 16
    """The system message denoting that the guild has failed to meet the Server
    Discovery requirements for one week.

    .. versionadded:: 1.7
    """
    guild_discovery_grace_period_final_warning = 17
    """The system message denoting that the guild has failed to meet the Server
    Discovery requirements for 3 weeks in a row.

    .. versionadded:: 1.7
    """
    thread_created = 18
    """The system message denoting that a thread has been created. This is only
    sent if the thread has been created from an older message. The period of time
    required for a message to be considered old cannot be relied upon and is up to
    Discord.

    .. versionadded:: 2.0
    """
    reply = 19
    """The system message denoting that the author is replying to a message.

    .. versionadded:: 2.0
    """
    application_command = 20
    """The system message denoting that an application (or "slash") command was executed.

    .. versionadded:: 2.0
    """
    thread_starter_message = 21
    """The system message denoting the message in the thread that is the one that started the
    thread's conversation topic.

    .. versionadded:: 2.0
    """
    guild_invite_reminder = 22
    """The system message sent as a reminder to invite people to the guild.

    .. versionadded:: 2.0
    """
    context_menu_command = 23
    """The system message denoting that a context menu command was executed.

    .. versionadded:: 2.3
    """
    auto_moderation_action = 24
    """The system message denoting that an auto moderation action was executed.

    .. versionadded:: 2.5
    """
    role_subscription_purchase = 25
    """The system message denoting that a role subscription was purchased.

    .. versionadded:: 2.9
    """
    interaction_premium_upsell = 26
    """The system message for an application premium subscription upsell.

    .. versionadded:: 2.8
    """
    stage_start = 27
    """The system message denoting the stage has been started.

    .. versionadded:: 2.9
    """
    stage_end = 28
    """The system message denoting the stage has ended.

    .. versionadded:: 2.9
    """
    stage_speaker = 29
    """The system message denoting a user has become a speaker.

    .. versionadded:: 2.9
    """
    stage_topic = 31
    """The system message denoting the stage topic has been changed.

    .. versionadded:: 2.9
    """
    guild_application_premium_subscription = 32
    """The system message denoting that a guild member has subscribed to an application.

    .. versionadded:: 2.8
    """
    guild_incident_alert_mode_enabled = 36
    """The system message denoting that an admin enabled security actions.

    .. versionadded:: 2.10
    """
    guild_incident_alert_mode_disabled = 37
    """The system message denoting that an admin disabled security actions.

    .. versionadded:: 2.10
    """
    guild_incident_report_raid = 38
    """The system message denoting that an admin reported a raid.

    .. versionadded:: 2.10
    """
    guild_incident_report_false_alarm = 39
    """The system message denoting that a raid report was a false alarm.

    .. versionadded:: 2.10
    """
    poll_result = 46
    """The system message denoting that a poll expired, announcing the most voted answer.

    .. versionadded:: 2.10
    """
    emoji_added = 63
    """The system message denoting that an emoji was added to the server.

    .. versionadded: 2.11
    """


class PartyType(Enum):
    """Represents the type of a voice channel activity/application.

    .. deprecated:: 2.9
    """

    poker = 755827207812677713
    """The "Poker Night" activity."""
    betrayal = 773336526917861400
    """The "Betrayal.io" activity."""
    fishing = 814288819477020702
    """The "Fishington.io" activity."""
    chess = 832012774040141894
    """The "Chess In The Park" activity."""
    letter_tile = 879863686565621790
    """The "Letter Tile" activity."""
    word_snack = 879863976006127627
    """The "Word Snacks" activity."""
    doodle_crew = 878067389634314250
    """The "Doodle Crew" activity."""
    checkers = 832013003968348200
    """The "Checkers In The Park" activity.

    .. versionadded:: 2.3
    """
    spellcast = 852509694341283871
    """The "SpellCast" activity.

    .. versionadded:: 2.3
    """
    watch_together = 880218394199220334
    """The "Watch Together" activity, a Youtube application.

    .. versionadded:: 2.3
    """
    sketch_heads = 902271654783242291
    """The "Sketch Heads" activity.

    .. versionadded:: 2.4
    """
    ocho = 832025144389533716
    """The "Ocho" activity.

    .. versionadded:: 2.4
    """
    gartic_phone = 1007373802981822582
    """The "Gartic Phone" activity.

    .. versionadded:: 2.9
    """


# undocumented/internal
class SpeakingState(Enum):
    none = 0
    voice = 1 << 0
    soundshare = 1 << 1
    priority = 1 << 2

    def __str__(self) -> str:
        return self.name

    def __int__(self) -> int:
        return self.value


class VerificationLevel(Enum, comparable=True):
    """Specifies a :class:`Guild`\\'s verification level, which is the criteria in
    which a member must meet before being able to send messages to the guild.

    .. collapse:: operations

        .. versionadded:: 2.0

        .. describe:: x == y

            Checks if two verification levels are equal.
        .. describe:: x != y

            Checks if two verification levels are not equal.
        .. describe:: x > y

            Checks if a verification level is higher than another.
        .. describe:: x < y

            Checks if a verification level is lower than another.
        .. describe:: x >= y

            Checks if a verification level is higher or equal to another.
        .. describe:: x <= y

            Checks if a verification level is lower or equal to another.
    """

    none = 0
    """No criteria set."""
    low = 1
    """Member must have a verified email on their Discord account."""
    medium = 2
    """Member must have a verified email and be registered on Discord for more than five minutes."""
    high = 3
    """Member must have a verified email, be registered on Discord for more
    than five minutes, and be a member of the guild itself for more than ten minutes.
    """
    highest = 4
    """Member must have a verified phone on their Discord account."""

    def __str__(self) -> str:
        return self.name


class ContentFilter(Enum, comparable=True):
    """Specifies a :class:`Guild`\\'s explicit content filter, which is the machine
    learning algorithms that Discord uses to detect if an image contains NSFW content.

    .. collapse:: operations

        .. describe:: x == y

            Checks if two content filter levels are equal.
        .. describe:: x != y

            Checks if two content filter levels are not equal.
        .. describe:: x > y

            Checks if a content filter level is higher than another.
        .. describe:: x < y

            Checks if a content filter level is lower than another.
        .. describe:: x >= y

            Checks if a content filter level is higher or equal to another.
        .. describe:: x <= y

            Checks if a content filter level is lower or equal to another.
    """

    disabled = 0
    """The guild does not have the content filter enabled."""
    no_role = 1
    """The guild has the content filter enabled for members without a role."""
    all_members = 2
    """The guild has the content filter enabled for every member."""

    def __str__(self) -> str:
        return self.name


class Status(Enum):
    """Specifies a :class:`Member`\\'s status."""

    online = "online"
    """The member is online."""
    offline = "offline"
    """The member is offline."""
    idle = "idle"
    """The member is idle."""
    dnd = "dnd"
    """The member is "Do Not Disturb"."""
    do_not_disturb = "dnd"
    """An alias for :attr:`dnd`."""
    invisible = "invisible"
    """The member is "invisible". In reality, this is only used in sending
    a presence a la :meth:`Client.change_presence`. When you receive a
    user's presence this will be :attr:`offline` instead.
    """
    streaming = "streaming"
    """The member is live streaming to Twitch or YouTube.

    .. versionadded:: 2.3
    """

    def __str__(self) -> str:
        return self.value


class StatusDisplayType(Enum):
    """Specifies an :class:`Activity` display status.

    .. versionadded:: 2.11
    """

    name = 0  # pyright: ignore[reportAssignmentType]
    """The name of the activity is displayed, e.g: ``Listening to Spotify``."""
    state = 1
    """The state of the activity is displayed, e.g: ``Listening to Rick Astley``."""
    details = 2
    """The details of the activity are displayed, e.g: ``Listening to Never Gonna Give You Up``."""

    def __int__(self) -> int:
        return self.value


class DefaultAvatar(Enum):
    """Represents the default avatar of a Discord :class:`User`."""

    blurple = 0
    """Represents the default avatar with the color blurple. See also :attr:`Colour.blurple`."""
    grey = 1
    """Represents the default avatar with the color grey. See also :attr:`Colour.greyple`."""
    gray = 1
    """An alias for :attr:`grey`."""
    green = 2
    """Represents the default avatar with the color green. See also :attr:`Colour.green`."""
    orange = 3
    """Represents the default avatar with the color orange. See also :attr:`Colour.orange`."""
    red = 4
    """Represents the default avatar with the color red. See also :attr:`Colour.red`."""
    fuchsia = 5
    """Represents the default avatar with the color fuchsia. See also :attr:`Colour.fuchsia`.

    .. versionadded:: 2.9
    """

    def __str__(self) -> str:
        return self.name


class NotificationLevel(Enum, comparable=True):
    """Specifies whether a :class:`Guild` has notifications on for all messages or mentions only by default.

    .. collapse:: operations

        .. describe:: x == y

            Checks if two notification levels are equal.
        .. describe:: x != y

            Checks if two notification levels are not equal.
        .. describe:: x > y

            Checks if a notification level is higher than another.
        .. describe:: x < y

            Checks if a notification level is lower than another.
        .. describe:: x >= y

            Checks if a notification level is higher or equal to another.
        .. describe:: x <= y

            Checks if a notification level is lower or equal to another.
    """

    all_messages = 0
    """Members receive notifications for every message regardless of them being mentioned."""
    only_mentions = 1
    """Members receive notifications for messages they are mentioned in."""


class AuditLogActionCategory(Enum):
    """Represents the category that the :class:`AuditLogAction` belongs to.

    This can be retrieved via :attr:`AuditLogEntry.category`.
    """

    create = 1
    """The action is the creation of something."""
    delete = 2
    """The action is the deletion of something."""
    update = 3
    """The action is the update of something."""


# NOTE: these fields are only fully documented in audit_logs.rst,
# as the docstrings alone would be ~1000-1500 additional lines
class AuditLogAction(Enum):
    """Represents the type of action being done for a :class:`AuditLogEntry`\\,
    which is retrievable via :meth:`Guild.audit_logs` or via the :func:`on_audit_log_entry_create` event.
    """

    # fmt: off
    guild_update                          = 1
    channel_create                        = 10
    channel_update                        = 11
    channel_delete                        = 12
    overwrite_create                      = 13
    overwrite_update                      = 14
    overwrite_delete                      = 15
    kick                                  = 20
    member_prune                          = 21
    ban                                   = 22
    unban                                 = 23
    member_update                         = 24
    member_role_update                    = 25
    member_move                           = 26
    member_disconnect                     = 27
    bot_add                               = 28
    role_create                           = 30
    role_update                           = 31
    role_delete                           = 32
    invite_create                         = 40
    invite_update                         = 41
    invite_delete                         = 42
    webhook_create                        = 50
    webhook_update                        = 51
    webhook_delete                        = 52
    emoji_create                          = 60
    emoji_update                          = 61
    emoji_delete                          = 62
    message_delete                        = 72
    message_bulk_delete                   = 73
    message_pin                           = 74
    message_unpin                         = 75
    integration_create                    = 80
    integration_update                    = 81
    integration_delete                    = 82
    stage_instance_create                 = 83
    stage_instance_update                 = 84
    stage_instance_delete                 = 85
    sticker_create                        = 90
    sticker_update                        = 91
    sticker_delete                        = 92
    guild_scheduled_event_create          = 100
    guild_scheduled_event_update          = 101
    guild_scheduled_event_delete          = 102
    thread_create                         = 110
    thread_update                         = 111
    thread_delete                         = 112
    application_command_permission_update = 121
    soundboard_sound_create               = 130
    soundboard_sound_update               = 131
    soundboard_sound_delete               = 132
    automod_rule_create                   = 140
    automod_rule_update                   = 141
    automod_rule_delete                   = 142
    automod_block_message                 = 143
    automod_send_alert_message            = 144
    automod_timeout                       = 145
    automod_quarantine_user               = 146
    creator_monetization_request_created  = 150
    creator_monetization_terms_accepted   = 151
    # fmt: on

    @property
    def category(self) -> Optional[AuditLogActionCategory]:
        # fmt: off
        lookup: dict[AuditLogAction, Optional[AuditLogActionCategory]] = {
            AuditLogAction.guild_update:                          AuditLogActionCategory.update,
            AuditLogAction.channel_create:                        AuditLogActionCategory.create,
            AuditLogAction.channel_update:                        AuditLogActionCategory.update,
            AuditLogAction.channel_delete:                        AuditLogActionCategory.delete,
            AuditLogAction.overwrite_create:                      AuditLogActionCategory.create,
            AuditLogAction.overwrite_update:                      AuditLogActionCategory.update,
            AuditLogAction.overwrite_delete:                      AuditLogActionCategory.delete,
            AuditLogAction.kick:                                  None,
            AuditLogAction.member_prune:                          None,
            AuditLogAction.ban:                                   None,
            AuditLogAction.unban:                                 None,
            AuditLogAction.member_update:                         AuditLogActionCategory.update,
            AuditLogAction.member_role_update:                    AuditLogActionCategory.update,
            AuditLogAction.member_move:                           None,
            AuditLogAction.member_disconnect:                     None,
            AuditLogAction.bot_add:                               None,
            AuditLogAction.role_create:                           AuditLogActionCategory.create,
            AuditLogAction.role_update:                           AuditLogActionCategory.update,
            AuditLogAction.role_delete:                           AuditLogActionCategory.delete,
            AuditLogAction.invite_create:                         AuditLogActionCategory.create,
            AuditLogAction.invite_update:                         AuditLogActionCategory.update,
            AuditLogAction.invite_delete:                         AuditLogActionCategory.delete,
            AuditLogAction.webhook_create:                        AuditLogActionCategory.create,
            AuditLogAction.webhook_update:                        AuditLogActionCategory.update,
            AuditLogAction.webhook_delete:                        AuditLogActionCategory.delete,
            AuditLogAction.emoji_create:                          AuditLogActionCategory.create,
            AuditLogAction.emoji_update:                          AuditLogActionCategory.update,
            AuditLogAction.emoji_delete:                          AuditLogActionCategory.delete,
            AuditLogAction.message_delete:                        AuditLogActionCategory.delete,
            AuditLogAction.message_bulk_delete:                   AuditLogActionCategory.delete,
            AuditLogAction.message_pin:                           None,
            AuditLogAction.message_unpin:                         None,
            AuditLogAction.integration_create:                    AuditLogActionCategory.create,
            AuditLogAction.integration_update:                    AuditLogActionCategory.update,
            AuditLogAction.integration_delete:                    AuditLogActionCategory.delete,
            AuditLogAction.stage_instance_create:                 AuditLogActionCategory.create,
            AuditLogAction.stage_instance_update:                 AuditLogActionCategory.update,
            AuditLogAction.stage_instance_delete:                 AuditLogActionCategory.delete,
            AuditLogAction.sticker_create:                        AuditLogActionCategory.create,
            AuditLogAction.sticker_update:                        AuditLogActionCategory.update,
            AuditLogAction.sticker_delete:                        AuditLogActionCategory.delete,
            AuditLogAction.thread_create:                         AuditLogActionCategory.create,
            AuditLogAction.thread_update:                         AuditLogActionCategory.update,
            AuditLogAction.thread_delete:                         AuditLogActionCategory.delete,
            AuditLogAction.guild_scheduled_event_create:          AuditLogActionCategory.create,
            AuditLogAction.guild_scheduled_event_update:          AuditLogActionCategory.update,
            AuditLogAction.guild_scheduled_event_delete:          AuditLogActionCategory.delete,
            AuditLogAction.application_command_permission_update: AuditLogActionCategory.update,
            AuditLogAction.soundboard_sound_create:               AuditLogActionCategory.create,
            AuditLogAction.soundboard_sound_update:               AuditLogActionCategory.update,
            AuditLogAction.soundboard_sound_delete:               AuditLogActionCategory.delete,
            AuditLogAction.automod_rule_create:                   AuditLogActionCategory.create,
            AuditLogAction.automod_rule_update:                   AuditLogActionCategory.update,
            AuditLogAction.automod_rule_delete:                   AuditLogActionCategory.delete,
            AuditLogAction.automod_block_message:                 None,
            AuditLogAction.automod_send_alert_message:            None,
            AuditLogAction.automod_timeout:                       None,
            AuditLogAction.automod_quarantine_user:               None,
            AuditLogAction.creator_monetization_request_created:  None,
            AuditLogAction.creator_monetization_terms_accepted:   None,
        }
        # fmt: on
        return lookup[self]

    @property
    def target_type(self) -> Optional[str]:
        v = self.value
        if v == -1:  # pyright: ignore[reportUnnecessaryComparison]
            return "all"
        elif v < 10:
            return "guild"
        elif v < 20:
            return "channel"
        elif v < 30:
            return "user"
        elif v < 40:
            return "role"
        elif v < 50:
            return "invite"
        elif v < 60:
            return "webhook"
        elif v < 70:
            return "emoji"
        elif v == 73:
            return "channel"
        elif v < 80:
            return "message"
        elif v < 83:
            return "integration"
        elif v < 90:
            return "stage_instance"
        elif v < 93:
            return "sticker"
        elif v < 103:
            return "guild_scheduled_event"
        elif v < 113:
            return "thread"
        elif v < 122:
            return "application_command_or_integration"
        elif v < 140:
            return None
        elif v < 143:
            return "automod_rule"
        elif v < 147:
            return "user"
        elif v < 152:
            return None
        else:
            return None


class UserFlags(Enum):
    """Represents Discord user flags."""

    staff = 1 << 0
    """The user is a Discord Employee."""
    partner = 1 << 1
    """The user is a Discord Partner."""
    hypesquad = 1 << 2
    """The user is a HypeSquad Events member."""
    bug_hunter = 1 << 3
    """The user is a Bug Hunter."""
    mfa_sms = 1 << 4
    """The user has SMS recovery for Multi Factor Authentication enabled."""
    premium_promo_dismissed = 1 << 5
    """The user has dismissed the Discord Nitro promotion."""
    hypesquad_bravery = 1 << 6
    """The user is a HypeSquad Bravery member."""
    hypesquad_brilliance = 1 << 7
    """The user is a HypeSquad Brilliance member."""
    hypesquad_balance = 1 << 8
    """The user is a HypeSquad Balance member."""
    early_supporter = 1 << 9
    """The user is an Early Supporter."""
    team_user = 1 << 10
    """The user is a Team User."""
    system = 1 << 12
    """The user is a system user (i.e. represents Discord officially)."""
    has_unread_urgent_messages = 1 << 13
    """The user has an unread system message."""
    bug_hunter_level_2 = 1 << 14
    """The user is a Bug Hunter Level 2."""
    verified_bot = 1 << 16
    """The user is a Verified Bot."""
    verified_bot_developer = 1 << 17
    """The user is an Early Verified Bot Developer."""
    discord_certified_moderator = 1 << 18
    """The user is a Discord Certified Moderator."""
    http_interactions_bot = 1 << 19
    """The user is a bot that only uses HTTP interactions.

    .. versionadded:: 2.3
    """
    spammer = 1 << 20
    """The user is marked as a spammer.

    .. versionadded:: 2.3
    """
    active_developer = 1 << 22
    """The user is an Active Developer.

    .. versionadded:: 2.8
    """


class ActivityType(Enum):
    """Specifies the type of :class:`Activity`. This is used to check how to
    interpret the activity itself.
    """

    unknown = -1
    """An unknown activity type. This should generally not happen."""
    playing = 0
    """A "Playing" activity type."""
    streaming = 1
    """A "Streaming" activity type."""
    listening = 2
    """A "Listening" activity type."""
    watching = 3
    """A "Watching" activity type."""
    custom = 4
    """A custom activity type."""
    competing = 5
    """A competing activity type.

    .. versionadded:: 1.5
    """

    def __int__(self) -> int:
        return self.value


class TeamMembershipState(Enum):
    """Represents the membership state of a team member retrieved through :func:`Client.application_info`.

    .. versionadded:: 1.3
    """

    invited = 1
    """Represents an invited member."""
    accepted = 2
    """Represents a member currently in the team."""


class TeamMemberRole(Enum):
    """Represents the role of a team member retrieved through :func:`Client.application_info`.

    .. versionadded:: 2.10
    """

    admin = "admin"
    """Admins have the most permissions. An admin can only take destructive actions
    on the team or team-owned apps if they are the team owner.
    """
    developer = "developer"
    """Developers can access information about a team and team-owned applications,
    and take limited actions on them, like configuring interaction
    endpoints or resetting the bot token.
    """
    read_only = "read_only"
    """Read-only members can access information about a team and team-owned applications."""

    def __str__(self) -> str:
        return self.name


class WebhookType(Enum):
    """Represents the type of webhook that can be received.

    .. versionadded:: 1.3
    """

    incoming = 1
    """Represents a webhook that can post messages to channels with a token."""
    channel_follower = 2
    """Represents a webhook that is internally managed by Discord, used for following channels."""
    application = 3
    """Represents a webhook that is used for interactions or applications.

    .. versionadded:: 2.0
    """


class ExpireBehaviour(Enum):
    """Represents the behaviour the :class:`Integration` should perform
    when a user's subscription has finished.

    There is an alias for this called ``ExpireBehavior``.

    .. versionadded:: 1.4
    """

    remove_role = 0
    """This will remove the :attr:`StreamIntegration.role` from the user
    when their subscription is finished.
    """
    kick = 1
    """This will kick the user when their subscription is finished."""


ExpireBehavior = ExpireBehaviour


class StickerType(Enum):
    """Represents the type of sticker.

    .. versionadded:: 2.0
    """

    standard = 1
    """Represents a standard sticker that all users can use."""
    guild = 2
    """Represents a custom sticker created in a guild."""


class StickerFormatType(Enum):
    """Represents the type of sticker images.

    .. versionadded:: 1.6
    """

    png = 1
    """Represents a sticker with a png image."""
    apng = 2
    """Represents a sticker with an apng image."""
    lottie = 3
    """Represents a sticker with a lottie image."""
    gif = 4
    """Represents a sticker with a gif image.

    .. versionadded:: 2.8
    """

    @property
    def file_extension(self) -> str:
        return STICKER_FORMAT_LOOKUP[self]


STICKER_FORMAT_LOOKUP: dict[StickerFormatType, str] = {
    StickerFormatType.png: "png",
    StickerFormatType.apng: "png",
    StickerFormatType.lottie: "json",
    StickerFormatType.gif: "gif",
}


class InviteType(Enum):
    """Represents the type of an invite.

    .. versionadded:: 2.10
    """

    guild = 0
    """Represents an invite to a guild."""
    group_dm = 1
    """Represents an invite to a group channel."""
    friend = 2
    """Represents a friend invite."""


class InviteTarget(Enum):
    """Represents the invite type for voice channel invites.

    .. versionadded:: 2.0
    """

    unknown = 0
    """The invite doesn't target anyone or anything."""
    stream = 1
    """A stream invite that targets a user."""
    embedded_application = 2
    """A stream invite that targets an embedded application."""


class InteractionType(Enum):
    """Specifies the type of :class:`Interaction`.

    .. versionadded:: 2.0
    """

    ping = 1
    """Represents Discord pinging to see if the interaction response server is alive."""
    application_command = 2
    """Represents an application command interaction."""
    component = 3
    """Represents a component based interaction, i.e. using the Discord Bot UI Kit."""
    application_command_autocomplete = 4
    """Represents an application command autocomplete interaction."""
    modal_submit = 5
    """Represents a modal submit interaction."""


class InteractionResponseType(Enum):
    """Specifies the response type for the interaction.

    .. versionadded:: 2.0
    """

    pong = 1
    """Pongs the interaction when given a ping.

    See also :meth:`InteractionResponse.pong`.
    """
    channel_message = 4
    """Responds to the interaction with a message.

    See also :meth:`InteractionResponse.send_message`.
    """
    deferred_channel_message = 5
    """Responds to the interaction with a message at a later time.

    See also :meth:`InteractionResponse.defer`.
    """
    deferred_message_update = 6
    """Acknowledges the component interaction with a promise that
    the message will update later (though there is no need to actually update the message).

    See also :meth:`InteractionResponse.defer`.
    """
    message_update = 7
    """Responds to the interaction by editing the message.

    See also :meth:`InteractionResponse.edit_message`.
    """
    application_command_autocomplete_result = 8
    """Responds to the autocomplete interaction with suggested choices.

    See also :meth:`InteractionResponse.autocomplete`.
    """
    modal = 9
    """Responds to the interaction by displaying a modal.

    See also :meth:`InteractionResponse.send_modal`.

    .. versionadded:: 2.4
    """
    premium_required = 10
    """Responds to the interaction with a message containing an upgrade button.
    Only available for applications with monetization enabled.

    See also :meth:`InteractionResponse.require_premium`.

    .. versionadded:: 2.10

    .. deprecated:: 2.11
        Use premium buttons (:class:`ui.Button` with :attr:`~ui.Button.sku_id`) instead.
    """


class VideoQualityMode(Enum):
    """Represents the camera video quality mode for voice channel participants.

    .. versionadded:: 2.0
    """

    auto = 1
    """Represents auto camera video quality."""
    full = 2
    """Represents full camera video quality."""

    def __int__(self) -> int:
        return self.value


class ComponentType(Enum):
    """Represents the type of component.

    .. versionadded:: 2.0
    """

    action_row = 1
    """Represents the group component which holds different components in a row."""
    button = 2
    """Represents a button component."""
    string_select = 3
    """Represents a string select component.

    .. versionadded:: 2.7
    """
    select = 3  # backwards compatibility
    """An alias of :attr:`string_select`."""
    text_input = 4
    """Represents a text input component."""
    user_select = 5
    """Represents a user select component.

    .. versionadded:: 2.7
    """
    role_select = 6
    """Represents a role select component.

    .. versionadded:: 2.7
    """
    mentionable_select = 7
    """Represents a mentionable (user/member/role) select component.

    .. versionadded:: 2.7
    """
    channel_select = 8
    """Represents a channel select component.

    .. versionadded:: 2.7
    """
    section = 9
    """Represents a Components V2 section component.

    .. versionadded:: 2.11
    """
    text_display = 10
    """Represents a Components V2 text display component.

    .. versionadded:: 2.11
    """
    thumbnail = 11
    """Represents a Components V2 thumbnail component.

    .. versionadded:: 2.11
    """
    media_gallery = 12
    """Represents a Components V2 media gallery component.

    .. versionadded:: 2.11
    """
    file = 13
    """Represents a Components V2 file component.

    .. versionadded:: 2.11
    """
    separator = 14
    """Represents a Components V2 separator component.

    .. versionadded:: 2.11
    """
    container = 17
    """Represents a Components V2 container component.

    .. versionadded:: 2.11
    """
    label = 18
    """Represents a label component.

    .. versionadded:: 2.11
    """
    file_upload = 19
    """Represents a file upload component.

    .. versionadded:: |vnext|
    """

    def __int__(self) -> int:
        return self.value


class ButtonStyle(Enum):
    """Represents the style of the button component.

    .. versionadded:: 2.0
    """

    primary = 1
    """Represents a blurple button for the primary action."""
    secondary = 2
    """Represents a grey button for the secondary action."""
    success = 3
    """Represents a green button for a successful action."""
    danger = 4
    """Represents a red button for a dangerous action."""
    link = 5
    """Represents a link button."""
    premium = 6
    """Represents a premium/SKU button.

    .. versionadded:: 2.11
    """

    # Aliases
    blurple = 1
    """An alias for :attr:`primary`."""
    grey = 2
    """An alias for :attr:`secondary`."""
    gray = 2
    """An alias for :attr:`secondary`."""
    green = 3
    """An alias for :attr:`success`."""
    red = 4
    """An alias for :attr:`danger`."""
    url = 5
    """An alias for :attr:`link`."""
    sku = 6
    """An alias for :attr:`premium`.

    .. versionadded:: 2.11
    """

    def __int__(self) -> int:
        return self.value


class TextInputStyle(Enum):
    """Represents a style of the text input component.

    .. versionadded:: 2.4
    """

    short = 1
    """Represents a single-line text input component."""
    paragraph = 2
    """Represents a multi-line text input component."""

    # Aliases
    single_line = 1
    """An alias for :attr:`short`."""
    multi_line = 2
    """An alias for :attr:`paragraph`."""
    long = 2
    """An alias for :attr:`paragraph`."""

    def __int__(self) -> int:
        return self.value


class SelectDefaultValueType(Enum):
    """Represents the type of a :class:`SelectDefaultValue`.

    .. versionadded:: 2.10
    """

    user = "user"
    """Represents a user/member."""
    role = "role"
    """Represents a role."""
    channel = "channel"
    """Represents a channel."""

    def __str__(self) -> str:
        return self.value


class ApplicationCommandType(Enum):
    """Represents the type of an application command.

    .. versionadded:: 2.1
    """

    chat_input = 1
    """Represents a slash command."""
    user = 2
    """Represents a user command from the context menu."""
    message = 3
    """Represents a message command from the context menu."""


class ApplicationCommandPermissionType(Enum):
    """Represents the type of a permission of an application command.

    .. versionadded:: 2.5
    """

    role = 1
    """Represents a permission that affects roles."""
    user = 2
    """Represents a permission that affects users."""
    channel = 3
    """Represents a permission that affects channels."""

    def __int__(self) -> int:
        return self.value


class OptionType(Enum):
    """Represents the type of an option.

    .. versionadded:: 2.1
    """

    sub_command = 1
    """Represents a sub command of the main command or group."""
    sub_command_group = 2
    """Represents a sub command group of the main command."""
    string = 3
    """Represents a string option."""
    integer = 4
    """Represents an integer option."""
    boolean = 5
    """Represents a boolean option."""
    user = 6
    """Represents a user option."""
    channel = 7
    """Represents a channel option."""
    role = 8
    """Represents a role option."""
    mentionable = 9
    """Represents a role + user option."""
    number = 10
    """Represents a float option."""
    attachment = 11
    """Represents an attachment option.

    .. versionadded:: 2.4
    """


class StagePrivacyLevel(Enum):
    """Represents a stage instance's privacy level.

    .. versionadded:: 2.0
    """

    public = 1
    """The stage instance can be joined by external users.

    .. deprecated:: 2.5
        Public stages are no longer supported by discord.
    """
    closed = 2
    """The stage instance can only be joined by members of the guild."""
    guild_only = 2
    """Alias for :attr:`.closed`"""


class NSFWLevel(Enum, comparable=True):
    """Represents the NSFW level of a guild.

    .. versionadded:: 2.0

    .. collapse:: operations

        .. describe:: x == y

            Checks if two NSFW levels are equal.
        .. describe:: x != y

            Checks if two NSFW levels are not equal.
        .. describe:: x > y

            Checks if an NSFW level is higher than another.
        .. describe:: x < y

            Checks if an NSFW level is lower than another.
        .. describe:: x >= y

            Checks if an NSFW level is higher or equal to another.
        .. describe:: x <= y

            Checks if an NSFW level is lower or equal to another.
    """

    default = 0
    """The guild has not been categorised yet."""
    explicit = 1
    """The guild contains NSFW content."""
    safe = 2
    """The guild does not contain any NSFW content."""
    age_restricted = 3
    """The guild may contain NSFW content."""


class GuildScheduledEventEntityType(Enum):
    """Represents the type of a guild scheduled event entity.

    .. versionadded:: 2.3
    """

    stage_instance = 1
    """The guild scheduled event will take place in a stage channel."""
    voice = 2
    """The guild scheduled event will take place in a voice channel."""
    external = 3
    """The guild scheduled event will take place in a custom location."""


class GuildScheduledEventStatus(Enum):
    """Represents the status of a guild scheduled event.

    .. versionadded:: 2.3
    """

    scheduled = 1
    """Represents a scheduled event."""
    active = 2
    """Represents an active event."""
    completed = 3
    """Represents a completed event."""
    canceled = 4
    """Represents a canceled event."""
    cancelled = 4
    """An alias for :attr:`canceled`.

    .. versionadded:: 2.6
    """


class GuildScheduledEventPrivacyLevel(Enum):
    """Represents the privacy level of a guild scheduled event.

    .. versionadded:: 2.3
    """

    guild_only = 2
    """The guild scheduled event is only for a specific guild."""


class ThreadArchiveDuration(Enum):
    """Represents the automatic archive duration of a thread in minutes.

    .. versionadded:: 2.3
    """

    hour = 60
    """The thread will archive after an hour of inactivity."""
    day = 1440
    """The thread will archive after a day of inactivity."""
    three_days = 4320
    """The thread will archive after three days of inactivity."""
    week = 10080
    """The thread will archive after a week of inactivity."""

    def __int__(self) -> int:
        return self.value


class WidgetStyle(Enum):
    """Represents the supported widget image styles.

    .. versionadded:: 2.5
    """

    shield = "shield"
    """A shield style image with a Discord icon and the online member count."""
    banner1 = "banner1"
    """A large image with guild icon, name and online member count and a footer."""
    banner2 = "banner2"
    """A small image with guild icon, name and online member count."""
    banner3 = "banner3"
    """A large image with guild icon, name and online member count and a footer,
    with a "Chat Now" label on the right.
    """
    banner4 = "banner4"
    """A large image with a large Discord logo, guild icon, name and online member count,
    with a "Join My Server" label at the bottom.
    """

    def __str__(self) -> str:
        return self.value


# reference: https://discord.com/developers/docs/reference#locales
class Locale(Enum):
    """Represents supported locales by Discord.

    .. versionadded:: 2.5
    """

    bg = "bg"
    """The ``bg`` (Bulgarian) locale."""
    cs = "cs"
    """The ``cs`` (Czech) locale."""
    da = "da"
    """The ``da`` (Danish) locale."""
    de = "de"
    """The ``de`` (German) locale."""
    el = "el"
    """The ``el`` (Greek) locale."""
    en_GB = "en-GB"
    """The ``en-GB`` (English, UK) locale."""
    en_US = "en-US"
    """The ``en-US`` (English, US) locale."""
    es_ES = "es-ES"
    """The ``es-ES`` (Spanish) locale."""
    es_LATAM = "es-419"
    """The ``es-419`` (Spanish, LATAM) locale.

    .. versionadded:: 2.10
    """
    fi = "fi"
    """The ``fi`` (Finnish) locale."""
    fr = "fr"
    """The ``fr`` (French) locale."""
    hi = "hi"
    """The ``hi`` (Hindi) locale."""
    hr = "hr"
    """The ``hr`` (Croatian) locale."""
    hu = "hu"
    """The ``hu`` (Hungarian) locale."""
    id = "id"
    """The ``id`` (Indonesian) locale.

    .. versionadded:: 2.8
    """
    it = "it"
    """The ``it`` (Italian) locale."""
    ja = "ja"
    """The ``ja`` (Japanese) locale."""
    ko = "ko"
    """The ``ko`` (Korean) locale."""
    lt = "lt"
    """The ``lt`` (Lithuanian) locale."""
    nl = "nl"
    """The ``nl`` (Dutch) locale."""
    no = "no"
    """The ``no`` (Norwegian) locale."""
    pl = "pl"
    """The ``pl`` (Polish) locale."""
    pt_BR = "pt-BR"
    """The ``pt-BR`` (Portuguese) locale."""
    ro = "ro"
    """The ``ro`` (Romanian) locale."""
    ru = "ru"
    """The ``ru`` (Russian) locale."""
    sv_SE = "sv-SE"
    """The ``sv-SE`` (Swedish) locale."""
    th = "th"
    """The ``th`` (Thai) locale."""
    tr = "tr"
    """The ``tr`` (Turkish) locale."""
    uk = "uk"
    """The ``uk`` (Ukrainian) locale."""
    vi = "vi"
    """The ``vi`` (Vietnamese) locale."""
    zh_CN = "zh-CN"
    """The ``zh-CN`` (Chinese, China) locale."""
    zh_TW = "zh-TW"
    """The ``zh-TW`` (Chinese, Taiwan) locale."""

    def __str__(self) -> str:
        return self.value


class AutoModActionType(Enum):
    """Represents the type of action an auto moderation rule will take upon execution.

    .. versionadded:: 2.6
    """

    block_message = 1
    """The rule will prevent matching messages from being posted."""
    send_alert_message = 2
    """The rule will send an alert to a specified channel."""
    timeout = 3
    """The rule will timeout the user that sent the message.

    .. note::
        This action type is only available for rules with trigger type
        :attr:`~AutoModTriggerType.keyword` or :attr:`~AutoModTriggerType.mention_spam`,
        and :attr:`~Permissions.moderate_members` permissions are required to use it.
    """


class AutoModEventType(Enum):
    """Represents the type of event/context an auto moderation rule will be checked in.

    .. versionadded:: 2.6
    """

    message_send = 1
    """The rule will apply when a member sends or edits a message in the guild."""


class AutoModTriggerType(Enum):
    """Represents the type of content that can trigger an auto moderation rule.

    .. versionadded:: 2.6

    .. versionchanged:: 2.9
        Removed obsolete ``harmful_link`` type.
    """

    keyword = 1
    """The rule will filter messages based on a custom keyword list.

    This trigger type requires additional :class:`metadata <AutoModTriggerMetadata>`.
    """

    if not TYPE_CHECKING:
        harmful_link = 2  # obsolete/deprecated

    spam = 3
    """The rule will filter messages suspected of being spam."""
    keyword_preset = 4
    """The rule will filter messages based on predefined lists containing commonly flagged words.

    This trigger type requires additional :class:`metadata <AutoModTriggerMetadata>`.
    """
    mention_spam = 5
    """The rule will filter messages based on the number of member/role mentions they contain.

    This trigger type requires additional :class:`metadata <AutoModTriggerMetadata>`.
    """


class ThreadSortOrder(Enum):
    """Represents the sort order of threads in a :class:`ForumChannel` or :class:`MediaChannel`.

    .. versionadded:: 2.6
    """

    latest_activity = 0
    """Sort forum threads by activity."""
    creation_date = 1
    """Sort forum threads by creation date/time (from newest to oldest)."""


class ThreadLayout(Enum):
    """Represents the layout of threads in :class:`ForumChannel`\\s.

    .. versionadded:: 2.8
    """

    not_set = 0
    """No preferred layout has been set."""
    list_view = 1
    """Display forum threads in a text-focused list."""
    gallery_view = 2
    """Display forum threads in a media-focused collection of tiles."""


class Event(Enum):
    """
    Represents all the events of the library.

    These offer to register listeners/events in a more pythonic way; additionally autocompletion and documentation are both supported.

    .. versionadded:: 2.8
    """

    connect = "connect"
    """Called when the client has successfully connected to Discord.
    Represents the :func:`on_connect` event.
    """
    disconnect = "disconnect"
    """Called when the client has disconnected from Discord, or a connection attempt to Discord has failed.
    Represents the :func:`on_disconnect` event.
    """
    error = "error"
    """Called when an uncaught exception occurred.
    Represents the :func:`on_error` event.
    """
    gateway_error = "gateway_error"
    """Called when a known gateway event cannot be parsed.
    Represents the :func:`on_gateway_error` event.
    """
    ready = "ready"
    """Called when the client is done preparing the data received from Discord.
    Represents the :func:`on_ready` event.
    """
    resumed = "resumed"
    """Called when the client has resumed a session.
    Represents the :func:`on_resumed` event.
    """
    shard_connect = "shard_connect"
    """Called when a shard has successfully connected to Discord.
    Represents the :func:`on_shard_connect` event.
    """
    shard_disconnect = "shard_disconnect"
    """Called when a shard has disconnected from Discord.
    Represents the :func:`on_shard_disconnect` event.
    """
    shard_ready = "shard_ready"
    """Called when a shard has become ready.
    Represents the :func:`on_shard_ready` event.
    """
    shard_resumed = "shard_resumed"
    """Called when a shard has resumed a session.
    Represents the :func:`on_shard_resumed` event.
    """
    socket_event_type = "socket_event_type"
    """Called whenever a websocket event is received from the WebSocket.
    Represents the :func:`on_socket_event_type` event.
    """
    socket_raw_receive = "socket_raw_receive"
    """Called whenever a message is completely received from the WebSocket, before it's processed and parsed.
    Represents the :func:`on_socket_raw_receive` event.
    """
    socket_raw_send = "socket_raw_send"
    """Called whenever a send operation is done on the WebSocket before the message is sent.
    Represents the :func:`on_socket_raw_send` event.
    """
    guild_channel_create = "guild_channel_create"
    """Called whenever a guild channel is created.
    Represents the :func:`on_guild_channel_create` event.
    """
    guild_channel_update = "guild_channel_update"
    """Called whenever a guild channel is updated.
    Represents the :func:`on_guild_channel_update` event.
    """
    guild_channel_delete = "guild_channel_delete"
    """Called whenever a guild channel is deleted.
    Represents the :func:`on_guild_channel_delete` event.
    """
    guild_channel_pins_update = "guild_channel_pins_update"
    """Called whenever a message is pinned or unpinned from a guild channel.
    Represents the :func:`on_guild_channel_pins_update` event.
    """
    invite_create = "invite_create"
    """Called when an :class:`Invite` is created.
    Represents the :func:`.on_invite_create` event.
    """
    invite_delete = "invite_delete"
    """Called when an Invite is deleted.
    Represents the :func:`.on_invite_delete` event.
    """
    private_channel_update = "private_channel_update"
    """Called whenever a private group DM is updated.
    Represents the :func:`on_private_channel_update` event.
    """
    private_channel_pins_update = "private_channel_pins_update"
    """Called whenever a message is pinned or unpinned from a private channel.
    Represents the :func:`on_private_channel_pins_update` event.
    """
    webhooks_update = "webhooks_update"
    """Called whenever a webhook is created, modified, or removed from a guild channel.
    Represents the :func:`on_webhooks_update` event.
    """
    thread_create = "thread_create"
    """Called whenever a thread is created.
    Represents the :func:`on_thread_create` event.
    """
    thread_update = "thread_update"
    """Called when a thread is updated.
    Represents the :func:`on_thread_update` event.
    """
    thread_delete = "thread_delete"
    """Called when a thread is deleted.
    Represents the :func:`on_thread_delete` event.
    """
    thread_join = "thread_join"
    """Called whenever the bot joins a thread or gets access to a thread.
    Represents the :func:`on_thread_join` event.
    """
    thread_remove = "thread_remove"
    """Called whenever a thread is removed. This is different from a thread being deleted.
    Represents the :func:`on_thread_remove` event.
    """
    thread_member_join = "thread_member_join"
    """Called when a `ThreadMember` joins a `Thread`.
    Represents the :func:`on_thread_member_join` event.
    """
    thread_member_remove = "thread_member_remove"
    """Called when a `ThreadMember` leaves a `Thread`.
    Represents the :func:`on_thread_member_remove` event.
    """
    raw_thread_member_remove = "raw_thread_member_remove"
    """Called when a `ThreadMember` leaves `Thread` regardless of the thread member cache.
    Represents the :func:`on_raw_thread_member_remove` event.
    """
    raw_thread_update = "raw_thread_update"
    """Called whenever a thread is updated regardless of the state of the internal thread cache.
    Represents the :func:`on_raw_thread_update` event.
    """
    raw_thread_delete = "raw_thread_delete"
    """Called whenever a thread is deleted regardless of the state of the internal thread cache.
    Represents the :func:`on_raw_thread_delete` event.
    """
    guild_join = "guild_join"
    """Called when a `Guild` is either created by the `Client` or when the Client joins a guild.
    Represents the :func:`on_guild_join` event.
    """
    guild_remove = "guild_remove"
    """Called when a `Guild` is removed from the :class:`Client`.
    Represents the :func:`on_guild_remove` event.
    """
    guild_update = "guild_update"
    """Called when a `Guild` updates.
    Represents the :func:`on_guild_update` event.
    """
    guild_available = "guild_available"
    """Called when a guild becomes available.
    Represents the :func:`on_guild_available` event.
    """
    guild_unavailable = "guild_unavailable"
    """Called when a guild becomes unavailable.
    Represents the :func:`on_guild_unavailable` event.
    """
    guild_role_create = "guild_role_create"
    """Called when a `Guild` creates a new `Role`.
    Represents the :func:`on_guild_role_create` event.
    """
    guild_role_delete = "guild_role_delete"
    """Called when a `Guild` deletes a `Role`.
    Represents the :func:`on_guild_role_delete` event.
    """
    guild_role_update = "guild_role_update"
    """Called when a `Guild` updates a `Role`.
    Represents the :func:`on_guild_role_update` event.
    """
    guild_emojis_update = "guild_emojis_update"
    """Called when a `Guild` adds or removes `Emoji`.
    Represents the :func:`on_guild_emojis_update` event.
    """
    guild_stickers_update = "guild_stickers_update"
    """Called when a `Guild` updates its stickers.
    Represents the :func:`on_guild_stickers_update` event.
    """
    guild_soundboard_sounds_update = "guild_soundboard_sounds_update"
    """Called when a `Guild` updates its soundboard sounds.
    Represents the :func:`on_guild_soundboard_sounds_update` event.

    .. versionadded:: 2.10
    """
    guild_integrations_update = "guild_integrations_update"
    """Called whenever an integration is created, modified, or removed from a guild.
    Represents the :func:`on_guild_integrations_update` event.
    """
    guild_scheduled_event_create = "guild_scheduled_event_create"
    """Called when a guild scheduled event is created.
    Represents the :func:`on_guild_scheduled_event_create` event.
    """
    guild_scheduled_event_update = "guild_scheduled_event_update"
    """Called when a guild scheduled event is updated.
    Represents the :func:`on_guild_scheduled_event_update` event.
    """
    guild_scheduled_event_delete = "guild_scheduled_event_delete"
    """Called when a guild scheduled event is deleted.
    Represents the :func:`on_guild_scheduled_event_delete` event.
    """
    guild_scheduled_event_subscribe = "guild_scheduled_event_subscribe"
    """Called when a user subscribes from a guild scheduled event.
    Represents the :func:`on_guild_scheduled_event_subscribe` event.
    """
    guild_scheduled_event_unsubscribe = "guild_scheduled_event_unsubscribe"
    """Called when a user unsubscribes from a guild scheduled event.
    Represents the :func:`on_guild_scheduled_event_unsubscribe` event.
    """
    raw_guild_scheduled_event_subscribe = "raw_guild_scheduled_event_subscribe"
    """Called when a user subscribes from a guild scheduled event regardless of the guild scheduled event cache.
    Represents the :func:`on_raw_guild_scheduled_event_subscribe` event.
    """
    raw_guild_scheduled_event_unsubscribe = "raw_guild_scheduled_event_unsubscribe"
    """Called when a user subscribes to or unsubscribes from a guild scheduled event regardless of the guild scheduled event cache.
    Represents the :func:`on_raw_guild_scheduled_event_unsubscribe` event.
    """
    application_command_permissions_update = "application_command_permissions_update"
    """Called when the permissions of an application command or the application-wide command permissions are updated.
    Represents the :func:`on_application_command_permissions_update` event.
    """
    automod_action_execution = "automod_action_execution"
    """Called when an auto moderation action is executed due to a rule triggering for a particular event.
    Represents the :func:`on_automod_action_execution` event.
    """
    automod_rule_create = "automod_rule_create"
    """Called when an `AutoModRule` is created.
    Represents the :func:`on_automod_rule_create` event.
    """
    automod_rule_update = "automod_rule_update"
    """Called when an `AutoModRule` is updated.
    Represents the :func:`on_automod_rule_update` event.
    """
    automod_rule_delete = "automod_rule_delete"
    """Called when an `AutoModRule` is deleted.
    Represents the :func:`on_automod_rule_delete` event.
    """
    audit_log_entry_create = "audit_log_entry_create"
    """Called when an audit log entry is created.
    Represents the :func:`on_audit_log_entry_create` event.
    """
    integration_create = "integration_create"
    """Called when an integration is created.
    Represents the :func:`on_integration_create` event.
    """
    integration_update = "integration_update"
    """Called when an integration is updated.
    Represents the :func:`on_integration_update` event.
    """
    raw_integration_delete = "raw_integration_delete"
    """Called when an integration is deleted.
    Represents the :func:`on_raw_integration_delete` event.
    """
    member_join = "member_join"
    """Called when a `Member` joins a `Guild`.
    Represents the :func:`on_member_join` event.
    """
    member_remove = "member_remove"
    """Called when a `Member` leaves a `Guild`.
    Represents the :func:`on_member_remove` event.
    """
    member_update = "member_update"
    """Called when a `Member` is updated in a `Guild`.
    Represents the :func:`on_member_update` event.
    """
    raw_member_remove = "raw_member_remove"
    """Called when a member leaves a `Guild` regardless of the member cache.
    Represents the :func:`on_raw_member_remove` event.
    """
    raw_member_update = "raw_member_update"
    """Called when a `Member` is updated in a `Guild` regardless of the member cache.
    Represents the :func:`on_raw_member_update` event.
    """
    member_ban = "member_ban"
    """Called when user gets banned from a `Guild`.
    Represents the :func:`on_member_ban` event.
    """
    member_unban = "member_unban"
    """Called when a `User` gets unbanned from a `Guild`.
    Represents the :func:`on_member_unban` event.
    """
    presence_update = "presence_update"
    """Called when a `Member` updates their presence.
    Represents the :func:`on_presence_update` event.
    """
    user_update = "user_update"
    """Called when a `User` is updated.
    Represents the :func:`on_user_update` event.
    """
    voice_state_update = "voice_state_update"
    """Called when a `Member` changes their `VoiceState`.
    Represents the :func:`on_voice_state_update` event.
    """
    voice_channel_effect = "voice_channel_effect"
    """Called when a `Member` sends an effect in a voice channel the bot is connected to.
    Represents the :func:`on_voice_channel_effect` event.

    .. versionadded:: 2.10
    """
    raw_voice_channel_effect = "raw_voice_channel_effect"
    """Called when a `Member` sends an effect in a voice channel the bot is connected to,
    regardless of the member cache.
    Represents the :func:`on_raw_voice_channel_effect` event.

    .. versionadded:: 2.10
    """
    stage_instance_create = "stage_instance_create"
    """Called when a `StageInstance` is created for a `StageChannel`.
    Represents the :func:`on_stage_instance_create` event.
    """
    stage_instance_delete = "stage_instance_delete"
    """Called when a `StageInstance` is deleted for a `StageChannel`.
    Represents the :func:`on_stage_instance_delete` event.
    """
    stage_instance_update = "stage_instance_update"
    """Called when a `StageInstance` is updated.
    Represents the :func:`on_stage_instance_update` event.
    """
    application_command = "application_command"
    """Called when an application command is invoked.
    Represents the :func:`on_application_command` event.
    """
    application_command_autocomplete = "application_command_autocomplete"
    """Called when an application command autocomplete is called.
    Represents the :func:`on_application_command_autocomplete` event.
    """
    button_click = "button_click"
    """Called when a button is clicked.
    Represents the :func:`on_button_click` event.
    """
    dropdown = "dropdown"
    """Called when a select menu is clicked.
    Represents the :func:`on_dropdown` event.
    """
    interaction = "interaction"
    """Called when an interaction happened.
    Represents the :func:`on_interaction` event.
    """
    message_interaction = "message_interaction"
    """Called when a message interaction happened.
    Represents the :func:`on_message_interaction` event.
    """
    modal_submit = "modal_submit"
    """Called when a modal is submitted.
    Represents the :func:`on_modal_submit` event.
    """
    message = "message"
    """Called when a `Message` is created and sent.
    Represents the :func:`on_message` event.
    """
    message_edit = "message_edit"
    """Called when a `Message` receives an update event.
    Represents the :func:`on_message_edit` event.
    """
    message_delete = "message_delete"
    """Called when a message is deleted.
    Represents the :func:`on_message_delete` event.
    """
    bulk_message_delete = "bulk_message_delete"
    """Called when messages are bulk deleted.
    Represents the :func:`on_bulk_message_delete` event.
    """
    poll_vote_add = "poll_vote_add"
    """Called when a vote is added on a `Poll`.
    Represents the :func:`on_poll_vote_add` event.
    """
    poll_vote_remove = "poll_vote_remove"
    """Called when a vote is removed from a `Poll`.
    Represents the :func:`on_poll_vote_remove` event.
    """
    raw_message_edit = "raw_message_edit"
    """Called when a message is edited regardless of the state of the internal message cache.
    Represents the :func:`on_raw_message_edit` event.
    """
    raw_message_delete = "raw_message_delete"
    """Called when a message is deleted regardless of the message being in the internal message cache or not.
    Represents the :func:`on_raw_message_delete` event.
    """
    raw_bulk_message_delete = "raw_bulk_message_delete"
    """Called when a bulk delete is triggered regardless of the messages being in the internal message cache or not.
    Represents the :func:`on_raw_bulk_message_delete` event.
    """
    raw_poll_vote_add = "raw_poll_vote_add"
    """Called when a vote is added on a `Poll` regardless of the internal message cache.
    Represents the :func:`on_raw_poll_vote_add` event.
    """
    raw_poll_vote_remove = "raw_poll_vote_remove"
    """Called when a vote is removed from a `Poll` regardless of the internal message cache.
    Represents the :func:`on_raw_poll_vote_remove` event.
    """
    reaction_add = "reaction_add"
    """Called when a message has a reaction added to it.
    Represents the :func:`on_reaction_add` event.
    """
    reaction_remove = "reaction_remove"
    """Called when a message has a reaction removed from it.
    Represents the :func:`on_reaction_remove` event.
    """
    reaction_clear = "reaction_clear"
    """Called when a message has all its reactions removed from it.
    Represents the :func:`on_reaction_clear` event.
    """
    reaction_clear_emoji = "reaction_clear_emoji"
    """Called when a message has a specific reaction removed from it.
    Represents the :func:`on_reaction_clear_emoji` event.
    """
    raw_presence_update = "raw_presence_update"
    """Called when a user's presence changes regardless of the state of the internal member cache.
    Represents the :func:`on_raw_presence_update` event.
    """
    raw_reaction_add = "raw_reaction_add"
    """Called when a message has a reaction added regardless of the state of the internal message cache.
    Represents the :func:`on_raw_reaction_add` event.
    """
    raw_reaction_remove = "raw_reaction_remove"
    """Called when a message has a reaction removed regardless of the state of the internal message cache.
    Represents the :func:`on_raw_reaction_remove` event.
    """
    raw_reaction_clear = "raw_reaction_clear"
    """Called when a message has all its reactions removed regardless of the state of the internal message cache.
    Represents the :func:`on_raw_reaction_clear` event.
    """
    raw_reaction_clear_emoji = "raw_reaction_clear_emoji"
    """Called when a message has a specific reaction removed from it regardless of the state of the internal message cache.
    Represents the :func:`on_raw_reaction_clear_emoji` event.
    """
    typing = "typing"
    """Called when someone begins typing a message.
    Represents the :func:`on_typing` event.
    """
    raw_typing = "raw_typing"
    """Called when someone begins typing a message regardless of whether `Intents.members` and `Intents.guilds` are enabled.
    Represents the :func:`on_raw_typing` event.
    """
    entitlement_create = "entitlement_create"
    """Called when a user subscribes to an SKU, creating a new :class:`Entitlement`.
    Represents the :func:`on_entitlement_create` event.

    .. versionadded:: 2.10
    """
    entitlement_update = "entitlement_update"
    """Called when a user's subscription renews.
    Represents the :func:`on_entitlement_update` event.

    .. versionadded:: 2.10
    """
    entitlement_delete = "entitlement_delete"
    """Called when a user's entitlement is deleted.
    Represents the :func:`on_entitlement_delete` event."""
    subscription_create = "subscription_create"
    """Called when a subscription for a premium app is created.
    Represents the :func:`on_subscription_create` event.

    .. versionadded:: 2.10
    """
    subscription_update = "subscription_update"
    """Called when a subscription for a premium app is updated.
    Represents the :func:`on_subscription_update` event.

    .. versionadded:: 2.10
    """
    subscription_delete = "subscription_delete"
    """Called when a subscription for a premium app is deleted.
    Represents the :func:`on_subscription_delete` event.

    .. versionadded:: 2.10
    """
    # ext.commands events
    command = "command"
    """Called when a command is found and is about to be invoked.
    Represents the :func:`.on_command` event.
    """
    command_completion = "command_completion"
    """Called when a command has completed its invocation.
    Represents the :func:`.on_command_completion` event.
    """
    command_error = "command_error"
    """Called when an error is raised inside a command either through user input error, check failure, or an error in your own code.
    Represents the :func:`.on_command_error` event.
    """
    slash_command = "slash_command"
    """Called when a slash command is found and is about to be invoked.
    Represents the :func:`.on_slash_command` event.
    """
    slash_command_completion = "slash_command_completion"
    """Called when a slash command has completed its invocation.
    Represents the :func:`.on_slash_command_completion` event.
    """
    slash_command_error = "slash_command_error"
    """Called when an error is raised inside a slash command either through user input error, check failure, or an error in your own code.
    Represents the :func:`.on_slash_command_error` event.
    """
    user_command = "user_command"
    """Called when a user command is found and is about to be invoked.
    Represents the :func:`.on_user_command` event.
    """
    user_command_completion = "user_command_completion"
    """Called when a user command has completed its invocation.
    Represents the :func:`.on_user_command_completion` event.
    """
    user_command_error = "user_command_error"
    """Called when an error is raised inside a user command either through check failure, or an error in your own code.
    Represents the :func:`.on_user_command_error` event.
    """
    message_command = "message_command"
    """Called when a message command is found and is about to be invoked.
    Represents the :func:`.on_message_command` event.
    """
    message_command_completion = "message_command_completion"
    """Called when a message command has completed its invocation.
    Represents the :func:`.on_message_command_completion` event.
    """
    message_command_error = "message_command_error"
    """Called when an error is raised inside a message command either through check failure, or an error in your own code.
    Represents the :func:`.on_message_command_error` event.
    """


class ApplicationRoleConnectionMetadataType(Enum):
    """Represents the type of a role connection metadata value.

    These offer comparison operations, which allow guilds to configure role requirements
    based on the metadata value for each user and a guild-specified configured value.

    .. versionadded:: 2.8
    """

    integer_less_than_or_equal = 1
    """The metadata value (``integer``) is less than or equal to the guild's configured value."""
    integer_greater_than_or_equal = 2
    """The metadata value (``integer``) is greater than or equal to the guild's configured value."""
    integer_equal = 3
    """The metadata value (``integer``) is equal to the guild's configured value."""
    integer_not_equal = 4
    """The metadata value (``integer``) is not equal to the guild's configured value."""
    datetime_less_than_or_equal = 5
    """The metadata value (``ISO8601 string``) is less than or equal to the guild's configured value (``integer``; days before current date)."""
    datetime_greater_than_or_equal = 6
    """The metadata value (``ISO8601 string``) is greater than or equal to the guild's configured value (``integer``; days before current date)."""
    boolean_equal = 7
    """The metadata value (``integer``) is equal to the guild's configured value."""
    boolean_not_equal = 8
    """The metadata value (``integer``) is not equal to the guild's configured value."""


class ApplicationEventWebhookStatus(Enum):
    """Represents the status of an application event webhook.

    .. versionadded:: 2.11
    """

    disabled = 1
    """Webhook events are disabled by developer."""
    enabled = 2
    """Webhook events are enabled by developer."""
    disabled_by_discord = 3
    """Webhook events are disabled by Discord, usually due to inactivity."""


class OnboardingPromptType(Enum):
    """Represents the type of onboarding prompt.

    .. versionadded:: 2.9
    """

    multiple_choice = 0
    """The prompt is a multiple choice prompt."""
    dropdown = 1
    """The prompt is a dropdown prompt."""


class SKUType(Enum):
    """Represents the type of an SKU.

    .. versionadded:: 2.10
    """

    durable = 2
    """Represents a durable one-time purchase."""
    consumable = 3
    """Represents a consumable one-time purchase."""
    subscription = 5
    """Represents a recurring subscription."""
    subscription_group = 6
    """Represents a system-generated group for each :attr:`subscription` SKU."""


class EntitlementType(Enum):
    """Represents the type of an entitlement.

    .. versionadded:: 2.10
    """

    purchase = 1
    """Represents an entitlement purchased by a user."""
    premium_subscription = 2
    """Represents an entitlement for a Discord Nitro subscription."""
    developer_gift = 3
    """Represents an entitlement gifted by the application developer."""
    test_mode_purchase = 4
    """Represents an entitlement purchased by a developer in application test mode."""
    free_purchase = 5
    """Represents an entitlement granted when the SKU was free."""
    user_gift = 6
    """Represents an entitlement gifted by another user."""
    premium_purchase = 7
    """Represents an entitlement claimed by a user for free as a Discord Nitro subscriber."""
    application_subscription = 8
    """Represents an entitlement for an application subscription."""


class SubscriptionStatus(Enum):
    """Represents the status of a subscription.

    .. versionadded:: 2.10
    """

    active = 0
    """Represents an active Subscription which is scheduled to renew."""
    ending = 1
    """Represents an active Subscription which will not renew."""
    inactive = 2
    """Represents an inactive Subscription which is not being charged."""


class PollLayoutType(Enum):
    """Specifies the layout of a :class:`Poll`.

    .. versionadded:: 2.10
    """

    default = 1
    """The default poll layout type."""


class VoiceChannelEffectAnimationType(Enum):
    """The type of an emoji reaction effect animation in a voice channel.

    .. versionadded:: 2.10
    """

    premium = 0
    """A fun animation, sent by a Nitro subscriber."""
    basic = 1
    """A standard animation."""


class MessageReferenceType(Enum):
    """Specifies the type of :class:`MessageReference`. This can be used to determine
    if a message is e.g. a reply or a forwarded message.

    .. versionadded:: 2.10
    """

    default = 0
    """A standard message reference used in message replies."""
    forward = 1
    """Reference used to point to a message at a point in time (forward)."""


class SeparatorSpacing(Enum):
    """Specifies the size of a :class:`Separator` component's padding.

    .. versionadded:: 2.11
    """

    small = 1
    """Small spacing."""
    large = 2
    """Large spacing."""


class NameplatePalette(Enum):
    """Specifies the palette of a :class:`Nameplate`.

    .. versionadded:: 2.11
    """

    crimson = "crimson"
    """Crimson color palette."""
    berry = "berry"
    """Berry color palette."""
    sky = "sky"
    """Sky color palette."""
    teal = "teal"
    """Teal color palette."""
    forest = "forest"
    """Forest color palette."""
    bubble_gum = "bubble_gum"
    """Bubble gum color palette."""
    violet = "violet"
    """Violet color palette."""
    cobalt = "cobalt"
    """Cobalt color palette."""
    clover = "clover"
    """Clover color palette."""
    lemon = "lemon"
    """Lemon color palette."""
    white = "white"
    """White color palette."""


T = TypeVar("T", bound="Enum")


<<<<<<< HEAD
def create_unknown_value(cls: Type[T], val: Any) -> T:
    value_cls = cls._enum_value_cls_  # pyright: ignore[reportAttributeAccessIssue]
=======
def create_unknown_value(cls: type[T], val: Any) -> T:
    value_cls = cls._enum_value_cls_  # type: ignore
>>>>>>> 6c482d1e
    name = f"unknown_{val}"
    return value_cls(name=name, value=val)


def try_enum(cls: type[T], val: Any) -> T:
    """A function that tries to turn the value into enum ``cls``.

    If it fails it returns a proxy invalid value instead.
    """
    try:
        return cls._enum_value_map_[val]  # pyright: ignore[reportAttributeAccessIssue]
    except (KeyError, TypeError, AttributeError):
        return create_unknown_value(cls, val)


def enum_if_int(cls: type[T], val: Any) -> T:
    """A function that tries to turn the value into enum ``cls``.

    If it fails it returns a proxy invalid value instead.
    """
    if not isinstance(val, int):
        return val
    return try_enum(cls, val)


def try_enum_to_int(val: Any) -> Any:
    if isinstance(val, int):
        return val
    try:
        return val.value
    except Exception:
        return val<|MERGE_RESOLUTION|>--- conflicted
+++ resolved
@@ -11,11 +11,6 @@
     NamedTuple,
     NoReturn,
     Optional,
-<<<<<<< HEAD
-    Tuple,
-    Type,
-=======
->>>>>>> 6c482d1e
     TypeVar,
 )
 
@@ -84,11 +79,7 @@
     "NameplatePalette",
 )
 
-<<<<<<< HEAD
 EnumMetaT = TypeVar("EnumMetaT", bound="EnumMeta")
-=======
-EnumMetaT = TypeVar("EnumMetaT", bound="type[EnumMeta]")
->>>>>>> 6c482d1e
 
 
 class _EnumValueBase(NamedTuple):
@@ -133,10 +124,10 @@
         _enum_value_cls_: ClassVar[type[_EnumValueBase]]
 
     def __new__(
-        cls: Type[EnumMetaT],
+        cls: type[EnumMetaT],
         name: str,
-        bases: Tuple[Type, ...],
-        attrs: Dict[str, Any],
+        bases: tuple[type, ...],
+        attrs: dict[str, Any],
         *,
         comparable: bool = False,
     ) -> EnumMetaT:
@@ -2470,13 +2461,8 @@
 T = TypeVar("T", bound="Enum")
 
 
-<<<<<<< HEAD
-def create_unknown_value(cls: Type[T], val: Any) -> T:
+def create_unknown_value(cls: type[T], val: Any) -> T:
     value_cls = cls._enum_value_cls_  # pyright: ignore[reportAttributeAccessIssue]
-=======
-def create_unknown_value(cls: type[T], val: Any) -> T:
-    value_cls = cls._enum_value_cls_  # type: ignore
->>>>>>> 6c482d1e
     name = f"unknown_{val}"
     return value_cls(name=name, value=val)
 
