--- conflicted
+++ resolved
@@ -236,12 +236,9 @@
     guild_invite_reminder = 22
     context_menu_command = 23
     auto_moderation_action = 24
-<<<<<<< HEAD
     role_subscription_purchase = 25
-=======
     interaction_premium_upsell = 26
     guild_application_premium_subscription = 32
->>>>>>> 479ea239
 
 
 class PartyType(Enum):
