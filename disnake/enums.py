--- conflicted
+++ resolved
@@ -59,11 +59,8 @@
     "AutoModActionType",
     "ThreadSortOrder",
     "ThreadLayout",
-<<<<<<< HEAD
     "Event",
-=======
     "ApplicationRoleConnectionMetadataType",
->>>>>>> af5a8dda
 )
 
 
@@ -832,7 +829,7 @@
     gallery_view = 2
 
 
-<<<<<<< HEAD
+
 class Event(Enum):
     connect = "connect"
     """Called when the client has successfully connected to Discord."""
@@ -1044,7 +1041,8 @@
     """Called when someone begins typing a message."""
     raw_typing = "raw_typing"
     """Called when someone begins typing a message regardless of whether `Intents.members` and `Intents.guilds` are enabled."""
-=======
+
+
 class ApplicationRoleConnectionMetadataType(Enum):
     integer_less_than_or_equal = 1
     integer_greater_than_or_equal = 2
@@ -1054,7 +1052,6 @@
     datetime_greater_than_or_equal = 6
     boolean_equal = 7
     boolean_not_equal = 8
->>>>>>> af5a8dda
 
 
 T = TypeVar("T")
