"""
The MIT License (MIT)

Copyright (c) 2015-2021 Rapptz
Copyright (c) 2021-present Disnake Development

Permission is hereby granted, free of charge, to any person obtaining a
copy of this software and associated documentation files (the "Software"),
to deal in the Software without restriction, including without limitation
the rights to use, copy, modify, merge, publish, distribute, sublicense,
and/or sell copies of the Software, and to permit persons to whom the
Software is furnished to do so, subject to the following conditions:

The above copyright notice and this permission notice shall be included in
all copies or substantial portions of the Software.

THE SOFTWARE IS PROVIDED "AS IS", WITHOUT WARRANTY OF ANY KIND, EXPRESS
OR IMPLIED, INCLUDING BUT NOT LIMITED TO THE WARRANTIES OF MERCHANTABILITY,
FITNESS FOR A PARTICULAR PURPOSE AND NONINFRINGEMENT. IN NO EVENT SHALL THE
AUTHORS OR COPYRIGHT HOLDERS BE LIABLE FOR ANY CLAIM, DAMAGES OR OTHER
LIABILITY, WHETHER IN AN ACTION OF CONTRACT, TORT OR OTHERWISE, ARISING
FROM, OUT OF OR IN CONNECTION WITH THE SOFTWARE OR THE USE OR OTHER
DEALINGS IN THE SOFTWARE.
"""
from __future__ import annotations

import types
from typing import (
    TYPE_CHECKING,
    Any,
    ClassVar,
    Dict,
    Iterator,
    Mapping,
    Optional,
    Sequence,
    Tuple,
    Type,
    TypeVar,
    Union,
)

__all__ = (
    "Enum",
    "ChannelType",
    "MessageType",
    "SpeakingState",
    "VerificationLevel",
    "ContentFilter",
    "Status",
    "DefaultAvatar",
    "AuditLogAction",
    "AuditLogActionCategory",
    "UserFlags",
    "ActivityType",
    "NotificationLevel",
    "TeamMembershipState",
    "WebhookType",
    "ExpireBehaviour",
    "ExpireBehavior",
    "StickerType",
    "StickerFormatType",
    "InviteTarget",
    "VideoQualityMode",
    "ComponentType",
    "ButtonStyle",
    "TextInputStyle",
    "StagePrivacyLevel",
    "InteractionType",
    "InteractionResponseType",
    "NSFWLevel",
    "OptionType",
    "ApplicationCommandType",
    "ApplicationCommandPermissionType",
    "PartyType",
    "GuildScheduledEventEntityType",
    "GuildScheduledEventStatus",
    "GuildScheduledEventPrivacyLevel",
    "ThreadArchiveDuration",
    "WidgetStyle",
    "Locale",
)


<<<<<<< HEAD
_T = TypeVar("_T", bound="EnumMeta")
=======
class _EnumValueBase(NamedTuple):
    if TYPE_CHECKING:
        _cls_name: ClassVar[str]
>>>>>>> eb356594


def _is_descriptor(obj):
    return hasattr(obj, "__get__") or hasattr(obj, "__set__") or hasattr(obj, "__delete__")


class _EnumDict(Dict[str, Any]):
    def __init__(self, base: Type[Any]):
        # We explicitly take a base in __init__, unlike default Enums, to more easily
        # enforce proper value typing. This should ensure better performance, as e.g.
        # `Enum[int].one + 3 == 4` is more performant than `Enum[Any].one.value + 3 == 4`,
        # as this saves a lookup. We do lose some functionality here, but it's probably
        # worth the cost; especially considering all current enums have monotyped values.
        super().__init__()
        self.base = base
        self.member_map: Dict[str, Any] = {}
        self.value_map: Dict[Any, str] = {}

    def __getitem__(self, name: str) -> Any:
        try:
            return super().__getitem__(name)
        except KeyError:
            return self.value_map[name]

    def __setitem__(self, name: str, value: Any) -> None:
        if name in {"mro", ""}:  # illegal names defined in original python enums
            raise ValueError(f"Invalid Enum member name: {name}")

        if name.startswith("_") or _is_descriptor(value):
            super().__setitem__(name, value)
            return

<<<<<<< HEAD
        if not isinstance(value, self.base):
            raise TypeError(
                f"Member {name} must be of type {self.base.__name__}, got {type(value).__name__}"
            )
=======
def _create_value_cls(name: str, comparable: bool) -> Type[_EnumValueBase]:
    parent = _EnumValueComparable if comparable else _EnumValueBase
    return type(f"{parent.__name__}_{name}", (parent,), {"_cls_name": name})  # type: ignore
>>>>>>> eb356594

        if name in self.member_map:
            raise TypeError(f"Attempted to reuse key: '{name!r}'")
        if value in self.value_map:
            # We'll have to settle for slower value lookup in case of a dupe
            self.member_map[name] = value
            return

        self.member_map[name] = value
        self.value_map[value] = name


class EnumMeta(type):
<<<<<<< HEAD
    __is_enum_instantiated: ClassVar[bool] = False

    _name_map_: ClassVar[Mapping[str, Enum]]
    _value2member_map_: ClassVar[Mapping[Any, Enum]]

    def __new__(
        metacls: Type[_T],  # pyright: reportSelfClsParameterName=false
        name: str,
        bases: Tuple[Type[Any], Type[Any]],
        namespace: _EnumDict,
    ) -> _T:

        if not EnumMeta.__is_enum_instantiated:
            EnumMeta.__is_enum_instantiated = True
            return super().__new__(metacls, name, bases, namespace)

        base, enum_type = bases  # ensured possible in __prepare__

        ns: Dict[str, Any] = {
            "__objtype__": base,
            "__enumtype__": enum_type,
            "_name_map_": (name_map := {}),
            "_value2member_map_": (value_map := {}),
            **{
                name_: value_
                for name_, value_ in Enum.__dict__.items()
                if name_ not in ("__class__", "__module__", "__doc__")
            },
        }
=======
    if TYPE_CHECKING:
        __name__: ClassVar[str]
        _enum_member_names_: ClassVar[List[str]]
        _enum_member_map_: ClassVar[Dict[str, Any]]
        _enum_value_map_: ClassVar[Dict[Any, Any]]

    def __new__(cls, name, bases, attrs, *, comparable: bool = False):
        value_mapping = {}
        member_mapping = {}
        member_names = []

        value_cls = _create_value_cls(name, comparable)
        for key, value in list(attrs.items()):
            is_descriptor = _is_descriptor(value)
            if key[0] == "_" and not is_descriptor:
                continue

            # Special case classmethod to just pass through
            if isinstance(value, classmethod):
                continue

            if is_descriptor:
                setattr(value_cls, key, value)
                del attrs[key]
                continue

            try:
                new_value = value_mapping[value]
            except KeyError:
                new_value = value_cls(name=key, value=value)
                value_mapping[value] = new_value
                member_names.append(key)

            member_mapping[key] = new_value
            attrs[key] = new_value

        attrs["_enum_value_map_"] = value_mapping
        attrs["_enum_member_map_"] = member_mapping
        attrs["_enum_member_names_"] = member_names
        attrs["_enum_value_cls_"] = value_cls
        actual_cls = super().__new__(cls, name, bases, attrs)
        value_cls._actual_enum_cls_ = actual_cls  # type: ignore
        return actual_cls

    def __iter__(cls):
        return (cls._enum_member_map_[name] for name in cls._enum_member_names_)

    def __reversed__(cls):
        return (cls._enum_member_map_[name] for name in reversed(cls._enum_member_names_))

    def __len__(cls):
        return len(cls._enum_member_names_)

    def __repr__(cls):
        return f"<enum {cls.__name__}>"
>>>>>>> eb356594

        ns.update(namespace)

        cls = super().__new__(metacls, name, bases, ns)

        for name_, value_ in namespace.member_map.items():
            member = cls.__new__(cls, value_)  # type: ignore
            member._name_ = name_
            member._value_ = value_
            name_map[name_] = value_map[value_] = member
            setattr(cls, name_, member)

        return cls

    @classmethod
    def __prepare__(
        metacls, name: str, bases: Tuple[Type[Any], ...] = (), /, **kwds: Any
    ) -> Union[Dict[str, Any], _EnumDict]:
        # with this we get to ensure the new class' namespace is an _EnumDict

        if not EnumMeta.__is_enum_instantiated:
            return _EnumDict(object)

        try:
            base, _ = bases  # 'loss' of functionality: only (type, Enum) enums are allowed
        except ValueError:
            raise TypeError("Expected exactly two base classes for an enum") from None

        if isinstance(base, EnumMeta):
            raise TypeError("An Enum's first base class must be its values' type")

        return _EnumDict(base)

    def __repr__(cls) -> str:
        return f"<enum {cls.__name__}>"

    def __call__(cls, value: Any) -> Any:
        try:
            return cls._value2member_map_[value]
        except KeyError:
            raise ValueError(f"{value} is not a valid {cls.__name__}") from None

    def __getitem__(cls, name: str) -> Any:
        return cls._name_map_[name]

    def __contains__(cls, value: Any) -> bool:
        return value in cls._value2member_map_

    def __iter__(cls) -> Iterator[Any]:
        yield from cls._name_map_.values()

    @property
    def __members__(cls) -> types.MappingProxyType[str, Enum]:
        return types.MappingProxyType(cls._name_map_)

    @property
    def _member_names_(cls) -> Sequence[str]:
        # I *think* this should be fine as a property?
        # Hardly ever gets used so I don't really see the value in pre-computing it like
        # vanilla Enums do. I decided to save memory but we can always just revert this.
        return tuple(cls._name_map_)


if TYPE_CHECKING:
    from enum import Enum
else:

    class Enum(metaclass=EnumMeta):
        _name_map_: ClassVar[Mapping[str, Enum]]
        _value2member_map_: ClassVar[Mapping[Any, Enum]]
        _name_: str
        _value_: Any

        @property
        def name(self) -> str:
            """Return the name of the enum member as a `builtins.str`."""
            return self._name_

        @property
        def value(self):
            """Return the value of the enum member."""
            return self._value_

        def __repr__(self) -> str:
            return f"<{type(self).__name__}.{self._name_}: {self._value_!r}>"

        def __str__(self) -> str:
            return self._name_


class ChannelType(int, Enum):
    """Specifies the type of channel."""

    text = 0
    """A text channel."""
    private = 1
    """A voice channel."""
    voice = 2
    """A private text channel. Also called a direct message."""
    group = 3
    """A private group text channel."""
    category = 4
    """A category channel."""
    news = 5
    """A guild news channel."""
    news_thread = 10
    """ A guild stage voice channel.

    .. versionadded:: 1.7
    """
    public_thread = 11
    """A news thread.

    .. versionadded:: 2.0
    """
    private_thread = 12
    """A public thread.

    .. versionadded:: 2.0
    """
    stage_voice = 13
    """A private thread.

    .. versionadded:: 2.0
    """
    guild_directory = 14
    """A student hub channel.

    .. versionadded:: 2.1
    """
    forum = 15
    """A channel of only threads.

    .. versionadded:: 2.5
    """


class MessageType(int, Enum):
    """Specifies the type of :class:`Message`. This is used to denote if a message
    is to be interpreted as a system message or a regular message.

    .. container:: operations

      .. describe:: x == y

          Checks if two messages are equal.
      .. describe:: x != y

          Checks if two messages are not equal.
    """

    default = 0
    """The default message type. This is the same as regular messages."""
    recipient_add = 1
    """The system message when a user is added to a group private
    message or a thread.
    """
    recipient_remove = 2
    """The system message when a user is removed from a group private
    message or a thread.
    """
    call = 3
    """The system message denoting call state, e.g. missed call, started call,
    etc.
    """
    channel_name_change = 4
    """The system message denoting that a channel's name has been changed."""
    channel_icon_change = 5
    """The system message denoting that a channel's icon has been changed."""
    pins_add = 6
    """The system message denoting that a pinned message has been added to a channel."""
    new_member = 7
    """The system message denoting that a new member has joined a Guild."""
    premium_guild_subscription = 8
    """The system message denoting that a member has "nitro boosted" a guild."""
    premium_guild_tier_1 = 9
    """The system message denoting that a member has "nitro boosted" a guild
    and it achieved level 1.
    """
    premium_guild_tier_2 = 10
    """The system message denoting that a member has "nitro boosted" a guild
    and it achieved level 2.
    """
    premium_guild_tier_3 = 11
    """The system message denoting that a member has "nitro boosted" a guild
    and it achieved level 3.
    """
    channel_follow_add = 12
    """ The system message denoting that an announcement channel has been followed.

    .. versionadded:: 1.3
    """
    guild_stream = 13
    """The system message denoting that a member is streaming in the guild.

    .. versionadded:: 1.7
    """
    guild_discovery_disqualified = 14
    """The system message denoting that the guild is no longer eligible for Server
    Discovery.

    .. versionadded:: 1.7
    """
    guild_discovery_requalified = 15
    """The system message denoting that the guild has become eligible again for Server
    Discovery.

    .. versionadded:: 1.7
    """
    guild_discovery_grace_period_initial_warning = 16
    """The system message denoting that the guild has failed to meet the Server
    Discovery requirements for one week.

    .. versionadded:: 1.7
    """
    guild_discovery_grace_period_final_warning = 17
    """The system message denoting that the guild has failed to meet the Server
    Discovery requirements for 3 weeks in a row.

    .. versionadded:: 1.7
    """
    thread_created = 18
    """The system message denoting that a thread has been created. This is only
    sent if the thread has been created from an older message. The period of time
    required for a message to be considered old cannot be relied upon and is up to
    Discord.

    .. versionadded:: 2.0
    """
    reply = 19
    """The system message denoting that the author is replying to a message.

    .. versionadded:: 2.0
    """
    application_command = 20
    """The system message denoting that an application (or "slash") command was executed.

    .. versionadded:: 2.0
    """
    thread_starter_message = 21
    """The system message sent as a reminder to invite people to the guild.

    .. versionadded:: 2.0
    """
    guild_invite_reminder = 22
    """The system message denoting the message in the thread that is the one that started the
    thread's conversation topic.

    .. versionadded:: 2.0
    """
    context_menu_command = 23
    """The system message denoting that a context menu command was executed.

    .. versionadded:: 2.3
    """
    auto_moderation_action = 24
    """The system message denoting that Auto Moderation has taken an action on a message.

    .. versionadded:: 2.5
    """


class PartyType(int, Enum):
    """Represents the type of a voice channel activity/application."""

    poker = 755827207812677713
    """The "Poker Night" activity."""
    betrayal = 773336526917861400
    """The "Betrayal.io" activity."""
    fishing = 814288819477020702
    """The "Fishington.io" activity."""
    chess = 832012774040141894
    """The "Chess In The Park" activity."""
    letter_tile = 879863686565621790
    """The "Letter Tile" activity."""
    word_snack = 879863976006127627
    """The "Word Snacks" activity."""
    doodle_crew = 878067389634314250
    """The "Doodle Crew" activity."""
    checkers = 832013003968348200
    """The "Checkers In The Park" activity.

    .. versionadded:: 2.3
    """
    spellcast = 852509694341283871
    """The "SpellCast" activity.

    .. versionadded:: 2.3
    """
    watch_together = 880218394199220334
    """The "Watch Together" activity, a Youtube application.

    .. versionadded:: 2.3
    """
    sketch_heads = 902271654783242291
    """The "Sketch Heads" activity.

    .. versionadded:: 2.4
    """
    ocho = 832025144389533716
    """The "Ocho" activity.

    .. versionadded:: 2.4
    """


class SpeakingState(int, Enum):  # TODO: Docs
    """Specifies the speaking state of a user in a voice channel."""

    none = 0
    """The state of a user that is currently silent."""
    voice = 1
    """The state of a user that is currently transmitting voice data."""
    soundshare = 2
    """The state of a user that is currently transmitting voice data as part of
    sharing their screen. This does not display a speaking indicator.
    """
    priority = 4
    """The state of a user that is currently transmitting voice data as a priority speaker.
    This reduces the volume of other speakers.
    """


class VerificationLevel(int, Enum):
    """Specifies a :class:`Guild`\\'s verification level, which is the criteria in
    which a member must meet before being able to send messages to the guild.

    .. container:: operations

        .. versionadded:: 2.0

        .. describe:: x == y

            Checks if two verification levels are equal.
        .. describe:: x != y

            Checks if two verification levels are not equal.
        .. describe:: x > y

            Checks if a verification level is higher than another.
        .. describe:: x < y

            Checks if a verification level is lower than another.
        .. describe:: x >= y

            Checks if a verification level is higher or equal to another.
        .. describe:: x <= y

            Checks if a verification level is lower or equal to another.
    """

    none = 0
    """No criteria set."""
    low = 1
    """Member must have a verified email on their Discord account."""
    medium = 2
    """Member must have a verified email and be registered on Discord for more
    than five minutes.
    """
    high = 3
    """Member must have a verified email, be registered on Discord for more
    than five minutes, and be a member of the guild itself for more than
    ten minutes.
    """
    highest = 4
    """Member must have a verified phone on their Discord account."""


class ContentFilter(int, Enum):
    """Specifies a :class:`Guild`\\'s explicit content filter, which is the machine
    learning algorithms that Discord uses to detect if an image contains
    pornography or otherwise explicit content.

    .. container:: operations

        .. versionadded:: 2.0

        .. describe:: x == y

            Checks if two content filter levels are equal.
        .. describe:: x != y

            Checks if two content filter levels are not equal.
        .. describe:: x > y

            Checks if a content filter level is higher than another.
        .. describe:: x < y

            Checks if a content filter level is lower than another.
        .. describe:: x >= y

            Checks if a content filter level is higher or equal to another.
        .. describe:: x <= y

            Checks if a content filter level is lower or equal to another.
    """

    disabled = 0
    """The guild does not have the content filter enabled."""
    no_role = 1
    """The guild has the content filter enabled for members without a role."""
    all_members = 2
    """The guild has the content filter enabled for every member."""


class Status(str, Enum):
    """Specifies a :class:`Member`\\'s status."""

    online = "online"
    """The member is online."""
    offline = "offline"
    """The member is offline."""
    idle = "idle"
    """The member is idle."""
    dnd = "dnd"
    """The member is on "Do Not Disturb"."""
    do_not_disturb = "dnd"
    """An alias for :attr:`dnd`."""
    invisible = "invisible"
    """The member is "invisible". In reality, this is only used in sending
    a presence a la :meth:`Client.change_presence`. When you receive a
    user's presence this will be :attr:`offline` instead.
    """
    streaming = "streaming"
    """The member is live streaming to Twitch.

    .. versionadded:: 2.3
    """


class DefaultAvatar(int, Enum):
    """Represents the default avatar of a Discord :class:`User`"""

    blurple = 0
    """Represents the default avatar with the color blurple.
    See also :attr:`Colour.blurple`
    """
    grey = 1
    """Represents the default avatar with the color grey.
    See also :attr:`Colour.greyple`
    """
    gray = 1
    """An alias for :attr:`grey`."""
    green = 2
    """Represents the default avatar with the color green.
    See also :attr:`Colour.green`
    """
    orange = 3
    """Represents the default avatar with the color orange.
    See also :attr:`Colour.orange`
    """
    red = 4
    """Represents the default avatar with the color red.
    See also :attr:`Colour.red`
    """


class NotificationLevel(int, Enum):
    """Specifies whether a :class:`Guild` has notifications on for all messages or mentions only by default.

    .. container:: operations

        .. versionadded:: 2.0

        .. describe:: x == y

            Checks if two notification levels are equal.
        .. describe:: x != y

            Checks if two notification levels are not equal.
        .. describe:: x > y

            Checks if a notification level is higher than another.
        .. describe:: x < y

            Checks if a notification level is lower than another.
        .. describe:: x >= y

            Checks if a notification level is higher or equal to another.
        .. describe:: x <= y

            Checks if a notification level is lower or equal to another.
    """

    all_messages = 0
    """Members receive notifications for every message regardless of them being mentioned."""
    only_mentions = 1
    """Members receive notifications for messages they are mentioned in."""


class AuditLogActionCategory(int, Enum):
    """Represents the category that the :class:`AuditLogAction` belongs to.

    This can be retrieved via :attr:`AuditLogEntry.category`.
    """

    create = 1
    """The action is the creation of something."""
    delete = 2
    """The action is the deletion of something."""
    update = 3
    """The action is the update of something."""


class AuditLogAction(int, Enum):
    """Represents the type of action being done for a :class:`AuditLogEntry`\\,
    which is retrievable via :meth:`Guild.audit_logs`.
    """

    # fmt: off
    guild_update                     = 1
    """The guild has updated. Things that trigger this include:

    - Changing the guild vanity URL
    - Changing the guild invite splash
    - Changing the guild AFK channel or timeout
    - Changing the guild voice server region
    - Changing the guild icon, banner, or discovery splash
    - Changing the guild moderation settings
    - Changing things related to the guild widget

    When this is the action, the type of :attr:`~AuditLogEntry.target` is
    the :class:`Guild`.

    Possible attributes for :class:`AuditLogDiff`:

    - :attr:`~AuditLogDiff.afk_channel`
    - :attr:`~AuditLogDiff.system_channel`
    - :attr:`~AuditLogDiff.afk_timeout`
    - :attr:`~AuditLogDiff.default_message_notifications`
    - :attr:`~AuditLogDiff.explicit_content_filter`
    - :attr:`~AuditLogDiff.mfa_level`
    - :attr:`~AuditLogDiff.name`
    - :attr:`~AuditLogDiff.owner`
    - :attr:`~AuditLogDiff.splash`
    - :attr:`~AuditLogDiff.discovery_splash`
    - :attr:`~AuditLogDiff.icon`
    - :attr:`~AuditLogDiff.banner`
    - :attr:`~AuditLogDiff.vanity_url_code`
    - :attr:`~AuditLogDiff.preferred_locale`
    """
    channel_create                   = 10
    """A new channel was created.

    When this is the action, the type of :attr:`~AuditLogEntry.target` is
    either a :class:`abc.GuildChannel` or :class:`Object` with an ID.

    A more filled out object in the :class:`Object` case can be found
    by using :attr:`~AuditLogEntry.after`.

    Possible attributes for :class:`AuditLogDiff`:

    - :attr:`~AuditLogDiff.name`
    - :attr:`~AuditLogDiff.type`
    - :attr:`~AuditLogDiff.overwrites`
    """
    channel_update                   = 11
    """A channel was updated. Things that trigger this include:

    - The channel name or topic was changed
    - The channel bitrate was changed

    When this is the action, the type of :attr:`~AuditLogEntry.target` is
    the :class:`abc.GuildChannel` or :class:`Object` with an ID.

    A more filled out object in the :class:`Object` case can be found
    by using :attr:`~AuditLogEntry.after` or :attr:`~AuditLogEntry.before`.

    Possible attributes for :class:`AuditLogDiff`:

    - :attr:`~AuditLogDiff.name`
    - :attr:`~AuditLogDiff.type`
    - :attr:`~AuditLogDiff.position`
    - :attr:`~AuditLogDiff.overwrites`
    - :attr:`~AuditLogDiff.topic`
    - :attr:`~AuditLogDiff.bitrate`
    - :attr:`~AuditLogDiff.rtc_region`
    - :attr:`~AuditLogDiff.video_quality_mode`
    - :attr:`~AuditLogDiff.default_auto_archive_duration`
    """
    channel_delete                   = 12
    """A channel was deleted.

    When this is the action, the type of :attr:`~AuditLogEntry.target` is
    an :class:`Object` with an ID.

    A more filled out object can be found by using the
    :attr:`~AuditLogEntry.before` object.

    Possible attributes for :class:`AuditLogDiff`:

    - :attr:`~AuditLogDiff.name`
    - :attr:`~AuditLogDiff.type`
    - :attr:`~AuditLogDiff.overwrites`
    """
    overwrite_create                 = 13
    """A channel permission overwrite was created.

    When this is the action, the type of :attr:`~AuditLogEntry.target` is
    the :class:`abc.GuildChannel` or :class:`Object` with an ID.

    When this is the action, the type of :attr:`~AuditLogEntry.extra` is
    either a :class:`Role` or :class:`Member`. If the object is not found
    then it is a :class:`Object` with an ID being filled, a name, and a
    ``type`` attribute set to either ``'role'`` or ``'member'`` to help
    dictate what type of ID it is.

    Possible attributes for :class:`AuditLogDiff`:

    - :attr:`~AuditLogDiff.deny`
    - :attr:`~AuditLogDiff.allow`
    - :attr:`~AuditLogDiff.id`
    - :attr:`~AuditLogDiff.type`

    .. versionchanged:: 2.6
        :attr:`~AuditLogDiff.type` for this action is now an :class:`int`.
    """
    overwrite_update                 = 14
    """A channel permission overwrite was changed, this is typically
    when the permission values change.

    See :attr:`overwrite_create` for more information on how the
    :attr:`~AuditLogEntry.target` and :attr:`~AuditLogEntry.extra` fields
    are set.

    Possible attributes for :class:`AuditLogDiff`:

    - :attr:`~AuditLogDiff.deny`
    - :attr:`~AuditLogDiff.allow`
    - :attr:`~AuditLogDiff.id`
    - :attr:`~AuditLogDiff.type`

    .. versionchanged:: 2.6
        :attr:`~AuditLogDiff.type` for this action is now an :class:`int`.
    """
    overwrite_delete                 = 15
    """A channel permission overwrite was deleted.

    See :attr:`overwrite_create` for more information on how the
    :attr:`~AuditLogEntry.target` and :attr:`~AuditLogEntry.extra` fields
    are set.

    Possible attributes for :class:`AuditLogDiff`:

    - :attr:`~AuditLogDiff.deny`
    - :attr:`~AuditLogDiff.allow`
    - :attr:`~AuditLogDiff.id`
    - :attr:`~AuditLogDiff.type`

    .. versionchanged:: 2.6
        :attr:`~AuditLogDiff.type` for this action is now an :class:`int`.
    """
    kick                             = 20
    """A member was kicked.

    When this is the action, the type of :attr:`~AuditLogEntry.target` is
    the :class:`User` who got kicked.

    When this is the action, :attr:`~AuditLogEntry.changes` is empty.
    """
    member_prune                     = 21
    """A member prune was triggered.

    When this is the action, the type of :attr:`~AuditLogEntry.target` is
    set to ``None``.

    When this is the action, the type of :attr:`~AuditLogEntry.extra` is
    set to an unspecified proxy object with two attributes:

    - ``delete_members_days``: An integer specifying how far the prune was.
    - ``members_removed``: An integer specifying how many members were removed.

    When this is the action, :attr:`~AuditLogEntry.changes` is empty.
    """
    ban                              = 22
    """A member was banned.

    When this is the action, the type of :attr:`~AuditLogEntry.target` is
    the :class:`User` who got banned.

    When this is the action, :attr:`~AuditLogEntry.changes` is empty.
    """
    unban                            = 23
    """A member was unbanned.

    When this is the action, the type of :attr:`~AuditLogEntry.target` is
    the :class:`User` who got unbanned.

    When this is the action, :attr:`~AuditLogEntry.changes` is empty.
    """
    member_update                    = 24
    """A member has updated. This triggers in the following situations:

    - A nickname was changed
    - They were server muted or deafened (or it was undone)
    - They were timed out

    When this is the action, the type of :attr:`~AuditLogEntry.target` is
    the :class:`Member` or :class:`User` who got updated.

    Possible attributes for :class:`AuditLogDiff`:

    - :attr:`~AuditLogDiff.nick`
    - :attr:`~AuditLogDiff.mute`
    - :attr:`~AuditLogDiff.deaf`
    - :attr:`~AuditLogDiff.timeout`
    """
    member_role_update               = 25
    """A member's role has been updated. This triggers when a member
    either gains a role or loses a role.

    When this is the action, the type of :attr:`~AuditLogEntry.target` is
    the :class:`Member` or :class:`User` who got the role.

    Possible attributes for :class:`AuditLogDiff`:

    - :attr:`~AuditLogDiff.roles`
    """
    member_move                      = 26
    """A member's voice channel has been updated. This triggers when a
    member is moved to a different voice channel.

    When this is the action, the type of :attr:`~AuditLogEntry.extra` is
    set to an unspecified proxy object with two attributes:

    - ``channel``: A :class:`TextChannel` or :class:`Object` with the channel ID where the members were moved.
    - ``count``: An integer specifying how many members were moved.

    .. versionadded:: 1.3
    """
    member_disconnect                = 27
    """A member's voice state has changed. This triggers when a
    member is force disconnected from voice.

    When this is the action, the type of :attr:`~AuditLogEntry.extra` is
    set to an unspecified proxy object with one attribute:

    - ``count``: An integer specifying how many members were disconnected.

    .. versionadded:: 1.3
    """
    bot_add                          = 28
    """A bot was added to the guild.

    When this is the action, the type of :attr:`~AuditLogEntry.target` is
    the :class:`Member` or :class:`User` which was added to the guild.

    .. versionadded:: 1.3
    """
    role_create                      = 30
    """A new role was created.

    When this is the action, the type of :attr:`~AuditLogEntry.target` is
    the :class:`Role` or a :class:`Object` with the ID.

    Possible attributes for :class:`AuditLogDiff`:

    - :attr:`~AuditLogDiff.colour`
    - :attr:`~AuditLogDiff.mentionable`
    - :attr:`~AuditLogDiff.hoist`
    - :attr:`~AuditLogDiff.name`
    - :attr:`~AuditLogDiff.permissions`
    """
    role_update                      = 31
    """A role was updated. This triggers in the following situations:

    - The name has changed
    - The permissions have changed
    - The colour has changed
    - Its hoist/mentionable state has changed

    When this is the action, the type of :attr:`~AuditLogEntry.target` is
    the :class:`Role` or a :class:`Object` with the ID.

    Possible attributes for :class:`AuditLogDiff`:

    - :attr:`~AuditLogDiff.colour`
    - :attr:`~AuditLogDiff.mentionable`
    - :attr:`~AuditLogDiff.hoist`
    - :attr:`~AuditLogDiff.name`
    - :attr:`~AuditLogDiff.permissions`
    """
    role_delete                      = 32
    """A role was deleted.

    When this is the action, the type of :attr:`~AuditLogEntry.target` is
    the :class:`Role` or a :class:`Object` with the ID.

    Possible attributes for :class:`AuditLogDiff`:

    - :attr:`~AuditLogDiff.colour`
    - :attr:`~AuditLogDiff.mentionable`
    - :attr:`~AuditLogDiff.hoist`
    - :attr:`~AuditLogDiff.name`
    - :attr:`~AuditLogDiff.permissions`
    """
    invite_create                    = 40
    """An invite was created.

    When this is the action, the type of :attr:`~AuditLogEntry.target` is
    the :class:`Invite` that was created.

    Possible attributes for :class:`AuditLogDiff`:

    - :attr:`~AuditLogDiff.max_age`
    - :attr:`~AuditLogDiff.code`
    - :attr:`~AuditLogDiff.temporary`
    - :attr:`~AuditLogDiff.inviter`
    - :attr:`~AuditLogDiff.channel`
    - :attr:`~AuditLogDiff.uses`
    - :attr:`~AuditLogDiff.max_uses`
    """
    invite_update                    = 41
    """An invite was updated.

    When this is the action, the type of :attr:`~AuditLogEntry.target` is
    the :class:`Invite` that was updated.
    """
    invite_delete                    = 42
    """An invite was deleted.

    When this is the action, the type of :attr:`~AuditLogEntry.target` is
    the :class:`Invite` that was deleted.

    Possible attributes for :class:`AuditLogDiff`:

    - :attr:`~AuditLogDiff.max_age`
    - :attr:`~AuditLogDiff.code`
    - :attr:`~AuditLogDiff.temporary`
    - :attr:`~AuditLogDiff.inviter`
    - :attr:`~AuditLogDiff.channel`
    - :attr:`~AuditLogDiff.uses`
    - :attr:`~AuditLogDiff.max_uses`
    """
    webhook_create                   = 50
    """A webhook was created.

    When this is the action, the type of :attr:`~AuditLogEntry.target` is
    the :class:`Object` with the webhook ID.

    Possible attributes for :class:`AuditLogDiff`:

    - :attr:`~AuditLogDiff.channel`
    - :attr:`~AuditLogDiff.name`
    - :attr:`~AuditLogDiff.type`
    - :attr:`~AuditLogDiff.application_id`

    .. versionchanged:: 2.6
        Added :attr:`~AuditLogDiff.application_id`.

    .. versionchanged:: 2.6
        :attr:`~AuditLogDiff.type` for this action is now a :class:`WebhookType`.
    """
    webhook_update                   = 51
    """A webhook was updated. This trigger in the following situations:

    - The webhook name changed
    - The webhook channel changed

    When this is the action, the type of :attr:`~AuditLogEntry.target` is
    the :class:`Object` with the webhook ID.

    Possible attributes for :class:`AuditLogDiff`:

    - :attr:`~AuditLogDiff.channel`
    - :attr:`~AuditLogDiff.name`
    - :attr:`~AuditLogDiff.avatar`
    """
    webhook_delete                   = 52
    """A webhook was deleted.

    When this is the action, the type of :attr:`~AuditLogEntry.target` is
    the :class:`Object` with the webhook ID.

    Possible attributes for :class:`AuditLogDiff`:

    - :attr:`~AuditLogDiff.channel`
    - :attr:`~AuditLogDiff.name`
    - :attr:`~AuditLogDiff.type`
    - :attr:`~AuditLogDiff.application_id`

    .. versionchanged:: 2.6
        Added :attr:`~AuditLogDiff.application_id`.

    .. versionchanged:: 2.6
        :attr:`~AuditLogDiff.type` for this action is now a :class:`WebhookType`.
    """
    emoji_create                     = 60
    """An emoji was created.

    When this is the action, the type of :attr:`~AuditLogEntry.target` is
    the :class:`Emoji` or :class:`Object` with the emoji ID.

    Possible attributes for :class:`AuditLogDiff`:

    - :attr:`~AuditLogDiff.name`
    """
    emoji_update                     = 61
    """An emoji was updated. This triggers when the name has changed.

    When this is the action, the type of :attr:`~AuditLogEntry.target` is
    the :class:`Emoji` or :class:`Object` with the emoji ID.

    Possible attributes for :class:`AuditLogDiff`:

    - :attr:`~AuditLogDiff.name`
    """
    emoji_delete                     = 62
    """An emoji was deleted.

    When this is the action, the type of :attr:`~AuditLogEntry.target` is
    the :class:`Object` with the emoji ID.

    Possible attributes for :class:`AuditLogDiff`:

    - :attr:`~AuditLogDiff.name`
    """
    message_delete                   = 72
    """A message was deleted by a moderator. Note that this
    only triggers if the message was deleted by someone other than the author.

    When this is the action, the type of :attr:`~AuditLogEntry.target` is
    the :class:`Member` or :class:`User` who had their message deleted.

    When this is the action, the type of :attr:`~AuditLogEntry.extra` is
    set to an unspecified proxy object with two attributes:

    - ``count``: An integer specifying how many messages were deleted.
    - ``channel``: A :class:`TextChannel` or :class:`Object` with the channel ID where the message got deleted.
    """
    message_bulk_delete              = 73
    """Messages were bulk deleted by a moderator.

    When this is the action, the type of :attr:`~AuditLogEntry.target` is
    the :class:`TextChannel` or :class:`Object` with the ID of the channel that was purged.

    When this is the action, the type of :attr:`~AuditLogEntry.extra` is
    set to an unspecified proxy object with one attribute:

    - ``count``: An integer specifying how many messages were deleted.

    .. versionadded:: 1.3
    """
    message_pin                      = 74
    """A message was pinned in a channel.

    When this is the action, the type of :attr:`~AuditLogEntry.target` is
    the :class:`Member` or :class:`User` who had their message pinned.

    When this is the action, the type of :attr:`~AuditLogEntry.extra` is
    set to an unspecified proxy object with two attributes:

    - ``channel``: A :class:`TextChannel` or :class:`Object` with the channel ID where the message was pinned.
    - ``message_id``: the ID of the message which was pinned.

    .. versionadded:: 1.3
    """
    message_unpin                    = 75
    """A message was unpinned in a channel.

    When this is the action, the type of :attr:`~AuditLogEntry.target` is
    the :class:`Member` or :class:`User` who had their message unpinned.

    When this is the action, the type of :attr:`~AuditLogEntry.extra` is
    set to an unspecified proxy object with two attributes:

    - ``channel``: A :class:`TextChannel` or :class:`Object` with the channel ID where the message was unpinned.
    - ``message_id``: the ID of the message which was unpinned.

    .. versionadded:: 1.3
    """
    integration_create               = 80
    """A guild integration was created.

    When this is the action, the type of :attr:`~AuditLogEntry.target` is
    the :class:`Object` with the integration ID of the integration which was created.

    .. versionadded:: 1.3
    """
    integration_update               = 81
    """A guild integration was updated.

    When this is the action, the type of :attr:`~AuditLogEntry.target` is
    the :class:`Object` with the integration ID of the integration which was updated.

    .. versionadded:: 1.3
    """
    integration_delete               = 82
    """A guild integration was deleted.

    When this is the action, the type of :attr:`~AuditLogEntry.target` is
    the :class:`Object` with the integration ID of the integration which was deleted.

    .. versionadded:: 1.3
    """
    stage_instance_create            = 83
    """A stage instance was started.

    When this is the action, the type of :attr:`~AuditLogEntry.target` is
    the :class:`StageInstance` or :class:`Object` with the ID of the stage
    instance which was created.

    Possible attributes for :class:`AuditLogDiff`:

    - :attr:`~AuditLogDiff.topic`
    - :attr:`~AuditLogDiff.privacy_level`

    .. versionadded:: 2.0
    """
    stage_instance_update            = 84
    """A stage instance was updated.

    When this is the action, the type of :attr:`~AuditLogEntry.target` is
    the :class:`StageInstance` or :class:`Object` with the ID of the stage
    instance which was updated.

    Possible attributes for :class:`AuditLogDiff`:

    - :attr:`~AuditLogDiff.topic`
    - :attr:`~AuditLogDiff.privacy_level`

    .. versionadded:: 2.0
    """
    stage_instance_delete            = 85
    """A stage instance was ended.

    .. versionadded:: 2.0
    """
    sticker_create                   = 90
    """A sticker was created.

    When this is the action, the type of :attr:`~AuditLogEntry.target` is
    the :class:`GuildSticker` or :class:`Object` with the ID of the sticker
    which was updated.

    Possible attributes for :class:`AuditLogDiff`:

    - :attr:`~AuditLogDiff.name`
    - :attr:`~AuditLogDiff.emoji`
    - :attr:`~AuditLogDiff.type`
    - :attr:`~AuditLogDiff.format_type`
    - :attr:`~AuditLogDiff.description`
    - :attr:`~AuditLogDiff.available`

    .. versionadded:: 2.0
    """
    sticker_update                   = 91
    """A sticker was updated.

    When this is the action, the type of :attr:`~AuditLogEntry.target` is
    the :class:`GuildSticker` or :class:`Object` with the ID of the sticker
    which was updated.

    Possible attributes for :class:`AuditLogDiff`:

    - :attr:`~AuditLogDiff.name`
    - :attr:`~AuditLogDiff.emoji`
    - :attr:`~AuditLogDiff.type`
    - :attr:`~AuditLogDiff.format_type`
    - :attr:`~AuditLogDiff.description`
    - :attr:`~AuditLogDiff.available`

    .. versionadded:: 2.0
    """
    sticker_delete                   = 92
    """A sticker was deleted.

    When this is the action, the type of :attr:`~AuditLogEntry.target` is
    the :class:`GuildSticker` or :class:`Object` with the ID of the sticker
    which was updated.

    Possible attributes for :class:`AuditLogDiff`:

    - :attr:`~AuditLogDiff.name`
    - :attr:`~AuditLogDiff.emoji`
    - :attr:`~AuditLogDiff.type`
    - :attr:`~AuditLogDiff.format_type`
    - :attr:`~AuditLogDiff.description`
    - :attr:`~AuditLogDiff.available`

    .. versionadded:: 2.0
    """
    guild_scheduled_event_create     = 100
    """A guild scheduled event was created.

    When this is the action, the type of :attr:`~AuditLogEntry.target` is
    the :class:`GuildScheduledEvent` or :class:`Object` with the ID of the event
    which was created.

    Possible attributes for :class:`AuditLogDiff`:

    - :attr:`~AuditLogDiff.name`
    - :attr:`~AuditLogDiff.description`
    - :attr:`~AuditLogDiff.privacy_level`
    - :attr:`~AuditLogDiff.status`

    .. versionadded:: 2.3
    """
    guild_scheduled_event_update     = 101
    """A guild scheduled event was updated.

    When this is the action, the type of :attr:`~AuditLogEntry.target` is
    the :class:`GuildScheduledEvent` or :class:`Object` with the ID of the event
    which was updated.

    Possible attributes for :class:`AuditLogDiff`:

    - :attr:`~AuditLogDiff.name`
    - :attr:`~AuditLogDiff.description`
    - :attr:`~AuditLogDiff.privacy_level`
    - :attr:`~AuditLogDiff.status`
    - :attr:`~AuditLogDiff.image`

    .. versionadded:: 2.3
    """
    guild_scheduled_event_delete     = 102
    """A guild scheduled event was deleted.

    When this is the action, the type of :attr:`~AuditLogEntry.target` is
    the :class:`GuildScheduledEvent` or :class:`Object` with the ID of the event
    which was deleted.

    Possible attributes for :class:`AuditLogDiff`:

    - :attr:`~AuditLogDiff.name`
    - :attr:`~AuditLogDiff.description`
    - :attr:`~AuditLogDiff.privacy_level`
    - :attr:`~AuditLogDiff.status`

    .. versionadded:: 2.3
    """
    thread_create                    = 110
    """A thread was created.

    When this is the action, the type of :attr:`~AuditLogEntry.target` is
    the :class:`Thread` or :class:`Object` with the ID of the thread which
    was created.

    Possible attributes for :class:`AuditLogDiff`:

    - :attr:`~AuditLogDiff.name`
    - :attr:`~AuditLogDiff.archived`
    - :attr:`~AuditLogDiff.locked`
    - :attr:`~AuditLogDiff.auto_archive_duration`
    - :attr:`~AuditLogDiff.type`

    .. versionadded:: 2.0
    """
    thread_update                    = 111
    """A thread was updated.

    When this is the action, the type of :attr:`~AuditLogEntry.target` is
    the :class:`Thread` or :class:`Object` with the ID of the thread which
    was updated.

    Possible attributes for :class:`AuditLogDiff`:

    - :attr:`~AuditLogDiff.name`
    - :attr:`~AuditLogDiff.archived`
    - :attr:`~AuditLogDiff.locked`
    - :attr:`~AuditLogDiff.auto_archive_duration`

    .. versionadded:: 2.0
    """
    thread_delete                    = 112
    """A thread was deleted.

    When this is the action, the type of :attr:`~AuditLogEntry.target` is
    the :class:`Thread` or :class:`Object` with the ID of the thread which
    was deleted.

    Possible attributes for :class:`AuditLogDiff`:

    - :attr:`~AuditLogDiff.name`
    - :attr:`~AuditLogDiff.archived`
    - :attr:`~AuditLogDiff.locked`
    - :attr:`~AuditLogDiff.auto_archive_duration`
    - :attr:`~AuditLogDiff.type`

    .. versionadded:: 2.0
    """
    application_command_permission_update = 121
    """The permissions of an application command were updated.

    When this is the action, the type of :attr:`~AuditLogEntry.target` is
    the :class:`ApplicationCommand` or :class:`Object` with the ID of the command whose
    permissions were updated or the application ID if these are application-wide permissions.

    Possible attributes for :class:`AuditLogDiff`:

    - :attr:`~AuditLogDiff.command_permissions`

    .. versionadded:: 2.5
    """
    # fmt: on

    @property
    def category(self) -> Optional[AuditLogActionCategory]:
        """The category of this :class:`AuditLogAction`."""
        # fmt: off
        lookup: Dict[AuditLogAction, Optional[AuditLogActionCategory]] = {
            AuditLogAction.guild_update:                 AuditLogActionCategory.update,
            AuditLogAction.channel_create:               AuditLogActionCategory.create,
            AuditLogAction.channel_update:               AuditLogActionCategory.update,
            AuditLogAction.channel_delete:               AuditLogActionCategory.delete,
            AuditLogAction.overwrite_create:             AuditLogActionCategory.create,
            AuditLogAction.overwrite_update:             AuditLogActionCategory.update,
            AuditLogAction.overwrite_delete:             AuditLogActionCategory.delete,
            AuditLogAction.kick:                         None,
            AuditLogAction.member_prune:                 None,
            AuditLogAction.ban:                          None,
            AuditLogAction.unban:                        None,
            AuditLogAction.member_update:                AuditLogActionCategory.update,
            AuditLogAction.member_role_update:           AuditLogActionCategory.update,
            AuditLogAction.member_move:                  None,
            AuditLogAction.member_disconnect:            None,
            AuditLogAction.bot_add:                      None,
            AuditLogAction.role_create:                  AuditLogActionCategory.create,
            AuditLogAction.role_update:                  AuditLogActionCategory.update,
            AuditLogAction.role_delete:                  AuditLogActionCategory.delete,
            AuditLogAction.invite_create:                AuditLogActionCategory.create,
            AuditLogAction.invite_update:                AuditLogActionCategory.update,
            AuditLogAction.invite_delete:                AuditLogActionCategory.delete,
            AuditLogAction.webhook_create:               AuditLogActionCategory.create,
            AuditLogAction.webhook_update:               AuditLogActionCategory.update,
            AuditLogAction.webhook_delete:               AuditLogActionCategory.delete,
            AuditLogAction.emoji_create:                 AuditLogActionCategory.create,
            AuditLogAction.emoji_update:                 AuditLogActionCategory.update,
            AuditLogAction.emoji_delete:                 AuditLogActionCategory.delete,
            AuditLogAction.message_delete:               AuditLogActionCategory.delete,
            AuditLogAction.message_bulk_delete:          AuditLogActionCategory.delete,
            AuditLogAction.message_pin:                  None,
            AuditLogAction.message_unpin:                None,
            AuditLogAction.integration_create:           AuditLogActionCategory.create,
            AuditLogAction.integration_update:           AuditLogActionCategory.update,
            AuditLogAction.integration_delete:           AuditLogActionCategory.delete,
            AuditLogAction.stage_instance_create:        AuditLogActionCategory.create,
            AuditLogAction.stage_instance_update:        AuditLogActionCategory.update,
            AuditLogAction.stage_instance_delete:        AuditLogActionCategory.delete,
            AuditLogAction.sticker_create:               AuditLogActionCategory.create,
            AuditLogAction.sticker_update:               AuditLogActionCategory.update,
            AuditLogAction.sticker_delete:               AuditLogActionCategory.delete,
            AuditLogAction.thread_create:                AuditLogActionCategory.create,
            AuditLogAction.thread_update:                AuditLogActionCategory.update,
            AuditLogAction.thread_delete:                AuditLogActionCategory.delete,
            AuditLogAction.guild_scheduled_event_create: AuditLogActionCategory.create,
            AuditLogAction.guild_scheduled_event_update: AuditLogActionCategory.update,
            AuditLogAction.guild_scheduled_event_delete: AuditLogActionCategory.delete,
            AuditLogAction.application_command_permission_update: AuditLogActionCategory.update,
        }
        # fmt: on
        return lookup[self]

    @property
    def target_type(self) -> Optional[str]:
        """The target of this :class:`AuditLogAction`."""
        v = self.value
        if v == -1:
            return "all"
        elif v < 10:
            return "guild"
        elif v < 20:
            return "channel"
        elif v < 30:
            return "user"
        elif v < 40:
            return "role"
        elif v < 50:
            return "invite"
        elif v < 60:
            return "webhook"
        elif v < 70:
            return "emoji"
        elif v == 73:
            return "channel"
        elif v < 80:
            return "message"
        elif v < 83:
            return "integration"
        elif v < 90:
            return "stage_instance"
        elif v < 93:
            return "sticker"
        elif v < 103:
            return "guild_scheduled_event"
        elif v < 113:
            return "thread"
        elif v < 122:
            return "application_command_or_integration"
        else:
            return None


class UserFlags(int, Enum):
    """Represents Discord User flags."""

    staff = 1
    """The user is a Discord Employee."""
    partner = 2
    """The user is a Discord Partner."""
    hypesquad = 4
    """The user is a HypeSquad Events member."""
    bug_hunter = 8
    """The user is a Bug Hunter."""
    mfa_sms = 16
    """The user has SMS recovery for Multi Factor Authentication enabled."""
    premium_promo_dismissed = 32
    """The user has dismissed the Discord Nitro promotion."""
    hypesquad_bravery = 64
    """The user is a HypeSquad Bravery member."""
    hypesquad_brilliance = 128
    """The user is a HypeSquad Brilliance member."""
    hypesquad_balance = 256
    """The user is a HypeSquad Balance member."""
    early_supporter = 512
    """The user is an Early Supporter."""
    team_user = 1024
    """The user is a Team User."""
    system = 4096
    """The user is a system user (i.e. represents Discord officially)."""
    has_unread_urgent_messages = 8192
    """The user has an unread system message."""
    bug_hunter_level_2 = 16384
    """The user is a Bug Hunter Level 2."""
    verified_bot = 65536
    """The user is a Verified Bot."""
    verified_bot_developer = 131072
    """The user is an Early Verified Bot Developer."""
    discord_certified_moderator = 262144
    """The user is a Discord Certified Moderator."""
    http_interactions_bot = 524288
    """The user is a bot that only uses HTTP interactions.

    .. versionadded:: 2.3
    """
    spammer = 1048576
    """The user is marked as a spammer.

    .. versionadded:: 2.3
    """


class ActivityType(int, Enum):
    """Specifies the type of :class:`Activity`. This is used to check how to
    interpret the activity itself.
    """

    unknown = -1
    """An unknown activity type. This should generally not happen."""
    playing = 0
    """A "Playing" activity type."""
    streaming = 1
    """A "Streaming" activity type."""
    listening = 2
    """A "Listening" activity type."""
    watching = 3
    """A "Watching" activity type."""
    custom = 4
    """A custom activity type."""
    competing = 5
    """A competing activity type.

    .. versionadded:: 1.5
    """


class TeamMembershipState(int, Enum):
    """Represents the membership state of a team member
    retrieved through :func:`Client.application_info`.

    .. versionadded:: 1.3
    """

    invited = 1
    """Represents an invited member."""
    accepted = 2
    """Represents a member currently in the team."""


class WebhookType(int, Enum):
    """Represents the type of webhook that can be received.

    .. versionadded:: 1.3
    """

    incoming = 1
    """Represents a webhook that can post messages to channels with a token."""
    channel_follower = 2
    """Represents a webhook that is internally managed by Discord, used for following channels."""
    application = 3
    """Represents a webhook that is used for interactions or applications.

    .. versionadded:: 2.0
    """


class ExpireBehaviour(int, Enum):
    """Represents the behaviour the :class:`Integration` should perform
    when a user's subscription has finished.

    There is an alias for this called ``ExpireBehavior``.

    .. versionadded:: 1.4
    """

    remove_role = 0
    """This will remove the :attr:`StreamIntegration.role` from the user
    when their subscription is finished.
    """
    kick = 1
    """This will kick the user when their subscription is finished."""


ExpireBehavior = ExpireBehaviour


class StickerType(int, Enum):
    """Represents the type of sticker.

    .. versionadded:: 2.0
    """

    standard = 1
    """Represents a standard sticker that all Nitro users can use."""
    guild = 2
    """Represents a custom sticker created in a guild."""


class StickerFormatType(int, Enum):
    """Represents the type of sticker images.

    .. versionadded:: 1.6
    """

    png = 1
    """Represents a sticker with a png image."""
    apng = 2
    """Represents a sticker with an apng image."""
    lottie = 3
    """Represents a sticker with a lottie image."""

    @property
    def file_extension(self) -> str:
        """The file extension associated with this type of sticker."""
        lookup: Dict[StickerFormatType, str] = {
            StickerFormatType.png: "png",
            StickerFormatType.apng: "png",
            StickerFormatType.lottie: "json",
        }
        return lookup[self]


class InviteTarget(int, Enum):
    """Represents the invite type for voice channel invites.

    .. versionadded:: 2.0
    """

    unknown = 0
    """The invite doesn't target anyone or anything."""
    stream = 1
    """A stream invite that targets a user."""
    embedded_application = 2
    """A stream invite that targets an embedded application."""


class InteractionType(int, Enum):
    """Specifies the type of :class:`Interaction`.

    .. versionadded:: 2.0
    """

    ping = 1
    """Represents Discord pinging to see if the interaction response server is alive."""
    application_command = 2
    """Represents an application command interaction."""
    component = 3
    """Represents a component based interaction."""
    application_command_autocomplete = 4
    """Represents an application command autocomplete interaction."""
    modal_submit = 5
    """Represents a modal submit interaction."""


class InteractionResponseType(int, Enum):
    """Specifies the response type for the interaction.

    .. versionadded:: 2.0
    """

    pong = 1
    """Pongs the interaction when given a ping.

    See also :meth:`InteractionResponse.pong`
    """
    # ack = 2 (deprecated)
    # channel_message = 3 (deprecated)
    channel_message = 4  # (with source)
    """Respond to the interaction with a message.

    See also :meth:`InteractionResponse.send_message`
    """
    deferred_channel_message = 5  # (with source)
    """Responds to the interaction with a message at a later time.

    See also :meth:`InteractionResponse.defer`
    """
    deferred_message_update = 6  # for components
    """Acknowledges the component interaction with a promise that
    the message will update later (though there is no need to actually update the message).

    See also :meth:`InteractionResponse.defer`
    """
    message_update = 7  # for components
    """Responds to the interaction by editing the message.

    See also :meth:`InteractionResponse.edit_message`
    """
    application_command_autocomplete_result = 8  # for autocomplete
    """Responds to the autocomplete interaction with suggested choices.

    See also :meth:`InteractionResponse.autocomplete`
    """
    modal = 9  # for modals
    """Responds to the interaction by displaying a modal.

    See also :meth:`InteractionResponse.send_modal`
    """


class VideoQualityMode(int, Enum):
    """Represents the camera video quality mode for voice channel participants.

    .. versionadded:: 2.0
    """

    auto = 1
    """Represents auto camera video quality."""
    full = 2
    """Represents full camera video quality."""


class ComponentType(int, Enum):
    """Represents the component type of a component.

    .. versionadded:: 2.0
    """

    action_row = 1
    """Represents the group component which holds different components in a row."""
    button = 2
    """Represents a button component."""
    select = 3
    """Represents a select component."""
    text_input = 4
    """Represents a text input component."""


class ButtonStyle(int, Enum):
    """Represents the style of the button component.

    .. versionadded:: 2.0
    """

    primary = 1
    """Represents a blurple button for the primary action."""
    secondary = 2
    """Represents a grey button for the secondary action."""
    success = 3
    """Represents a green button for a successful action."""
    danger = 4
    """Represents a red button for a dangerous action."""
    link = 5
    """Represents a link button."""

    # Aliases
    blurple = 1
    """An alias for :attr:`primary`."""
    grey = 2
    """An alias for :attr:`secondary`."""
    gray = 2
    """An alias for :attr:`secondary`."""
    green = 3
    """An alias for :attr:`success`."""
    red = 4
    """An alias for :attr:`danger`."""
    url = 5
    """An alias for :attr:`link`."""


class TextInputStyle(int, Enum):
    """Represents a style of the text input component.

    .. versionadded:: 2.4
    """

    short = 1
    """Represents a single-line text input component."""
    paragraph = 2
    """Represents a multi-line text input component."""

    # Aliases
    single_line = 1
    """An alias for :attr:`short`."""
    multi_line = 2
    """An alias for :attr:`paragraph`."""
    long = 2
    """An alias for :attr:`paragraph`."""


class ApplicationCommandType(int, Enum):
    """Represents the type of an application command.

    .. versionadded:: 2.1
    """

    chat_input = 1
    """Represents a slash command."""
    user = 2
    """Represents a user command from the context menu."""
    message = 3
    """Represents a message command from the context menu."""


class ApplicationCommandPermissionType(int, Enum):
    """Represents the type of a permission of an application command.

    .. versionadded:: 2.5
    """

    role = 1
    """Represents a permission that affects roles."""
    user = 2
    """Represents a permission that affects users."""
    channel = 3
    """Represents a permission that affects channels."""


class OptionType(int, Enum):
    """Represents the type of an option.

    .. versionadded:: 2.1
    """

    sub_command = 1
    """Represents a sub command of the main command or group."""
    sub_command_group = 2
    """Represents a sub command group of the main command."""
    string = 3
    """Represents a string option."""
    integer = 4
    """Represents an integer option."""
    boolean = 5
    """Represents a boolean option."""
    user = 6
    """Represents a user option."""
    channel = 7
    """Represents a channel option."""
    role = 8
    """Represents a role option."""
    mentionable = 9
    """Represents a role + user option."""
    number = 10
    """Represents a float option."""
    attachment = 11
    """Represents an attachment option.

    .. versionadded:: 2.4
    """


class StagePrivacyLevel(int, Enum):
    """Represents a stage instance's privacy level.

    .. versionadded:: 2.0
    """

    public = 1
    """The stage instance can be joined by external users.

    .. deprecated:: 2.5

        Public stages are no longer supported by discord.
    """
    closed = 2
    """The stage instance can only be joined by members of the guild."""
    guild_only = 2
    """Alias for :attr:`.closed`"""


class NSFWLevel(int, Enum):
    """Represents the NSFW level of a guild.

    .. versionadded:: 2.0

    .. container:: operations

        .. describe:: x == y

            Checks if two NSFW levels are equal.
        .. describe:: x != y

            Checks if two NSFW levels are not equal.
        .. describe:: x > y

            Checks if a NSFW level is higher than another.
        .. describe:: x < y

            Checks if a NSFW level is lower than another.
        .. describe:: x >= y

            Checks if a NSFW level is higher or equal to another.
        .. describe:: x <= y

            Checks if a NSFW level is lower or equal to another.
    """

    default = 0
    """The guild has not been categorised yet."""
    explicit = 1
    """The guild contains NSFW content."""
    safe = 2
    """The guild does not contain any NSFW content."""
    age_restricted = 3
    """The guild may contain NSFW content."""


class GuildScheduledEventEntityType(int, Enum):
    """Represents the type of a guild scheduled event entity.

    .. versionadded:: 2.3
    """

    stage_instance = 1
    """The guild scheduled event will take place in a stage channel."""
    voice = 2
    """The guild scheduled event will take place in a voice channel."""
    external = 3
    """The guild scheduled event will take place in a custom location."""


class GuildScheduledEventStatus(int, Enum):
    """Represents the status of a guild scheduled event.

    .. versionadded:: 2.3
    """

    scheduled = 1
    """Represents a scheduled event."""
    active = 2
    """Represents an active event."""
    completed = 3
    """Represents a completed event."""
    canceled = 4
<<<<<<< HEAD
    """Represents a canceled event."""
=======
    cancelled = 4
>>>>>>> eb356594


class GuildScheduledEventPrivacyLevel(int, Enum):
    """Represents the privacy level of a guild scheduled event.

    .. versionadded:: 2.3
    """

    guild_only = 2
    """The guild scheduled event is only for a specific guild."""


class ThreadArchiveDuration(int, Enum):
    """Represents the automatic archive duration of a thread in minutes.

    .. versionadded:: 2.3
    """

    hour = 60
    """The thread will archive after an hour of inactivity."""
    day = 1440
    """The thread will archive after a day of inactivity."""
    three_days = 4320
    """The thread will archive after three days of inactivity."""
    week = 10080
    """The thread will archive after a week of inactivity."""


<<<<<<< HEAD
class WidgetStyle(str, Enum):
    """Represents the supported widget image styles.

    .. versionadded:: 2.5
    """
=======
    def __int__(self):
        return self.value

>>>>>>> eb356594

    shield = "shield"
    """A shield style image with a Discord icon and the online member count."""
    banner1 = "banner1"
    """A large image with guild icon, name and online member count and a footer."""
    banner2 = "banner2"
    """A small image with guild icon, name and online member count."""
    banner3 = "banner3"
    """A large image with guild icon, name and online member count and a footer,
    with a "Chat Now" label on the right.
    """
    banner4 = "banner4"
    """A large image with a large Discord logo, guild icon, name and online member count,
    with a "Join My Server" label at the bottom.
    """


# reference: https://discord.com/developers/docs/reference#locales
class Locale(str, Enum):
    """Represents supported locales by Discord."""

    bg = "bg"
    """The ``bg`` (Bulgarian | български) locale."""
    cs = "cs"
    """The ``cs`` (Czech | Čeština) locale."""
    da = "da"
    """The ``da`` (Danish | Dansk) locale."""
    de = "de"
    """The ``de`` (German | Deutsch) locale."""
    el = "el"
    """The ``el`` (Greek | Ελληνικά) locale."""
    en_GB = "en-GB"
    """The ``en-GB`` (English, UK | English, UK) locale."""
    en_US = "en-US"
    """The ``en-US`` (English, US | English, US) locale."""
    es_ES = "es-ES"
    """The ``es-ES`` (Spanish | Español) locale."""
    fi = "fi"
    """The ``fi`` (Finnish | Suomi) locale."""
    fr = "fr"
    """The ``fr`` (French | Français) locale."""
    hi = "hi"
    """The ``hi`` (Hindi | हिन्दी) locale."""
    hr = "hr"
    """The ``hr`` (Croatian | Hrvatski) locale."""
    it = "it"
    """The ``it`` (Italian | Italiano) locale."""
    ja = "ja"
    """The ``ja`` (Japanese | 日本語) locale."""
    ko = "ko"
    """The ``ko`` (Korean | 한국어) locale."""
    lt = "lt"
    """The ``lt`` (Lithuanian | Lietuviškai) locale."""
    hu = "hu"
    """The ``hu`` (Hungarian | Magyar) locale."""
    nl = "nl"
    """The ``nl`` (Dutch | Nederlands) locale."""
    no = "no"
    """The ``no`` (Norwegian | Norsk) locale."""
    pl = "pl"
    """The ``pl`` (Polish | Polski) locale."""
    pt_BR = "pt-BR"
    """The ``pt-BR`` (Portuguese, Brazilian | Português do Brasil) locale."""
    ro = "ro"
    """The ``ro`` (Romanian, Romania | Română) locale."""
    ru = "ru"
    """The ``ru`` (Russian | Pусский) locale."""
    sv_SE = "sv-SE"
    """The ``sv-SE`` (Swedish | Svenska) locale."""
    th = "th"
    """The ``th`` (Thai | ไทย) locale."""
    tr = "tr"
    """The ``tr`` (Turkish | Türkçe) locale."""
    uk = "uk"
    """The ``uk`` (Ukrainian | Українська) locale."""
    vi = "vi"
    """The ``vi`` (Vietnamese | Tiếng Việt) locale."""
    zh_CN = "zh-CN"
    """The ``zh-CN`` (Chinese, China | 中文) locale."""
    zh_TW = "zh-TW"
    """The ``zh-TW`` (Chinese, Taiwan | 繁體中文) locale."""


EnumT = TypeVar("EnumT", bound=Enum)


def create_unknown_value(cls: Type[EnumT], val: Any) -> EnumT:
    unknown = cls.__new__(cls)  # type: ignore  # skip Enum type validation
    unknown._name_ = f"unknown_{val}"
    unknown._value_ = val
    return unknown


def try_enum(cls: Type[EnumT], val: Any) -> EnumT:
    """A function that tries to turn the value into enum ``cls``.
    If it fails it returns a proxy invalid value instead.
    """
    try:
        return cls._value2member_map_[val]  # type: ignore
    except KeyError:
        return create_unknown_value(cls, val)


# These can probably be deprecated:


def enum_if_int(cls: Type[EnumT], val: Any) -> EnumT:
    """A function that tries to turn the value into enum ``cls``.

    If it fails it returns a proxy invalid value instead.
    """
    return try_enum(cls, val) if isinstance(val, int) else val  # type: ignore


def try_enum_to_int(val: Any) -> Any:
    if isinstance(val, int):
        return val
    try:
        return val.value
    except Exception:
        return val<|MERGE_RESOLUTION|>--- conflicted
+++ resolved
@@ -82,13 +82,7 @@
 )
 
 
-<<<<<<< HEAD
 _T = TypeVar("_T", bound="EnumMeta")
-=======
-class _EnumValueBase(NamedTuple):
-    if TYPE_CHECKING:
-        _cls_name: ClassVar[str]
->>>>>>> eb356594
 
 
 def _is_descriptor(obj):
@@ -121,16 +115,10 @@
             super().__setitem__(name, value)
             return
 
-<<<<<<< HEAD
         if not isinstance(value, self.base):
             raise TypeError(
                 f"Member {name} must be of type {self.base.__name__}, got {type(value).__name__}"
             )
-=======
-def _create_value_cls(name: str, comparable: bool) -> Type[_EnumValueBase]:
-    parent = _EnumValueComparable if comparable else _EnumValueBase
-    return type(f"{parent.__name__}_{name}", (parent,), {"_cls_name": name})  # type: ignore
->>>>>>> eb356594
 
         if name in self.member_map:
             raise TypeError(f"Attempted to reuse key: '{name!r}'")
@@ -144,7 +132,6 @@
 
 
 class EnumMeta(type):
-<<<<<<< HEAD
     __is_enum_instantiated: ClassVar[bool] = False
 
     _name_map_: ClassVar[Mapping[str, Enum]]
@@ -174,63 +161,6 @@
                 if name_ not in ("__class__", "__module__", "__doc__")
             },
         }
-=======
-    if TYPE_CHECKING:
-        __name__: ClassVar[str]
-        _enum_member_names_: ClassVar[List[str]]
-        _enum_member_map_: ClassVar[Dict[str, Any]]
-        _enum_value_map_: ClassVar[Dict[Any, Any]]
-
-    def __new__(cls, name, bases, attrs, *, comparable: bool = False):
-        value_mapping = {}
-        member_mapping = {}
-        member_names = []
-
-        value_cls = _create_value_cls(name, comparable)
-        for key, value in list(attrs.items()):
-            is_descriptor = _is_descriptor(value)
-            if key[0] == "_" and not is_descriptor:
-                continue
-
-            # Special case classmethod to just pass through
-            if isinstance(value, classmethod):
-                continue
-
-            if is_descriptor:
-                setattr(value_cls, key, value)
-                del attrs[key]
-                continue
-
-            try:
-                new_value = value_mapping[value]
-            except KeyError:
-                new_value = value_cls(name=key, value=value)
-                value_mapping[value] = new_value
-                member_names.append(key)
-
-            member_mapping[key] = new_value
-            attrs[key] = new_value
-
-        attrs["_enum_value_map_"] = value_mapping
-        attrs["_enum_member_map_"] = member_mapping
-        attrs["_enum_member_names_"] = member_names
-        attrs["_enum_value_cls_"] = value_cls
-        actual_cls = super().__new__(cls, name, bases, attrs)
-        value_cls._actual_enum_cls_ = actual_cls  # type: ignore
-        return actual_cls
-
-    def __iter__(cls):
-        return (cls._enum_member_map_[name] for name in cls._enum_member_names_)
-
-    def __reversed__(cls):
-        return (cls._enum_member_map_[name] for name in reversed(cls._enum_member_names_))
-
-    def __len__(cls):
-        return len(cls._enum_member_names_)
-
-    def __repr__(cls):
-        return f"<enum {cls.__name__}>"
->>>>>>> eb356594
 
         ns.update(namespace)
 
@@ -1985,11 +1915,12 @@
     completed = 3
     """Represents a completed event."""
     canceled = 4
-<<<<<<< HEAD
     """Represents a canceled event."""
-=======
     cancelled = 4
->>>>>>> eb356594
+    """An alias for :attr:`canceled`
+
+    .. versionadded:: 2.6
+    """
 
 
 class GuildScheduledEventPrivacyLevel(int, Enum):
@@ -2018,17 +1949,11 @@
     """The thread will archive after a week of inactivity."""
 
 
-<<<<<<< HEAD
 class WidgetStyle(str, Enum):
     """Represents the supported widget image styles.
 
     .. versionadded:: 2.5
     """
-=======
-    def __int__(self):
-        return self.value
-
->>>>>>> eb356594
 
     shield = "shield"
     """A shield style image with a Discord icon and the online member count."""
@@ -2140,7 +2065,7 @@
 
     If it fails it returns a proxy invalid value instead.
     """
-    return try_enum(cls, val) if isinstance(val, int) else val  # type: ignore
+    return try_enum(cls, val) if isinstance(val, int) else val
 
 
 def try_enum_to_int(val: Any) -> Any:
