--- conflicted
+++ resolved
@@ -68,12 +68,9 @@
     "Event",
     "ApplicationRoleConnectionMetadataType",
     "OnboardingPromptType",
-<<<<<<< HEAD
-    "VoiceChannelEffectAnimationType",
-=======
     "SKUType",
     "EntitlementType",
->>>>>>> 6db7054c
+    "VoiceChannelEffectAnimationType",
 )
 
 
@@ -1352,19 +1349,18 @@
     dropdown = 1
 
 
-<<<<<<< HEAD
+class SKUType(Enum):
+    subscription = 5
+    subscription_group = 6
+
+
+class EntitlementType(Enum):
+    application_subscription = 8
+
+
 class VoiceChannelEffectAnimationType(Enum):
     premium = 0
     basic = 1
-=======
-class SKUType(Enum):
-    subscription = 5
-    subscription_group = 6
-
-
-class EntitlementType(Enum):
-    application_subscription = 8
->>>>>>> 6db7054c
 
 
 T = TypeVar("T")
