--- conflicted
+++ resolved
@@ -766,15 +766,12 @@
     automod_block_message                 = 143
     automod_send_alert_message            = 144
     automod_timeout                       = 145
-<<<<<<< HEAD
+    automod_quarantine_user               = 146
+    creator_monetization_request_created  = 150
+    creator_monetization_terms_accepted   = 151
     onboarding_prompt_create              = 163
     onboarding_prompt_update              = 164
     onboarding_update                     = 167
-=======
-    automod_quarantine_user               = 146
-    creator_monetization_request_created  = 150
-    creator_monetization_terms_accepted   = 151
->>>>>>> d4736608
     # fmt: on
 
     @property
@@ -838,15 +835,12 @@
             AuditLogAction.automod_block_message:                 None,
             AuditLogAction.automod_send_alert_message:            None,
             AuditLogAction.automod_timeout:                       None,
-<<<<<<< HEAD
+            AuditLogAction.automod_quarantine_user:               None,
+            AuditLogAction.creator_monetization_request_created:  None,
+            AuditLogAction.creator_monetization_terms_accepted:   None,
             AuditLogAction.onboarding_prompt_create:              AuditLogActionCategory.create,
             AuditLogAction.onboarding_prompt_update:              AuditLogActionCategory.update,
             AuditLogAction.onboarding_update:                     AuditLogActionCategory.update,
-=======
-            AuditLogAction.automod_quarantine_user:               None,
-            AuditLogAction.creator_monetization_request_created:  None,
-            AuditLogAction.creator_monetization_terms_accepted:   None,
->>>>>>> d4736608
         }
         # fmt: on
         return lookup[self]
@@ -892,17 +886,14 @@
             return "automod_rule"
         elif v < 147:
             return "user"
-<<<<<<< HEAD
+        elif v < 152:
+            return None
         elif v < 160:
             return None
         elif v < 166:
             return "onboarding_prompt"
         elif v < 168:
             return "onboarding"
-=======
-        elif v < 152:
-            return None
->>>>>>> d4736608
         else:
             return None
 
