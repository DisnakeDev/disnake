--- conflicted
+++ resolved
@@ -71,12 +71,9 @@
     "OnboardingPromptType",
     "SKUType",
     "EntitlementType",
-<<<<<<< HEAD
+    "PollLayoutType",
     "ApplicationIntegrationType",
     "InteractionContextType",
-=======
-    "PollLayoutType",
->>>>>>> 0a5ab1e3
 )
 
 
@@ -1386,7 +1383,10 @@
     application_subscription = 8
 
 
-<<<<<<< HEAD
+class PollLayoutType(Enum):
+    default = 1
+
+
 # TODO: `guild` vs `guild_install`
 class ApplicationIntegrationType(Enum):
     guild = 0
@@ -1397,10 +1397,6 @@
     guild = 0
     bot_dm = 1
     private_channel = 2
-=======
-class PollLayoutType(Enum):
-    default = 1
->>>>>>> 0a5ab1e3
 
 
 T = TypeVar("T")
