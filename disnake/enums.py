--- conflicted
+++ resolved
@@ -674,7 +674,6 @@
     """
 
     # fmt: off
-<<<<<<< HEAD
     guild_update                     = 1
     """The guild has updated. Things that trigger this include:
 
@@ -1359,60 +1358,79 @@
 
     .. versionadded:: 2.5
     """
-=======
-    guild_update                          = 1
-    channel_create                        = 10
-    channel_update                        = 11
-    channel_delete                        = 12
-    overwrite_create                      = 13
-    overwrite_update                      = 14
-    overwrite_delete                      = 15
-    kick                                  = 20
-    member_prune                          = 21
-    ban                                   = 22
-    unban                                 = 23
-    member_update                         = 24
-    member_role_update                    = 25
-    member_move                           = 26
-    member_disconnect                     = 27
-    bot_add                               = 28
-    role_create                           = 30
-    role_update                           = 31
-    role_delete                           = 32
-    invite_create                         = 40
-    invite_update                         = 41
-    invite_delete                         = 42
-    webhook_create                        = 50
-    webhook_update                        = 51
-    webhook_delete                        = 52
-    emoji_create                          = 60
-    emoji_update                          = 61
-    emoji_delete                          = 62
-    message_delete                        = 72
-    message_bulk_delete                   = 73
-    message_pin                           = 74
-    message_unpin                         = 75
-    integration_create                    = 80
-    integration_update                    = 81
-    integration_delete                    = 82
-    stage_instance_create                 = 83
-    stage_instance_update                 = 84
-    stage_instance_delete                 = 85
-    sticker_create                        = 90
-    sticker_update                        = 91
-    sticker_delete                        = 92
-    guild_scheduled_event_create          = 100
-    guild_scheduled_event_update          = 101
-    guild_scheduled_event_delete          = 102
-    thread_create                         = 110
-    thread_update                         = 111
-    thread_delete                         = 112
-    application_command_permission_update = 121
     automod_rule_create                   = 140
+    """An auto moderation rule was created.
+
+    When this is the action, the type of :attr:`~AuditLogEntry.target` is
+    the :class:`AutoModRule` or :class:`Object` with the ID of the auto moderation rule which
+    was created.
+
+    Possible attributes for :class:`AuditLogDiff`:
+
+    - :attr:`~AuditLogDiff.name`
+    - :attr:`~AuditLogDiff.enabled`
+    - :attr:`~AuditLogDiff.trigger_type`
+    - :attr:`~AuditLogDiff.event_type`
+    - :attr:`~AuditLogDiff.actions`
+    - :attr:`~AuditLogDiff.trigger_metadata`
+    - :attr:`~AuditLogDiff.exempt_roles`
+    - :attr:`~AuditLogDiff.exempt_channels`
+
+    .. versionadded:: 2.6
+    """
     automod_rule_update                   = 141
+    """An auto moderation rule was updated.
+
+    When this is the action, the type of :attr:`~AuditLogEntry.target` is
+    the :class:`AutoModRule` or :class:`Object` with the ID of the auto moderation rule which
+    was updated.
+
+    Possible attributes for :class:`AuditLogDiff`:
+
+    - :attr:`~AuditLogDiff.name`
+    - :attr:`~AuditLogDiff.enabled`
+    - :attr:`~AuditLogDiff.trigger_type`
+    - :attr:`~AuditLogDiff.event_type`
+    - :attr:`~AuditLogDiff.actions`
+    - :attr:`~AuditLogDiff.trigger_metadata`
+    - :attr:`~AuditLogDiff.exempt_roles`
+    - :attr:`~AuditLogDiff.exempt_channels`
+
+    .. versionadded:: 2.6
+    """
     automod_rule_delete                   = 142
+    """An auto moderation rule was deleted.
+
+    When this is the action, the type of :attr:`~AuditLogEntry.target` is
+    the :class:`Object` with the ID of the auto moderation rule which
+    was deleted.
+
+    Possible attributes for :class:`AuditLogDiff`:
+
+    - :attr:`~AuditLogDiff.name`
+    - :attr:`~AuditLogDiff.enabled`
+    - :attr:`~AuditLogDiff.trigger_type`
+    - :attr:`~AuditLogDiff.event_type`
+    - :attr:`~AuditLogDiff.actions`
+    - :attr:`~AuditLogDiff.trigger_metadata`
+    - :attr:`~AuditLogDiff.exempt_roles`
+    - :attr:`~AuditLogDiff.exempt_channels`
+
+    .. versionadded:: 2.6
+    """
     automod_block_message                 = 143
->>>>>>> 1ee0b314
+    """A message was blocked by an auto moderation rule.
+
+    When this is the action, the type of :attr:`~AuditLogEntry.target` is
+    the :class:`Member` or :class:`User` who had their message blocked.
+
+    When this is the action, the type of :attr:`~AuditLogEntry.extra` is
+    set to an unspecified proxy object with these attributes:
+
+    - ``channel``: A :class:`~abc.GuildChannel`, :class:`Thread` or :class:`Object` with the channel ID where the message got blocked.
+    - ``rule_name``: A :class:`str` with the name of the rule that matched.
+    - ``rule_trigger_type``: A :class:`AutoModTriggerType` value with the trigger type of the rule.
+    """
     # fmt: on
 
     @property
@@ -2105,28 +2123,59 @@
     """The ``zh-TW`` (Chinese, Taiwan | 繁體中文) locale."""
 
 
-<<<<<<< HEAD
+class AutoModActionType(int, Enum):
+    """Represents the type of action an auto moderation rule will take upon execution.
+
+    .. versionadded:: 2.6
+    """
+
+    block_message = 1
+    """The rule will prevent matching messages from being posted."""
+    send_alert_message = 2
+    """The rule will send an alert to a specified channel."""
+    timeout = 3
+    """The rule will timeout the user that sent the message.
+
+    .. note::
+        This action type is only available for rules with trigger type
+        :attr:`~AutoModTriggerType.keyword`, and :attr:`~Permissions.moderate_members`
+        permissions are required to use it.
+    """
+
+
+class AutoModEventType(int, Enum):
+    """Represents the type of event/context an auto moderation rule will be checked in.
+
+    .. versionadded:: 2.6
+    """
+
+    message_send = 1
+    """The rule will apply when a member sends or edits a message in the guild."""
+
+
+class AutoModTriggerType(int, Enum):
+    """Represents the type of content that can trigger an auto moderation rule.
+
+    .. versionadded:: 2.6
+    """
+
+    keyword = 1
+    """The rule will filter messages based on a custom keyword list.
+
+    This trigger type requires additional :class:`metadata <AutoModTriggerMetadata>`.
+    """
+    harmful_link = 2
+    """The rule will filter messages containing malicious links."""
+    spam = 3
+    """The rule will filter messages suspected of being spam."""
+    keyword_preset = 4
+    """The rule will filter messages based on predefined lists containing commonly flagged words.
+
+    This trigger type requires additional :class:`metadata <AutoModTriggerMetadata>`.
+    """
+
+
 EnumT = TypeVar("EnumT", bound=Enum)
-=======
-class AutoModActionType(Enum):
-    block_message = 1
-    send_alert_message = 2
-    timeout = 3
-
-
-class AutoModEventType(Enum):
-    message_send = 1
-
-
-class AutoModTriggerType(Enum):
-    keyword = 1
-    harmful_link = 2
-    spam = 3
-    keyword_preset = 4
-
-
-T = TypeVar("T")
->>>>>>> 1ee0b314
 
 
 def create_unknown_value(cls: Type[EnumT], val: Any) -> EnumT:
