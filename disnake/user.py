# SPDX-License-Identifier: MIT

from __future__ import annotations

from typing import TYPE_CHECKING, Any, Dict, List, Optional, Union

import disnake.abc

from .asset import Asset
from .colour import Colour
from .enums import Locale, try_enum
from .flags import PublicUserFlags
from .utils import MISSING, _assetbytes_to_base64_data, snowflake_time

if TYPE_CHECKING:
    from datetime import datetime

    from typing_extensions import Self

    from .asset import AssetBytes
    from .channel import DMChannel
    from .guild import Guild
    from .message import Message
    from .state import ConnectionState
    from .types.channel import DMChannel as DMChannelPayload
    from .types.user import PartialUser as PartialUserPayload, User as UserPayload


__all__ = (
    "User",
    "ClientUser",
)


class _UserTag:
    __slots__ = ()
    id: int


class BaseUser(_UserTag):
    __slots__ = (
        "name",
        "id",
        "discriminator",
<<<<<<< HEAD
        "bot",
        "system",
=======
        "global_name",
>>>>>>> b38090f6
        "_avatar",
        "_banner",
        "_avatar_decoration",
        "_accent_colour",
        "_public_flags",
        "_state",
    )

    if TYPE_CHECKING:
        name: str
        id: int
        discriminator: str
        global_name: Optional[str]
        bot: bool
        system: bool
        _state: ConnectionState
        _avatar: Optional[str]
        _banner: Optional[str]
        _avatar_decoration: Optional[str]
        _accent_colour: Optional[int]
        _public_flags: int

    def __init__(
        self, *, state: ConnectionState, data: Union[UserPayload, PartialUserPayload]
    ) -> None:
        self._state = state
        self._update(data)

    def __repr__(self) -> str:
        return (
            f"<BaseUser id={self.id} name={self.name!r} global_name={self.global_name!r}"
            f" discriminator={self.discriminator!r} bot={self.bot} system={self.system}>"
        )

    def __str__(self) -> str:
        discriminator = self.discriminator
        if discriminator == "0":
            return self.name
        # legacy behavior
        return f"{self.name}#{discriminator}"

    def __eq__(self, other: Any) -> bool:
        return isinstance(other, _UserTag) and other.id == self.id

    def __ne__(self, other: Any) -> bool:
        return not self.__eq__(other)

    def __hash__(self) -> int:
        return self.id >> 22

    def _update(self, data: Union[UserPayload, PartialUserPayload]) -> None:
        self.name = data["username"]
        self.id = int(data["id"])
        self.discriminator = data["discriminator"]
        self.global_name = data.get("global_name")
        self._avatar = data["avatar"]
        self._banner = data.get("banner", None)
        self._avatar_decoration = data.get("avatar_decoration", None)
        self._accent_colour = data.get("accent_color", None)
        self._public_flags = data.get("public_flags", 0)
        self.bot = data.get("bot", False)
        self.system = data.get("system", False)

    @classmethod
    def _copy(cls, user: BaseUser) -> Self:
        self = cls.__new__(cls)  # bypass __init__

        self.name = user.name
        self.id = user.id
        self.discriminator = user.discriminator
        self.global_name = user.global_name
        self._avatar = user._avatar
        self._banner = user._banner
        self._avatar_decoration = user._avatar_decoration
        self._accent_colour = user._accent_colour
        self.bot = user.bot
        self._state = user._state
        self._public_flags = user._public_flags

        return self

    def _to_minimal_user_json(self) -> UserPayload:
        return {
            "username": self.name,
            "id": self.id,
            "avatar": self._avatar,
            "discriminator": self.discriminator,
            "global_name": self.global_name,
            "bot": self.bot,
            "public_flags": self._public_flags,
            "avatar_decoration": self._avatar_decoration,
        }

    @property
    def public_flags(self) -> PublicUserFlags:
        """:class:`PublicUserFlags`: The publicly available flags the user has."""
        return PublicUserFlags._from_value(self._public_flags)

    @property
    def avatar(self) -> Optional[Asset]:
        """Optional[:class:`Asset`]: Returns an :class:`Asset` for the avatar the user has.

        If the user does not have a traditional avatar, ``None`` is returned.
        If you want the avatar that a user has displayed, consider :attr:`display_avatar`.
        """
        if self._avatar is not None:
            return Asset._from_avatar(self._state, self.id, self._avatar)
        return None

    @property
    def default_avatar(self) -> Asset:
        """:class:`Asset`: Returns the default avatar for a given user.

        .. versionchanged:: 2.9
            Added handling for users migrated to the new username system without discriminators.
        """
        if self.discriminator == "0":
            index = (self.id >> 22) % 6
        else:
            # legacy behavior
            index = int(self.discriminator) % 5
        return Asset._from_default_avatar(self._state, index)

    @property
    def display_avatar(self) -> Asset:
        """:class:`Asset`: Returns the user's display avatar.

        For regular users this is just their default avatar or uploaded avatar.

        .. versionadded:: 2.0
        """
        return self.avatar or self.default_avatar

    @property
    def banner(self) -> Optional[Asset]:
        """Optional[:class:`Asset`]: Returns the user's banner asset, if available.

        .. versionadded:: 2.0

        .. note::

            This information is only available via :meth:`Client.fetch_user`.
        """
        if self._banner is None:
            return None
        return Asset._from_banner(self._state, self.id, self._banner)

    @property
    def avatar_decoration(self) -> Optional[Asset]:
        """Optional[:class:`Asset`]: Returns the user's avatar decoration asset, if available.

        .. versionadded:: 2.8

        .. note::

            Since Discord always sends an animated PNG for animated avatar decorations,
            the following methods will not work as expected:

            - :meth:`Asset.replace`
            - :meth:`Asset.with_size`
            - :meth:`Asset.with_format`
            - :meth:`Asset.with_static_format`
        """
        if self._avatar_decoration is None:
            return None
        return Asset._from_avatar_decoration(self._state, self.id, self._avatar_decoration)

    @property
    def accent_colour(self) -> Optional[Colour]:
        """Optional[:class:`Colour`]: Returns the user's accent colour, if applicable.

        There is an alias for this named :attr:`accent_color`.

        .. versionadded:: 2.0

        .. note::

            This information is only available via :meth:`Client.fetch_user`.
        """
        if self._accent_colour is None:
            return None
        return Colour(int(self._accent_colour))

    @property
    def accent_color(self) -> Optional[Colour]:
        """Optional[:class:`Colour`]: Returns the user's accent color, if applicable.

        There is an alias for this named :attr:`accent_colour`.

        .. versionadded:: 2.0

        .. note::

            This information is only available via :meth:`Client.fetch_user`.
        """
        return self.accent_colour

    @property
    def colour(self) -> Colour:
        """:class:`Colour`: A property that returns a colour denoting the rendered colour
        for the user. This always returns :meth:`Colour.default`.

        There is an alias for this named :attr:`color`.
        """
        return Colour.default()

    @property
    def color(self) -> Colour:
        """:class:`Colour`: A property that returns a color denoting the rendered color
        for the user. This always returns :meth:`Colour.default`.

        There is an alias for this named :attr:`colour`.
        """
        return self.colour

    @property
    def mention(self) -> str:
        """:class:`str`: Returns a string that allows you to mention the given user."""
        return f"<@{self.id}>"

    @property
    def created_at(self) -> datetime:
        """:class:`datetime.datetime`: Returns the user's creation time in UTC.

        This is when the user's Discord account was created.
        """
        return snowflake_time(self.id)

    @property
    def display_name(self) -> str:
        """:class:`str`: Returns the user's display name.

        This is their :attr:`global name <.global_name>` if set,
        or their :attr:`username <.name>` otherwise.

        .. versionchanged:: 2.9
            Added :attr:`.global_name`.
        """
        return self.global_name or self.name

    def mentioned_in(self, message: Message) -> bool:
        """Checks if the user is mentioned in the specified message.

        Parameters
        ----------
        message: :class:`Message`
            The message to check.

        Returns
        -------
        :class:`bool`
            Indicates if the user is mentioned in the message.
        """
        if message.mention_everyone:
            return True

        return any(user.id == self.id for user in message.mentions)


class ClientUser(BaseUser):
    """Represents your Discord user.

    .. container:: operations

        .. describe:: x == y

            Checks if two users are equal.

        .. describe:: x != y

            Checks if two users are not equal.

        .. describe:: hash(x)

            Return the user's hash.

        .. describe:: str(x)

            Returns the user's username (with discriminator, if not migrated to new system yet).

    Attributes
    ----------
    name: :class:`str`
        The user's username.
    id: :class:`int`
        The user's unique ID.
    discriminator: :class:`str`
        The user's discriminator.

    global_name: Optional[:class:`str`]
        The user's global display name, if set.
        This takes precedence over :attr:`.name` when shown.

        .. versionadded:: 2.9

    bot: :class:`bool`
        Specifies if the user is a bot account.
    system: :class:`bool`
        Specifies if the user is a system user (i.e. represents Discord officially).

        .. versionadded:: 1.3

    verified: :class:`bool`
        Specifies if the user's email is verified.
    locale: Optional[:class:`Locale`]
        The IETF language tag used to identify the language the user is using.

        .. versionchanged:: 2.5
            Changed to :class:`Locale` instead of :class:`str`.

    mfa_enabled: :class:`bool`
        Specifies if the user has MFA turned on and working.
    """

    __slots__ = ("locale", "_flags", "verified", "mfa_enabled", "__weakref__")

    if TYPE_CHECKING:
        verified: bool
        locale: Optional[Locale]
        mfa_enabled: bool
        _flags: int

    def __init__(self, *, state: ConnectionState, data: UserPayload) -> None:
        super().__init__(state=state, data=data)

    def __repr__(self) -> str:
        return (
            f"<ClientUser id={self.id} name={self.name!r} global_name={self.global_name!r} discriminator={self.discriminator!r}"
            f" bot={self.bot} verified={self.verified} mfa_enabled={self.mfa_enabled}>"
        )

    def _update(self, data: UserPayload) -> None:
        super()._update(data)
        self.verified = data.get("verified", False)
        locale = data.get("locale")
        self.locale = try_enum(Locale, locale) if locale else None
        self._flags = data.get("flags", 0)
        self.mfa_enabled = data.get("mfa_enabled", False)

    async def edit(
        self, *, username: str = MISSING, avatar: Optional[AssetBytes] = MISSING
    ) -> ClientUser:
        """|coro|

        Edits the current profile of the client.

        .. note::

            To upload an avatar, a resource (see below) or a :term:`py:bytes-like object`
            must be passed in that represents the image being uploaded.

            The only image formats supported for uploading are JPG and PNG.

        .. versionchanged:: 2.0
            The edit is no longer in-place, instead the newly edited client user is returned.

        .. versionchanged:: 2.6
            Raises :exc:`ValueError` instead of ``InvalidArgument``.

        Parameters
        ----------
        username: :class:`str`
            The new username you wish to change to.
        avatar: Optional[|resource_type|]
            A :term:`py:bytes-like object` or asset representing the image to upload.
            Could be ``None`` to denote no avatar.

            .. versionchanged:: 2.5
                Now accepts various resource types in addition to :class:`bytes`.

        Raises
        ------
        NotFound
            The ``avatar`` asset couldn't be found.
        HTTPException
            Editing your profile failed.
        TypeError
            The ``avatar`` asset is a lottie sticker (see :func:`Sticker.read`).
        ValueError
            Wrong image format passed for ``avatar``.

        Returns
        -------
        :class:`ClientUser`
            The newly edited client user.
        """
        payload: Dict[str, Any] = {}
        if username is not MISSING:
            payload["username"] = username

        if avatar is not MISSING:
            payload["avatar"] = await _assetbytes_to_base64_data(avatar)

        data: UserPayload = await self._state.http.edit_profile(payload)
        return ClientUser(state=self._state, data=data)


class User(BaseUser, disnake.abc.Messageable):
    """Represents a Discord user.

    .. container:: operations

        .. describe:: x == y

            Checks if two users are equal.

        .. describe:: x != y

            Checks if two users are not equal.

        .. describe:: hash(x)

            Return the user's hash.

        .. describe:: str(x)

            Returns the user's username (with discriminator, if not migrated to new system yet).

    Attributes
    ----------
    name: :class:`str`
        The user's username.
    id: :class:`int`
        The user's unique ID.
    discriminator: :class:`str`
        The user's discriminator.

        .. note::
            This is being phased out by Discord; the username system is moving away from ``username#discriminator``
            to users having a globally unique username.
            The value of a single zero (``"0"``) indicates that the user has been migrated to the new system.
            See the `help article <https://dis.gd/app-usernames>`__ for details.

    global_name: Optional[:class:`str`]
        The user's global display name, if set.
        This takes precedence over :attr:`.name` when shown.

        .. versionadded:: 2.9

    bot: :class:`bool`
        Specifies if the user is a bot account.
    system: :class:`bool`
        Specifies if the user is a system user (i.e. represents Discord officially).
    """

    __slots__ = ("__weakref__",)

    def __repr__(self) -> str:
        return (
            f"<User id={self.id} name={self.name!r} global_name={self.global_name!r}"
            f" discriminator={self.discriminator!r} bot={self.bot}>"
        )

    async def _get_channel(self) -> DMChannel:
        ch = await self.create_dm()
        return ch

    @property
    def dm_channel(self) -> Optional[DMChannel]:
        """Optional[:class:`DMChannel`]: Returns the channel associated with this user if it exists.

        If this returns ``None``, you can create a DM channel by calling the
        :meth:`create_dm` coroutine function.
        """
        return self._state._get_private_channel_by_user(self.id)

    @property
    def mutual_guilds(self) -> List[Guild]:
        """List[:class:`Guild`]: The guilds that the user shares with the client.

        .. note::

            This will only return mutual guilds within the client's internal cache.

        .. versionadded:: 1.7
        """
        return [guild for guild in self._state._guilds.values() if guild.get_member(self.id)]

    async def create_dm(self) -> DMChannel:
        """|coro|

        Creates a :class:`DMChannel` with this user.

        This should be rarely called, as this is done transparently for most
        people.

        Returns
        -------
        :class:`.DMChannel`
            The channel that was created.
        """
        found = self.dm_channel
        if found is not None:
            return found

        state = self._state
        data: DMChannelPayload = await state.http.start_private_message(self.id)
        return state.add_dm_channel(data)<|MERGE_RESOLUTION|>--- conflicted
+++ resolved
@@ -42,12 +42,9 @@
         "name",
         "id",
         "discriminator",
-<<<<<<< HEAD
+        "global_name",
         "bot",
         "system",
-=======
-        "global_name",
->>>>>>> b38090f6
         "_avatar",
         "_banner",
         "_avatar_decoration",
