--- conflicted
+++ resolved
@@ -36,12 +36,9 @@
 __all__ = (
     "User",
     "ClientUser",
-<<<<<<< HEAD
-    "PrimaryGuild",
-=======
     "Nameplate",
     "Collectibles",
->>>>>>> 3bd5a6e5
+    "PrimaryGuild",
 )
 
 
@@ -155,11 +152,8 @@
             "bot": self.bot,
             "public_flags": self._public_flags,
             "avatar_decoration_data": self._avatar_decoration_data,
-<<<<<<< HEAD
+            "collectibles": self._collectibles,
             "primary_guild": self._primary_guild,
-=======
-            "collectibles": self._collectibles,
->>>>>>> 3bd5a6e5
         }
 
     @property
