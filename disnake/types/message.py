# SPDX-License-Identifier: MIT

from __future__ import annotations

from typing import List, Literal, Optional, TypedDict, Union

<<<<<<< HEAD
from .appinfo import PartialAppInfo
=======
from typing_extensions import NotRequired

>>>>>>> b37240ff
from .channel import ChannelType
from .components import Component
from .embed import Embed
from .emoji import PartialEmoji
from .interactions import InteractionMessageReference
from .member import Member, UserWithMember
from .snowflake import Snowflake, SnowflakeList
from .sticker import StickerItem
from .threads import Thread
from .user import User


class ChannelMention(TypedDict):
    id: Snowflake
    guild_id: Snowflake
    type: ChannelType
    name: str


class Reaction(TypedDict):
    count: int
    me: bool
    emoji: PartialEmoji


class Attachment(TypedDict):
    id: Snowflake
    filename: str
    description: NotRequired[str]
    content_type: NotRequired[str]
    size: int
    url: str
    proxy_url: str
    height: NotRequired[Optional[int]]
    width: NotRequired[Optional[int]]
    ephemeral: NotRequired[bool]


MessageActivityType = Literal[1, 2, 3, 5]


class _MessageActivityOptional(TypedDict, total=False):
    party_id: str


<<<<<<< HEAD
class MessageActivity(_MessageActivityOptional):
    type: MessageActivityType
=======
class MessageApplication(TypedDict):
    id: Snowflake
    description: str
    icon: Optional[str]
    name: str
    cover_image: NotRequired[str]
>>>>>>> b37240ff


class MessageReference(TypedDict, total=False):
    message_id: Snowflake
    channel_id: Snowflake
    guild_id: Snowflake
    fail_if_not_exists: bool


<<<<<<< HEAD
class _MessageOptional(TypedDict, total=False):
    guild_id: Snowflake
    member: Member
    mention_channels: List[ChannelMention]
    reactions: List[Reaction]
    nonce: Union[int, str]
    webhook_id: Snowflake
    activity: MessageActivity
    application: PartialAppInfo
    application_id: Snowflake
    message_reference: MessageReference
    flags: int
    sticker_items: List[StickerItem]
    referenced_message: Optional[Message]
    position: int
    interaction: InteractionMessageReference
    components: List[Component]
    thread: Thread


=======
>>>>>>> b37240ff
MessageType = Literal[0, 1, 2, 3, 4, 5, 6, 7, 8, 9, 10, 11, 12, 14, 15, 18, 19, 20, 21]


class Message(TypedDict):
    id: Snowflake
    channel_id: Snowflake
    author: User
    content: str
    timestamp: str
    edited_timestamp: Optional[str]
    tts: bool
    mention_everyone: bool
    # this only contains (partial) member data in gateway events
    mentions: Union[List[User], List[UserWithMember]]
    mention_roles: SnowflakeList
    mention_channels: NotRequired[List[ChannelMention]]
    attachments: List[Attachment]
    embeds: List[Embed]
    reactions: NotRequired[List[Reaction]]
    nonce: NotRequired[Union[int, str]]
    pinned: bool
    webhook_id: NotRequired[Snowflake]
    type: MessageType
    activity: NotRequired[MessageActivity]
    application: NotRequired[MessageApplication]
    application_id: NotRequired[Snowflake]
    message_reference: NotRequired[MessageReference]
    flags: NotRequired[int]
    referenced_message: NotRequired[Optional[Message]]
    interaction: NotRequired[InteractionMessageReference]
    thread: NotRequired[Thread]
    components: NotRequired[List[Component]]
    sticker_items: NotRequired[List[StickerItem]]
    position: NotRequired[int]

    # specific to MESSAGE_CREATE/MESSAGE_UPDATE events
    guild_id: NotRequired[Snowflake]
    member: NotRequired[Member]


AllowedMentionType = Literal["roles", "users", "everyone"]


class AllowedMentions(TypedDict):
    parse: List[AllowedMentionType]
    roles: SnowflakeList
    users: SnowflakeList
    replied_user: bool<|MERGE_RESOLUTION|>--- conflicted
+++ resolved
@@ -4,12 +4,9 @@
 
 from typing import List, Literal, Optional, TypedDict, Union
 
-<<<<<<< HEAD
-from .appinfo import PartialAppInfo
-=======
 from typing_extensions import NotRequired
 
->>>>>>> b37240ff
+from .appinfo import PartialAppInfo
 from .channel import ChannelType
 from .components import Component
 from .embed import Embed
@@ -51,21 +48,9 @@
 MessageActivityType = Literal[1, 2, 3, 5]
 
 
-class _MessageActivityOptional(TypedDict, total=False):
-    party_id: str
-
-
-<<<<<<< HEAD
-class MessageActivity(_MessageActivityOptional):
+class MessageActivity(TypedDict):
     type: MessageActivityType
-=======
-class MessageApplication(TypedDict):
-    id: Snowflake
-    description: str
-    icon: Optional[str]
-    name: str
-    cover_image: NotRequired[str]
->>>>>>> b37240ff
+    party_id: NotRequired[str]
 
 
 class MessageReference(TypedDict, total=False):
@@ -75,29 +60,6 @@
     fail_if_not_exists: bool
 
 
-<<<<<<< HEAD
-class _MessageOptional(TypedDict, total=False):
-    guild_id: Snowflake
-    member: Member
-    mention_channels: List[ChannelMention]
-    reactions: List[Reaction]
-    nonce: Union[int, str]
-    webhook_id: Snowflake
-    activity: MessageActivity
-    application: PartialAppInfo
-    application_id: Snowflake
-    message_reference: MessageReference
-    flags: int
-    sticker_items: List[StickerItem]
-    referenced_message: Optional[Message]
-    position: int
-    interaction: InteractionMessageReference
-    components: List[Component]
-    thread: Thread
-
-
-=======
->>>>>>> b37240ff
 MessageType = Literal[0, 1, 2, 3, 4, 5, 6, 7, 8, 9, 10, 11, 12, 14, 15, 18, 19, 20, 21]
 
 
@@ -122,7 +84,7 @@
     webhook_id: NotRequired[Snowflake]
     type: MessageType
     activity: NotRequired[MessageActivity]
-    application: NotRequired[MessageApplication]
+    application: NotRequired[PartialAppInfo]
     application_id: NotRequired[Snowflake]
     message_reference: NotRequired[MessageReference]
     flags: NotRequired[int]
