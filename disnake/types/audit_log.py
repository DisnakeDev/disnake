--- conflicted
+++ resolved
@@ -325,12 +325,9 @@
     id: Snowflake
     type: Literal["0", "1"]
     role_name: str
-<<<<<<< HEAD
+    application_id: Snowflake
     auto_moderation_rule_name: str
     auto_moderation_rule_trigger_type: str
-=======
-    application_id: Snowflake
->>>>>>> 8e359a58
 
 
 class _AuditLogEntryOptional(TypedDict, total=False):
