# SPDX-License-Identifier: MIT

from __future__ import annotations

from typing import Any, List, Literal, Optional, Sequence, Tuple, TypedDict, Union

from typing_extensions import NotRequired

from .activity import PartialPresenceUpdate, PresenceData, SendableActivity
from .appinfo import PartialAppInfo, PartialGatewayAppInfo
from .audit_log import AuditLogEntry
from .automod import AutoModAction, AutoModRule, AutoModTriggerType
from .channel import Channel, GuildChannel, StageInstance
from .emoji import Emoji, PartialEmoji
from .guild import Guild, UnavailableGuild
from .guild_scheduled_event import GuildScheduledEvent
from .integration import BaseIntegration
from .interactions import BaseInteraction, GuildApplicationCommandPermissions
from .invite import InviteTargetType
from .member import MemberWithUser
from .message import Message
from .role import Role
from .snowflake import Snowflake, SnowflakeList
from .sticker import GuildSticker
from .threads import Thread, ThreadMember, ThreadMemberWithPresence, ThreadType
from .user import User
from .voice import GuildVoiceState, SupportedModes


class SessionStartLimit(TypedDict):
    total: int
    remaining: int
    reset_after: int
    max_concurrency: int


class Gateway(TypedDict):
    url: str


class GatewayBot(Gateway):
    shards: int
    session_start_limit: SessionStartLimit


#####
# Websocket payloads (receive)
#####


class GatewayPayload(TypedDict):
    op: Literal[0, 1, 7, 9, 10, 11]
    d: Any  # event data
    s: Optional[int]  # sequence number
    t: Optional[str]  # event name


#####
# Websocket payloads (send)
#####

# opcode 1


class HeartbeatCommand(TypedDict):
    op: Literal[1, 3]  # normal ws and voice ws have different heartbeat opcodes
    d: Optional[int]


# opcode 2


class IdentifyProperties(TypedDict):
    os: str
    browser: str
    device: str


class IdentifyData(TypedDict):
    token: str
    properties: IdentifyProperties
    compress: NotRequired[bool]
    large_threshold: NotRequired[int]
    shard: NotRequired[Tuple[int, int]]
    presence: NotRequired[PresenceUpdateData]
    intents: int


class IdentifyCommand(TypedDict):
    op: Literal[2]
    d: IdentifyData


# opcode 3


class PresenceUpdateData(TypedDict):
    since: Optional[int]
    activities: Sequence[SendableActivity]
    status: str
    afk: bool


class PresenceUpdateCommand(TypedDict):
    op: Literal[3]
    d: PresenceUpdateData


# opcode 4


class VoiceStateData(TypedDict):
    guild_id: Snowflake
    channel_id: Optional[Snowflake]
    self_mute: bool
    self_deaf: bool


class VoiceStateCommand(TypedDict):
    op: Literal[4]
    d: VoiceStateData


# opcode 6


class ResumeData(TypedDict):
    token: str
    session_id: str
    seq: int


class ResumeCommand(TypedDict):
    op: Literal[6]
    d: ResumeData


# opcode 8


class RequestMembersData(TypedDict):
    guild_id: Snowflake
    query: NotRequired[str]
    limit: int
    presences: NotRequired[bool]
    user_ids: NotRequired[Union[Snowflake, SnowflakeList]]
    nonce: NotRequired[str]


class RequestMembersCommand(TypedDict):
    op: Literal[8]
    d: RequestMembersData


#####
# Voice payloads (receive)
#####


class VoicePayload(TypedDict):
    op: Literal[2, 4, 6, 8, 9]
    d: Any


class VoiceReadyPayload(TypedDict):
    ssrc: int
    ip: str
    port: int
    modes: List[str]


class VoiceSessionDescriptionPayload(TypedDict):
    mode: SupportedModes
    secret_key: List[int]


#####
# Voice payloads (send)
#####

# voice opcode 0


class VoiceIdentifyData(TypedDict):
    server_id: str
    user_id: str
    session_id: str
    token: str


class VoiceIdentifyCommand(TypedDict):
    op: Literal[0]
    d: VoiceIdentifyData


# voice opcode 1


class _VoiceSelectProtocolInnerData(TypedDict):
    address: str
    port: int
    mode: SupportedModes


class VoiceSelectProtocolData(TypedDict):
    protocol: Literal["udp"]
    data: _VoiceSelectProtocolInnerData


class VoiceSelectProtocolCommand(TypedDict):
    op: Literal[1]
    d: VoiceSelectProtocolData


# voice opcode 5


class VoiceSpeakingData(TypedDict):
    speaking: int  # bitfield of 3 bits
    delay: int
    ssrc: int


class VoiceSpeakingCommand(TypedDict):
    op: Literal[5]
    d: VoiceSpeakingData


# voice opcode 7


class VoiceResumeData(TypedDict):
    server_id: str
    session_id: str
    token: str


class VoiceResumeCommand(TypedDict):
    op: Literal[7]
    d: VoiceResumeData


#####
# Gateway events
#####

# https://discord.com/developers/docs/topics/gateway-events#ready
class ReadyEvent(TypedDict):
    v: int
    user: User
    guilds: List[UnavailableGuild]
    session_id: str
    resume_gateway_url: str
    shard: NotRequired[Tuple[int, int]]
    application: PartialGatewayAppInfo


# https://discord.com/developers/docs/topics/gateway-events#resumed
class ResumedEvent(TypedDict):
    ...


# https://discord.com/developers/docs/topics/gateway-events#application-command-permissions-update
ApplicationCommandPermissionsUpdateEvent = GuildApplicationCommandPermissions


# https://discord.com/developers/docs/topics/gateway-events#message-create
MessageCreateEvent = Message


# https://discord.com/developers/docs/topics/gateway-events#message-update
# This does not necessarily contain all message fields, but `id` and `channel_id` always exist
MessageUpdateEvent = Message


# https://discord.com/developers/docs/topics/gateway-events#message-delete
class MessageDeleteEvent(TypedDict):
    id: Snowflake
    channel_id: Snowflake
    guild_id: NotRequired[Snowflake]


# https://discord.com/developers/docs/topics/gateway-events#message-delete-bulk
class MessageDeleteBulkEvent(TypedDict):
    ids: List[Snowflake]
    channel_id: Snowflake
    guild_id: NotRequired[Snowflake]


class _BaseReactionEvent(TypedDict):
    user_id: Snowflake
    channel_id: Snowflake
    message_id: Snowflake
    guild_id: NotRequired[Snowflake]
    emoji: PartialEmoji


# https://discord.com/developers/docs/topics/gateway-events#message-reaction-add
class MessageReactionAddEvent(_BaseReactionEvent):
    member: NotRequired[MemberWithUser]


# https://discord.com/developers/docs/topics/gateway-events#message-reaction-remove
class MessageReactionRemoveEvent(_BaseReactionEvent):
    ...


# https://discord.com/developers/docs/topics/gateway-events#message-reaction-remove-all
class MessageReactionRemoveAllEvent(TypedDict):
    channel_id: Snowflake
    message_id: Snowflake
    guild_id: NotRequired[Snowflake]


# https://discord.com/developers/docs/topics/gateway-events#message-reaction-remove-emoji
class MessageReactionRemoveEmojiEvent(TypedDict):
    channel_id: Snowflake
    guild_id: NotRequired[Snowflake]
    message_id: Snowflake
    emoji: PartialEmoji


# https://discord.com/developers/docs/topics/gateway-events#interaction-create
InteractionCreateEvent = BaseInteraction


# https://discord.com/developers/docs/topics/gateway-events#presence-update
PresenceUpdateEvent = PartialPresenceUpdate


# https://discord.com/developers/docs/topics/gateway-events#user-update
UserUpdateEvent = User


# https://discord.com/developers/docs/topics/gateway-events#invite-create
class InviteCreateEvent(TypedDict):
    channel_id: Snowflake
    code: str
    created_at: str
    guild_id: NotRequired[Snowflake]
    inviter: NotRequired[User]
    max_age: int
    max_uses: int
    target_type: NotRequired[InviteTargetType]
    target_user: NotRequired[User]
    target_application: NotRequired[PartialAppInfo]
    temporary: bool
    uses: int  # always 0


# https://discord.com/developers/docs/topics/gateway-events#invite-delete
class InviteDeleteEvent(TypedDict):
    channel_id: Snowflake
    guild_id: NotRequired[Snowflake]
    code: str


# https://discord.com/developers/docs/topics/gateway-events#channel-create
ChannelCreateEvent = GuildChannel


# https://discord.com/developers/docs/topics/gateway-events#channel-update
ChannelUpdateEvent = Channel


# https://discord.com/developers/docs/topics/gateway-events#channel-delete
ChannelDeleteEvent = Channel


# https://discord.com/developers/docs/topics/gateway-events#channel-pins-update
class ChannelPinsUpdateEvent(TypedDict):
    guild_id: NotRequired[Snowflake]
    channel_id: Snowflake
    last_pin_timestamp: NotRequired[Optional[str]]


# https://discord.com/developers/docs/topics/gateway-events#thread-create
class ThreadCreateEvent(Thread):
    newly_created: NotRequired[bool]


# https://discord.com/developers/docs/topics/gateway-events#thread-update
ThreadUpdateEvent = Thread


# https://discord.com/developers/docs/topics/gateway-events#thread-delete
class ThreadDeleteEvent(TypedDict):
    id: Snowflake
    guild_id: Snowflake
    parent_id: Snowflake
    type: ThreadType


# https://discord.com/developers/docs/topics/gateway-events#thread-list-sync
class ThreadListSyncEvent(TypedDict):
    guild_id: Snowflake
    channel_ids: NotRequired[List[Snowflake]]
    threads: List[Thread]
    members: List[ThreadMember]


# https://discord.com/developers/docs/topics/gateway-events#thread-member-update
class ThreadMemberUpdateEvent(ThreadMember):
    guild_id: Snowflake


# https://discord.com/developers/docs/topics/gateway-events#thread-members-update
class ThreadMembersUpdateEvent(TypedDict):
    id: Snowflake
    guild_id: Snowflake
    member_count: int
    added_members: NotRequired[List[ThreadMemberWithPresence]]
    removed_member_ids: NotRequired[List[Snowflake]]


# https://discord.com/developers/docs/topics/gateway-events#guild-member-add
class GuildMemberAddEvent(MemberWithUser):
    guild_id: Snowflake


# https://discord.com/developers/docs/topics/gateway-events#guild-member-remove
class GuildMemberRemoveEvent(TypedDict):
    guild_id: Snowflake
    user: User


# https://discord.com/developers/docs/topics/gateway-events#guild-member-update
class GuildMemberUpdateEvent(TypedDict):
    guild_id: Snowflake
    roles: List[Snowflake]
    user: User
    nick: NotRequired[Optional[str]]
    avatar: Optional[str]
    joined_at: Optional[str]
    premium_since: NotRequired[Optional[str]]
    deaf: NotRequired[bool]
    mute: NotRequired[bool]
    pending: NotRequired[bool]
    communication_disabled_until: NotRequired[Optional[str]]
<<<<<<< HEAD
    flags: int
=======
    flags: int  # TODO: Check if it's Optional/Nullable
>>>>>>> 40b1009d


# https://discord.com/developers/docs/topics/gateway-events#guild-emojis-update
class GuildEmojisUpdateEvent(TypedDict):
    guild_id: Snowflake
    emojis: List[Emoji]


# https://discord.com/developers/docs/topics/gateway-events#guild-stickers-update
class GuildStickersUpdateEvent(TypedDict):
    guild_id: Snowflake
    stickers: List[GuildSticker]


# https://discord.com/developers/docs/topics/gateway-events#guild-create
GuildCreateEvent = Union[Guild, UnavailableGuild]


# https://discord.com/developers/docs/topics/gateway-events#guild-update
GuildUpdateEvent = Guild


# https://discord.com/developers/docs/topics/gateway-events#guild-delete
GuildDeleteEvent = UnavailableGuild


# https://discord.com/developers/docs/topics/gateway-events#guild-audit-log-entry-create
class AuditLogEntryCreate(AuditLogEntry):
    guild_id: Snowflake


class _GuildBanEvent(TypedDict):
    guild_id: Snowflake
    user: User


# https://discord.com/developers/docs/topics/gateway-events#guild-ban-add
GuildBanAddEvent = _GuildBanEvent


# https://discord.com/developers/docs/topics/gateway-events#guild-ban-remove
GuildBanRemoveEvent = _GuildBanEvent


# https://discord.com/developers/docs/topics/gateway-events#guild-role-create
class GuildRoleCreateEvent(TypedDict):
    guild_id: Snowflake
    role: Role


# https://discord.com/developers/docs/topics/gateway-events#guild-role-delete
class GuildRoleDeleteEvent(TypedDict):
    guild_id: Snowflake
    role_id: Snowflake


# https://discord.com/developers/docs/topics/gateway-events#guild-role-update
class GuildRoleUpdateEvent(TypedDict):
    guild_id: Snowflake
    role: Role


# https://discord.com/developers/docs/topics/gateway-events#guild-scheduled-event-create
GuildScheduledEventCreateEvent = GuildScheduledEvent


# https://discord.com/developers/docs/topics/gateway-events#guild-scheduled-event-update
GuildScheduledEventUpdateEvent = GuildScheduledEvent


# https://discord.com/developers/docs/topics/gateway-events#guild-scheduled-event-delete
GuildScheduledEventDeleteEvent = GuildScheduledEvent


class _GuildScheduledEventUserEvent(TypedDict):
    guild_scheduled_event_id: Snowflake
    user_id: Snowflake
    guild_id: Snowflake


# https://discord.com/developers/docs/topics/gateway-events#guild-scheduled-event-user-add
GuildScheduledEventUserAddEvent = _GuildScheduledEventUserEvent


# https://discord.com/developers/docs/topics/gateway-events#guild-scheduled-event-user-remove
GuildScheduledEventUserRemoveEvent = _GuildScheduledEventUserEvent


# https://discord.com/developers/docs/topics/gateway-events#guild-members-chunk
class GuildMembersChunkEvent(TypedDict):
    guild_id: Snowflake
    members: List[MemberWithUser]
    chunk_index: int
    chunk_count: int
    not_found: NotRequired[List[Snowflake]]
    presences: NotRequired[List[PresenceData]]
    nonce: NotRequired[str]


# https://discord.com/developers/docs/topics/gateway-events#guild-integrations-update
class GuildIntegrationsUpdateEvent(TypedDict):
    guild_id: Snowflake


# https://discord.com/developers/docs/topics/gateway-events#integration-create
class IntegrationCreateEvent(BaseIntegration):
    guild_id: Snowflake


# https://discord.com/developers/docs/topics/gateway-events#integration-update
class IntegrationUpdateEvent(BaseIntegration):
    guild_id: Snowflake


# https://discord.com/developers/docs/topics/gateway-events#integration-delete
class IntegrationDeleteEvent(TypedDict):
    id: Snowflake
    guild_id: Snowflake
    application_id: NotRequired[Snowflake]


# https://discord.com/developers/docs/topics/gateway-events#webhooks-update
class WebhooksUpdateEvent(TypedDict):
    guild_id: Snowflake
    channel_id: Snowflake


# https://discord.com/developers/docs/topics/gateway-events#stage-instance-create
StageInstanceCreateEvent = StageInstance


# https://discord.com/developers/docs/topics/gateway-events#stage-instance-update
StageInstanceUpdateEvent = StageInstance


# https://discord.com/developers/docs/topics/gateway-events#stage-instance-delete
StageInstanceDeleteEvent = StageInstance


# https://discord.com/developers/docs/topics/gateway-events#voice-state-update
# We assume that we'll only receive voice states for guilds
VoiceStateUpdateEvent = GuildVoiceState


# https://discord.com/developers/docs/topics/gateway-events#voice-server-update
class VoiceServerUpdateEvent(TypedDict):
    token: str
    guild_id: Snowflake
    endpoint: Optional[str]


# https://discord.com/developers/docs/topics/gateway-events#typing-start
class TypingStartEvent(TypedDict):
    channel_id: Snowflake
    guild_id: NotRequired[Snowflake]
    user_id: Snowflake
    timestamp: int
    member: NotRequired[MemberWithUser]


# https://discord.com/developers/docs/topics/gateway-events#auto-moderation-rule-create
AutoModerationRuleCreateEvent = AutoModRule


# https://discord.com/developers/docs/topics/gateway-events#auto-moderation-rule-update
AutoModerationRuleUpdateEvent = AutoModRule


# https://discord.com/developers/docs/topics/gateway-events#auto-moderation-rule-delete
AutoModerationRuleDeleteEvent = AutoModRule


# https://discord.com/developers/docs/topics/gateway-events#auto-moderation-action-execution
class AutoModerationActionExecutionEvent(TypedDict):
    guild_id: Snowflake
    action: AutoModAction
    rule_id: Snowflake
    rule_trigger_type: AutoModTriggerType
    user_id: Snowflake
    channel_id: NotRequired[Optional[Snowflake]]
    message_id: NotRequired[Optional[Snowflake]]
    alert_system_message_id: NotRequired[Optional[Snowflake]]
    content: NotRequired[str]
    matched_content: NotRequired[Optional[str]]
    matched_keyword: NotRequired[Optional[str]]<|MERGE_RESOLUTION|>--- conflicted
+++ resolved
@@ -437,11 +437,7 @@
     mute: NotRequired[bool]
     pending: NotRequired[bool]
     communication_disabled_until: NotRequired[Optional[str]]
-<<<<<<< HEAD
-    flags: int
-=======
     flags: int  # TODO: Check if it's Optional/Nullable
->>>>>>> 40b1009d
 
 
 # https://discord.com/developers/docs/topics/gateway-events#guild-emojis-update
