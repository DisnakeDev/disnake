--- conflicted
+++ resolved
@@ -104,15 +104,10 @@
     users: Dict[Snowflake, User]
     members: Dict[Snowflake, Member]
     roles: Dict[Snowflake, Role]
-<<<<<<< HEAD
-    channels: Dict[Snowflake, ResolvedPartialChannel]
+    channels: Dict[Snowflake, InteractionChannel]
 
 
 class ApplicationCommandInteractionDataResolved(InteractionDataResolved, total=False):
-=======
-    channels: Dict[Snowflake, InteractionChannel]
-    # only in application commands
->>>>>>> a34d0f95
     messages: Dict[Snowflake, Message]
     attachments: Dict[Snowflake, Attachment]
 
