"""
The MIT License (MIT)

Copyright (c) 2015-2021 Rapptz
Copyright (c) 2021-present Disnake Development

Permission is hereby granted, free of charge, to any person obtaining a
copy of this software and associated documentation files (the "Software"),
to deal in the Software without restriction, including without limitation
the rights to use, copy, modify, merge, publish, distribute, sublicense,
and/or sell copies of the Software, and to permit persons to whom the
Software is furnished to do so, subject to the following conditions:

The above copyright notice and this permission notice shall be included in
all copies or substantial portions of the Software.

THE SOFTWARE IS PROVIDED "AS IS", WITHOUT WARRANTY OF ANY KIND, EXPRESS
OR IMPLIED, INCLUDING BUT NOT LIMITED TO THE WARRANTIES OF MERCHANTABILITY,
FITNESS FOR A PARTICULAR PURPOSE AND NONINFRINGEMENT. IN NO EVENT SHALL THE
AUTHORS OR COPYRIGHT HOLDERS BE LIABLE FOR ANY CLAIM, DAMAGES OR OTHER
LIABILITY, WHETHER IN AN ACTION OF CONTRACT, TORT OR OTHERWISE, ARISING
FROM, OUT OF OR IN CONNECTION WITH THE SOFTWARE OR THE USE OR OTHER
DEALINGS IN THE SOFTWARE.
"""

from __future__ import annotations

from typing import TYPE_CHECKING, Dict, List, Literal, Optional, TypedDict, Union

from .channel import ChannelType
from .components import Component, Modal
from .embed import Embed
from .member import Member, MemberWithUser
from .role import Role
from .snowflake import Snowflake
from .user import User

if TYPE_CHECKING:
    from .message import AllowedMentions, Attachment, Message


ApplicationCommandLocalizations = Dict[str, str]


ApplicationCommandType = Literal[1, 2, 3]


class _ApplicationCommandOptional(TypedDict, total=False):
    type: ApplicationCommandType
    guild_id: Snowflake
    options: List[ApplicationCommandOption]
    default_permission: bool  # deprecated
    default_member_permissions: Optional[str]
    dm_permission: Optional[bool]
    name_localizations: Optional[ApplicationCommandLocalizations]
    description_localizations: Optional[ApplicationCommandLocalizations]


class ApplicationCommand(_ApplicationCommandOptional):
    id: Snowflake
    application_id: Snowflake
    name: str
    description: str
    version: Snowflake


class _ApplicationCommandOptionOptional(TypedDict, total=False):
    required: bool
    choices: List[ApplicationCommandOptionChoice]
    options: List[ApplicationCommandOption]
    channel_types: List[ChannelType]
    min_value: float
    max_value: float
    autocomplete: bool
    name_localizations: Optional[ApplicationCommandLocalizations]
    description_localizations: Optional[ApplicationCommandLocalizations]


ApplicationCommandOptionType = Literal[1, 2, 3, 4, 5, 6, 7, 8, 9, 10, 11]


class ApplicationCommandOption(_ApplicationCommandOptionOptional):
    type: ApplicationCommandOptionType
    name: str
    description: str


ApplicationCommandOptionChoiceValue = Union[str, int, float]


class _ApplicationCommandOptionChoiceOptional(TypedDict, total=False):
    name_localizations: Optional[ApplicationCommandLocalizations]


class ApplicationCommandOptionChoice(_ApplicationCommandOptionChoiceOptional):
    name: str
    value: ApplicationCommandOptionChoiceValue


ApplicationCommandPermissionType = Literal[1, 2, 3]


class ApplicationCommandPermissions(TypedDict):
    id: Snowflake
    type: ApplicationCommandPermissionType
    permission: bool


class GuildApplicationCommandPermissions(TypedDict):
    id: Snowflake
    application_id: Snowflake
    guild_id: Snowflake
    permissions: List[ApplicationCommandPermissions]


InteractionType = Literal[1, 2, 3, 4, 5]


class _ApplicationCommandInteractionDataOption(TypedDict):
    name: str


class _ApplicationCommandInteractionDataOptionSubcommand(_ApplicationCommandInteractionDataOption):
    type: Literal[1, 2]
    options: List[ApplicationCommandInteractionDataOption]


class _ApplicationCommandInteractionDataOptionString(_ApplicationCommandInteractionDataOption):
    type: Literal[3]
    value: str


class _ApplicationCommandInteractionDataOptionInteger(_ApplicationCommandInteractionDataOption):
    type: Literal[4]
    value: int


class _ApplicationCommandInteractionDataOptionBoolean(_ApplicationCommandInteractionDataOption):
    type: Literal[5]
    value: bool


class _ApplicationCommandInteractionDataOptionSnowflake(_ApplicationCommandInteractionDataOption):
    type: Literal[6, 7, 8, 9, 11]
    value: Snowflake


class _ApplicationCommandInteractionDataOptionNumber(_ApplicationCommandInteractionDataOption):
    type: Literal[10]
    value: float


ApplicationCommandInteractionDataOption = Union[
    _ApplicationCommandInteractionDataOptionString,
    _ApplicationCommandInteractionDataOptionInteger,
    _ApplicationCommandInteractionDataOptionSubcommand,
    _ApplicationCommandInteractionDataOptionBoolean,
    _ApplicationCommandInteractionDataOptionSnowflake,
    _ApplicationCommandInteractionDataOptionNumber,
]


class ApplicationCommandResolvedPartialChannel(TypedDict):
    id: Snowflake
    type: ChannelType
    permissions: str
    name: str


class ApplicationCommandInteractionDataResolved(TypedDict, total=False):
    users: Dict[Snowflake, User]
    members: Dict[Snowflake, Member]
    roles: Dict[Snowflake, Role]
    channels: Dict[Snowflake, ApplicationCommandResolvedPartialChannel]
    messages: Dict[Snowflake, Message]
    attachments: Dict[Snowflake, Attachment]


class _ApplicationCommandInteractionDataOptional(TypedDict, total=False):
    options: List[ApplicationCommandInteractionDataOption]
    resolved: ApplicationCommandInteractionDataResolved
    target_id: Snowflake


class ApplicationCommandInteractionData(_ApplicationCommandInteractionDataOptional):
    id: Snowflake
    name: str
    type: ApplicationCommandType


## Interaction components


class _BaseComponentInteractionData(TypedDict):
    custom_id: str


### Message interaction components


class MessageComponentInteractionButtonData(_BaseComponentInteractionData):
    component_type: Literal[2]


class MessageComponentInteractionSelectData(_BaseComponentInteractionData):
    component_type: Literal[3]
    values: List[str]


MessageComponentInteractionData = Union[
    MessageComponentInteractionButtonData,
    MessageComponentInteractionSelectData,
]


### Modal interaction components


class ModalInteractionSelectData(_BaseComponentInteractionData):
    type: Literal[3]
    values: List[str]


class ModalInteractionTextInputData(_BaseComponentInteractionData):
    type: Literal[4]
    value: str


ModalInteractionComponentData = Union[
    ModalInteractionSelectData,
    ModalInteractionTextInputData,
]


class ModalInteractionActionRow(TypedDict):
    type: Literal[1]
    components: List[ModalInteractionComponentData]


class ModalInteractionData(TypedDict):
    custom_id: str
    components: List[ModalInteractionActionRow]


## Interactions


<<<<<<< HEAD
InteractionData = Union[
    ApplicationCommandInteractionData,
    MessageComponentInteractionData,
    ModalInteractionData,
]


class BaseInteraction(TypedDict):
=======
# base type for *all* interactions
class _BaseInteraction(TypedDict):
>>>>>>> d997c57f
    id: Snowflake
    application_id: Snowflake
    token: str
    version: Literal[1]


# common properties in non-ping interactions
class _BaseUserInteractionOptional(TypedDict, total=False):
    app_permissions: str
    guild_id: Snowflake
    guild_locale: str
    # one of these two will always exist, according to docs
    member: MemberWithUser
    user: User


class _BaseUserInteraction(_BaseInteraction, _BaseUserInteractionOptional):
    # the docs specify `channel_id` as optional,
    # but it is assumed to always exist on non-ping interactions
    channel_id: Snowflake
    locale: str


class PingInteraction(_BaseInteraction):
    type: Literal[1]


class ApplicationCommandInteraction(_BaseUserInteraction):
    type: Literal[2, 4]
    data: ApplicationCommandInteractionData


<<<<<<< HEAD
class MessageInteraction(Interaction):
    data: MessageComponentInteractionData
=======
class MessageInteraction(_BaseUserInteraction):
    type: Literal[3]
    data: ComponentInteractionData
>>>>>>> d997c57f
    message: Message


class _ModalInteractionOptional(TypedDict, total=False):
    message: Message


class ModalInteraction(_BaseUserInteraction, _ModalInteractionOptional):
    type: Literal[5]
    data: ModalInteractionData


Interaction = Union[
    ApplicationCommandInteraction,
    MessageInteraction,
    ModalInteraction,
]


class InteractionApplicationCommandCallbackData(TypedDict, total=False):
    tts: bool
    content: str
    embeds: List[Embed]
    allowed_mentions: AllowedMentions
    flags: int
    components: List[Component]


class InteractionAutocompleteCallbackData(TypedDict):
    choices: List[ApplicationCommandOptionChoice]


InteractionResponseType = Literal[1, 4, 5, 6, 7]

InteractionCallbackData = Union[
    InteractionApplicationCommandCallbackData,
    InteractionAutocompleteCallbackData,
    Modal,
]


class _InteractionResponseOptional(TypedDict, total=False):
    data: InteractionCallbackData


class InteractionResponse(_InteractionResponseOptional):
    type: InteractionResponseType


class InteractionMessageReference(TypedDict):
    id: Snowflake
    type: InteractionType
    name: str
    user: User


class _EditApplicationCommandOptional(TypedDict, total=False):
    description: str
    options: Optional[List[ApplicationCommandOption]]
    default_member_permissions: Optional[str]
    dm_permission: bool
    type: ApplicationCommandType
    default_permission: bool  # deprecated
    name_localizations: Optional[ApplicationCommandLocalizations]
    description_localizations: Optional[ApplicationCommandLocalizations]


class EditApplicationCommand(_EditApplicationCommandOptional):
    name: str<|MERGE_RESOLUTION|>--- conflicted
+++ resolved
@@ -245,19 +245,8 @@
 ## Interactions
 
 
-<<<<<<< HEAD
-InteractionData = Union[
-    ApplicationCommandInteractionData,
-    MessageComponentInteractionData,
-    ModalInteractionData,
-]
-
-
-class BaseInteraction(TypedDict):
-=======
 # base type for *all* interactions
 class _BaseInteraction(TypedDict):
->>>>>>> d997c57f
     id: Snowflake
     application_id: Snowflake
     token: str
@@ -290,14 +279,9 @@
     data: ApplicationCommandInteractionData
 
 
-<<<<<<< HEAD
-class MessageInteraction(Interaction):
-    data: MessageComponentInteractionData
-=======
 class MessageInteraction(_BaseUserInteraction):
     type: Literal[3]
-    data: ComponentInteractionData
->>>>>>> d997c57f
+    data: MessageComponentInteractionData
     message: Message
 
 
