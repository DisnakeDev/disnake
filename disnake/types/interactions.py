"""
The MIT License (MIT)

Copyright (c) 2015-2021 Rapptz
Copyright (c) 2021-present Disnake Development

Permission is hereby granted, free of charge, to any person obtaining a
copy of this software and associated documentation files (the "Software"),
to deal in the Software without restriction, including without limitation
the rights to use, copy, modify, merge, publish, distribute, sublicense,
and/or sell copies of the Software, and to permit persons to whom the
Software is furnished to do so, subject to the following conditions:

The above copyright notice and this permission notice shall be included in
all copies or substantial portions of the Software.

THE SOFTWARE IS PROVIDED "AS IS", WITHOUT WARRANTY OF ANY KIND, EXPRESS
OR IMPLIED, INCLUDING BUT NOT LIMITED TO THE WARRANTIES OF MERCHANTABILITY,
FITNESS FOR A PARTICULAR PURPOSE AND NONINFRINGEMENT. IN NO EVENT SHALL THE
AUTHORS OR COPYRIGHT HOLDERS BE LIABLE FOR ANY CLAIM, DAMAGES OR OTHER
LIABILITY, WHETHER IN AN ACTION OF CONTRACT, TORT OR OTHERWISE, ARISING
FROM, OUT OF OR IN CONNECTION WITH THE SOFTWARE OR THE USE OR OTHER
DEALINGS IN THE SOFTWARE.
"""

from __future__ import annotations

from typing import TYPE_CHECKING, Any, Dict, List, Literal, Optional, TypedDict, Union

from .channel import ChannelType
from .components import ActionRow, Component, ComponentType
from .embed import Embed
from .member import Member, MemberWithUser
from .role import Role
from .snowflake import Snowflake
from .user import User

if TYPE_CHECKING:
<<<<<<< HEAD
    from .components import Modal
    from .message import AllowedMentions, Message
=======
    from .message import AllowedMentions, Attachment, Message
>>>>>>> 3d550a49


ApplicationCommandType = Literal[1, 2, 3]


class _ApplicationCommandOptional(TypedDict, total=False):
    type: ApplicationCommandType
    guild_id: Snowflake
    options: List[ApplicationCommandOption]
    default_permission: bool


class ApplicationCommand(_ApplicationCommandOptional):
    id: Snowflake
    application_id: Snowflake
    name: str
    description: str
    version: Snowflake


class _ApplicationCommandOptionOptional(TypedDict, total=False):
    required: bool
    choices: List[ApplicationCommandOptionChoice]
    options: List[ApplicationCommandOption]
    channel_types: List[ChannelType]
    min_value: float
    max_value: float
    autocomplete: bool


ApplicationCommandOptionType = Literal[1, 2, 3, 4, 5, 6, 7, 8, 9, 10, 11]


class ApplicationCommandOption(_ApplicationCommandOptionOptional):
    type: ApplicationCommandOptionType
    name: str
    description: str


ApplicationCommandOptionChoiceValue = Union[str, int, float]


class ApplicationCommandOptionChoice(TypedDict):
    name: str
    value: ApplicationCommandOptionChoiceValue


ApplicationCommandPermissionType = Literal[1, 2]


class ApplicationCommandPermissions(TypedDict):
    id: Snowflake
    type: ApplicationCommandPermissionType
    permission: bool


class BaseGuildApplicationCommandPermissions(TypedDict):
    permissions: List[ApplicationCommandPermissions]


class PartialGuildApplicationCommandPermissions(BaseGuildApplicationCommandPermissions):
    id: Snowflake


class GuildApplicationCommandPermissions(PartialGuildApplicationCommandPermissions):
    application_id: Snowflake
    guild_id: Snowflake


InteractionType = Literal[1, 2, 3]


class _ApplicationCommandInteractionDataOption(TypedDict):
    name: str


class _ApplicationCommandInteractionDataOptionSubcommand(_ApplicationCommandInteractionDataOption):
    type: Literal[1, 2]
    options: List[ApplicationCommandInteractionDataOption]


class _ApplicationCommandInteractionDataOptionString(_ApplicationCommandInteractionDataOption):
    type: Literal[3]
    value: str


class _ApplicationCommandInteractionDataOptionInteger(_ApplicationCommandInteractionDataOption):
    type: Literal[4]
    value: int


class _ApplicationCommandInteractionDataOptionBoolean(_ApplicationCommandInteractionDataOption):
    type: Literal[5]
    value: bool


class _ApplicationCommandInteractionDataOptionSnowflake(_ApplicationCommandInteractionDataOption):
    type: Literal[6, 7, 8, 9, 11]
    value: Snowflake


class _ApplicationCommandInteractionDataOptionNumber(_ApplicationCommandInteractionDataOption):
    type: Literal[10]
    value: float


ApplicationCommandInteractionDataOption = Union[
    _ApplicationCommandInteractionDataOptionString,
    _ApplicationCommandInteractionDataOptionInteger,
    _ApplicationCommandInteractionDataOptionSubcommand,
    _ApplicationCommandInteractionDataOptionBoolean,
    _ApplicationCommandInteractionDataOptionSnowflake,
    _ApplicationCommandInteractionDataOptionNumber,
]


class ApplicationCommandResolvedPartialChannel(TypedDict):
    id: Snowflake
    type: ChannelType
    permissions: str
    name: str


class ApplicationCommandInteractionDataResolved(TypedDict, total=False):
    users: Dict[Snowflake, User]
    members: Dict[Snowflake, Member]
    roles: Dict[Snowflake, Role]
    channels: Dict[Snowflake, ApplicationCommandResolvedPartialChannel]
    messages: Dict[Snowflake, Message]
    attachments: Dict[Snowflake, Attachment]


class _ApplicationCommandInteractionDataOptional(TypedDict, total=False):
    options: List[ApplicationCommandInteractionDataOption]
    resolved: ApplicationCommandInteractionDataResolved
    target_id: Snowflake


class ApplicationCommandInteractionData(_ApplicationCommandInteractionDataOptional):
    id: Snowflake
    name: str
    type: ApplicationCommandType


class _ComponentInteractionDataOptional(TypedDict, total=False):
    values: List[str]


class ComponentInteractionData(_ComponentInteractionDataOptional):
    custom_id: str
    component_type: ComponentType


class ModalInteractionData(TypedDict):
    custom_id: str
    components: List[ActionRow]


InteractionData = Union[
    ApplicationCommandInteractionData, ComponentInteractionData, ModalInteractionData
]


class BaseInteraction(TypedDict):
    id: Snowflake
    application_id: Snowflake
    type: InteractionType
    token: str
    version: int


# common properties in appcmd and component interactions (or generally, non-ping interactions)
class _InteractionOptional(TypedDict, total=False):
    guild_id: Snowflake
    # one of these two will always exist, according to docs
    user: User
    member: MemberWithUser
    guild_locale: str


class Interaction(BaseInteraction, _InteractionOptional):
    # the docs specify `channel_id` as optional,
    # but it is assumed to always exist on appcmd and component interactions
    channel_id: Snowflake
    locale: str


class ApplicationCommandInteraction(Interaction):
    data: ApplicationCommandInteractionData


class MessageInteraction(Interaction):
    data: ComponentInteractionData
    message: Message


class InteractionApplicationCommandCallbackData(TypedDict, total=False):
    tts: bool
    content: str
    embeds: List[Embed]
    allowed_mentions: AllowedMentions
    flags: int
    components: List[Component]


class InteractionAutocompleteCallbackData(TypedDict):
    choices: List[ApplicationCommandOptionChoice]


InteractionResponseType = Literal[1, 4, 5, 6, 7]

InteractionCallbackData = Union[
    InteractionApplicationCommandCallbackData,
    InteractionAutocompleteCallbackData,
    Modal,
]


class _InteractionResponseOptional(TypedDict, total=False):
    data: InteractionCallbackData


class InteractionResponse(_InteractionResponseOptional):
    type: InteractionResponseType


class InteractionMessageReference(TypedDict):
    id: Snowflake
    type: InteractionType
    name: str
    user: User


class _EditApplicationCommandOptional(TypedDict, total=False):
    description: str
    options: Optional[List[ApplicationCommandOption]]
    default_permission: bool
    type: ApplicationCommandType


class EditApplicationCommand(_EditApplicationCommandOptional):
    name: str<|MERGE_RESOLUTION|>--- conflicted
+++ resolved
@@ -36,12 +36,8 @@
 from .user import User
 
 if TYPE_CHECKING:
-<<<<<<< HEAD
     from .components import Modal
-    from .message import AllowedMentions, Message
-=======
     from .message import AllowedMentions, Attachment, Message
->>>>>>> 3d550a49
 
 
 ApplicationCommandType = Literal[1, 2, 3]
