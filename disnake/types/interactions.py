--- conflicted
+++ resolved
@@ -49,15 +49,11 @@
     type: ApplicationCommandType
     guild_id: Snowflake
     options: List[ApplicationCommandOption]
-<<<<<<< HEAD
     default_permission: bool  # deprecated
     default_member_permissions: Optional[str]
     dm_permission: Optional[bool]
-=======
-    default_permission: bool
     name_localizations: Optional[ApplicationCommandLocalizations]
     description_localizations: Optional[ApplicationCommandLocalizations]
->>>>>>> f684080b
 
 
 class ApplicationCommand(_ApplicationCommandOptional):
@@ -295,12 +291,9 @@
     default_member_permissions: Optional[str]
     dm_permission: bool
     type: ApplicationCommandType
-<<<<<<< HEAD
     default_permission: bool
-=======
     name_localizations: Optional[ApplicationCommandLocalizations]
     description_localizations: Optional[ApplicationCommandLocalizations]
->>>>>>> f684080b
 
 
 class EditApplicationCommand(_EditApplicationCommandOptional):
