--- conflicted
+++ resolved
@@ -56,12 +56,8 @@
     member: ThreadMember
     owner_id: Snowflake
     last_message_id: Optional[Snowflake]
-<<<<<<< HEAD
     last_pin_timestamp: Optional[str]
-=======
-    last_pin_timestamp: Optional[Snowflake]
     flags: int
->>>>>>> 1aaea54c
 
 
 class Thread(_ThreadOptional):
