--- conflicted
+++ resolved
@@ -108,29 +108,19 @@
     total_message_sent: NotRequired[int]
 
 
-<<<<<<< HEAD
-class ForumChannel(_BaseGuildChannel):
-=======
 class DefaultReaction(TypedDict):
     emoji_id: Optional[Snowflake]
     emoji_name: Optional[str]
 
 
-class _ForumChannelOptional(TypedDict, total=False):
-    topic: Optional[str]
-    last_message_id: Optional[Snowflake]
-    default_auto_archive_duration: ThreadArchiveDurationLiteral
-    available_tags: List[ForumTag]
-    default_reaction_emoji: Optional[DefaultReaction]
-    default_thread_rate_limit_per_user: int
-
-
-class ForumChannel(_BaseGuildChannel, _ForumChannelOptional):
->>>>>>> aa2962ad
+class ForumChannel(_BaseGuildChannel):
     type: Literal[15]
     topic: NotRequired[Optional[str]]
     last_message_id: NotRequired[Optional[Snowflake]]
     default_auto_archive_duration: NotRequired[ThreadArchiveDurationLiteral]
+    available_tags: NotRequired[List[ForumTag]]
+    default_reaction_emoji: NotRequired[Optional[DefaultReaction]]
+    default_thread_rate_limit_per_user: NotRequired[int]
 
 
 GuildChannel = Union[
