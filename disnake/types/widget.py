"""
The MIT License (MIT)

Copyright (c) 2015-2021 Rapptz
Copyright (c) 2021-present Disnake Development

Permission is hereby granted, free of charge, to any person obtaining a
copy of this software and associated documentation files (the "Software"),
to deal in the Software without restriction, including without limitation
the rights to use, copy, modify, merge, publish, distribute, sublicense,
and/or sell copies of the Software, and to permit persons to whom the
Software is furnished to do so, subject to the following conditions:

The above copyright notice and this permission notice shall be included in
all copies or substantial portions of the Software.

THE SOFTWARE IS PROVIDED "AS IS", WITHOUT WARRANTY OF ANY KIND, EXPRESS
OR IMPLIED, INCLUDING BUT NOT LIMITED TO THE WARRANTIES OF MERCHANTABILITY,
FITNESS FOR A PARTICULAR PURPOSE AND NONINFRINGEMENT. IN NO EVENT SHALL THE
AUTHORS OR COPYRIGHT HOLDERS BE LIABLE FOR ANY CLAIM, DAMAGES OR OTHER
LIABILITY, WHETHER IN AN ACTION OF CONTRACT, TORT OR OTHERWISE, ARISING
FROM, OUT OF OR IN CONNECTION WITH THE SOFTWARE OR THE USE OR OTHER
DEALINGS IN THE SOFTWARE.
"""

from typing import List, Optional, TypedDict

<<<<<<< HEAD
from typing_extensions import NotRequired

from .activity import Activity
=======
>>>>>>> 35a79ffa
from .snowflake import Snowflake
from .user import User


class WidgetChannel(TypedDict):
    id: Snowflake
    name: str
    position: int


class WidgetActivity(TypedDict):
    name: str


class WidgetMember(User, total=False):
    # `activity` is used starting api v8, `game` is used in older versions.
    # Since widgets are sometimes used with the unversioned URL, we support both
    # as long as v6 is still the default.
    activity: WidgetActivity
    game: WidgetActivity
    status: str
    avatar_url: str
    deaf: bool
    self_deaf: bool
    mute: bool
    self_mute: bool
    suppress: bool


class Widget(TypedDict):
    id: Snowflake
    name: str
<<<<<<< HEAD
    instant_invite: str
    channels: NotRequired[List[WidgetChannel]]
    members: NotRequired[List[WidgetMember]]
    presence_count: NotRequired[int]
=======
    instant_invite: Optional[str]
    channels: List[WidgetChannel]
    members: List[WidgetMember]
    presence_count: int
>>>>>>> 35a79ffa


class WidgetSettings(TypedDict):
    enabled: bool
    channel_id: Optional[Snowflake]<|MERGE_RESOLUTION|>--- conflicted
+++ resolved
@@ -25,12 +25,6 @@
 
 from typing import List, Optional, TypedDict
 
-<<<<<<< HEAD
-from typing_extensions import NotRequired
-
-from .activity import Activity
-=======
->>>>>>> 35a79ffa
 from .snowflake import Snowflake
 from .user import User
 
@@ -63,17 +57,10 @@
 class Widget(TypedDict):
     id: Snowflake
     name: str
-<<<<<<< HEAD
-    instant_invite: str
-    channels: NotRequired[List[WidgetChannel]]
-    members: NotRequired[List[WidgetMember]]
-    presence_count: NotRequired[int]
-=======
     instant_invite: Optional[str]
     channels: List[WidgetChannel]
     members: List[WidgetMember]
     presence_count: int
->>>>>>> 35a79ffa
 
 
 class WidgetSettings(TypedDict):
