--- conflicted
+++ resolved
@@ -4,13 +4,9 @@
 
 from typing import Literal, Optional, TypedDict
 
-<<<<<<< HEAD
-from .appinfo import AppInfo
-=======
 from typing_extensions import NotRequired
 
-from .appinfo import PartialAppInfo
->>>>>>> b37240ff
+from .appinfo import AppInfo
 from .channel import InviteChannel
 from .guild import InviteGuild
 from .guild_scheduled_event import GuildScheduledEvent
@@ -19,21 +15,9 @@
 InviteTargetType = Literal[1, 2]
 
 
-<<<<<<< HEAD
-class _InviteOptional(TypedDict, total=False):
-    guild: InviteGuild
-    inviter: PartialUser
-    target_user: PartialUser
-    target_type: InviteTargetType
-    target_application: AppInfo
-    approximate_member_count: int
-    approximate_presence_count: int
-    guild_scheduled_event: GuildScheduledEvent
-=======
 class VanityInvite(TypedDict):
     code: Optional[str]
     uses: NotRequired[int]
->>>>>>> b37240ff
 
 
 class _InviteMetadata(TypedDict, total=False):
@@ -51,7 +35,7 @@
     inviter: NotRequired[PartialUser]
     target_type: NotRequired[InviteTargetType]
     target_user: NotRequired[PartialUser]
-    target_application: NotRequired[PartialAppInfo]
+    target_application: NotRequired[AppInfo]
     approximate_presence_count: NotRequired[int]
     approximate_member_count: NotRequired[int]
     expires_at: NotRequired[Optional[str]]
