# SPDX-License-Identifier: MIT

from __future__ import annotations

from typing import Optional, TypedDict

from typing_extensions import NotRequired

from .snowflake import Snowflake


class Role(TypedDict):
    id: Snowflake
    name: str
    color: int
    hoist: bool
    icon: NotRequired[Optional[str]]
    unicode_emoji: NotRequired[Optional[str]]
    position: int
    permissions: str
    managed: bool
    mentionable: bool
    tags: NotRequired[RoleTags]


class RoleTags(TypedDict, total=False):
    bot_id: Snowflake
    integration_id: Snowflake
    premium_subscriber: None
<<<<<<< HEAD
    subscription_listing_id: Snowflake
    available_for_purchase: None
=======
    guild_connections: None


class CreateRole(TypedDict, total=False):
    name: str
    permissions: str
    color: int
    hoist: bool
    icon: Optional[str]
    unicode_emoji: Optional[str]
    mentionable: bool
>>>>>>> af5a8dda
<|MERGE_RESOLUTION|>--- conflicted
+++ resolved
@@ -27,11 +27,9 @@
     bot_id: Snowflake
     integration_id: Snowflake
     premium_subscriber: None
-<<<<<<< HEAD
+    guild_connections: None
     subscription_listing_id: Snowflake
     available_for_purchase: None
-=======
-    guild_connections: None
 
 
 class CreateRole(TypedDict, total=False):
@@ -41,5 +39,4 @@
     hoist: bool
     icon: Optional[str]
     unicode_emoji: Optional[str]
-    mentionable: bool
->>>>>>> af5a8dda
+    mentionable: bool