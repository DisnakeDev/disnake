"""
The MIT License (MIT)

Copyright (c) 2015-2021 Rapptz
Copyright (c) 2021-present Disnake Development

Permission is hereby granted, free of charge, to any person obtaining a
copy of this software and associated documentation files (the "Software"),
to deal in the Software without restriction, including without limitation
the rights to use, copy, modify, merge, publish, distribute, sublicense,
and/or sell copies of the Software, and to permit persons to whom the
Software is furnished to do so, subject to the following conditions:

The above copyright notice and this permission notice shall be included in
all copies or substantial portions of the Software.

THE SOFTWARE IS PROVIDED "AS IS", WITHOUT WARRANTY OF ANY KIND, EXPRESS
OR IMPLIED, INCLUDING BUT NOT LIMITED TO THE WARRANTIES OF MERCHANTABILITY,
FITNESS FOR A PARTICULAR PURPOSE AND NONINFRINGEMENT. IN NO EVENT SHALL THE
AUTHORS OR COPYRIGHT HOLDERS BE LIABLE FOR ANY CLAIM, DAMAGES OR OTHER
LIABILITY, WHETHER IN AN ACTION OF CONTRACT, TORT OR OTHERWISE, ARISING
FROM, OUT OF OR IN CONNECTION WITH THE SOFTWARE OR THE USE OR OTHER
DEALINGS IN THE SOFTWARE.
"""

from __future__ import annotations

import asyncio
import logging
import signal
import sys
import traceback
from datetime import datetime, timedelta
from typing import (
    TYPE_CHECKING,
    Any,
    Callable,
    Coroutine,
    Dict,
    Generator,
    List,
    Literal,
    Optional,
    Sequence,
    Tuple,
    TypeVar,
    Union,
    overload,
)

import aiohttp

from . import utils
from .activity import ActivityTypes, BaseActivity, create_activity
from .app_commands import (
    APIMessageCommand,
    APISlashCommand,
    APIUserCommand,
    ApplicationCommand,
    GuildApplicationCommandPermissions,
)
from .appinfo import AppInfo
from .backoff import ExponentialBackoff
from .channel import PartialMessageable, _threaded_channel_factory
from .emoji import Emoji
from .enums import ApplicationCommandType, ChannelType, Status
from .errors import *
<<<<<<< HEAD
from .flags import ApplicationFlags, Intents, MemberCacheFlags
=======
from .errors import SessionStartLimitReached
from .flags import ApplicationFlags, Intents
>>>>>>> 3849aea8
from .gateway import *
from .guild import Guild
from .guild_preview import GuildPreview
from .http import HTTPClient
from .i18n import LocalizationProtocol, LocalizationStore
from .invite import Invite
from .iterators import GuildIterator
from .mentions import AllowedMentions
from .object import Object
from .stage_instance import StageInstance
from .state import ConnectionState
from .sticker import GuildSticker, StandardSticker, StickerPack, _sticker_factory
from .template import Template
from .threads import Thread
from .ui.view import View
from .user import ClientUser, User
from .utils import MISSING
from .voice_client import VoiceClient
from .voice_region import VoiceRegion
from .webhook import Webhook
from .widget import Widget

if TYPE_CHECKING:
    from .abc import GuildChannel, PrivateChannel, Snowflake, SnowflakeTime
    from .app_commands import APIApplicationCommand
    from .asset import AssetBytes
    from .channel import DMChannel
    from .member import Member
    from .message import Message
    from .types.gateway import SessionStartLimit as SessionStartLimitPayload
    from .voice_client import VoiceProtocol


__all__ = ("Client", "SessionStartLimit")

Coro = TypeVar("Coro", bound=Callable[..., Coroutine[Any, Any, Any]])


_log = logging.getLogger(__name__)


def _cancel_tasks(loop: asyncio.AbstractEventLoop) -> None:
    tasks = {t for t in asyncio.all_tasks(loop=loop) if not t.done()}

    if not tasks:
        return

    _log.info("Cleaning up after %d tasks.", len(tasks))
    for task in tasks:
        task.cancel()

    loop.run_until_complete(asyncio.gather(*tasks, return_exceptions=True))
    _log.info("All tasks finished cancelling.")

    for task in tasks:
        if task.cancelled():
            continue
        if task.exception() is not None:
            loop.call_exception_handler(
                {
                    "message": "Unhandled exception during Client.run shutdown.",
                    "exception": task.exception(),
                    "task": task,
                }
            )


def _cleanup_loop(loop: asyncio.AbstractEventLoop) -> None:
    try:
        _cancel_tasks(loop)
        loop.run_until_complete(loop.shutdown_asyncgens())
    finally:
        _log.info("Closing the event loop.")
        loop.close()


class SessionStartLimit:
    """A class that contains information about the current session start limit,
    at the time when the client connected for the first time.

    .. versionadded:: 2.5

    Attributes
    ----------
    total: :class:`int`
        The total number of allowed session starts.
    remaining: :class:`int`
        The remaining number of allowed session starts.
    reset_after: :class:`int`
        The number of milliseconds after which the :attr:`.remaining` limit resets,
        relative to when the client connected.
        See also :attr:`reset_time`.
    max_concurrency: :class:`int`
        The number of allowed ``IDENTIFY`` requests per 5 seconds.
    reset_time: :class:`datetime.datetime`
        The approximate time at which which the :attr:`.remaining` limit resets.
    """

    __slots__: Tuple[str, ...] = (
        "total",
        "remaining",
        "reset_after",
        "max_concurrency",
        "reset_time",
    )

    def __init__(self, data: SessionStartLimitPayload):
        self.total: int = data["total"]
        self.remaining: int = data["remaining"]
        self.reset_after: int = data["reset_after"]
        self.max_concurrency: int = data["max_concurrency"]

        self.reset_time: datetime = utils.utcnow() + timedelta(milliseconds=self.reset_after)

    def __repr__(self):
        return (
            f"<SessionStartLimit total={self.total!r} remaining={self.remaining!r} "
            f"reset_after={self.reset_after!r} max_concurrency={self.max_concurrency!r} reset_time={self.reset_time!s}>"
        )


class Client:
    """
    Represents a client connection that connects to Discord.
    This class is used to interact with the Discord WebSocket and API.

    A number of options can be passed to the :class:`Client`.

    Parameters
    ----------
    max_messages: Optional[:class:`int`]
        The maximum number of messages to store in the internal message cache.
        This defaults to ``1000``. Passing in ``None`` disables the message cache.

        .. versionchanged:: 1.3
            Allow disabling the message cache and change the default size to ``1000``.
    loop: Optional[:class:`asyncio.AbstractEventLoop`]
        The :class:`asyncio.AbstractEventLoop` to use for asynchronous operations.
        Defaults to ``None``, in which case the default event loop is used via
        :func:`asyncio.get_event_loop()`.
    connector: Optional[:class:`aiohttp.BaseConnector`]
        The connector to use for connection pooling.
    proxy: Optional[:class:`str`]
        Proxy URL.
    proxy_auth: Optional[:class:`aiohttp.BasicAuth`]
        An object that represents proxy HTTP Basic Authorization.
    shard_id: Optional[:class:`int`]
        Integer starting at ``0`` and less than :attr:`.shard_count`.
    shard_count: Optional[:class:`int`]
        The total number of shards.
    application_id: :class:`int`
        The client's application ID.
    intents: :class:`Intents`
        The intents that you want to enable for the session. This is a way of
        disabling and enabling certain gateway events from triggering and being sent.
        If not given, defaults to a regularly constructed :class:`Intents` class.

        .. versionadded:: 1.5

    member_cache_flags: :class:`MemberCacheFlags`
        Allows for finer control over how the library caches members.
        If not given, defaults to cache as much as possible with the
        currently selected intents.

        .. versionadded:: 1.5

    chunk_guilds_at_startup: :class:`bool`
        Indicates if :func:`.on_ready` should be delayed to chunk all guilds
        at start-up if necessary. This operation is incredibly slow for large
        amounts of guilds. The default is ``True`` if :attr:`Intents.members`
        is ``True``.

        .. versionadded:: 1.5

    status: Optional[:class:`.Status`]
        A status to start your presence with upon logging on to Discord.
    activity: Optional[:class:`.BaseActivity`]
        An activity to start your presence with upon logging on to Discord.
    allowed_mentions: Optional[:class:`AllowedMentions`]
        Control how the client handles mentions by default on every message sent.

        .. versionadded:: 1.4

    heartbeat_timeout: :class:`float`
        The maximum numbers of seconds before timing out and restarting the
        WebSocket in the case of not receiving a HEARTBEAT_ACK. Useful if
        processing the initial packets take too long to the point of disconnecting
        you. The default timeout is 60 seconds.
    guild_ready_timeout: :class:`float`
        The maximum number of seconds to wait for the GUILD_CREATE stream to end before
        preparing the member cache and firing READY. The default timeout is 2 seconds.

        .. versionadded:: 1.4

    assume_unsync_clock: :class:`bool`
        Whether to assume the system clock is unsynced. This applies to the ratelimit handling
        code. If this is set to ``True``, the default, then the library uses the time to reset
        a rate limit bucket given by Discord. If this is ``False`` then your system clock is
        used to calculate how long to sleep for. If this is set to ``False`` it is recommended to
        sync your system clock to Google's NTP server.

        .. versionadded:: 1.3

    enable_debug_events: :class:`bool`
        Whether to enable events that are useful only for debugging gateway related information.

        Right now this involves :func:`on_socket_raw_receive` and :func:`on_socket_raw_send`. If
        this is ``False`` then those events will not be dispatched (due to performance considerations).
        To enable these events, this must be set to ``True``. Defaults to ``False``.

        .. versionadded:: 2.0

    test_guilds: List[:class:`int`]
        The list of IDs of the guilds where you're going to test your application commands.
        Defaults to ``None``, which means global registration of commands across
        all guilds.

        .. versionadded:: 2.1

    sync_commands: :class:`bool`
        Whether to enable automatic synchronization of application commands in your code.
        Defaults to ``True``, which means that commands in API are automatically synced
        with the commands specified in your code.

        .. versionadded:: 2.1

    sync_commands_debug: :class:`bool`
        Whether to always show sync debug logs (uses ``INFO`` log level if it's enabled, prints otherwise).
        If disabled, uses the default ``DEBUG`` log level which isn't shown unless the log level is changed manually.
        Useful for tracking the commands being registered in the API.

        .. versionadded:: 2.1

        .. versionchanged:: 2.4
            Changes the log level of corresponding messages from ``DEBUG`` to ``INFO`` or ``print``\\s them,
            instead of controlling whether they are enabled at all.

    localization_provider: :class:`.LocalizationProtocol`
        An implementation of :class:`.LocalizationProtocol` to use for localization of
        application commands.
        If not provided, the default :class:`.LocalizationStore` implementation is used.

        .. versionadded:: 2.5

    strict_localization: :class:`bool`
        Whether to raise an exception when localizations for a specific key couldn't be found.
        This is mainly useful for testing/debugging, consider disabling this eventually
        as missing localized names will automatically fall back to the default/base name without it.
        Only applicable if the ``localization_provider`` parameter is not provided.
        Defaults to ``False``.

        .. versionadded:: 2.5

    Attributes
    ----------
    ws
        The websocket gateway the client is currently connected to. Could be ``None``.
    loop: :class:`asyncio.AbstractEventLoop`
        The event loop that the client uses for asynchronous operations.
    asyncio_debug: :class:`bool`
        Whether to enable asyncio debugging when the client starts.
        Defaults to False.
    session_start_limit: Optional[:class:`SessionStartLimit`]
        Information about the current session start limit.
        Only available after initiating the connection.

        .. versionadded:: 2.5
    i18n: :class:`.LocalizationProtocol`
        An implementation of :class:`.LocalizationProtocol` used for localization of
        application commands.

        .. versionadded:: 2.5
    """

    def __init__(
        self,
        *,
        asyncio_debug: bool = False,
        loop: Optional[asyncio.AbstractEventLoop] = None,
        shard_id: Optional[int] = None,
        shard_count: Optional[int] = None,
        enable_debug_events: bool = False,
        connector: Optional[aiohttp.BaseConnector] = None,
        proxy: Optional[str] = None,
        proxy_auth: Optional[aiohttp.BasicAuth] = None,
        assume_unsync_clock: bool = True,
        max_messages: Optional[int] = 1000,
        application_id: Optional[int] = None,
        heartbeat_timeout: float = 60.0,
        guild_ready_timeout: float = 2.0,
        allowed_mentions: Optional[AllowedMentions] = None,
        activity: Optional[BaseActivity] = None,
        status: Optional[Union[Status, str]] = None,
        intents: Intents = None,
        chunk_guilds_at_startup: Optional[bool] = None,
        member_cache_flags: MemberCacheFlags = None,
        cache_application_command_permissions: bool = True,
    ):
        # self.ws is set in the connect method
        self.ws: DiscordWebSocket = None  # type: ignore
        self.loop: asyncio.AbstractEventLoop = asyncio.get_event_loop() if loop is None else loop
        self.loop.set_debug(asyncio_debug)
        self._listeners: Dict[str, List[Tuple[asyncio.Future, Callable[..., bool]]]] = {}
<<<<<<< HEAD
=======
        self.shard_id: Optional[int] = options.get("shard_id")
        self.shard_count: Optional[int] = options.get("shard_count")
        self.session_start_limit: Optional[SessionStartLimit] = None
>>>>>>> 3849aea8

        self.http: HTTPClient = HTTPClient(
            connector,
            proxy=proxy,
            proxy_auth=proxy_auth,
            unsync_clock=assume_unsync_clock,
            loop=self.loop,
        )

        self._handlers: Dict[str, Callable] = {
            "ready": self._handle_ready,
            "connect_internal": self._handle_first_connect,
        }

        self._hooks: Dict[str, Callable] = {"before_identify": self._call_before_identify_hook}

        self._enable_debug_events: bool = enable_debug_events
        self._connection: ConnectionState = self._get_state(
            max_messages=max_messages,
            application_id=application_id,
            heartbeat_timeout=heartbeat_timeout,
            guild_ready_timeout=guild_ready_timeout,
            allowed_mentions=allowed_mentions,
            activity=activity,
            status=status,
            intents=intents,
            chunk_guilds_at_startup=chunk_guilds_at_startup,
            member_cache_flags=member_cache_flags,
            cache_application_command_permissions=cache_application_command_permissions,
        )
        self.shard_id = shard_id
        self._connection.shard_count = self.shard_count = shard_count
        self._closed: bool = False
        self._ready: asyncio.Event = asyncio.Event()
        self._first_connect: asyncio.Event = asyncio.Event()
        self._connection._get_websocket = self._get_websocket
        self._connection._get_client = lambda: self

        if VoiceClient.warn_nacl:
            VoiceClient.warn_nacl = False
            _log.warning("PyNaCl is not installed, voice will NOT be supported")

        i18n_strict: bool = options.pop("strict_localization", False)
        i18n = options.pop("localization_provider", None)
        if i18n is None:
            i18n = LocalizationStore(strict=i18n_strict)
        self.i18n: LocalizationProtocol = i18n

    # internals

    def _get_websocket(
        self, guild_id: Optional[int] = None, *, shard_id: Optional[int] = None
    ) -> DiscordWebSocket:
        return self.ws

    def _get_state(self, **options: Any) -> ConnectionState:
        return ConnectionState(
            dispatch=self.dispatch,
            handlers=self._handlers,
            hooks=self._hooks,
            http=self.http,
            loop=self.loop,
            **options,
        )

    def _handle_ready(self) -> None:
        self._ready.set()

    def _handle_first_connect(self) -> None:
        if self._first_connect.is_set():
            return
        self._first_connect.set()

    @property
    def latency(self) -> float:
        """:class:`float`: Measures latency between a HEARTBEAT and a HEARTBEAT_ACK in seconds.

        This could be referred to as the Discord WebSocket protocol latency.
        """
        ws = self.ws
        return float("nan") if not ws else ws.latency

    def is_ws_ratelimited(self) -> bool:
        """Whether the websocket is currently rate limited.

        This can be useful to know when deciding whether you should query members
        using HTTP or via the gateway.

        .. versionadded:: 1.6

        :return type: :class:`bool`
        """
        if self.ws:
            return self.ws.is_ratelimited()
        return False

    @property
    def user(self) -> ClientUser:
        """Optional[:class:`.ClientUser`]: Represents the connected client. ``None`` if not logged in."""
        return self._connection.user

    @property
    def guilds(self) -> List[Guild]:
        """List[:class:`.Guild`]: The guilds that the connected client is a member of."""
        return self._connection.guilds

    @property
    def emojis(self) -> List[Emoji]:
        """List[:class:`.Emoji`]: The emojis that the connected client has."""
        return self._connection.emojis

    @property
    def stickers(self) -> List[GuildSticker]:
        """List[:class:`.GuildSticker`]: The stickers that the connected client has.

        .. versionadded:: 2.0
        """
        return self._connection.stickers

    @property
    def cached_messages(self) -> Sequence[Message]:
        """Sequence[:class:`.Message`]: Read-only list of messages the connected client has cached.

        .. versionadded:: 1.1
        """
        return utils.SequenceProxy(self._connection._messages or [])

    @property
    def private_channels(self) -> List[PrivateChannel]:
        """List[:class:`.abc.PrivateChannel`]: The private channels that the connected client is participating on.

        .. note::

            This returns only up to 128 most recent private channels due to an internal working
            on how Discord deals with private channels.
        """
        return self._connection.private_channels

    @property
    def voice_clients(self) -> List[VoiceProtocol]:
        """List[:class:`.VoiceProtocol`]: Represents a list of voice connections.

        These are usually :class:`.VoiceClient` instances.
        """
        return self._connection.voice_clients

    @property
    def application_id(self) -> int:
        """Optional[:class:`int`]: The client's application ID.

        If this is not passed via ``__init__`` then this is retrieved
        through the gateway when an event contains the data. Usually
        after :func:`~disnake.on_connect` is called.

        .. versionadded:: 2.0
        """
        return self._connection.application_id  # type: ignore

    @property
    def application_flags(self) -> ApplicationFlags:
        """:class:`~disnake.ApplicationFlags`: The client's application flags.

        .. versionadded:: 2.0
        """
        return self._connection.application_flags

    @property
    def global_application_commands(self) -> List[APIApplicationCommand]:
        """List[Union[:class:`.APIUserCommand`, :class:`.APIMessageCommand`, :class:`.APISlashCommand`]: The client's global application commands."""
        return list(self._connection._global_application_commands.values())

    @property
    def global_slash_commands(self) -> List[APISlashCommand]:
        """List[:class:`.APISlashCommand`]: The client's global slash commands."""
        return [
            cmd
            for cmd in self._connection._global_application_commands.values()
            if isinstance(cmd, APISlashCommand)
        ]

    @property
    def global_user_commands(self) -> List[APIUserCommand]:
        """List[:class:`.APIUserCommand`]: The client's global user commands."""
        return [
            cmd
            for cmd in self._connection._global_application_commands.values()
            if isinstance(cmd, APIUserCommand)
        ]

    @property
    def global_message_commands(self) -> List[APIMessageCommand]:
        """List[:class:`.APIMessageCommand`]: The client's global message commands."""
        return [
            cmd
            for cmd in self._connection._global_application_commands.values()
            if isinstance(cmd, APIMessageCommand)
        ]

    def get_message(self, id: int) -> Optional[Message]:
        """Gets the message with the given ID from the bot's message cache.

        Parameters
        ----------
        id: :class:`int`
            The ID of the message to look for.

        Returns
        -------
        Optional[:class:`.Message`]
            The corresponding message.
        """
        return utils.get(self.cached_messages, id=id)

    @overload
    async def get_or_fetch_user(
        self, user_id: int, *, strict: Literal[False] = ...
    ) -> Optional[User]:
        ...

    @overload
    async def get_or_fetch_user(self, user_id: int, *, strict: Literal[True]) -> User:
        ...

    async def get_or_fetch_user(self, user_id: int, *, strict: bool = False) -> Optional[User]:
        """|coro|

        Tries to get the user from the cache. If fails, it tries to
        fetch the user from the API.

        Parameters
        ----------
        user_id: :class:`int`
            The ID to search for.

        Returns
        -------
        :class:`~disnake.User`
            The user with the given ID
        """
        user = self.get_user(user_id)
        if user is not None:
            return user
        try:
            user = await self.fetch_user(user_id)
        except Exception:
            if strict:
                raise
            return None
        return user

    getch_user = get_or_fetch_user

    def is_ready(self) -> bool:
        """Whether the client's internal cache is ready for use.

        :return type: :class:`bool`
        """
        return self._ready.is_set()

    async def _run_event(
        self,
        coro: Callable[..., Coroutine[Any, Any, Any]],
        event_name: str,
        *args: Any,
        **kwargs: Any,
    ) -> None:
        try:
            await coro(*args, **kwargs)
        except asyncio.CancelledError:
            pass
        except Exception:
            try:
                await self.on_error(event_name, *args, **kwargs)
            except asyncio.CancelledError:
                pass

    def _schedule_event(
        self,
        coro: Callable[..., Coroutine[Any, Any, Any]],
        event_name: str,
        *args: Any,
        **kwargs: Any,
    ) -> asyncio.Task:
        wrapped = self._run_event(coro, event_name, *args, **kwargs)
        # Schedules the task
        return asyncio.create_task(wrapped, name=f"disnake: {event_name}")

    def dispatch(self, event: str, *args: Any, **kwargs: Any) -> None:
        _log.debug("Dispatching event %s", event)
        method = "on_" + event

        listeners = self._listeners.get(event)
        if listeners:
            removed = []
            for i, (future, condition) in enumerate(listeners):
                if future.cancelled():
                    removed.append(i)
                    continue

                try:
                    result = condition(*args)
                except Exception as exc:
                    future.set_exception(exc)
                    removed.append(i)
                else:
                    if result:
                        if len(args) == 0:
                            future.set_result(None)
                        elif len(args) == 1:
                            future.set_result(args[0])
                        else:
                            future.set_result(args)
                        removed.append(i)

            if len(removed) == len(listeners):
                self._listeners.pop(event)
            else:
                for idx in reversed(removed):
                    del listeners[idx]

        try:
            coro = getattr(self, method)
        except AttributeError:
            pass
        else:
            self._schedule_event(coro, method, *args, **kwargs)

    async def on_error(self, event_method: str, *args: Any, **kwargs: Any) -> None:
        """|coro|

        The default error handler provided by the client.

        By default this prints to :data:`sys.stderr` however it could be
        overridden to have a different implementation.
        Check :func:`~disnake.on_error` for more details.
        """
        print(f"Ignoring exception in {event_method}", file=sys.stderr)
        traceback.print_exc()

    # hooks

    async def _call_before_identify_hook(
        self, shard_id: Optional[int], *, initial: bool = False
    ) -> None:
        # This hook is an internal hook that actually calls the public one.
        # It allows the library to have its own hook without stepping on the
        # toes of those who need to override their own hook.
        await self.before_identify_hook(shard_id, initial=initial)

    async def before_identify_hook(self, shard_id: Optional[int], *, initial: bool = False) -> None:
        """|coro|

        A hook that is called before IDENTIFYing a session. This is useful
        if you wish to have more control over the synchronization of multiple
        IDENTIFYing clients.

        The default implementation sleeps for 5 seconds.

        .. versionadded:: 1.4

        Parameters
        ----------
        shard_id: :class:`int`
            The shard ID that requested being IDENTIFY'd
        initial: :class:`bool`
            Whether this IDENTIFY is the first initial IDENTIFY.
        """
        if not initial:
            await asyncio.sleep(5.0)

    # login state management

    async def login(self, token: str) -> None:
        """|coro|

        Logs in the client with the specified credentials.

        Parameters
        ----------
        token: :class:`str`
            The authentication token. Do not prefix this token with
            anything as the library will do it for you.

        Raises
        ------
        LoginFailure
            The wrong credentials are passed.
        HTTPException
            An unknown HTTP related error occurred,
            usually when it isn't 200 or the known incorrect credentials
            passing status code.
        """
        _log.info("logging in using static token")
        if not isinstance(token, str):
            raise TypeError(f"token must be of type str, got {type(token).__name__} instead")

        data = await self.http.static_login(token.strip())
        self._connection.user = ClientUser(state=self._connection, data=data)

    async def connect(
        self, *, reconnect: bool = True, ignore_session_start_limit: bool = False
    ) -> None:
        """|coro|

        Creates a websocket connection and lets the websocket listen
        to messages from Discord. This is a loop that runs the entire
        event system and miscellaneous aspects of the library. Control
        is not resumed until the WebSocket connection is terminated.

        .. versionchanged:: 2.6
            Added usage of :class:`.SessionStartLimit` when connecting to the API.
            Added the ``ignore_session_start_limit`` parameter.


        Parameters
        ----------
        reconnect: :class:`bool`
            Whether reconnecting should be attempted, either due to internet
            failure or a specific failure on Discord's part. Certain
            disconnects that lead to bad state will not be handled (such as
            invalid sharding payloads or bad tokens).

        ignore_session_start_limit: :class:`bool`
            Whether the API provided session start limit should be ignored when
            connecting to the API.

            .. versionadded:: 2.6

        Raises
        ------
        GatewayNotFound
            If the gateway to connect to Discord is not found. Usually if this
            is thrown then there is a Discord API outage.
        ConnectionClosed
            The websocket connection has been terminated.
        SessionStartLimitReached
            If the client doesn't have enough connects remaining in the current 24-hour window
            and ``ignore_session_start_limit`` is ``False`` this will be raised rather than
            connecting to the gateawy and Discord resetting the token.
            However, if ``ignore_session_start_limit`` is ``True``, the client will connect regardless
            and this exception will not be raised.
        """
        _, gateway, session_start_limit = await self.http.get_bot_gateway()
        self.session_start_limit = SessionStartLimit(session_start_limit)

        if not ignore_session_start_limit and self.session_start_limit.remaining == 0:
            raise SessionStartLimitReached(self.session_start_limit)

        ws_params = {
            "initial": True,
            "shard_id": self.shard_id,
            "gateway": gateway,
        }

        backoff = ExponentialBackoff()
        while not self.is_closed():
            try:
                coro = DiscordWebSocket.from_client(self, **ws_params)
                self.ws = await asyncio.wait_for(coro, timeout=60.0)
                ws_params["initial"] = False
                while True:
                    await self.ws.poll_event()
            except ReconnectWebSocket as e:
                _log.info("Got a request to %s the websocket.", e.op)
                self.dispatch("disconnect")
                ws_params.update(
                    sequence=self.ws.sequence, resume=e.resume, session=self.ws.session_id
                )
                continue
            except (
                OSError,
                HTTPException,
                GatewayNotFound,
                ConnectionClosed,
                aiohttp.ClientError,
                asyncio.TimeoutError,
            ) as exc:

                self.dispatch("disconnect")
                if not reconnect:
                    await self.close()
                    if isinstance(exc, ConnectionClosed) and exc.code == 1000:
                        # clean close, don't re-raise this
                        return
                    raise

                if self.is_closed():
                    return

                # If we get connection reset by peer then try to RESUME
                if isinstance(exc, OSError) and exc.errno in (54, 10054):
                    ws_params.update(
                        sequence=self.ws.sequence,
                        initial=False,
                        resume=True,
                        session=self.ws.session_id,
                    )
                    continue

                # We should only get this when an unhandled close code happens,
                # such as a clean disconnect (1000) or a bad state (bad token, no sharding, etc)
                # sometimes, Discord sends us 1000 for unknown reasons so we should reconnect
                # regardless and rely on is_closed instead
                if isinstance(exc, ConnectionClosed):
                    if exc.code == 4014:
                        raise PrivilegedIntentsRequired(exc.shard_id) from None
                    if exc.code != 1000:
                        await self.close()
                        raise

                retry = backoff.delay()
                _log.exception("Attempting a reconnect in %.2fs", retry)
                await asyncio.sleep(retry)
                # Always try to RESUME the connection
                # If the connection is not RESUME-able then the gateway will invalidate the session.
                # This is apparently what the official Discord client does.
                ws_params.update(sequence=self.ws.sequence, resume=True, session=self.ws.session_id)

    async def close(self) -> None:
        """|coro|

        Closes the connection to Discord.
        """
        if self._closed:
            return

        self._closed = True

        for voice in self.voice_clients:
            try:
                await voice.disconnect(force=True)
            except Exception:
                # if an error happens during disconnects, disregard it.
                pass

        if self.ws is not None and self.ws.open:
            await self.ws.close(code=1000)

        await self.http.close()
        self._ready.clear()

    def clear(self) -> None:
        """Clears the internal state of the bot.

        After this, the bot can be considered "re-opened", i.e. :meth:`is_closed`
        and :meth:`is_ready` both return ``False`` along with the bot's internal
        cache cleared.
        """
        self._closed = False
        self._ready.clear()
        self._connection.clear()
        self.http.recreate()

    async def start(
        self, token: str, *, reconnect: bool = True, ignore_session_start_limit: bool = False
    ) -> None:
        """|coro|

        A shorthand coroutine for :meth:`login` + :meth:`connect`.

        Raises
        ------
        TypeError
            An unexpected keyword argument was received.
        """
        await self.login(token)
        await self.connect(
            reconnect=reconnect, ignore_session_start_limit=ignore_session_start_limit
        )

    def run(self, *args: Any, **kwargs: Any) -> None:
        """A blocking call that abstracts away the event loop
        initialisation from you.

        If you want more control over the event loop then this
        function should not be used. Use :meth:`start` coroutine
        or :meth:`connect` + :meth:`login`.

        Roughly Equivalent to: ::

            try:
                loop.run_until_complete(start(*args, **kwargs))
            except KeyboardInterrupt:
                loop.run_until_complete(close())
                # cancel all tasks lingering
            finally:
                loop.close()

        .. warning::

            This function must be the last function to call due to the fact that it
            is blocking. That means that registration of events or anything being
            called after this function call will not execute until it returns.
        """
        loop = self.loop

        try:
            loop.add_signal_handler(signal.SIGINT, lambda: loop.stop())
            loop.add_signal_handler(signal.SIGTERM, lambda: loop.stop())
        except NotImplementedError:
            pass

        async def runner():
            try:
                await self.start(*args, **kwargs)
            finally:
                if not self.is_closed():
                    await self.close()

        def stop_loop_on_completion(f):
            loop.stop()

        future = asyncio.ensure_future(runner(), loop=loop)
        future.add_done_callback(stop_loop_on_completion)
        try:
            loop.run_forever()
        except KeyboardInterrupt:
            _log.info("Received signal to terminate bot and event loop.")
        finally:
            future.remove_done_callback(stop_loop_on_completion)
            _log.info("Cleaning up tasks.")
            _cleanup_loop(loop)

        if not future.cancelled():
            try:
                return future.result()
            except KeyboardInterrupt:
                # I am unsure why this gets raised here but suppress it anyway
                return None

    # properties

    def is_closed(self) -> bool:
        """Whether the websocket connection is closed.

        :return type: :class:`bool`
        """
        return self._closed

    @property
    def activity(self) -> Optional[ActivityTypes]:
        """Optional[:class:`.BaseActivity`]: The activity being used upon logging in."""
        return create_activity(self._connection._activity, state=self._connection)

    @activity.setter
    def activity(self, value: Optional[ActivityTypes]) -> None:
        if value is None:
            self._connection._activity = None
        elif isinstance(value, BaseActivity):
            # ConnectionState._activity is typehinted as ActivityPayload, we're passing Dict[str, Any]
            self._connection._activity = value.to_dict()  # type: ignore
        else:
            raise TypeError("activity must derive from BaseActivity.")

    @property
    def status(self):
        """:class:`.Status`: The status being used upon logging on to Discord.

        .. versionadded:: 2.0
        """
        if self._connection._status in set(state.value for state in Status):
            return Status(self._connection._status)
        return Status.online

    @status.setter
    def status(self, value):
        if value is Status.offline:
            self._connection._status = "invisible"
        elif isinstance(value, Status):
            self._connection._status = str(value)
        else:
            raise TypeError("status must derive from Status.")

    @property
    def allowed_mentions(self) -> Optional[AllowedMentions]:
        """Optional[:class:`~disnake.AllowedMentions`]: The allowed mention configuration.

        .. versionadded:: 1.4
        """
        return self._connection.allowed_mentions

    @allowed_mentions.setter
    def allowed_mentions(self, value: Optional[AllowedMentions]) -> None:
        if value is None or isinstance(value, AllowedMentions):
            self._connection.allowed_mentions = value
        else:
            raise TypeError(f"allowed_mentions must be AllowedMentions not {value.__class__!r}")

    @property
    def intents(self) -> Intents:
        """:class:`~disnake.Intents`: The intents configured for this connection.

        .. versionadded:: 1.5
        """
        return self._connection.intents

    # helpers/getters

    @property
    def users(self) -> List[User]:
        """List[:class:`~disnake.User`]: Returns a list of all the users the bot can see."""
        return list(self._connection._users.values())

    def get_channel(self, id: int, /) -> Optional[Union[GuildChannel, Thread, PrivateChannel]]:
        """Returns a channel or thread with the given ID.

        Parameters
        ----------
        id: :class:`int`
            The ID to search for.

        Returns
        -------
        Optional[Union[:class:`.abc.GuildChannel`, :class:`.Thread`, :class:`.abc.PrivateChannel`]]
            The returned channel or ``None`` if not found.
        """
        return self._connection.get_channel(id)

    def get_partial_messageable(
        self, id: int, *, type: Optional[ChannelType] = None
    ) -> PartialMessageable:
        """Returns a partial messageable with the given channel ID.

        This is useful if you have a channel_id but don't want to do an API call
        to send messages to it.

        .. versionadded:: 2.0

        Parameters
        ----------
        id: :class:`int`
            The channel ID to create a partial messageable for.
        type: Optional[:class:`.ChannelType`]
            The underlying channel type for the partial messageable.

        Returns
        -------
        :class:`.PartialMessageable`
            The partial messageable
        """
        return PartialMessageable(state=self._connection, id=id, type=type)

    def get_stage_instance(self, id: int, /) -> Optional[StageInstance]:
        """Returns a stage instance with the given stage channel ID.

        .. versionadded:: 2.0

        Parameters
        ----------
        id: :class:`int`
            The ID to search for.

        Returns
        -------
        Optional[:class:`.StageInstance`]
            The returns stage instance or ``None`` if not found.
        """
        from .channel import StageChannel

        channel = self._connection.get_channel(id)

        if isinstance(channel, StageChannel):
            return channel.instance

    def get_guild(self, id: int, /) -> Optional[Guild]:
        """Returns a guild with the given ID.

        Parameters
        ----------
        id: :class:`int`
            The ID to search for.

        Returns
        -------
        Optional[:class:`.Guild`]
            The guild or ``None`` if not found.
        """
        return self._connection._get_guild(id)

    def get_user(self, id: int, /) -> Optional[User]:
        """Returns a user with the given ID.

        Parameters
        ----------
        id: :class:`int`
            The ID to search for.

        Returns
        -------
        Optional[:class:`~disnake.User`]
            The user or ``None`` if not found.
        """
        return self._connection.get_user(id)

    def get_emoji(self, id: int, /) -> Optional[Emoji]:
        """Returns an emoji with the given ID.

        Parameters
        ----------
        id: :class:`int`
            The ID to search for.

        Returns
        -------
        Optional[:class:`.Emoji`]
            The custom emoji or ``None`` if not found.
        """
        return self._connection.get_emoji(id)

    def get_sticker(self, id: int, /) -> Optional[GuildSticker]:
        """Returns a guild sticker with the given ID.

        .. versionadded:: 2.0

        .. note::

            To retrieve standard stickers, use :meth:`.fetch_sticker`.
            or :meth:`.fetch_premium_sticker_packs`.

        Returns
        -------
        Optional[:class:`.GuildSticker`]
            The sticker or ``None`` if not found.
        """
        return self._connection.get_sticker(id)

    def get_all_channels(self) -> Generator[GuildChannel, None, None]:
        """A generator that retrieves every :class:`.abc.GuildChannel` the client can 'access'.

        This is equivalent to: ::

            for guild in client.guilds:
                for channel in guild.channels:
                    yield channel

        .. note::

            Just because you receive a :class:`.abc.GuildChannel` does not mean that
            you can communicate in said channel. :meth:`.abc.GuildChannel.permissions_for` should
            be used for that.

        Yields
        ------
        :class:`.abc.GuildChannel`
            A channel the client can 'access'.
        """
        for guild in self.guilds:
            yield from guild.channels

    def get_all_members(self) -> Generator[Member, None, None]:
        """Returns a generator with every :class:`.Member` the client can see.

        This is equivalent to: ::

            for guild in client.guilds:
                for member in guild.members:
                    yield member

        Yields
        ------
        :class:`.Member`
            A member the client can see.
        """
        for guild in self.guilds:
            yield from guild.members

    def get_guild_application_commands(self, guild_id: int) -> List[APIApplicationCommand]:
        """Returns a list of all application commands in the guild with the given ID.

        Parameters
        ----------
        guild_id: :class:`int`
            The ID to search for.

        Returns
        -------
        List[Union[:class:`.APIUserCommand`, :class:`.APIMessageCommand`, :class:`.APISlashCommand`]]
            The list of application commands.
        """
        data = self._connection._guild_application_commands.get(guild_id, {})
        return list(data.values())

    def get_guild_slash_commands(self, guild_id: int) -> List[APISlashCommand]:
        """
        Returns a list of all slash commands in the guild with the given ID.

        Parameters
        ----------
        guild_id: :class:`int`
            The ID to search for.

        Returns
        -------
        List[:class:`.APISlashCommand`]
            The list of slash commands.
        """
        data = self._connection._guild_application_commands.get(guild_id, {})
        return [cmd for cmd in data.values() if isinstance(cmd, APISlashCommand)]

    def get_guild_user_commands(self, guild_id: int) -> List[APIUserCommand]:
        """
        Returns a list of all user commands in the guild with the given ID.

        Parameters
        ----------
        guild_id: :class:`int`
            The ID to search for.

        Returns
        -------
        List[:class:`.APIUserCommand`]
            The list of user commands.
        """
        data = self._connection._guild_application_commands.get(guild_id, {})
        return [cmd for cmd in data.values() if isinstance(cmd, APIUserCommand)]

    def get_guild_message_commands(self, guild_id: int) -> List[APIMessageCommand]:
        """
        Returns a list of all message commands in the guild with the given ID.

        Parameters
        ----------
        guild_id: :class:`int`
            The ID to search for.

        Returns
        -------
        List[:class:`.APIMessageCommand`]
            The list of message commands.
        """
        data = self._connection._guild_application_commands.get(guild_id, {})
        return [cmd for cmd in data.values() if isinstance(cmd, APIMessageCommand)]

    def get_global_command(self, id: int) -> Optional[APIApplicationCommand]:
        """
        Returns a global application command with the given ID.

        Parameters
        ----------
        id: :class:`int`
            The ID to search for.

        Returns
        -------
        Optional[Union[:class:`.APIUserCommand`, :class:`.APIMessageCommand`, :class:`.APISlashCommand`]]
            The application command.
        """
        return self._connection._get_global_application_command(id)

    def get_guild_command(self, guild_id: int, id: int) -> Optional[APIApplicationCommand]:
        """
        Returns a guild application command with the given guild ID and application command ID.

        Parameters
        ----------
        guild_id: :class:`int`
            The guild ID to search for.
        id: :class:`int`
            The command ID to search for.

        Returns
        -------
        Optional[Union[:class:`.APIUserCommand`, :class:`.APIMessageCommand`, :class:`.APISlashCommand`]]
            The application command.
        """
        return self._connection._get_guild_application_command(guild_id, id)

    def get_global_command_named(
        self, name: str, cmd_type: ApplicationCommandType = None
    ) -> Optional[APIApplicationCommand]:
        """
        Returns a global application command matching the given name.

        Parameters
        ----------
        name: :class:`str`
            The name to look for.
        cmd_type: :class:`.ApplicationCommandType`
            The type to look for. By default, no types are checked.

        Returns
        -------
        Optional[Union[:class:`.APIUserCommand`, :class:`.APIMessageCommand`, :class:`.APISlashCommand`]]
            The application command.
        """
        return self._connection._get_global_command_named(name, cmd_type)

    def get_guild_command_named(
        self, guild_id: int, name: str, cmd_type: ApplicationCommandType = None
    ) -> Optional[APIApplicationCommand]:
        """
        Returns a guild application command matching the given name.

        Parameters
        ----------
        guild_id: :class:`int`
            The guild ID to search for.
        name: :class:`str`
            The command name to search for.
        cmd_type: :class:`.ApplicationCommandType`
            The type to look for. By default, no types are checked.

        Returns
        -------
        Optional[Union[:class:`.APIUserCommand`, :class:`.APIMessageCommand`, :class:`.APISlashCommand`]]
            The application command.
        """
        return self._connection._get_guild_command_named(guild_id, name, cmd_type)

    # listeners/waiters

    async def wait_until_ready(self) -> None:
        """|coro|

        Waits until the client's internal cache is all ready.
        """
        await self._ready.wait()

    async def wait_until_first_connect(self) -> None:
        """|coro|

        Waits until the first connect.
        """
        await self._first_connect.wait()

    def wait_for(
        self,
        event: str,
        *,
        check: Optional[Callable[..., bool]] = None,
        timeout: Optional[float] = None,
    ) -> Any:
        """|coro|

        Waits for a WebSocket event to be dispatched.

        This could be used to wait for a user to reply to a message,
        or to react to a message, or to edit a message in a self-contained
        way.

        The ``timeout`` parameter is passed onto :func:`asyncio.wait_for`. By default,
        it does not timeout. Note that this does propagate the
        :exc:`asyncio.TimeoutError` for you in case of timeout and is provided for
        ease of use.

        In case the event returns multiple arguments, a :class:`tuple` containing those
        arguments is returned instead. Please check the
        :ref:`documentation <discord-api-events>` for a list of events and their
        parameters.

        This function returns the **first event that meets the requirements**.

        Examples
        --------

        Waiting for a user reply: ::

            @client.event
            async def on_message(message):
                if message.content.startswith('$greet'):
                    channel = message.channel
                    await channel.send('Say hello!')

                    def check(m):
                        return m.content == 'hello' and m.channel == channel

                    msg = await client.wait_for('message', check=check)
                    await channel.send(f'Hello {msg.author}!')

        Waiting for a thumbs up reaction from the message author: ::

            @client.event
            async def on_message(message):
                if message.content.startswith('$thumb'):
                    channel = message.channel
                    await channel.send('Send me that \N{THUMBS UP SIGN} reaction, mate')

                    def check(reaction, user):
                        return user == message.author and str(reaction.emoji) == '\N{THUMBS UP SIGN}'

                    try:
                        reaction, user = await client.wait_for('reaction_add', timeout=60.0, check=check)
                    except asyncio.TimeoutError:
                        await channel.send('\N{THUMBS DOWN SIGN}')
                    else:
                        await channel.send('\N{THUMBS UP SIGN}')


        Parameters
        ----------
        event: :class:`str`
            The event name, similar to the :ref:`event reference <discord-api-events>`,
            but without the ``on_`` prefix, to wait for.
        check: Optional[Callable[..., :class:`bool`]]
            A predicate to check what to wait for. The arguments must meet the
            parameters of the event being waited for.
        timeout: Optional[:class:`float`]
            The number of seconds to wait before timing out and raising
            :exc:`asyncio.TimeoutError`.

        Raises
        ------
        asyncio.TimeoutError
            If a timeout is provided and it was reached.

        Returns
        -------
        Any
            Returns no arguments, a single argument, or a :class:`tuple` of multiple
            arguments that mirrors the parameters passed in the
            :ref:`event reference <discord-api-events>`.
        """
        future = self.loop.create_future()
        if check is None:

            def _check(*args):
                return True

            check = _check

        ev = event.lower()
        try:
            listeners = self._listeners[ev]
        except KeyError:
            listeners = []
            self._listeners[ev] = listeners

        listeners.append((future, check))
        return asyncio.wait_for(future, timeout)

    # event registration

    def event(self, coro: Coro) -> Coro:
        """A decorator that registers an event to listen to.

        You can find more info about the events on the :ref:`documentation below <discord-api-events>`.

        The events must be a :ref:`coroutine <coroutine>`, if not, :exc:`TypeError` is raised.

        Example
        ---------

        .. code-block:: python3

            @client.event
            async def on_ready():
                print('Ready!')

        Raises
        ------
        TypeError
            The coroutine passed is not actually a coroutine.
        """
        if not asyncio.iscoroutinefunction(coro):
            raise TypeError("event registered must be a coroutine function")

        setattr(self, coro.__name__, coro)
        _log.debug("%s has successfully been registered as an event", coro.__name__)
        return coro

    async def change_presence(
        self,
        *,
        activity: Optional[BaseActivity] = None,
        status: Optional[Status] = None,
    ):
        """|coro|

        Changes the client's presence.

        .. versionchanged:: 2.6
            Raises :exc:`TypeError` instead of ``InvalidArgument``.

        Example
        ---------

        .. code-block:: python3

            game = disnake.Game("with the API")
            await client.change_presence(status=disnake.Status.idle, activity=game)

        .. versionchanged:: 2.0
            Removed the ``afk`` keyword-only parameter.

        Parameters
        ----------
        activity: Optional[:class:`.BaseActivity`]
            The activity being done. ``None`` if no currently active activity is done.
        status: Optional[:class:`.Status`]
            Indicates what status to change to. If ``None``, then
            :attr:`.Status.online` is used.

        Raises
        ------
        TypeError
            If the ``activity`` parameter is not the proper type.
        """
        if status is None:
            status_str = "online"
            status = Status.online
        elif status is Status.offline:
            status_str = "invisible"
            status = Status.offline
        else:
            status_str = str(status)

        await self.ws.change_presence(activity=activity, status=status_str)

        for guild in self._connection.guilds:
            me = guild.me
            if me is None:
                continue

            if activity is not None:
                me.activities = (activity,)  # type: ignore
            else:
                me.activities = ()

            me.status = status

    # Guild stuff

    def fetch_guilds(
        self,
        *,
        limit: Optional[int] = 100,
        before: SnowflakeTime = None,
        after: SnowflakeTime = None,
    ) -> GuildIterator:
        """Retrieves an :class:`.AsyncIterator` that enables receiving your guilds.

        .. note::

            Using this, you will only receive :attr:`.Guild.owner`, :attr:`.Guild.icon`,
            :attr:`.Guild.id`, and :attr:`.Guild.name` per :class:`.Guild`.

        .. note::

            This method is an API call. For general usage, consider :attr:`guilds` instead.

        Examples
        --------

        Usage ::

            async for guild in client.fetch_guilds(limit=150):
                print(guild.name)

        Flattening into a list ::

            guilds = await client.fetch_guilds(limit=150).flatten()
            # guilds is now a list of Guild...

        All parameters are optional.

        Parameters
        ----------
        limit: Optional[:class:`int`]
            The number of guilds to retrieve.
            If ``None``, it retrieves every guild you have access to. Note, however,
            that this would make it a slow operation.
            Defaults to ``100``.
        before: Union[:class:`.abc.Snowflake`, :class:`datetime.datetime`]
            Retrieves guilds before this date or object.
            If a datetime is provided, it is recommended to use a UTC aware datetime.
            If the datetime is naive, it is assumed to be local time.
        after: Union[:class:`.abc.Snowflake`, :class:`datetime.datetime`]
            Retrieve guilds after this date or object.
            If a datetime is provided, it is recommended to use a UTC aware datetime.
            If the datetime is naive, it is assumed to be local time.

        Raises
        ------
        HTTPException
            Retrieving the guilds failed.

        Yields
        --------
        :class:`.Guild`
            The guild with the guild data parsed.
        """
        return GuildIterator(self, limit=limit, before=before, after=after)

    async def fetch_template(self, code: Union[Template, str]) -> Template:
        """|coro|

        Retrieves a :class:`.Template` from a discord.new URL or code.

        Parameters
        ----------
        code: Union[:class:`.Template`, :class:`str`]
            The Discord Template Code or URL (must be a discord.new URL).

        Raises
        ------
        NotFound
            The template is invalid.
        HTTPException
            Retrieving the template failed.

        Returns
        -------
        :class:`.Template`
            The template from the URL/code.
        """
        code = utils.resolve_template(code)
        data = await self.http.get_template(code)
        return Template(data=data, state=self._connection)

    async def fetch_guild(self, guild_id: int, /) -> Guild:
        """|coro|

        Retrieves a :class:`.Guild` from the given ID.

        .. note::

            Using this, you will **not** receive :attr:`.Guild.channels`, :attr:`.Guild.members`,
            :attr:`.Member.activity` and :attr:`.Member.voice` per :class:`.Member`.

        .. note::

            This method is an API call. For general usage, consider :meth:`get_guild` instead.

        Parameters
        ----------
        guild_id: :class:`int`
            The ID of the guild to retrieve.

        Raises
        ------
        Forbidden
            You do not have access to the guild.
        HTTPException
            Retrieving the guild failed.

        Returns
        -------
        :class:`.Guild`
            The guild from the given ID.
        """
        data = await self.http.get_guild(guild_id)
        return Guild(data=data, state=self._connection)

    async def fetch_guild_preview(
        self,
        guild_id: int,
        /,
    ) -> GuildPreview:
        """|coro|

         Retrieves a :class:`.GuildPreview` from the given ID. Your bot does not have to be in this guild.

        .. note::

            This method may fetch any guild that has ``DISCOVERABLE`` in :attr:`.Guild.features`,
            but this information can not be known ahead of time.

            This will work for any guild that you are in.

        Parameters
        ----------
        guild_id: :class:`int`
            The ID of the guild to to retrieve a preview object.

        Raises
        ------
        NotFound
            Retrieving the guild preview failed.

        Returns
        -------
        :class:`.GuildPreview`
            The guild preview from the given ID.
        """
        data = await self.http.get_guild_preview(guild_id)
        return GuildPreview(data=data, state=self._connection)

    async def create_guild(
        self,
        *,
        name: str,
        icon: AssetBytes = MISSING,
        code: str = MISSING,
    ) -> Guild:
        """|coro|

        Creates a :class:`.Guild`.

        Bot accounts in more than 10 guilds are not allowed to create guilds.

        .. versionchanged:: 2.5
            Removed the ``region`` parameter.

        .. versionchanged:: 2.6
            Raises :exc:`ValueError` instead of ``InvalidArgument``.

        Parameters
        ----------
        name: :class:`str`
            The name of the guild.
        icon: |resource_type|
            The icon of the guild.
            See :meth:`.ClientUser.edit` for more details on what is expected.

            .. versionchanged:: 2.5
                Now accepts various resource types in addition to :class:`bytes`.

        code: :class:`str`
            The code for a template to create the guild with.

            .. versionadded:: 1.4

        Raises
        ------
        NotFound
            The ``icon`` asset couldn't be found.
        HTTPException
            Guild creation failed.
        ValueError
            Invalid icon image format given. Must be PNG or JPG.
        TypeError
            The ``icon`` asset is a lottie sticker (see :func:`Sticker.read <disnake.Sticker.read>`).

        Returns
        -------
        :class:`.Guild`
            The created guild. This is not the same guild that is
            added to cache.
        """
        if icon is not MISSING:
            icon_base64 = await utils._assetbytes_to_base64_data(icon)
        else:
            icon_base64 = None

        if code:
            data = await self.http.create_from_template(code, name, icon_base64)
        else:
            data = await self.http.create_guild(name, icon_base64)
        return Guild(data=data, state=self._connection)

    async def fetch_stage_instance(self, channel_id: int, /) -> StageInstance:
        """|coro|

        Retrieves a :class:`.StageInstance` with the given ID.

        .. note::

            This method is an API call. For general usage, consider :meth:`get_stage_instance` instead.

        .. versionadded:: 2.0

        Parameters
        ----------
        channel_id: :class:`int`
            The stage channel ID.

        Raises
        ------
        NotFound
            The stage instance or channel could not be found.
        HTTPException
            Retrieving the stage instance failed.

        Returns
        -------
        :class:`.StageInstance`
            The stage instance from the given ID.
        """
        data = await self.http.get_stage_instance(channel_id)
        guild = self.get_guild(int(data["guild_id"]))
        return StageInstance(guild=guild, state=self._connection, data=data)  # type: ignore

    # Invite management

    async def fetch_invite(
        self,
        url: Union[Invite, str],
        *,
        with_counts: bool = True,
        with_expiration: bool = True,
        guild_scheduled_event_id: Optional[int] = None,
    ) -> Invite:
        """|coro|

        Retrieves an :class:`.Invite` from a discord.gg URL or ID.

        .. note::

            If the invite is for a guild you have not joined, the guild and channel
            attributes of the returned :class:`.Invite` will be :class:`.PartialInviteGuild` and
            :class:`.PartialInviteChannel` respectively.

        Parameters
        ----------
        url: Union[:class:`.Invite`, :class:`str`]
            The Discord invite ID or URL (must be a discord.gg URL).
        with_counts: :class:`bool`
            Whether to include count information in the invite. This fills the
            :attr:`.Invite.approximate_member_count` and :attr:`.Invite.approximate_presence_count`
            fields.
        with_expiration: :class:`bool`
            Whether to include the expiration date of the invite. This fills the
            :attr:`.Invite.expires_at` field.

            .. versionadded:: 2.0

        guild_scheduled_event_id: :class:`int`
            The ID of the scheduled event to include in the invite.
            If not provided, defaults to the ``event`` parameter in the URL if it exists,
            or the ID of the scheduled event contained in the provided invite object.

            .. versionadded:: 2.3

        Raises
        ------
        NotFound
            The invite has expired or is invalid.
        HTTPException
            Retrieving the invite failed.

        Returns
        -------
        :class:`.Invite`
            The invite from the URL/ID.
        """
        invite_id, params = utils.resolve_invite(url, with_params=True)

        if not guild_scheduled_event_id:
            # keep scheduled event ID from invite url/object
            if "event" in params:
                guild_scheduled_event_id = int(params["event"])
            elif isinstance(url, Invite) and url.guild_scheduled_event:
                guild_scheduled_event_id = url.guild_scheduled_event.id

        data = await self.http.get_invite(
            invite_id,
            with_counts=with_counts,
            with_expiration=with_expiration,
            guild_scheduled_event_id=guild_scheduled_event_id,
        )
        return Invite.from_incomplete(state=self._connection, data=data)

    async def delete_invite(self, invite: Union[Invite, str]) -> None:
        """|coro|

        Revokes an :class:`.Invite`, URL, or ID to an invite.

        You must have :attr:`~.Permissions.manage_channels` permission in
        the associated guild to do this.

        Parameters
        ----------
        invite: Union[:class:`.Invite`, :class:`str`]
            The invite to revoke.

        Raises
        ------
        Forbidden
            You do not have permissions to revoke invites.
        NotFound
            The invite is invalid or expired.
        HTTPException
            Revoking the invite failed.
        """
        invite_id = utils.resolve_invite(invite)
        await self.http.delete_invite(invite_id)

    # Voice region stuff

    async def fetch_voice_regions(self, guild_id: Optional[int] = None) -> List[VoiceRegion]:
        """Retrieves a list of :class:`.VoiceRegion`\\s.

        Retrieves voice regions for the user, or a guild if provided.

        .. versionadded:: 2.5

        Parameters
        ----------
        guild_id: Optional[:class:`int`]
            The guild to get regions for, if provided.

        Raises
        ------
        HTTPException
            Retrieving voice regions failed.
        NotFound
            The provided ``guild_id`` could not be found.
        """
        if guild_id:
            regions = await self.http.get_guild_voice_regions(guild_id)
        else:
            regions = await self.http.get_voice_regions()
        return [VoiceRegion(data=data) for data in regions]

    # Miscellaneous stuff

    async def fetch_widget(self, guild_id: int, /) -> Widget:
        """|coro|

        Retrieves a :class:`.Widget` for the given guild ID.

        .. note::

            The guild must have the widget enabled to get this information.

        Parameters
        ----------
        guild_id: :class:`int`
            The ID of the guild.

        Raises
        ------
        Forbidden
            The widget for this guild is disabled.
        HTTPException
            Retrieving the widget failed.

        Returns
        -------
        :class:`.Widget`
            The guild's widget.
        """
        data = await self.http.get_widget(guild_id)
        return Widget(state=self._connection, data=data)

    async def application_info(self) -> AppInfo:
        """|coro|

        Retrieves the bot's application information.

        Raises
        ------
        HTTPException
            Retrieving the information failed somehow.

        Returns
        -------
        :class:`.AppInfo`
            The bot's application information.
        """
        data = await self.http.application_info()
        if "rpc_origins" not in data:
            data["rpc_origins"] = None
        return AppInfo(self._connection, data)

    async def fetch_user(self, user_id: int, /) -> User:
        """|coro|

        Retrieves a :class:`~disnake.User` based on their ID.
        You do not have to share any guilds with the user to get this information,
        however many operations do require that you do.

        .. note::

            This method is an API call. If you have :attr:`disnake.Intents.members` and member cache enabled, consider :meth:`get_user` instead.

        Parameters
        ----------
        user_id: :class:`int`
            The ID of the user to retrieve.

        Raises
        ------
        NotFound
            A user with this ID does not exist.
        HTTPException
            Retrieving the user failed.

        Returns
        -------
        :class:`~disnake.User`
            The user you requested.
        """
        data = await self.http.get_user(user_id)
        return User(state=self._connection, data=data)

    async def fetch_channel(
        self,
        channel_id: int,
        /,
    ) -> Union[GuildChannel, PrivateChannel, Thread]:
        """|coro|

        Retrieves a :class:`.abc.GuildChannel`, :class:`.abc.PrivateChannel`, or :class:`.Thread` with the specified ID.

        .. note::

            This method is an API call. For general usage, consider :meth:`get_channel` instead.

        .. versionadded:: 1.2

        Parameters
        ----------
        channel_id: :class:`int`
            The ID of the channel to retrieve.

        Raises
        ------
        InvalidData
            An unknown channel type was received from Discord.
        HTTPException
            Retrieving the channel failed.
        NotFound
            Invalid Channel ID.
        Forbidden
            You do not have permission to fetch this channel.

        Returns
        -------
        Union[:class:`.abc.GuildChannel`, :class:`.abc.PrivateChannel`, :class:`.Thread`]
            The channel from the ID.
        """
        data = await self.http.get_channel(channel_id)

        factory, ch_type = _threaded_channel_factory(data["type"])
        if factory is None:
            raise InvalidData("Unknown channel type {type} for channel ID {id}.".format_map(data))

        if ch_type in (ChannelType.group, ChannelType.private):
            # the factory will be a DMChannel or GroupChannel here
            channel = factory(me=self.user, data=data, state=self._connection)  # type: ignore
        else:
            # the factory can't be a DMChannel or GroupChannel here
            guild_id = int(data["guild_id"])  # type: ignore
            guild = self.get_guild(guild_id) or Object(id=guild_id)
            # GuildChannels expect a Guild, we may be passing an Object
            channel = factory(guild=guild, state=self._connection, data=data)  # type: ignore

        return channel

    async def fetch_webhook(self, webhook_id: int, /) -> Webhook:
        """|coro|

        Retrieves a :class:`.Webhook` with the given ID.

        Parameters
        ----------
        webhook_id: :class:`int`
            The ID of the webhook to retrieve.

        Raises
        ------
        HTTPException
            Retrieving the webhook failed.
        NotFound
            Invalid webhook ID.
        Forbidden
            You do not have permission to fetch this webhook.

        Returns
        -------
        :class:`.Webhook`
            The webhook you requested.
        """
        data = await self.http.get_webhook(webhook_id)
        return Webhook.from_state(data, state=self._connection)

    async def fetch_sticker(self, sticker_id: int, /) -> Union[StandardSticker, GuildSticker]:
        """|coro|

        Retrieves a :class:`.Sticker` with the given ID.

        .. versionadded:: 2.0

        Parameters
        ----------
        sticker_id: :class:`int`
            The ID of the sticker to retrieve.

        Raises
        ------
        HTTPException
            Retrieving the sticker failed.
        NotFound
            Invalid sticker ID.

        Returns
        -------
        Union[:class:`.StandardSticker`, :class:`.GuildSticker`]
            The sticker you requested.
        """
        data = await self.http.get_sticker(sticker_id)
        cls, _ = _sticker_factory(data["type"])  # type: ignore
        return cls(state=self._connection, data=data)  # type: ignore

    async def fetch_premium_sticker_packs(self) -> List[StickerPack]:
        """|coro|

        Retrieves all available premium sticker packs.

        .. versionadded:: 2.0

        Raises
        ------
        HTTPException
            Retrieving the sticker packs failed.

        Returns
        -------
        List[:class:`.StickerPack`]
            All available premium sticker packs.
        """
        data = await self.http.list_premium_sticker_packs()
        return [StickerPack(state=self._connection, data=pack) for pack in data["sticker_packs"]]

    async def create_dm(self, user: Snowflake) -> DMChannel:
        """|coro|

        Creates a :class:`.DMChannel` with the given user.

        This should be rarely called, as this is done transparently for most
        people.

        .. versionadded:: 2.0

        Parameters
        ----------
        user: :class:`~disnake.abc.Snowflake`
            The user to create a DM with.

        Returns
        -------
        :class:`.DMChannel`
            The channel that was created.
        """
        state = self._connection
        found = state._get_private_channel_by_user(user.id)
        if found:
            return found

        data = await state.http.start_private_message(user.id)
        return state.add_dm_channel(data)

    def add_view(self, view: View, *, message_id: Optional[int] = None) -> None:
        """Registers a :class:`~disnake.ui.View` for persistent listening.

        This method should be used for when a view is comprised of components
        that last longer than the lifecycle of the program.

        .. versionadded:: 2.0

        Parameters
        ----------
        view: :class:`disnake.ui.View`
            The view to register for dispatching.
        message_id: Optional[:class:`int`]
            The message ID that the view is attached to. This is currently used to
            refresh the view's state during message update events. If not given
            then message update events are not propagated for the view.

        Raises
        ------
        TypeError
            A view was not passed.
        ValueError
            The view is not persistent. A persistent view has no timeout
            and all their components have an explicitly provided custom_id.
        """
        if not isinstance(view, View):
            raise TypeError(f"expected an instance of View not {view.__class__!r}")

        if not view.is_persistent():
            raise ValueError(
                "View is not persistent. Items need to have a custom_id set and View must have no timeout"
            )

        self._connection.store_view(view, message_id)

    @property
    def persistent_views(self) -> Sequence[View]:
        """Sequence[:class:`.View`]: A sequence of persistent views added to the client.

        .. versionadded:: 2.0
        """
        return self._connection.persistent_views

    # Application commands (global)

    async def fetch_global_commands(
        self,
        *,
        with_localizations: bool = True,
    ) -> List[APIApplicationCommand]:
        """|coro|

        Retrieves a list of global application commands.

        .. versionadded:: 2.1

        Parameters
        ----------
        with_localizations: :class:`bool`
            Whether to include localizations in the response. Defaults to ``True``.

            .. versionadded:: 2.5

        Returns
        -------
        List[Union[:class:`.APIUserCommand`, :class:`.APIMessageCommand`, :class:`.APISlashCommand`]]
            A list of application commands.
        """
        return await self._connection.fetch_global_commands(with_localizations=with_localizations)

    async def fetch_global_command(self, command_id: int) -> APIApplicationCommand:
        """|coro|

        Retrieves a global application command.

        .. versionadded:: 2.1

        Parameters
        ----------
        command_id: :class:`int`
            The ID of the command to retrieve.

        Returns
        -------
        Union[:class:`.APIUserCommand`, :class:`.APIMessageCommand`, :class:`.APISlashCommand`]
            The requested application command.
        """
        return await self._connection.fetch_global_command(command_id)

    async def create_global_command(
        self, application_command: ApplicationCommand
    ) -> APIApplicationCommand:
        """|coro|

        Creates a global application command.

        .. versionadded:: 2.1

        Parameters
        ----------
        application_command: :class:`.ApplicationCommand`
            An object representing the application command to create.

        Returns
        -------
        Union[:class:`.APIUserCommand`, :class:`.APIMessageCommand`, :class:`.APISlashCommand`]
            The application command that was created.
        """
        application_command.localize(self.i18n)
        return await self._connection.create_global_command(application_command)

    async def edit_global_command(
        self, command_id: int, new_command: ApplicationCommand
    ) -> APIApplicationCommand:
        """|coro|

        Edits a global application command.

        .. versionadded:: 2.1

        Parameters
        ----------
        command_id: :class:`int`
            The ID of the application command to edit.
        new_command: :class:`.ApplicationCommand`
            An object representing the edited application command.

        Returns
        -------
        Union[:class:`.APIUserCommand`, :class:`.APIMessageCommand`, :class:`.APISlashCommand`]
            The edited application command.
        """
        new_command.localize(self.i18n)
        return await self._connection.edit_global_command(command_id, new_command)

    async def delete_global_command(self, command_id: int) -> None:
        """|coro|

        Deletes a global application command.

        .. versionadded:: 2.1

        Parameters
        ----------
        command_id: :class:`int`
            The ID of the application command to delete.
        """
        return await self._connection.delete_global_command(command_id)

    async def bulk_overwrite_global_commands(
        self, application_commands: List[ApplicationCommand]
    ) -> List[APIApplicationCommand]:
        """|coro|

        Overwrites several global application commands in one API request.

        .. versionadded:: 2.1

        Parameters
        ----------
        application_commands: List[:class:`.ApplicationCommand`]
            A list of application commands to insert instead of the existing commands.

        Returns
        -------
        List[Union[:class:`.APIUserCommand`, :class:`.APIMessageCommand`, :class:`.APISlashCommand`]]
            A list of registered application commands.
        """
        for cmd in application_commands:
            cmd.localize(self.i18n)
        return await self._connection.bulk_overwrite_global_commands(application_commands)

    # Application commands (guild)

    async def fetch_guild_commands(
        self,
        guild_id: int,
        *,
        with_localizations: bool = True,
    ) -> List[APIApplicationCommand]:
        """|coro|

        Retrieves a list of guild application commands.

        .. versionadded:: 2.1

        Parameters
        ----------
        guild_id: :class:`int`
            The ID of the guild to fetch commands from.
        with_localizations: :class:`bool`
            Whether to include localizations in the response. Defaults to ``True``.

            .. versionadded:: 2.5

        Returns
        -------
        List[Union[:class:`.APIUserCommand`, :class:`.APIMessageCommand`, :class:`.APISlashCommand`]]
            A list of application commands.
        """
        return await self._connection.fetch_guild_commands(
            guild_id, with_localizations=with_localizations
        )

    async def fetch_guild_command(self, guild_id: int, command_id: int) -> APIApplicationCommand:
        """|coro|

        Retrieves a guild application command.

        .. versionadded:: 2.1

        Parameters
        ----------
        guild_id: :class:`int`
            The ID of the guild to fetch command from.
        command_id: :class:`int`
            The ID of the application command to retrieve.

        Returns
        -------
        Union[:class:`.APIUserCommand`, :class:`.APIMessageCommand`, :class:`.APISlashCommand`]
            The requested application command.
        """
        return await self._connection.fetch_guild_command(guild_id, command_id)

    async def create_guild_command(
        self, guild_id: int, application_command: ApplicationCommand
    ) -> APIApplicationCommand:
        """|coro|

        Creates a guild application command.

        .. versionadded:: 2.1

        Parameters
        ----------
        guild_id: :class:`int`
            The ID of the guild where the application command should be created.
        application_command: :class:`.ApplicationCommand`
            The application command.

        Returns
        -------
        Union[:class:`.APIUserCommand`, :class:`.APIMessageCommand`, :class:`.APISlashCommand`]
            The newly created application command.
        """
        application_command.localize(self.i18n)
        return await self._connection.create_guild_command(guild_id, application_command)

    async def edit_guild_command(
        self, guild_id: int, command_id: int, new_command: ApplicationCommand
    ) -> APIApplicationCommand:
        """|coro|

        Edits a guild application command.

        .. versionadded:: 2.1

        Parameters
        ----------
        guild_id: :class:`int`
            The ID of the guild where the application command should be edited.
        command_id: :class:`int`
            The ID of the application command to edit.
        new_command: :class:`.ApplicationCommand`
            An object representing the edited application command.

        Returns
        -------
        Union[:class:`.APIUserCommand`, :class:`.APIMessageCommand`, :class:`.APISlashCommand`]
            The newly edited application command.
        """
        new_command.localize(self.i18n)
        return await self._connection.edit_guild_command(guild_id, command_id, new_command)

    async def delete_guild_command(self, guild_id: int, command_id: int) -> None:
        """|coro|

        Deletes a guild application command.

        .. versionadded:: 2.1

        Parameters
        ----------
        guild_id: :class:`int`
            The ID of the guild where the applcation command should be deleted.
        command_id: :class:`int`
            The ID of the application command to delete.
        """
        await self.http.delete_guild_command(self.application_id, guild_id, command_id)

    async def bulk_overwrite_guild_commands(
        self, guild_id: int, application_commands: List[ApplicationCommand]
    ) -> List[APIApplicationCommand]:
        """|coro|

        Overwrites several guild application commands in one API request.

        .. versionadded:: 2.1

        Parameters
        ----------
        guild_id: :class:`int`
            The ID of the guild where the application commands should be overwritten.
        application_commands: List[:class:`.ApplicationCommand`]
            A list of application commands to insert instead of the existing commands.

        Returns
        -------
        List[Union[:class:`.APIUserCommand`, :class:`.APIMessageCommand`, :class:`.APISlashCommand`]]
            A list of registered application commands.
        """
        for cmd in application_commands:
            cmd.localize(self.i18n)
        return await self._connection.bulk_overwrite_guild_commands(guild_id, application_commands)

    # Application command permissions

    async def bulk_fetch_command_permissions(
        self, guild_id: int
    ) -> List[GuildApplicationCommandPermissions]:
        """|coro|

        Retrieves a list of :class:`.GuildApplicationCommandPermissions` configured for the guild with the given ID.

        .. versionadded:: 2.1

        Parameters
        ----------
        guild_id: :class:`int`
            The ID of the guild to inspect.
        """
        return await self._connection.bulk_fetch_command_permissions(guild_id)

    async def fetch_command_permissions(
        self, guild_id: int, command_id: int
    ) -> GuildApplicationCommandPermissions:
        """|coro|

        Retrieves :class:`.GuildApplicationCommandPermissions` for a specific application command in the guild with the given ID.

        .. versionadded:: 2.1

        Parameters
        ----------
        guild_id: :class:`int`
            The ID of the guild to inspect.
        command_id: :class:`int`
            The ID of the application command, or the application ID to fetch application-wide permissions.

            .. versionchanged:: 2.5
                Can now also fetch application-wide permissions.

        Returns
        -------
        :class:`.GuildApplicationCommandPermissions`
            The permissions configured for the specified application command.
        """
        return await self._connection.fetch_command_permissions(guild_id, command_id)<|MERGE_RESOLUTION|>--- conflicted
+++ resolved
@@ -65,12 +65,8 @@
 from .emoji import Emoji
 from .enums import ApplicationCommandType, ChannelType, Status
 from .errors import *
-<<<<<<< HEAD
+from .errors import SessionStartLimitReached
 from .flags import ApplicationFlags, Intents, MemberCacheFlags
-=======
-from .errors import SessionStartLimitReached
-from .flags import ApplicationFlags, Intents
->>>>>>> 3849aea8
 from .gateway import *
 from .guild import Guild
 from .guild_preview import GuildPreview
@@ -368,18 +364,15 @@
         chunk_guilds_at_startup: Optional[bool] = None,
         member_cache_flags: MemberCacheFlags = None,
         cache_application_command_permissions: bool = True,
+        localization_provider: Optional[LocalizationProtocol] = None,
+        strict_localization: bool = False,
     ):
         # self.ws is set in the connect method
         self.ws: DiscordWebSocket = None  # type: ignore
         self.loop: asyncio.AbstractEventLoop = asyncio.get_event_loop() if loop is None else loop
         self.loop.set_debug(asyncio_debug)
         self._listeners: Dict[str, List[Tuple[asyncio.Future, Callable[..., bool]]]] = {}
-<<<<<<< HEAD
-=======
-        self.shard_id: Optional[int] = options.get("shard_id")
-        self.shard_count: Optional[int] = options.get("shard_count")
         self.session_start_limit: Optional[SessionStartLimit] = None
->>>>>>> 3849aea8
 
         self.http: HTTPClient = HTTPClient(
             connector,
@@ -422,11 +415,11 @@
             VoiceClient.warn_nacl = False
             _log.warning("PyNaCl is not installed, voice will NOT be supported")
 
-        i18n_strict: bool = options.pop("strict_localization", False)
-        i18n = options.pop("localization_provider", None)
-        if i18n is None:
-            i18n = LocalizationStore(strict=i18n_strict)
-        self.i18n: LocalizationProtocol = i18n
+        self.i18n: LocalizationProtocol = (
+            LocalizationStore(strict=strict_localization)
+            if localization_provider is None
+            else localization_provider
+        )
 
     # internals
 
