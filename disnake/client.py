# SPDX-License-Identifier: MIT

from __future__ import annotations

import asyncio
import logging
import signal
import sys
import traceback
import types
import warnings
from datetime import datetime, timedelta
from errno import ECONNRESET
from typing import (
    TYPE_CHECKING,
    Any,
    Callable,
    Coroutine,
    Dict,
    Generator,
    List,
    Literal,
    Mapping,
    NamedTuple,
    Optional,
    Sequence,
    Tuple,
    TypeVar,
    Union,
    overload,
)

import aiohttp

from . import utils
from .activity import ActivityTypes, BaseActivity, create_activity
from .app_commands import (
    APIMessageCommand,
    APISlashCommand,
    APIUserCommand,
    ApplicationCommand,
    GuildApplicationCommandPermissions,
)
from .appinfo import AppInfo
from .application_role_connection import ApplicationRoleConnectionMetadata
from .backoff import ExponentialBackoff
from .channel import PartialMessageable, _threaded_channel_factory
from .emoji import Emoji
from .enums import ApplicationCommandType, ChannelType, Event, Status
from .errors import (
    ConnectionClosed,
    GatewayNotFound,
    HTTPException,
    InvalidData,
    PrivilegedIntentsRequired,
    SessionStartLimitReached,
)
from .flags import ApplicationFlags, Intents, MemberCacheFlags
from .gateway import DiscordWebSocket, ReconnectWebSocket
from .guild import Guild, GuildBuilder
from .guild_preview import GuildPreview
from .http import HTTPClient
from .i18n import LocalizationProtocol, LocalizationStore
from .invite import Invite
from .iterators import GuildIterator
from .mentions import AllowedMentions
from .object import Object
from .stage_instance import StageInstance
from .state import ConnectionState
from .sticker import GuildSticker, StandardSticker, StickerPack, _sticker_factory
from .template import Template
from .threads import Thread, ThreadMember
from .ui.view import View
from .user import ClientUser, User
<<<<<<< HEAD
from .utils import MISSING, _generated, _overload_with_events
=======
from .utils import MISSING, deprecated
>>>>>>> aee92601
from .voice_client import VoiceClient
from .voice_region import VoiceRegion
from .webhook import Webhook
from .widget import Widget

if TYPE_CHECKING:
    from disnake.ext import commands

    from .abc import GuildChannel, Messageable, PrivateChannel, Snowflake, SnowflakeTime
    from .app_commands import APIApplicationCommand
    from .asset import AssetBytes
<<<<<<< HEAD
    from .audit_logs import AuditLogEntry
    from .automod import AutoModActionExecution, AutoModRule
    from .channel import DMChannel, ForumChannel, GroupChannel
    from .enums import Event
    from .guild_scheduled_event import GuildScheduledEvent
    from .integrations import Integration
    from .interactions import (
        ApplicationCommandInteraction,
        Interaction,
        MessageInteraction,
        ModalInteraction,
    )
    from .member import Member, VoiceState
=======
    from .channel import DMChannel
    from .member import Member
>>>>>>> aee92601
    from .message import Message
    from .raw_models import (
        RawBulkMessageDeleteEvent,
        RawGuildMemberRemoveEvent,
        RawGuildScheduledEventUserActionEvent,
        RawIntegrationDeleteEvent,
        RawMessageDeleteEvent,
        RawMessageUpdateEvent,
        RawReactionActionEvent,
        RawReactionClearEmojiEvent,
        RawReactionClearEvent,
        RawThreadDeleteEvent,
        RawThreadMemberRemoveEvent,
        RawTypingEvent,
    )
    from .reaction import Reaction
    from .role import Role
    from .types.application_role_connection import (
        ApplicationRoleConnectionMetadata as ApplicationRoleConnectionMetadataPayload,
    )
    from .types.gateway import SessionStartLimit as SessionStartLimitPayload
    from .voice_client import VoiceProtocol

    AnyBot = Union[
        commands.Bot,
        commands.AutoShardedBot,
        commands.InteractionBot,
        commands.AutoShardedInteractionBot,
    ]


__all__ = (
    "Client",
    "SessionStartLimit",
    "GatewayParams",
)

T = TypeVar("T")

Coro = Coroutine[Any, Any, T]
CoroFunc = Callable[..., Coro[Any]]

CoroT = TypeVar("CoroT", bound=Callable[..., Coroutine[Any, Any, Any]])

_log = logging.getLogger(__name__)


def _cancel_tasks(loop: asyncio.AbstractEventLoop) -> None:
    tasks = {t for t in asyncio.all_tasks(loop=loop) if not t.done()}

    if not tasks:
        return

    _log.info("Cleaning up after %d tasks.", len(tasks))
    for task in tasks:
        task.cancel()

    loop.run_until_complete(asyncio.gather(*tasks, return_exceptions=True))
    _log.info("All tasks finished cancelling.")

    for task in tasks:
        if task.cancelled():
            continue
        if task.exception() is not None:
            loop.call_exception_handler(
                {
                    "message": "Unhandled exception during Client.run shutdown.",
                    "exception": task.exception(),
                    "task": task,
                }
            )


def _cleanup_loop(loop: asyncio.AbstractEventLoop) -> None:
    try:
        _cancel_tasks(loop)
        loop.run_until_complete(loop.shutdown_asyncgens())
    finally:
        _log.info("Closing the event loop.")
        loop.close()


class SessionStartLimit:
    """A class that contains information about the current session start limit,
    at the time when the client connected for the first time.

    .. versionadded:: 2.5

    Attributes
    ----------
    total: :class:`int`
        The total number of allowed session starts.
    remaining: :class:`int`
        The remaining number of allowed session starts.
    reset_after: :class:`int`
        The number of milliseconds after which the :attr:`.remaining` limit resets,
        relative to when the client connected.
        See also :attr:`reset_time`.
    max_concurrency: :class:`int`
        The number of allowed ``IDENTIFY`` requests per 5 seconds.
    reset_time: :class:`datetime.datetime`
        The approximate time at which which the :attr:`.remaining` limit resets.
    """

    __slots__: Tuple[str, ...] = (
        "total",
        "remaining",
        "reset_after",
        "max_concurrency",
        "reset_time",
    )

    def __init__(self, data: SessionStartLimitPayload) -> None:
        self.total: int = data["total"]
        self.remaining: int = data["remaining"]
        self.reset_after: int = data["reset_after"]
        self.max_concurrency: int = data["max_concurrency"]

        self.reset_time: datetime = utils.utcnow() + timedelta(milliseconds=self.reset_after)

    def __repr__(self) -> str:
        return (
            f"<SessionStartLimit total={self.total!r} remaining={self.remaining!r} "
            f"reset_after={self.reset_after!r} max_concurrency={self.max_concurrency!r} reset_time={self.reset_time!s}>"
        )


class GatewayParams(NamedTuple):
    """Container type for configuring gateway connections.

    .. versionadded:: 2.6

    Parameters
    ----------
    encoding: :class:`str`
        The payload encoding (``json`` is currently the only supported encoding).
        Defaults to ``"json"``.
    zlib: :class:`bool`
        Whether to enable transport compression.
        Defaults to ``True``.
    """

    encoding: Literal["json"] = "json"
    zlib: bool = True


class Client:
    """Represents a client connection that connects to Discord.
    This class is used to interact with the Discord WebSocket and API.

    A number of options can be passed to the :class:`Client`.

    Parameters
    ----------
    max_messages: Optional[:class:`int`]
        The maximum number of messages to store in the internal message cache.
        This defaults to ``1000``. Passing in ``None`` disables the message cache.

        .. versionchanged:: 1.3
            Allow disabling the message cache and change the default size to ``1000``.
    loop: Optional[:class:`asyncio.AbstractEventLoop`]
        The :class:`asyncio.AbstractEventLoop` to use for asynchronous operations.
        Defaults to ``None``, in which case the default event loop is used via
        :func:`asyncio.get_event_loop()`.
    asyncio_debug: :class:`bool`
        Whether to enable asyncio debugging when the client starts.
        Defaults to False.
    connector: Optional[:class:`aiohttp.BaseConnector`]
        The connector to use for connection pooling.
    proxy: Optional[:class:`str`]
        Proxy URL.
    proxy_auth: Optional[:class:`aiohttp.BasicAuth`]
        An object that represents proxy HTTP Basic Authorization.
    shard_id: Optional[:class:`int`]
        Integer starting at ``0`` and less than :attr:`.shard_count`.
    shard_count: Optional[:class:`int`]
        The total number of shards.
    application_id: :class:`int`
        The client's application ID.
    intents: Optional[:class:`Intents`]
        The intents that you want to enable for the session. This is a way of
        disabling and enabling certain gateway events from triggering and being sent.
        If not given, defaults to a regularly constructed :class:`Intents` class.

        .. versionadded:: 1.5

    member_cache_flags: :class:`MemberCacheFlags`
        Allows for finer control over how the library caches members.
        If not given, defaults to cache as much as possible with the
        currently selected intents.

        .. versionadded:: 1.5

    chunk_guilds_at_startup: :class:`bool`
        Indicates if :func:`.on_ready` should be delayed to chunk all guilds
        at start-up if necessary. This operation is incredibly slow for large
        amounts of guilds. The default is ``True`` if :attr:`Intents.members`
        is ``True``.

        .. versionadded:: 1.5

    status: Optional[Union[class:`str`, :class:`.Status`]]
        A status to start your presence with upon logging on to Discord.
    activity: Optional[:class:`.BaseActivity`]
        An activity to start your presence with upon logging on to Discord.
    allowed_mentions: Optional[:class:`AllowedMentions`]
        Control how the client handles mentions by default on every message sent.

        .. versionadded:: 1.4

    heartbeat_timeout: :class:`float`
        The maximum numbers of seconds before timing out and restarting the
        WebSocket in the case of not receiving a HEARTBEAT_ACK. Useful if
        processing the initial packets take too long to the point of disconnecting
        you. The default timeout is 60 seconds.
    guild_ready_timeout: :class:`float`
        The maximum number of seconds to wait for the GUILD_CREATE stream to end before
        preparing the member cache and firing READY. The default timeout is 2 seconds.

        .. versionadded:: 1.4

    assume_unsync_clock: :class:`bool`
        Whether to assume the system clock is unsynced. This applies to the ratelimit handling
        code. If this is set to ``True``, the default, then the library uses the time to reset
        a rate limit bucket given by Discord. If this is ``False`` then your system clock is
        used to calculate how long to sleep for. If this is set to ``False`` it is recommended to
        sync your system clock to Google's NTP server.

        .. versionadded:: 1.3

    enable_debug_events: :class:`bool`
        Whether to enable events that are useful only for debugging gateway related information.

        Right now this involves :func:`on_socket_raw_receive` and :func:`on_socket_raw_send`. If
        this is ``False`` then those events will not be dispatched (due to performance considerations).
        To enable these events, this must be set to ``True``. Defaults to ``False``.

        .. versionadded:: 2.0

    enable_gateway_error_handler: :class:`bool`
        Whether to enable the :func:`disnake.on_gateway_error` event.
        Defaults to ``True``.

        If this is disabled, exceptions that occur while parsing (known) gateway events
        won't be handled and the pre-v2.6 behavior of letting the exception propagate up to
        the :func:`connect`/:func:`start`/:func:`run` call is used instead.

        .. versionadded:: 2.6

    localization_provider: :class:`.LocalizationProtocol`
        An implementation of :class:`.LocalizationProtocol` to use for localization of
        application commands.
        If not provided, the default :class:`.LocalizationStore` implementation is used.

        .. versionadded:: 2.5

        .. versionchanged:: 2.6
            Can no longer be provided together with ``strict_localization``, as it does
            not apply to the custom localization provider entered in this parameter.

    strict_localization: :class:`bool`
        Whether to raise an exception when localizations for a specific key couldn't be found.
        This is mainly useful for testing/debugging, consider disabling this eventually
        as missing localized names will automatically fall back to the default/base name without it.
        Only applicable if the ``localization_provider`` parameter is not provided.
        Defaults to ``False``.

        .. versionadded:: 2.5

        .. versionchanged:: 2.6
            Can no longer be provided together with ``localization_provider``, as this parameter is
            ignored for custom localization providers.

    gateway_params: :class:`.GatewayParams`
        Allows configuring parameters used for establishing gateway connections,
        notably enabling/disabling compression (enabled by default).
        Encodings other than JSON are not supported.

        .. versionadded:: 2.6

    Attributes
    ----------
    ws
        The websocket gateway the client is currently connected to. Could be ``None``.
    loop: :class:`asyncio.AbstractEventLoop`
        The event loop that the client uses for asynchronous operations.
    session_start_limit: Optional[:class:`SessionStartLimit`]
        Information about the current session start limit.
        Only available after initiating the connection.

        .. versionadded:: 2.5
    i18n: :class:`.LocalizationProtocol`
        An implementation of :class:`.LocalizationProtocol` used for localization of
        application commands.

        .. versionadded:: 2.5
    """

    def __init__(
        self,
        *,
        asyncio_debug: bool = False,
        loop: Optional[asyncio.AbstractEventLoop] = None,
        shard_id: Optional[int] = None,
        shard_count: Optional[int] = None,
        enable_debug_events: bool = False,
        enable_gateway_error_handler: bool = True,
        localization_provider: Optional[LocalizationProtocol] = None,
        strict_localization: bool = False,
        gateway_params: Optional[GatewayParams] = None,
        connector: Optional[aiohttp.BaseConnector] = None,
        proxy: Optional[str] = None,
        proxy_auth: Optional[aiohttp.BasicAuth] = None,
        assume_unsync_clock: bool = True,
        max_messages: Optional[int] = 1000,
        application_id: Optional[int] = None,
        heartbeat_timeout: float = 60.0,
        guild_ready_timeout: float = 2.0,
        allowed_mentions: Optional[AllowedMentions] = None,
        activity: Optional[BaseActivity] = None,
        status: Optional[Union[Status, str]] = None,
        intents: Optional[Intents] = None,
        chunk_guilds_at_startup: Optional[bool] = None,
        member_cache_flags: Optional[MemberCacheFlags] = None,
    ) -> None:
        # self.ws is set in the connect method
        self.ws: DiscordWebSocket = None  # type: ignore

        if loop is None:
            with warnings.catch_warnings():
                warnings.simplefilter("ignore", DeprecationWarning)
                self.loop: asyncio.AbstractEventLoop = asyncio.get_event_loop()
        else:
            self.loop: asyncio.AbstractEventLoop = loop

        self.loop.set_debug(asyncio_debug)
        self._listeners: Dict[str, List[Tuple[asyncio.Future, Callable[..., bool]]]] = {}
        self.session_start_limit: Optional[SessionStartLimit] = None

        self.http: HTTPClient = HTTPClient(
            connector,
            proxy=proxy,
            proxy_auth=proxy_auth,
            unsync_clock=assume_unsync_clock,
            loop=self.loop,
        )

        self._handlers: Dict[str, Callable] = {
            "ready": self._handle_ready,
            "connect_internal": self._handle_first_connect,
        }

        self._hooks: Dict[str, Callable] = {"before_identify": self._call_before_identify_hook}

        self._enable_debug_events: bool = enable_debug_events
        self._enable_gateway_error_handler: bool = enable_gateway_error_handler
        self._connection: ConnectionState = self._get_state(
            max_messages=max_messages,
            application_id=application_id,
            heartbeat_timeout=heartbeat_timeout,
            guild_ready_timeout=guild_ready_timeout,
            allowed_mentions=allowed_mentions,
            activity=activity,
            status=status,
            intents=intents,
            chunk_guilds_at_startup=chunk_guilds_at_startup,
            member_cache_flags=member_cache_flags,
        )
        self.shard_id: Optional[int] = shard_id
        self.shard_count: Optional[int] = shard_count
        self._connection.shard_count = shard_count

        self._closed: bool = False
        self._ready: asyncio.Event = asyncio.Event()
        self._first_connect: asyncio.Event = asyncio.Event()
        self._connection._get_websocket = self._get_websocket
        self._connection._get_client = lambda: self

        if VoiceClient.warn_nacl:
            VoiceClient.warn_nacl = False
            _log.warning("PyNaCl is not installed, voice will NOT be supported")

        if strict_localization and localization_provider is not None:
            raise ValueError(
                "Providing both `localization_provider` and `strict_localization` is not supported."
                " If strict localization is desired for a customized localization provider, this"
                " should be implemented by that custom provider."
            )

        self.i18n: LocalizationProtocol = (
            LocalizationStore(strict=strict_localization)
            if localization_provider is None
            else localization_provider
        )

        self.gateway_params: GatewayParams = gateway_params or GatewayParams()
        if self.gateway_params.encoding != "json":
            raise ValueError("Gateway encodings other than `json` are currently not supported.")

        self.extra_events: Dict[str, List[CoroFunc]] = {}

    # internals

    def _get_websocket(
        self, guild_id: Optional[int] = None, *, shard_id: Optional[int] = None
    ) -> DiscordWebSocket:
        return self.ws

    def _get_state(
        self,
        *,
        max_messages: Optional[int],
        application_id: Optional[int],
        heartbeat_timeout: float,
        guild_ready_timeout: float,
        allowed_mentions: Optional[AllowedMentions],
        activity: Optional[BaseActivity],
        status: Optional[Union[str, Status]],
        intents: Optional[Intents],
        chunk_guilds_at_startup: Optional[bool],
        member_cache_flags: Optional[MemberCacheFlags],
    ) -> ConnectionState:
        return ConnectionState(
            dispatch=self.dispatch,
            handlers=self._handlers,
            hooks=self._hooks,
            http=self.http,
            loop=self.loop,
            max_messages=max_messages,
            application_id=application_id,
            heartbeat_timeout=heartbeat_timeout,
            guild_ready_timeout=guild_ready_timeout,
            allowed_mentions=allowed_mentions,
            activity=activity,
            status=status,
            intents=intents,
            chunk_guilds_at_startup=chunk_guilds_at_startup,
            member_cache_flags=member_cache_flags,
        )

    def _handle_ready(self) -> None:
        self._ready.set()

    def _handle_first_connect(self) -> None:
        if self._first_connect.is_set():
            return
        self._first_connect.set()

    @property
    def latency(self) -> float:
        """:class:`float`: Measures latency between a HEARTBEAT and a HEARTBEAT_ACK in seconds.

        This could be referred to as the Discord WebSocket protocol latency.
        """
        ws = self.ws
        return float("nan") if not ws else ws.latency

    def is_ws_ratelimited(self) -> bool:
        """Whether the websocket is currently rate limited.

        This can be useful to know when deciding whether you should query members
        using HTTP or via the gateway.

        .. versionadded:: 1.6

        :return type: :class:`bool`
        """
        if self.ws:
            return self.ws.is_ratelimited()
        return False

    @property
    def user(self) -> ClientUser:
        """Optional[:class:`.ClientUser`]: Represents the connected client. ``None`` if not logged in."""
        return self._connection.user

    @property
    def guilds(self) -> List[Guild]:
        """List[:class:`.Guild`]: The guilds that the connected client is a member of."""
        return self._connection.guilds

    @property
    def emojis(self) -> List[Emoji]:
        """List[:class:`.Emoji`]: The emojis that the connected client has."""
        return self._connection.emojis

    @property
    def stickers(self) -> List[GuildSticker]:
        """List[:class:`.GuildSticker`]: The stickers that the connected client has.

        .. versionadded:: 2.0
        """
        return self._connection.stickers

    @property
    def cached_messages(self) -> Sequence[Message]:
        """Sequence[:class:`.Message`]: Read-only list of messages the connected client has cached.

        .. versionadded:: 1.1
        """
        return utils.SequenceProxy(self._connection._messages or [])

    @property
    def private_channels(self) -> List[PrivateChannel]:
        """List[:class:`.abc.PrivateChannel`]: The private channels that the connected client is participating on.

        .. note::

            This returns only up to 128 most recent private channels due to an internal working
            on how Discord deals with private channels.
        """
        return self._connection.private_channels

    @property
    def voice_clients(self) -> List[VoiceProtocol]:
        """List[:class:`.VoiceProtocol`]: Represents a list of voice connections.

        These are usually :class:`.VoiceClient` instances.
        """
        return self._connection.voice_clients

    @property
    def application_id(self) -> int:
        """Optional[:class:`int`]: The client's application ID.

        If this is not passed via ``__init__`` then this is retrieved
        through the gateway when an event contains the data. Usually
        after :func:`~disnake.on_connect` is called.

        .. versionadded:: 2.0
        """
        return self._connection.application_id  # type: ignore

    @property
    def application_flags(self) -> ApplicationFlags:
        """:class:`~disnake.ApplicationFlags`: The client's application flags.

        .. versionadded:: 2.0
        """
        return self._connection.application_flags

    @property
    def global_application_commands(self) -> List[APIApplicationCommand]:
        """List[Union[:class:`.APIUserCommand`, :class:`.APIMessageCommand`, :class:`.APISlashCommand`]: The client's global application commands."""
        return list(self._connection._global_application_commands.values())

    @property
    def global_slash_commands(self) -> List[APISlashCommand]:
        """List[:class:`.APISlashCommand`]: The client's global slash commands."""
        return [
            cmd
            for cmd in self._connection._global_application_commands.values()
            if isinstance(cmd, APISlashCommand)
        ]

    @property
    def global_user_commands(self) -> List[APIUserCommand]:
        """List[:class:`.APIUserCommand`]: The client's global user commands."""
        return [
            cmd
            for cmd in self._connection._global_application_commands.values()
            if isinstance(cmd, APIUserCommand)
        ]

    @property
    def global_message_commands(self) -> List[APIMessageCommand]:
        """List[:class:`.APIMessageCommand`]: The client's global message commands."""
        return [
            cmd
            for cmd in self._connection._global_application_commands.values()
            if isinstance(cmd, APIMessageCommand)
        ]

    def get_message(self, id: int) -> Optional[Message]:
        """Gets the message with the given ID from the bot's message cache.

        Parameters
        ----------
        id: :class:`int`
            The ID of the message to look for.

        Returns
        -------
        Optional[:class:`.Message`]
            The corresponding message.
        """
        return utils.get(self.cached_messages, id=id)

    @overload
    async def get_or_fetch_user(
        self, user_id: int, *, strict: Literal[False] = ...
    ) -> Optional[User]:
        ...

    @overload
    async def get_or_fetch_user(self, user_id: int, *, strict: Literal[True]) -> User:
        ...

    async def get_or_fetch_user(self, user_id: int, *, strict: bool = False) -> Optional[User]:
        """|coro|

        Tries to get the user from the cache. If it fails,
        fetches the user from the API.

        This only propagates exceptions when the ``strict`` parameter is enabled.

        Parameters
        ----------
        user_id: :class:`int`
            The ID to search for.
        strict: :class:`bool`
            Whether to propagate exceptions from :func:`fetch_user`
            instead of returning ``None`` in case of failure
            (e.g. if the user wasn't found).
            Defaults to ``False``.

        Returns
        -------
        Optional[:class:`~disnake.User`]
            The user with the given ID, or ``None`` if not found and ``strict`` is set to ``False``.
        """
        user = self.get_user(user_id)
        if user is not None:
            return user
        try:
            user = await self.fetch_user(user_id)
        except Exception:
            if strict:
                raise
            return None
        return user

    getch_user = get_or_fetch_user

    def is_ready(self) -> bool:
        """Whether the client's internal cache is ready for use.

        :return type: :class:`bool`
        """
        return self._ready.is_set()

    async def _run_event(
        self,
        coro: Callable[..., Coroutine[Any, Any, Any]],
        event_name: str,
        *args: Any,
        **kwargs: Any,
    ) -> None:
        try:
            await coro(*args, **kwargs)
        except asyncio.CancelledError:
            pass
        except Exception:
            try:
                await self.on_error(event_name, *args, **kwargs)
            except asyncio.CancelledError:
                pass

    def _schedule_event(
        self,
        coro: Callable[..., Coroutine[Any, Any, Any]],
        event_name: str,
        *args: Any,
        **kwargs: Any,
    ) -> asyncio.Task:
        wrapped = self._run_event(coro, event_name, *args, **kwargs)
        # Schedules the task
        return asyncio.create_task(wrapped, name=f"disnake: {event_name}")

    def dispatch(self, event: str, *args: Any, **kwargs: Any) -> None:
        _log.debug("Dispatching event %s", event)
        method = "on_" + event

        listeners = self._listeners.get(event)
        if listeners:
            removed = []
            for i, (future, condition) in enumerate(listeners):
                if future.cancelled():
                    removed.append(i)
                    continue

                try:
                    result = condition(*args)
                except Exception as exc:
                    future.set_exception(exc)
                    removed.append(i)
                else:
                    if result:
                        if len(args) == 0:
                            future.set_result(None)
                        elif len(args) == 1:
                            future.set_result(args[0])
                        else:
                            future.set_result(args)
                        removed.append(i)

            if len(removed) == len(listeners):
                self._listeners.pop(event)
            else:
                for idx in reversed(removed):
                    del listeners[idx]

        try:
            coro = getattr(self, method)
        except AttributeError:
            pass
        else:
            self._schedule_event(coro, method, *args, **kwargs)

        for event_ in self.extra_events.get(method, []):
            self._schedule_event(event_, method, *args, **kwargs)

    def add_listener(self, func: CoroFunc, name: Union[str, Event] = MISSING) -> None:
        """The non decorator alternative to :meth:`.listen`.

        .. versionchanged:: 2.10
            The definition of this method was moved from :class:`.ext.commands.Bot`
            to the :class:`.Client` class.

        Parameters
        ----------
        func: :ref:`coroutine <coroutine>`
            The function to call.
        name: Union[:class:`str`, :class:`.Event`]
            The name of the event to listen for. Defaults to ``func.__name__``.

        Example
        --------

        .. code-block:: python

            async def on_ready(): pass
            async def my_message(message): pass
            async def another_message(message): pass

            client.add_listener(on_ready)
            client.add_listener(my_message, 'on_message')
            client.add_listener(another_message, Event.message)

        Raises
        ------
        TypeError
            The function is not a coroutine or a string or an :class:`.Event` was not passed
            as the name.
        """
        if name is not MISSING and not isinstance(name, (str, Event)):
            raise TypeError(
                f"add_listener expected str or Enum but received {name.__class__.__name__!r} instead."
            )

        name_ = (
            func.__name__
            if name is MISSING
            else (name if isinstance(name, str) else f"on_{name.value}")
        )

        if not asyncio.iscoroutinefunction(func):
            raise TypeError("Listeners must be coroutines")

        if name_ in self.extra_events:
            self.extra_events[name_].append(func)
        else:
            self.extra_events[name_] = [func]

    def remove_listener(self, func: CoroFunc, name: Union[str, Event] = MISSING) -> None:
        """Removes a listener from the pool of listeners.

        .. versionchanged:: 2.10
            The definition of this method was moved from :class:`.ext.commands.Bot`
            to the :class:`.Client` class.

        Parameters
        ----------
        func
            The function that was used as a listener to remove.
        name: Union[:class:`str`, :class:`.Event`]
            The name of the event we want to remove. Defaults to
            ``func.__name__``.

        Raises
        ------
        TypeError
            The name passed was not a string or an :class:`.Event`.
        """
        if name is not MISSING and not isinstance(name, (str, Event)):
            raise TypeError(
                f"remove_listener expected str or Enum but received {name.__class__.__name__!r} instead."
            )
        name = (
            func.__name__
            if name is MISSING
            else (name if isinstance(name, str) else f"on_{name.value}")
        )

        if name in self.extra_events:
            try:
                self.extra_events[name].remove(func)
            except ValueError:
                pass

    def listen(self, name: Union[str, Event] = MISSING) -> Callable[[CoroT], CoroT]:
        """A decorator that registers another function as an external
        event listener. Basically this allows you to listen to multiple
        events from different places e.g. such as :func:`.on_ready`

        The functions being listened to must be a :ref:`coroutine <coroutine>`.

        .. versionchanged:: 2.10
            The definition of this method was moved from :class:`.ext.commands.Bot`
            to the :class:`.Client` class.

        Example
        -------
        .. code-block:: python3

            @client.listen()
            async def on_message(message):
                print('one')

            # in some other file...

            @client.listen('on_message')
            async def my_message(message):
                print('two')

            # in yet another file
            @client.listen(Event.message)
            async def another_message(message):
                print('three')

        Would print one, two and three in an unspecified order.

        Raises
        ------
        TypeError
            The function being listened to is not a coroutine or a string or an :class:`.Event` was not passed
            as the name.
        """
        if name is not MISSING and not isinstance(name, (str, Event)):
            raise TypeError(
                f"listen expected str or Enum but received {name.__class__.__name__!r} instead."
            )

        def decorator(func: CoroT) -> CoroT:
            self.add_listener(func, name)
            return func

        return decorator

    def get_listeners(self) -> Mapping[str, List[CoroFunc]]:
        """Mapping[:class:`str`, List[Callable]]: A read-only mapping of event names to listeners.

        .. note::
            To add or remove a listener you should use :meth:`.add_listener` and
            :meth:`.remove_listener`.

        .. versionchanged:: 2.10
            The definition of this method was moved from :class:`.ext.commands.Bot`
            to the :class:`.Client` class.
        """
        return types.MappingProxyType(self.extra_events)

    async def on_error(self, event_method: str, *args: Any, **kwargs: Any) -> None:
        """|coro|

        The default error handler provided by the client.

        By default this prints to :data:`sys.stderr` however it could be
        overridden to have a different implementation.
        Check :func:`~disnake.on_error` for more details.
        """
        print(f"Ignoring exception in {event_method}", file=sys.stderr)
        traceback.print_exc()

    async def _dispatch_gateway_error(
        self, event: str, data: Any, shard_id: Optional[int], exc: Exception, /
    ) -> None:
        # This is an internal hook that calls the public one,
        # enabling additional handling while still allowing users to
        # overwrite `on_gateway_error`.
        # Even though this is always meant to be an async func, we use `maybe_coroutine`
        # just in case the client gets subclassed and the method is overwritten with a sync one.
        await utils.maybe_coroutine(self.on_gateway_error, event, data, shard_id, exc)

    async def on_gateway_error(
        self, event: str, data: Any, shard_id: Optional[int], exc: Exception, /
    ) -> None:
        """|coro|

        The default gateway error handler provided by the client.

        By default this prints to :data:`sys.stderr` however it could be
        overridden to have a different implementation.
        Check :func:`~disnake.on_gateway_error` for more details.

        .. versionadded:: 2.6

        .. note::
            Unlike :func:`on_error`, the exception is available as the ``exc``
            parameter and cannot be obtained through :func:`sys.exc_info`.
        """
        print(
            f"Ignoring exception in {event} gateway event handler (shard ID {shard_id})",
            file=sys.stderr,
        )
        traceback.print_exception(type(exc), exc, exc.__traceback__)

    # hooks

    async def _call_before_identify_hook(
        self, shard_id: Optional[int], *, initial: bool = False
    ) -> None:
        # This hook is an internal hook that actually calls the public one.
        # It allows the library to have its own hook without stepping on the
        # toes of those who need to override their own hook.
        await self.before_identify_hook(shard_id, initial=initial)

    async def before_identify_hook(self, shard_id: Optional[int], *, initial: bool = False) -> None:
        """|coro|

        A hook that is called before IDENTIFYing a session. This is useful
        if you wish to have more control over the synchronization of multiple
        IDENTIFYing clients.

        The default implementation sleeps for 5 seconds.

        .. versionadded:: 1.4

        Parameters
        ----------
        shard_id: :class:`int`
            The shard ID that requested being IDENTIFY'd
        initial: :class:`bool`
            Whether this IDENTIFY is the first initial IDENTIFY.
        """
        if not initial:
            await asyncio.sleep(5.0)

    # login state management

    async def login(self, token: str) -> None:
        """|coro|

        Logs in the client with the specified credentials.

        Parameters
        ----------
        token: :class:`str`
            The authentication token. Do not prefix this token with
            anything as the library will do it for you.

        Raises
        ------
        LoginFailure
            The wrong credentials are passed.
        HTTPException
            An unknown HTTP related error occurred,
            usually when it isn't 200 or the known incorrect credentials
            passing status code.
        """
        _log.info("logging in using static token")
        if not isinstance(token, str):
            raise TypeError(f"token must be of type str, got {type(token).__name__} instead")

        data = await self.http.static_login(token.strip())
        self._connection.user = ClientUser(state=self._connection, data=data)

    async def connect(
        self, *, reconnect: bool = True, ignore_session_start_limit: bool = False
    ) -> None:
        """|coro|

        Creates a websocket connection and lets the websocket listen
        to messages from Discord. This is a loop that runs the entire
        event system and miscellaneous aspects of the library. Control
        is not resumed until the WebSocket connection is terminated.

        .. versionchanged:: 2.6
            Added usage of :class:`.SessionStartLimit` when connecting to the API.
            Added the ``ignore_session_start_limit`` parameter.


        Parameters
        ----------
        reconnect: :class:`bool`
            Whether reconnecting should be attempted, either due to internet
            failure or a specific failure on Discord's part. Certain
            disconnects that lead to bad state will not be handled (such as
            invalid sharding payloads or bad tokens).

        ignore_session_start_limit: :class:`bool`
            Whether the API provided session start limit should be ignored when
            connecting to the API.

            .. versionadded:: 2.6

        Raises
        ------
        GatewayNotFound
            If the gateway to connect to Discord is not found. Usually if this
            is thrown then there is a Discord API outage.
        ConnectionClosed
            The websocket connection has been terminated.
        SessionStartLimitReached
            If the client doesn't have enough connects remaining in the current 24-hour window
            and ``ignore_session_start_limit`` is ``False`` this will be raised rather than
            connecting to the gateawy and Discord resetting the token.
            However, if ``ignore_session_start_limit`` is ``True``, the client will connect regardless
            and this exception will not be raised.
        """
        _, initial_gateway, session_start_limit = await self.http.get_bot_gateway(
            encoding=self.gateway_params.encoding,
            zlib=self.gateway_params.zlib,
        )
        self.session_start_limit = SessionStartLimit(session_start_limit)

        if not ignore_session_start_limit and self.session_start_limit.remaining == 0:
            raise SessionStartLimitReached(self.session_start_limit)

        ws_params = {
            "initial": True,
            "shard_id": self.shard_id,
            "gateway": initial_gateway,
        }

        backoff = ExponentialBackoff()
        while not self.is_closed():
            # "connecting" in this case means "waiting for HELLO"
            connecting = True

            try:
                coro = DiscordWebSocket.from_client(self, **ws_params)
                self.ws = await asyncio.wait_for(coro, timeout=60.0)

                # If we got to this point:
                # - connection was established
                # - received a HELLO
                # - and sent an IDENTIFY or RESUME
                connecting = False
                ws_params["initial"] = False

                while True:
                    await self.ws.poll_event()
            except ReconnectWebSocket as e:
                _log.info("Got a request to %s the websocket.", e.op)
                self.dispatch("disconnect")
                ws_params.update(
                    sequence=self.ws.sequence,
                    resume=e.resume,
                    session=self.ws.session_id,
                    # use current (possibly new) gateway if resuming,
                    # reset to default if not
                    gateway=self.ws.resume_gateway if e.resume else initial_gateway,
                )
                continue
            except (
                OSError,
                HTTPException,
                GatewayNotFound,
                ConnectionClosed,
                aiohttp.ClientError,
                asyncio.TimeoutError,
            ) as exc:
                self.dispatch("disconnect")
                if not reconnect:
                    await self.close()
                    if isinstance(exc, ConnectionClosed) and exc.code == 1000:
                        # clean close, don't re-raise this
                        return
                    raise

                if self.is_closed():
                    return

                # If we get connection reset by peer then try to RESUME
                if isinstance(exc, OSError) and exc.errno == ECONNRESET:
                    ws_params.update(
                        sequence=self.ws.sequence,
                        initial=False,
                        resume=True,
                        session=self.ws.session_id,
                        gateway=self.ws.resume_gateway,
                    )
                    continue

                # We should only get this when an unhandled close code happens,
                # such as a clean disconnect (1000) or a bad state (bad token, no sharding, etc)
                # sometimes, Discord sends us 1000 for unknown reasons so we should reconnect
                # regardless and rely on is_closed instead
                if isinstance(exc, ConnectionClosed):
                    if exc.code == 4014:
                        raise PrivilegedIntentsRequired(exc.shard_id) from None
                    if exc.code != 1000:
                        await self.close()
                        raise

                retry = backoff.delay()
                _log.exception("Attempting a reconnect in %.2fs", retry)
                await asyncio.sleep(retry)

                if connecting:
                    # Always identify back to the initial gateway if we failed while connecting.
                    # This is in case we fail to connect to the resume_gateway instance.
                    ws_params.update(
                        resume=False,
                        gateway=initial_gateway,
                    )
                else:
                    # Just try to resume the session.
                    # If it's not RESUME-able then the gateway will invalidate the session.
                    # This is apparently what the official Discord client does.
                    ws_params.update(
                        sequence=self.ws.sequence,
                        resume=True,
                        session=self.ws.session_id,
                        gateway=self.ws.resume_gateway,
                    )

    async def close(self) -> None:
        """|coro|

        Closes the connection to Discord.
        """
        if self._closed:
            return

        self._closed = True

        for voice in self.voice_clients:
            try:
                await voice.disconnect(force=True)
            except Exception:
                # if an error happens during disconnects, disregard it.
                pass

        if self.ws is not None and self.ws.open:
            await self.ws.close(code=1000)

        await self.http.close()
        self._ready.clear()

    def clear(self) -> None:
        """Clears the internal state of the bot.

        After this, the bot can be considered "re-opened", i.e. :meth:`is_closed`
        and :meth:`is_ready` both return ``False`` along with the bot's internal
        cache cleared.
        """
        self._closed = False
        self._ready.clear()
        self._connection.clear()
        self.http.recreate()

    async def start(
        self, token: str, *, reconnect: bool = True, ignore_session_start_limit: bool = False
    ) -> None:
        """|coro|

        A shorthand coroutine for :meth:`login` + :meth:`connect`.

        Raises
        ------
        TypeError
            An unexpected keyword argument was received.
        """
        await self.login(token)
        await self.connect(
            reconnect=reconnect, ignore_session_start_limit=ignore_session_start_limit
        )

    def run(self, *args: Any, **kwargs: Any) -> None:
        """A blocking call that abstracts away the event loop
        initialisation from you.

        If you want more control over the event loop then this
        function should not be used. Use :meth:`start` coroutine
        or :meth:`connect` + :meth:`login`.

        Roughly Equivalent to: ::

            try:
                loop.run_until_complete(start(*args, **kwargs))
            except KeyboardInterrupt:
                loop.run_until_complete(close())
                # cancel all tasks lingering
            finally:
                loop.close()

        .. warning::

            This function must be the last function to call due to the fact that it
            is blocking. That means that registration of events or anything being
            called after this function call will not execute until it returns.
        """
        loop = self.loop

        try:
            loop.add_signal_handler(signal.SIGINT, lambda: loop.stop())
            loop.add_signal_handler(signal.SIGTERM, lambda: loop.stop())
        except NotImplementedError:
            pass

        async def runner() -> None:
            try:
                await self.start(*args, **kwargs)
            finally:
                if not self.is_closed():
                    await self.close()

        def stop_loop_on_completion(f) -> None:
            loop.stop()

        future = asyncio.ensure_future(runner(), loop=loop)
        future.add_done_callback(stop_loop_on_completion)
        try:
            loop.run_forever()
        except KeyboardInterrupt:
            _log.info("Received signal to terminate bot and event loop.")
        finally:
            future.remove_done_callback(stop_loop_on_completion)
            _log.info("Cleaning up tasks.")
            _cleanup_loop(loop)

        if not future.cancelled():
            try:
                return future.result()
            except KeyboardInterrupt:
                # I am unsure why this gets raised here but suppress it anyway
                return None

    # properties

    def is_closed(self) -> bool:
        """Whether the websocket connection is closed.

        :return type: :class:`bool`
        """
        return self._closed

    @property
    def activity(self) -> Optional[ActivityTypes]:
        """Optional[:class:`.BaseActivity`]: The activity being used upon logging in."""
        return create_activity(self._connection._activity, state=self._connection)

    @activity.setter
    def activity(self, value: Optional[ActivityTypes]) -> None:
        if value is None:
            self._connection._activity = None
        elif isinstance(value, BaseActivity):
            # ConnectionState._activity is typehinted as ActivityPayload, we're passing Dict[str, Any]
            self._connection._activity = value.to_dict()  # type: ignore
        else:
            raise TypeError("activity must derive from BaseActivity.")

    @property
    def status(self):
        """:class:`.Status`: The status being used upon logging on to Discord.

        .. versionadded:: 2.0
        """
        if self._connection._status in {state.value for state in Status}:
            return Status(self._connection._status)
        return Status.online

    @status.setter
    def status(self, value) -> None:
        if value is Status.offline:
            self._connection._status = "invisible"
        elif isinstance(value, Status):
            self._connection._status = str(value)
        else:
            raise TypeError("status must derive from Status.")

    @property
    def allowed_mentions(self) -> Optional[AllowedMentions]:
        """Optional[:class:`~disnake.AllowedMentions`]: The allowed mention configuration.

        .. versionadded:: 1.4
        """
        return self._connection.allowed_mentions

    @allowed_mentions.setter
    def allowed_mentions(self, value: Optional[AllowedMentions]) -> None:
        if value is None or isinstance(value, AllowedMentions):
            self._connection.allowed_mentions = value
        else:
            raise TypeError(f"allowed_mentions must be AllowedMentions not {value.__class__!r}")

    @property
    def intents(self) -> Intents:
        """:class:`~disnake.Intents`: The intents configured for this connection.

        .. versionadded:: 1.5
        """
        return self._connection.intents

    # helpers/getters

    @property
    def users(self) -> List[User]:
        """List[:class:`~disnake.User`]: Returns a list of all the users the bot can see."""
        return list(self._connection._users.values())

    def get_channel(self, id: int, /) -> Optional[Union[GuildChannel, Thread, PrivateChannel]]:
        """Returns a channel or thread with the given ID.

        Parameters
        ----------
        id: :class:`int`
            The ID to search for.

        Returns
        -------
        Optional[Union[:class:`.abc.GuildChannel`, :class:`.Thread`, :class:`.abc.PrivateChannel`]]
            The returned channel or ``None`` if not found.
        """
        return self._connection.get_channel(id)

    def get_partial_messageable(
        self, id: int, *, type: Optional[ChannelType] = None
    ) -> PartialMessageable:
        """Returns a partial messageable with the given channel ID.

        This is useful if you have a channel_id but don't want to do an API call
        to send messages to it.

        .. versionadded:: 2.0

        Parameters
        ----------
        id: :class:`int`
            The channel ID to create a partial messageable for.
        type: Optional[:class:`.ChannelType`]
            The underlying channel type for the partial messageable.

        Returns
        -------
        :class:`.PartialMessageable`
            The partial messageable
        """
        return PartialMessageable(state=self._connection, id=id, type=type)

    def get_stage_instance(self, id: int, /) -> Optional[StageInstance]:
        """Returns a stage instance with the given stage channel ID.

        .. versionadded:: 2.0

        Parameters
        ----------
        id: :class:`int`
            The ID to search for.

        Returns
        -------
        Optional[:class:`.StageInstance`]
            The returns stage instance or ``None`` if not found.
        """
        from .channel import StageChannel

        channel = self._connection.get_channel(id)

        if isinstance(channel, StageChannel):
            return channel.instance

    def get_guild(self, id: int, /) -> Optional[Guild]:
        """Returns a guild with the given ID.

        Parameters
        ----------
        id: :class:`int`
            The ID to search for.

        Returns
        -------
        Optional[:class:`.Guild`]
            The guild or ``None`` if not found.
        """
        return self._connection._get_guild(id)

    def get_user(self, id: int, /) -> Optional[User]:
        """Returns a user with the given ID.

        Parameters
        ----------
        id: :class:`int`
            The ID to search for.

        Returns
        -------
        Optional[:class:`~disnake.User`]
            The user or ``None`` if not found.
        """
        return self._connection.get_user(id)

    def get_emoji(self, id: int, /) -> Optional[Emoji]:
        """Returns an emoji with the given ID.

        Parameters
        ----------
        id: :class:`int`
            The ID to search for.

        Returns
        -------
        Optional[:class:`.Emoji`]
            The custom emoji or ``None`` if not found.
        """
        return self._connection.get_emoji(id)

    def get_sticker(self, id: int, /) -> Optional[GuildSticker]:
        """Returns a guild sticker with the given ID.

        .. versionadded:: 2.0

        .. note::

            To retrieve standard stickers, use :meth:`.fetch_sticker`.
            or :meth:`.fetch_sticker_packs`.

        Returns
        -------
        Optional[:class:`.GuildSticker`]
            The sticker or ``None`` if not found.
        """
        return self._connection.get_sticker(id)

    def get_all_channels(self) -> Generator[GuildChannel, None, None]:
        """A generator that retrieves every :class:`.abc.GuildChannel` the client can 'access'.

        This is equivalent to: ::

            for guild in client.guilds:
                for channel in guild.channels:
                    yield channel

        .. note::

            Just because you receive a :class:`.abc.GuildChannel` does not mean that
            you can communicate in said channel. :meth:`.abc.GuildChannel.permissions_for` should
            be used for that.

        Yields
        ------
        :class:`.abc.GuildChannel`
            A channel the client can 'access'.
        """
        for guild in self.guilds:
            yield from guild.channels

    def get_all_members(self) -> Generator[Member, None, None]:
        """Returns a generator with every :class:`.Member` the client can see.

        This is equivalent to: ::

            for guild in client.guilds:
                for member in guild.members:
                    yield member

        Yields
        ------
        :class:`.Member`
            A member the client can see.
        """
        for guild in self.guilds:
            yield from guild.members

    def get_guild_application_commands(self, guild_id: int) -> List[APIApplicationCommand]:
        """Returns a list of all application commands in the guild with the given ID.

        Parameters
        ----------
        guild_id: :class:`int`
            The ID to search for.

        Returns
        -------
        List[Union[:class:`.APIUserCommand`, :class:`.APIMessageCommand`, :class:`.APISlashCommand`]]
            The list of application commands.
        """
        data = self._connection._guild_application_commands.get(guild_id, {})
        return list(data.values())

    def get_guild_slash_commands(self, guild_id: int) -> List[APISlashCommand]:
        """Returns a list of all slash commands in the guild with the given ID.

        Parameters
        ----------
        guild_id: :class:`int`
            The ID to search for.

        Returns
        -------
        List[:class:`.APISlashCommand`]
            The list of slash commands.
        """
        data = self._connection._guild_application_commands.get(guild_id, {})
        return [cmd for cmd in data.values() if isinstance(cmd, APISlashCommand)]

    def get_guild_user_commands(self, guild_id: int) -> List[APIUserCommand]:
        """Returns a list of all user commands in the guild with the given ID.

        Parameters
        ----------
        guild_id: :class:`int`
            The ID to search for.

        Returns
        -------
        List[:class:`.APIUserCommand`]
            The list of user commands.
        """
        data = self._connection._guild_application_commands.get(guild_id, {})
        return [cmd for cmd in data.values() if isinstance(cmd, APIUserCommand)]

    def get_guild_message_commands(self, guild_id: int) -> List[APIMessageCommand]:
        """Returns a list of all message commands in the guild with the given ID.

        Parameters
        ----------
        guild_id: :class:`int`
            The ID to search for.

        Returns
        -------
        List[:class:`.APIMessageCommand`]
            The list of message commands.
        """
        data = self._connection._guild_application_commands.get(guild_id, {})
        return [cmd for cmd in data.values() if isinstance(cmd, APIMessageCommand)]

    def get_global_command(self, id: int) -> Optional[APIApplicationCommand]:
        """Returns a global application command with the given ID.

        Parameters
        ----------
        id: :class:`int`
            The ID to search for.

        Returns
        -------
        Optional[Union[:class:`.APIUserCommand`, :class:`.APIMessageCommand`, :class:`.APISlashCommand`]]
            The application command.
        """
        return self._connection._get_global_application_command(id)

    def get_guild_command(self, guild_id: int, id: int) -> Optional[APIApplicationCommand]:
        """Returns a guild application command with the given guild ID and application command ID.

        Parameters
        ----------
        guild_id: :class:`int`
            The guild ID to search for.
        id: :class:`int`
            The command ID to search for.

        Returns
        -------
        Optional[Union[:class:`.APIUserCommand`, :class:`.APIMessageCommand`, :class:`.APISlashCommand`]]
            The application command.
        """
        return self._connection._get_guild_application_command(guild_id, id)

    def get_global_command_named(
        self, name: str, cmd_type: Optional[ApplicationCommandType] = None
    ) -> Optional[APIApplicationCommand]:
        """Returns a global application command matching the given name.

        Parameters
        ----------
        name: :class:`str`
            The name to look for.
        cmd_type: :class:`.ApplicationCommandType`
            The type to look for. By default, no types are checked.

        Returns
        -------
        Optional[Union[:class:`.APIUserCommand`, :class:`.APIMessageCommand`, :class:`.APISlashCommand`]]
            The application command.
        """
        return self._connection._get_global_command_named(name, cmd_type)

    def get_guild_command_named(
        self, guild_id: int, name: str, cmd_type: Optional[ApplicationCommandType] = None
    ) -> Optional[APIApplicationCommand]:
        """Returns a guild application command matching the given name.

        Parameters
        ----------
        guild_id: :class:`int`
            The guild ID to search for.
        name: :class:`str`
            The command name to search for.
        cmd_type: :class:`.ApplicationCommandType`
            The type to look for. By default, no types are checked.

        Returns
        -------
        Optional[Union[:class:`.APIUserCommand`, :class:`.APIMessageCommand`, :class:`.APISlashCommand`]]
            The application command.
        """
        return self._connection._get_guild_command_named(guild_id, name, cmd_type)

    # listeners/waiters

    async def wait_until_ready(self) -> None:
        """|coro|

        Waits until the client's internal cache is all ready.
        """
        await self._ready.wait()

    async def wait_until_first_connect(self) -> None:
        """|coro|

        Waits until the first connect.
        """
        await self._first_connect.wait()

    @overload
    @_generated
    def wait_for(
        self,
        event: Literal[Event.connect, "connect"],
        *,
        check: Optional[Callable[[], bool]] = None,
        timeout: Optional[float] = None,
    ) -> Coroutine[Any, Any, None]:
        ...

    @overload
    @_generated
    def wait_for(
        self,
        event: Literal[Event.disconnect, "disconnect"],
        *,
        check: Optional[Callable[[], bool]] = None,
        timeout: Optional[float] = None,
    ) -> Coroutine[Any, Any, None]:
        ...

    @overload
    @_generated
    def wait_for(
        self,
        event: Literal[Event.ready, "ready"],
        *,
        check: Optional[Callable[[], bool]] = None,
        timeout: Optional[float] = None,
    ) -> Coroutine[Any, Any, None]:
        ...

    @overload
    @_generated
    def wait_for(
        self,
        event: Literal[Event.resumed, "resumed"],
        *,
        check: Optional[Callable[[], bool]] = None,
        timeout: Optional[float] = None,
    ) -> Coroutine[Any, Any, None]:
        ...

    @overload
    @_generated
    def wait_for(
        self,
        event: Literal[Event.shard_connect, "shard_connect"],
        *,
        check: Optional[Callable[[int], bool]] = None,
        timeout: Optional[float] = None,
    ) -> Coroutine[Any, Any, int]:
        ...

    @overload
    @_generated
    def wait_for(
        self,
        event: Literal[Event.shard_disconnect, "shard_disconnect"],
        *,
        check: Optional[Callable[[int], bool]] = None,
        timeout: Optional[float] = None,
    ) -> Coroutine[Any, Any, int]:
        ...

    @overload
    @_generated
    def wait_for(
        self,
        event: Literal[Event.shard_ready, "shard_ready"],
        *,
        check: Optional[Callable[[int], bool]] = None,
        timeout: Optional[float] = None,
    ) -> Coroutine[Any, Any, int]:
        ...

    @overload
    @_generated
    def wait_for(
        self,
        event: Literal[Event.shard_resumed, "shard_resumed"],
        *,
        check: Optional[Callable[[int], bool]] = None,
        timeout: Optional[float] = None,
    ) -> Coroutine[Any, Any, int]:
        ...

    @overload
    @_generated
    def wait_for(
        self,
        event: Literal[Event.socket_event_type, "socket_event_type"],
        *,
        check: Optional[Callable[[str], bool]] = None,
        timeout: Optional[float] = None,
    ) -> Coroutine[Any, Any, str]:
        ...

    @overload
    @_generated
    def wait_for(
        self,
        event: Literal[Event.socket_raw_receive, "socket_raw_receive"],
        *,
        check: Optional[Callable[[str], bool]] = None,
        timeout: Optional[float] = None,
    ) -> Coroutine[Any, Any, str]:
        ...

    @overload
    @_generated
    def wait_for(
        self,
        event: Literal[Event.socket_raw_send, "socket_raw_send"],
        *,
        check: Optional[Callable[[Union[str, bytes]], bool]] = None,
        timeout: Optional[float] = None,
    ) -> Coroutine[Any, Any, Union[str, bytes]]:
        ...

    @overload
    @_generated
    def wait_for(
        self,
        event: Literal[Event.guild_channel_create, "guild_channel_create"],
        *,
        check: Optional[Callable[[GuildChannel], bool]] = None,
        timeout: Optional[float] = None,
    ) -> Coroutine[Any, Any, GuildChannel]:
        ...

    @overload
    @_generated
    def wait_for(
        self,
        event: Literal[Event.guild_channel_update, "guild_channel_update"],
        *,
        check: Optional[Callable[[GuildChannel, GuildChannel], bool]] = None,
        timeout: Optional[float] = None,
    ) -> Coroutine[Any, Any, Tuple[GuildChannel, GuildChannel]]:
        ...

    @overload
    @_generated
    def wait_for(
        self,
        event: Literal[Event.guild_channel_delete, "guild_channel_delete"],
        *,
        check: Optional[Callable[[GuildChannel], bool]] = None,
        timeout: Optional[float] = None,
    ) -> Coroutine[Any, Any, GuildChannel]:
        ...

    @overload
    @_generated
    def wait_for(
        self,
        event: Literal[Event.guild_channel_pins_update, "guild_channel_pins_update"],
        *,
        check: Optional[Callable[[Union[GuildChannel, Thread], Optional[datetime]], bool]] = None,
        timeout: Optional[float] = None,
    ) -> Coroutine[Any, Any, Tuple[Union[GuildChannel, Thread], Optional[datetime]]]:
        ...

    @overload
    @_generated
    def wait_for(
        self,
        event: Literal[Event.invite_create, "invite_create"],
        *,
        check: Optional[Callable[[Invite], bool]] = None,
        timeout: Optional[float] = None,
    ) -> Coroutine[Any, Any, Invite]:
        ...

    @overload
    @_generated
    def wait_for(
        self,
        event: Literal[Event.invite_delete, "invite_delete"],
        *,
        check: Optional[Callable[[Invite], bool]] = None,
        timeout: Optional[float] = None,
    ) -> Coroutine[Any, Any, Invite]:
        ...

    @overload
    @_generated
    def wait_for(
        self,
        event: Literal[Event.private_channel_update, "private_channel_update"],
        *,
        check: Optional[Callable[[GroupChannel, GroupChannel], bool]] = None,
        timeout: Optional[float] = None,
    ) -> Coroutine[Any, Any, Tuple[GroupChannel, GroupChannel]]:
        ...

    @overload
    @_generated
    def wait_for(
        self,
        event: Literal[Event.private_channel_pins_update, "private_channel_pins_update"],
        *,
        check: Optional[Callable[[PrivateChannel, Optional[datetime]], bool]] = None,
        timeout: Optional[float] = None,
    ) -> Coroutine[Any, Any, Tuple[PrivateChannel, Optional[datetime]]]:
        ...

    @overload
    @_generated
    def wait_for(
        self,
        event: Literal[Event.webhooks_update, "webhooks_update"],
        *,
        check: Optional[Callable[[GuildChannel], bool]] = None,
        timeout: Optional[float] = None,
    ) -> Coroutine[Any, Any, GuildChannel]:
        ...

    @overload
    @_generated
    def wait_for(
        self,
        event: Literal[Event.thread_create, "thread_create"],
        *,
        check: Optional[Callable[[Thread], bool]] = None,
        timeout: Optional[float] = None,
    ) -> Coroutine[Any, Any, Thread]:
        ...

    @overload
    @_generated
    def wait_for(
        self,
        event: Literal[Event.thread_update, "thread_update"],
        *,
        check: Optional[Callable[[Thread, Thread], bool]] = None,
        timeout: Optional[float] = None,
    ) -> Coroutine[Any, Any, Tuple[Thread, Thread]]:
        ...

    @overload
    @_generated
    def wait_for(
        self,
        event: Literal[Event.thread_delete, "thread_delete"],
        *,
        check: Optional[Callable[[Thread], bool]] = None,
        timeout: Optional[float] = None,
    ) -> Coroutine[Any, Any, Thread]:
        ...

    @overload
    @_generated
    def wait_for(
        self,
        event: Literal[Event.thread_join, "thread_join"],
        *,
        check: Optional[Callable[[Thread], bool]] = None,
        timeout: Optional[float] = None,
    ) -> Coroutine[Any, Any, Thread]:
        ...

    @overload
    @_generated
    def wait_for(
        self,
        event: Literal[Event.thread_remove, "thread_remove"],
        *,
        check: Optional[Callable[[Thread], bool]] = None,
        timeout: Optional[float] = None,
    ) -> Coroutine[Any, Any, Thread]:
        ...

    @overload
    @_generated
    def wait_for(
        self,
        event: Literal[Event.thread_member_join, "thread_member_join"],
        *,
        check: Optional[Callable[[ThreadMember], bool]] = None,
        timeout: Optional[float] = None,
    ) -> Coroutine[Any, Any, ThreadMember]:
        ...

    @overload
    @_generated
    def wait_for(
        self,
        event: Literal[Event.thread_member_remove, "thread_member_remove"],
        *,
        check: Optional[Callable[[ThreadMember], bool]] = None,
        timeout: Optional[float] = None,
    ) -> Coroutine[Any, Any, ThreadMember]:
        ...

    @overload
    @_generated
    def wait_for(
        self,
        event: Literal[Event.raw_thread_member_remove, "raw_thread_member_remove"],
        *,
        check: Optional[Callable[[RawThreadMemberRemoveEvent], bool]] = None,
        timeout: Optional[float] = None,
    ) -> Coroutine[Any, Any, RawThreadMemberRemoveEvent]:
        ...

    @overload
    @_generated
    def wait_for(
        self,
        event: Literal[Event.raw_thread_update, "raw_thread_update"],
        *,
        check: Optional[Callable[[Thread], bool]] = None,
        timeout: Optional[float] = None,
    ) -> Coroutine[Any, Any, Thread]:
        ...

    @overload
    @_generated
    def wait_for(
        self,
        event: Literal[Event.raw_thread_delete, "raw_thread_delete"],
        *,
        check: Optional[Callable[[RawThreadDeleteEvent], bool]] = None,
        timeout: Optional[float] = None,
    ) -> Coroutine[Any, Any, RawThreadDeleteEvent]:
        ...

    @overload
    @_generated
    def wait_for(
        self,
        event: Literal[Event.guild_join, "guild_join"],
        *,
        check: Optional[Callable[[Guild], bool]] = None,
        timeout: Optional[float] = None,
    ) -> Coroutine[Any, Any, Guild]:
        ...

    @overload
    @_generated
    def wait_for(
        self,
        event: Literal[Event.guild_remove, "guild_remove"],
        *,
        check: Optional[Callable[[Guild], bool]] = None,
        timeout: Optional[float] = None,
    ) -> Coroutine[Any, Any, Guild]:
        ...

    @overload
    @_generated
    def wait_for(
        self,
        event: Literal[Event.guild_update, "guild_update"],
        *,
        check: Optional[Callable[[Guild, Guild], bool]] = None,
        timeout: Optional[float] = None,
    ) -> Coroutine[Any, Any, Tuple[Guild, Guild]]:
        ...

    @overload
    @_generated
    def wait_for(
        self,
        event: Literal[Event.guild_available, "guild_available"],
        *,
        check: Optional[Callable[[Guild], bool]] = None,
        timeout: Optional[float] = None,
    ) -> Coroutine[Any, Any, Guild]:
        ...

    @overload
    @_generated
    def wait_for(
        self,
        event: Literal[Event.guild_unavailable, "guild_unavailable"],
        *,
        check: Optional[Callable[[Guild], bool]] = None,
        timeout: Optional[float] = None,
    ) -> Coroutine[Any, Any, Guild]:
        ...

    @overload
    @_generated
    def wait_for(
        self,
        event: Literal[Event.guild_role_create, "guild_role_create"],
        *,
        check: Optional[Callable[[Role], bool]] = None,
        timeout: Optional[float] = None,
    ) -> Coroutine[Any, Any, Role]:
        ...

    @overload
    @_generated
    def wait_for(
        self,
        event: Literal[Event.guild_role_delete, "guild_role_delete"],
        *,
        check: Optional[Callable[[Role], bool]] = None,
        timeout: Optional[float] = None,
    ) -> Coroutine[Any, Any, Role]:
        ...

    @overload
    @_generated
    def wait_for(
        self,
        event: Literal[Event.guild_role_update, "guild_role_update"],
        *,
        check: Optional[Callable[[Role, Role], bool]] = None,
        timeout: Optional[float] = None,
    ) -> Coroutine[Any, Any, Tuple[Role, Role]]:
        ...

    @overload
    @_generated
    def wait_for(
        self,
        event: Literal[Event.guild_emojis_update, "guild_emojis_update"],
        *,
        check: Optional[Callable[[Guild, Sequence[Emoji], Sequence[Emoji]], bool]] = None,
        timeout: Optional[float] = None,
    ) -> Coroutine[Any, Any, Tuple[Guild, Sequence[Emoji], Sequence[Emoji]]]:
        ...

    @overload
    @_generated
    def wait_for(
        self,
        event: Literal[Event.guild_stickers_update, "guild_stickers_update"],
        *,
        check: Optional[
            Callable[[Guild, Sequence[GuildSticker], Sequence[GuildSticker]], bool]
        ] = None,
        timeout: Optional[float] = None,
    ) -> Coroutine[Any, Any, Tuple[Guild, Sequence[GuildSticker], Sequence[GuildSticker]]]:
        ...

    @overload
    @_generated
    def wait_for(
        self,
        event: Literal[Event.guild_integrations_update, "guild_integrations_update"],
        *,
        check: Optional[Callable[[Guild], bool]] = None,
        timeout: Optional[float] = None,
    ) -> Coroutine[Any, Any, Guild]:
        ...

    @overload
    @_generated
    def wait_for(
        self,
        event: Literal[Event.guild_scheduled_event_create, "guild_scheduled_event_create"],
        *,
        check: Optional[Callable[[GuildScheduledEvent], bool]] = None,
        timeout: Optional[float] = None,
    ) -> Coroutine[Any, Any, GuildScheduledEvent]:
        ...

    @overload
    @_generated
    def wait_for(
        self,
        event: Literal[Event.guild_scheduled_event_update, "guild_scheduled_event_update"],
        *,
        check: Optional[Callable[[GuildScheduledEvent, GuildScheduledEvent], bool]] = None,
        timeout: Optional[float] = None,
    ) -> Coroutine[Any, Any, Tuple[GuildScheduledEvent, GuildScheduledEvent]]:
        ...

    @overload
    @_generated
    def wait_for(
        self,
        event: Literal[Event.guild_scheduled_event_delete, "guild_scheduled_event_delete"],
        *,
        check: Optional[Callable[[GuildScheduledEvent], bool]] = None,
        timeout: Optional[float] = None,
    ) -> Coroutine[Any, Any, GuildScheduledEvent]:
        ...

    @overload
    @_generated
    def wait_for(
        self,
        event: Literal[Event.guild_scheduled_event_subscribe, "guild_scheduled_event_subscribe"],
        *,
        check: Optional[Callable[[GuildScheduledEvent, Union[Member, User]], bool]] = None,
        timeout: Optional[float] = None,
    ) -> Coroutine[Any, Any, Tuple[GuildScheduledEvent, Union[Member, User]]]:
        ...

    @overload
    @_generated
    def wait_for(
        self,
        event: Literal[
            Event.guild_scheduled_event_unsubscribe, "guild_scheduled_event_unsubscribe"
        ],
        *,
        check: Optional[Callable[[GuildScheduledEvent, Union[Member, User]], bool]] = None,
        timeout: Optional[float] = None,
    ) -> Coroutine[Any, Any, Tuple[GuildScheduledEvent, Union[Member, User]]]:
        ...

    @overload
    @_generated
    def wait_for(
        self,
        event: Literal[
            Event.raw_guild_scheduled_event_subscribe, "raw_guild_scheduled_event_subscribe"
        ],
        *,
        check: Optional[Callable[[RawGuildScheduledEventUserActionEvent], bool]] = None,
        timeout: Optional[float] = None,
    ) -> Coroutine[Any, Any, RawGuildScheduledEventUserActionEvent]:
        ...

    @overload
    @_generated
    def wait_for(
        self,
        event: Literal[
            Event.raw_guild_scheduled_event_unsubscribe, "raw_guild_scheduled_event_unsubscribe"
        ],
        *,
        check: Optional[Callable[[RawGuildScheduledEventUserActionEvent], bool]] = None,
        timeout: Optional[float] = None,
    ) -> Coroutine[Any, Any, RawGuildScheduledEventUserActionEvent]:
        ...

    @overload
    @_generated
    def wait_for(
        self,
        event: Literal[
            Event.application_command_permissions_update, "application_command_permissions_update"
        ],
        *,
        check: Optional[Callable[[GuildApplicationCommandPermissions], bool]] = None,
        timeout: Optional[float] = None,
    ) -> Coroutine[Any, Any, GuildApplicationCommandPermissions]:
        ...

    @overload
    @_generated
    def wait_for(
        self,
        event: Literal[Event.automod_action_execution, "automod_action_execution"],
        *,
        check: Optional[Callable[[AutoModActionExecution], bool]] = None,
        timeout: Optional[float] = None,
    ) -> Coroutine[Any, Any, AutoModActionExecution]:
        ...

    @overload
    @_generated
    def wait_for(
        self,
        event: Literal[Event.automod_rule_create, "automod_rule_create"],
        *,
        check: Optional[Callable[[AutoModRule], bool]] = None,
        timeout: Optional[float] = None,
    ) -> Coroutine[Any, Any, AutoModRule]:
        ...

    @overload
    @_generated
    def wait_for(
        self,
        event: Literal[Event.automod_rule_update, "automod_rule_update"],
        *,
        check: Optional[Callable[[AutoModRule], bool]] = None,
        timeout: Optional[float] = None,
    ) -> Coroutine[Any, Any, AutoModRule]:
        ...

    @overload
    @_generated
    def wait_for(
        self,
        event: Literal[Event.automod_rule_delete, "automod_rule_delete"],
        *,
        check: Optional[Callable[[AutoModRule], bool]] = None,
        timeout: Optional[float] = None,
    ) -> Coroutine[Any, Any, AutoModRule]:
        ...

    @overload
    @_generated
    def wait_for(
        self,
        event: Literal[Event.audit_log_entry_create, "audit_log_entry_create"],
        *,
        check: Optional[Callable[[AuditLogEntry], bool]] = None,
        timeout: Optional[float] = None,
    ) -> Coroutine[Any, Any, AuditLogEntry]:
        ...

    @overload
    @_generated
    def wait_for(
        self,
        event: Literal[Event.integration_create, "integration_create"],
        *,
        check: Optional[Callable[[Integration], bool]] = None,
        timeout: Optional[float] = None,
    ) -> Coroutine[Any, Any, Integration]:
        ...

    @overload
    @_generated
    def wait_for(
        self,
        event: Literal[Event.integration_update, "integration_update"],
        *,
        check: Optional[Callable[[Integration], bool]] = None,
        timeout: Optional[float] = None,
    ) -> Coroutine[Any, Any, Integration]:
        ...

    @overload
    @_generated
    def wait_for(
        self,
        event: Literal[Event.raw_integration_delete, "raw_integration_delete"],
        *,
        check: Optional[Callable[[RawIntegrationDeleteEvent], bool]] = None,
        timeout: Optional[float] = None,
    ) -> Coroutine[Any, Any, RawIntegrationDeleteEvent]:
        ...

    @overload
    @_generated
    def wait_for(
        self,
        event: Literal[Event.member_join, "member_join"],
        *,
        check: Optional[Callable[[Member], bool]] = None,
        timeout: Optional[float] = None,
    ) -> Coroutine[Any, Any, Member]:
        ...

    @overload
    @_generated
    def wait_for(
        self,
        event: Literal[Event.member_remove, "member_remove"],
        *,
        check: Optional[Callable[[Member], bool]] = None,
        timeout: Optional[float] = None,
    ) -> Coroutine[Any, Any, Member]:
        ...

    @overload
    @_generated
    def wait_for(
        self,
        event: Literal[Event.member_update, "member_update"],
        *,
        check: Optional[Callable[[Member, Member], bool]] = None,
        timeout: Optional[float] = None,
    ) -> Coroutine[Any, Any, Tuple[Member, Member]]:
        ...

    @overload
    @_generated
    def wait_for(
        self,
        event: Literal[Event.raw_member_remove, "raw_member_remove"],
        *,
        check: Optional[Callable[[RawGuildMemberRemoveEvent], bool]] = None,
        timeout: Optional[float] = None,
    ) -> Coroutine[Any, Any, RawGuildMemberRemoveEvent]:
        ...

    @overload
    @_generated
    def wait_for(
        self,
        event: Literal[Event.raw_member_update, "raw_member_update"],
        *,
        check: Optional[Callable[[Member], bool]] = None,
        timeout: Optional[float] = None,
    ) -> Coroutine[Any, Any, Member]:
        ...

    @overload
    @_generated
    def wait_for(
        self,
        event: Literal[Event.member_ban, "member_ban"],
        *,
        check: Optional[Callable[[Guild, Union[User, Member]], bool]] = None,
        timeout: Optional[float] = None,
    ) -> Coroutine[Any, Any, Tuple[Guild, Union[User, Member]]]:
        ...

    @overload
    @_generated
    def wait_for(
        self,
        event: Literal[Event.member_unban, "member_unban"],
        *,
        check: Optional[Callable[[Guild, User], bool]] = None,
        timeout: Optional[float] = None,
    ) -> Coroutine[Any, Any, Tuple[Guild, User]]:
        ...

    @overload
    @_generated
    def wait_for(
        self,
        event: Literal[Event.presence_update, "presence_update"],
        *,
        check: Optional[Callable[[Member, Member], bool]] = None,
        timeout: Optional[float] = None,
    ) -> Coroutine[Any, Any, Tuple[Member, Member]]:
        ...

    @overload
    @_generated
    def wait_for(
        self,
        event: Literal[Event.user_update, "user_update"],
        *,
        check: Optional[Callable[[User, User], bool]] = None,
        timeout: Optional[float] = None,
    ) -> Coroutine[Any, Any, Tuple[User, User]]:
        ...

    @overload
    @_generated
    def wait_for(
        self,
        event: Literal[Event.voice_state_update, "voice_state_update"],
        *,
        check: Optional[Callable[[Member, VoiceState, VoiceState], bool]] = None,
        timeout: Optional[float] = None,
    ) -> Coroutine[Any, Any, Tuple[Member, VoiceState, VoiceState]]:
        ...

    @overload
    @_generated
    def wait_for(
        self,
        event: Literal[Event.stage_instance_create, "stage_instance_create"],
        *,
        check: Optional[Callable[[StageInstance], bool]] = None,
        timeout: Optional[float] = None,
    ) -> Coroutine[Any, Any, StageInstance]:
        ...

    @overload
    @_generated
    def wait_for(
        self,
        event: Literal[Event.stage_instance_delete, "stage_instance_delete"],
        *,
        check: Optional[Callable[[StageInstance, StageInstance], bool]] = None,
        timeout: Optional[float] = None,
    ) -> Coroutine[Any, Any, Tuple[StageInstance, StageInstance]]:
        ...

    @overload
    @_generated
    def wait_for(
        self,
        event: Literal[Event.stage_instance_update, "stage_instance_update"],
        *,
        check: Optional[Callable[[StageInstance], bool]] = None,
        timeout: Optional[float] = None,
    ) -> Coroutine[Any, Any, StageInstance]:
        ...

    @overload
    @_generated
    def wait_for(
        self,
        event: Literal[Event.application_command, "application_command"],
        *,
        check: Optional[Callable[[ApplicationCommandInteraction], bool]] = None,
        timeout: Optional[float] = None,
    ) -> Coroutine[Any, Any, ApplicationCommandInteraction]:
        ...

    @overload
    @_generated
    def wait_for(
        self,
        event: Literal[Event.application_command_autocomplete, "application_command_autocomplete"],
        *,
        check: Optional[Callable[[ApplicationCommandInteraction], bool]] = None,
        timeout: Optional[float] = None,
    ) -> Coroutine[Any, Any, ApplicationCommandInteraction]:
        ...

    @overload
    @_generated
    def wait_for(
        self,
        event: Literal[Event.button_click, "button_click"],
        *,
        check: Optional[Callable[[MessageInteraction], bool]] = None,
        timeout: Optional[float] = None,
    ) -> Coroutine[Any, Any, MessageInteraction]:
        ...

    @overload
    @_generated
    def wait_for(
        self,
        event: Literal[Event.dropdown, "dropdown"],
        *,
        check: Optional[Callable[[MessageInteraction], bool]] = None,
        timeout: Optional[float] = None,
    ) -> Coroutine[Any, Any, MessageInteraction]:
        ...

    @overload
    @_generated
    def wait_for(
        self,
        event: Literal[Event.interaction, "interaction"],
        *,
        check: Optional[Callable[[Interaction], bool]] = None,
        timeout: Optional[float] = None,
    ) -> Coroutine[Any, Any, Interaction]:
        ...

    @overload
    @_generated
    def wait_for(
        self,
        event: Literal[Event.message_interaction, "message_interaction"],
        *,
        check: Optional[Callable[[MessageInteraction], bool]] = None,
        timeout: Optional[float] = None,
    ) -> Coroutine[Any, Any, MessageInteraction]:
        ...

    @overload
    @_generated
    def wait_for(
        self,
        event: Literal[Event.modal_submit, "modal_submit"],
        *,
        check: Optional[Callable[[ModalInteraction], bool]] = None,
        timeout: Optional[float] = None,
    ) -> Coroutine[Any, Any, ModalInteraction]:
        ...

    @overload
    @_generated
    def wait_for(
        self,
        event: Literal[Event.message, "message"],
        *,
        check: Optional[Callable[[Message], bool]] = None,
        timeout: Optional[float] = None,
    ) -> Coroutine[Any, Any, Message]:
        ...

    @overload
    @_generated
    def wait_for(
        self,
        event: Literal[Event.message_edit, "message_edit"],
        *,
        check: Optional[Callable[[Message, Message], bool]] = None,
        timeout: Optional[float] = None,
    ) -> Coroutine[Any, Any, Tuple[Message, Message]]:
        ...

    @overload
    @_generated
    def wait_for(
        self,
        event: Literal[Event.message_delete, "message_delete"],
        *,
        check: Optional[Callable[[Message], bool]] = None,
        timeout: Optional[float] = None,
    ) -> Coroutine[Any, Any, Message]:
        ...

    @overload
    @_generated
    def wait_for(
        self,
        event: Literal[Event.bulk_message_delete, "bulk_message_delete"],
        *,
        check: Optional[Callable[[List[Message]], bool]] = None,
        timeout: Optional[float] = None,
    ) -> Coroutine[Any, Any, List[Message]]:
        ...

    @overload
    @_generated
    def wait_for(
        self,
        event: Literal[Event.raw_message_edit, "raw_message_edit"],
        *,
        check: Optional[Callable[[RawMessageUpdateEvent], bool]] = None,
        timeout: Optional[float] = None,
    ) -> Coroutine[Any, Any, RawMessageUpdateEvent]:
        ...

    @overload
    @_generated
    def wait_for(
        self,
        event: Literal[Event.raw_message_delete, "raw_message_delete"],
        *,
        check: Optional[Callable[[RawMessageDeleteEvent], bool]] = None,
        timeout: Optional[float] = None,
    ) -> Coroutine[Any, Any, RawMessageDeleteEvent]:
        ...

    @overload
    @_generated
    def wait_for(
        self,
        event: Literal[Event.raw_bulk_message_delete, "raw_bulk_message_delete"],
        *,
        check: Optional[Callable[[RawBulkMessageDeleteEvent], bool]] = None,
        timeout: Optional[float] = None,
    ) -> Coroutine[Any, Any, RawBulkMessageDeleteEvent]:
        ...

    @overload
    @_generated
    def wait_for(
        self,
        event: Literal[Event.reaction_add, "reaction_add"],
        *,
        check: Optional[Callable[[Reaction, Union[Member, User]], bool]] = None,
        timeout: Optional[float] = None,
    ) -> Coroutine[Any, Any, Tuple[Reaction, Union[Member, User]]]:
        ...

    @overload
    @_generated
    def wait_for(
        self,
        event: Literal[Event.reaction_remove, "reaction_remove"],
        *,
        check: Optional[Callable[[Reaction, Union[Member, User]], bool]] = None,
        timeout: Optional[float] = None,
    ) -> Coroutine[Any, Any, Tuple[Reaction, Union[Member, User]]]:
        ...

    @overload
    @_generated
    def wait_for(
        self,
        event: Literal[Event.reaction_clear, "reaction_clear"],
        *,
        check: Optional[Callable[[Message, List[Reaction]], bool]] = None,
        timeout: Optional[float] = None,
    ) -> Coroutine[Any, Any, Tuple[Message, List[Reaction]]]:
        ...

    @overload
    @_generated
    def wait_for(
        self,
        event: Literal[Event.reaction_clear_emoji, "reaction_clear_emoji"],
        *,
        check: Optional[Callable[[Reaction], bool]] = None,
        timeout: Optional[float] = None,
    ) -> Coroutine[Any, Any, Reaction]:
        ...

    @overload
    @_generated
    def wait_for(
        self,
        event: Literal[Event.raw_reaction_add, "raw_reaction_add"],
        *,
        check: Optional[Callable[[RawReactionActionEvent], bool]] = None,
        timeout: Optional[float] = None,
    ) -> Coroutine[Any, Any, RawReactionActionEvent]:
        ...

    @overload
    @_generated
    def wait_for(
        self,
        event: Literal[Event.raw_reaction_remove, "raw_reaction_remove"],
        *,
        check: Optional[Callable[[RawReactionActionEvent], bool]] = None,
        timeout: Optional[float] = None,
    ) -> Coroutine[Any, Any, RawReactionActionEvent]:
        ...

    @overload
    @_generated
    def wait_for(
        self,
        event: Literal[Event.raw_reaction_clear, "raw_reaction_clear"],
        *,
        check: Optional[Callable[[RawReactionClearEvent], bool]] = None,
        timeout: Optional[float] = None,
    ) -> Coroutine[Any, Any, RawReactionClearEvent]:
        ...

    @overload
    @_generated
    def wait_for(
        self,
        event: Literal[Event.raw_reaction_clear_emoji, "raw_reaction_clear_emoji"],
        *,
        check: Optional[Callable[[RawReactionClearEmojiEvent], bool]] = None,
        timeout: Optional[float] = None,
    ) -> Coroutine[Any, Any, RawReactionClearEmojiEvent]:
        ...

    @overload
    @_generated
    def wait_for(
        self,
        event: Literal[Event.typing, "typing"],
        *,
        check: Optional[
            Callable[[Union[Messageable, ForumChannel], Union[User, Member], datetime], bool]
        ] = None,
        timeout: Optional[float] = None,
    ) -> Coroutine[
        Any, Any, Tuple[Union[Messageable, ForumChannel], Union[User, Member], datetime]
    ]:
        ...

    @overload
    @_generated
    def wait_for(
        self,
        event: Literal[Event.raw_typing, "raw_typing"],
        *,
        check: Optional[Callable[[RawTypingEvent], bool]] = None,
        timeout: Optional[float] = None,
    ) -> Coroutine[Any, Any, RawTypingEvent]:
        ...

    @overload
    @_generated
    def wait_for(
        self: AnyBot,
        event: Literal[Event.command, "command"],
        *,
        check: Optional[Callable[[commands.Context], bool]] = None,
        timeout: Optional[float] = None,
    ) -> Coroutine[Any, Any, commands.Context]:
        ...

    @overload
    @_generated
    def wait_for(
        self: AnyBot,
        event: Literal[Event.command_completion, "command_completion"],
        *,
        check: Optional[Callable[[commands.Context], bool]] = None,
        timeout: Optional[float] = None,
    ) -> Coroutine[Any, Any, commands.Context]:
        ...

    @overload
    @_generated
    def wait_for(
        self: AnyBot,
        event: Literal[Event.command_error, "command_error"],
        *,
        check: Optional[Callable[[commands.Context, commands.CommandError], bool]] = None,
        timeout: Optional[float] = None,
    ) -> Coroutine[Any, Any, Tuple[commands.Context, commands.CommandError]]:
        ...

    @overload
    @_generated
    def wait_for(
        self: AnyBot,
        event: Literal[Event.slash_command, "slash_command"],
        *,
        check: Optional[Callable[[ApplicationCommandInteraction], bool]] = None,
        timeout: Optional[float] = None,
    ) -> Coroutine[Any, Any, ApplicationCommandInteraction]:
        ...

    @overload
    @_generated
    def wait_for(
        self: AnyBot,
        event: Literal[Event.slash_command_completion, "slash_command_completion"],
        *,
        check: Optional[Callable[[ApplicationCommandInteraction], bool]] = None,
        timeout: Optional[float] = None,
    ) -> Coroutine[Any, Any, ApplicationCommandInteraction]:
        ...

    @overload
    @_generated
    def wait_for(
        self: AnyBot,
        event: Literal[Event.slash_command_error, "slash_command_error"],
        *,
        check: Optional[
            Callable[[ApplicationCommandInteraction, commands.CommandError], bool]
        ] = None,
        timeout: Optional[float] = None,
    ) -> Coroutine[Any, Any, Tuple[ApplicationCommandInteraction, commands.CommandError]]:
        ...

    @overload
    @_generated
    def wait_for(
        self: AnyBot,
        event: Literal[Event.user_command, "user_command"],
        *,
        check: Optional[Callable[[ApplicationCommandInteraction], bool]] = None,
        timeout: Optional[float] = None,
    ) -> Coroutine[Any, Any, ApplicationCommandInteraction]:
        ...

    @overload
    @_generated
    def wait_for(
        self: AnyBot,
        event: Literal[Event.user_command_completion, "user_command_completion"],
        *,
        check: Optional[Callable[[ApplicationCommandInteraction], bool]] = None,
        timeout: Optional[float] = None,
    ) -> Coroutine[Any, Any, ApplicationCommandInteraction]:
        ...

    @overload
    @_generated
    def wait_for(
        self: AnyBot,
        event: Literal[Event.user_command_error, "user_command_error"],
        *,
        check: Optional[
            Callable[[ApplicationCommandInteraction, commands.CommandError], bool]
        ] = None,
        timeout: Optional[float] = None,
    ) -> Coroutine[Any, Any, Tuple[ApplicationCommandInteraction, commands.CommandError]]:
        ...

    @overload
    @_generated
    def wait_for(
        self: AnyBot,
        event: Literal[Event.message_command, "message_command"],
        *,
        check: Optional[Callable[[ApplicationCommandInteraction], bool]] = None,
        timeout: Optional[float] = None,
    ) -> Coroutine[Any, Any, ApplicationCommandInteraction]:
        ...

    @overload
    @_generated
    def wait_for(
        self: AnyBot,
        event: Literal[Event.message_command_completion, "message_command_completion"],
        *,
        check: Optional[Callable[[ApplicationCommandInteraction], bool]] = None,
        timeout: Optional[float] = None,
    ) -> Coroutine[Any, Any, ApplicationCommandInteraction]:
        ...

    @overload
    @_generated
    def wait_for(
        self: AnyBot,
        event: Literal[Event.message_command_error, "message_command_error"],
        *,
        check: Optional[
            Callable[[ApplicationCommandInteraction, commands.CommandError], bool]
        ] = None,
        timeout: Optional[float] = None,
    ) -> Coroutine[Any, Any, Tuple[ApplicationCommandInteraction, commands.CommandError]]:
        ...

    # fallback for custom events

    @overload
    @_overload_with_events
    def wait_for(
        self,
        event: str,
        *,
        check: Optional[Callable[..., bool]] = None,
        timeout: Optional[float] = None,
    ) -> Coroutine[Any, Any, Any]:
        ...

    def wait_for(
        self,
        event: Union[str, Event],
        *,
        check: Optional[Callable[..., bool]] = None,
        timeout: Optional[float] = None,
    ) -> Coroutine[Any, Any, Any]:
        """|coro|

        Waits for a WebSocket event to be dispatched.

        This could be used to wait for a user to reply to a message,
        or to react to a message, or to edit a message in a self-contained
        way.

        The ``timeout`` parameter is passed onto :func:`asyncio.wait_for`. By default,
        it does not timeout. Note that this does propagate the
        :exc:`asyncio.TimeoutError` for you in case of timeout and is provided for
        ease of use.

        In case the event returns multiple arguments, a :class:`tuple` containing those
        arguments is returned instead. Please check the
        :ref:`documentation <disnake_api_events>` for a list of events and their
        parameters.

        This function returns the **first event that meets the requirements**.

        Examples
        --------
        Waiting for a user reply: ::

            @client.event
            async def on_message(message):
                if message.content.startswith('$greet'):
                    channel = message.channel
                    await channel.send('Say hello!')

                    def check(m):
                        return m.content == 'hello' and m.channel == channel

                    msg = await client.wait_for('message', check=check)
                    await channel.send(f'Hello {msg.author}!')

            # using events enums:
            @client.event
            async def on_message(message):
                if message.content.startswith('$greet'):
                    channel = message.channel
                    await channel.send('Say hello!')

                    def check(m):
                        return m.content == 'hello' and m.channel == channel

                    msg = await client.wait_for(Event.message, check=check)
                    await channel.send(f'Hello {msg.author}!')

        Waiting for a thumbs up reaction from the message author: ::

            @client.event
            async def on_message(message):
                if message.content.startswith('$thumb'):
                    channel = message.channel
                    await channel.send('Send me that \N{THUMBS UP SIGN} reaction, mate')

                    def check(reaction, user):
                        return user == message.author and str(reaction.emoji) == '\N{THUMBS UP SIGN}'

                    try:
                        reaction, user = await client.wait_for('reaction_add', timeout=60.0, check=check)
                    except asyncio.TimeoutError:
                        await channel.send('\N{THUMBS DOWN SIGN}')
                    else:
                        await channel.send('\N{THUMBS UP SIGN}')


        Parameters
        ----------
        event: Union[:class:`str`, :class:`.Event`]
            The event name, similar to the :ref:`event reference <disnake_api_events>`,
            but without the ``on_`` prefix, to wait for. It's recommended
            to use :class:`.Event`.
        check: Optional[Callable[..., :class:`bool`]]
            A predicate to check what to wait for. The arguments must meet the
            parameters of the event being waited for.
        timeout: Optional[:class:`float`]
            The number of seconds to wait before timing out and raising
            :exc:`asyncio.TimeoutError`.

        Raises
        ------
        asyncio.TimeoutError
            If a timeout is provided and it was reached.

        Returns
        -------
        Any
            Returns no arguments, a single argument, or a :class:`tuple` of multiple
            arguments that mirrors the parameters passed in the
            :ref:`event <disnake_api_events>`.
        """
        future = self.loop.create_future()
        if check is None:

            def _check(*args) -> bool:
                return True

            check = _check

        ev = event.lower() if isinstance(event, str) else event.value
        try:
            listeners = self._listeners[ev]
        except KeyError:
            listeners = []
            self._listeners[ev] = listeners

        listeners.append((future, check))
        return asyncio.wait_for(future, timeout)

    # event registration

    def event(self, coro: CoroT) -> CoroT:
        """A decorator that registers an event to listen to.

        You can find more info about the events in the :ref:`documentation <disnake_api_events>`.

        The events must be a :ref:`coroutine <coroutine>`, if not, :exc:`TypeError` is raised.

        Example
        -------
        .. code-block:: python3

            @client.event
            async def on_ready():
                print('Ready!')

        Raises
        ------
        TypeError
            The coroutine passed is not actually a coroutine.
        """
        if not asyncio.iscoroutinefunction(coro):
            raise TypeError("event registered must be a coroutine function")

        setattr(self, coro.__name__, coro)
        _log.debug("%s has successfully been registered as an event", coro.__name__)
        return coro

    async def change_presence(
        self,
        *,
        activity: Optional[BaseActivity] = None,
        status: Optional[Status] = None,
    ) -> None:
        """|coro|

        Changes the client's presence.

        .. versionchanged:: 2.0
            Removed the ``afk`` keyword-only parameter.

        .. versionchanged:: 2.6
            Raises :exc:`TypeError` instead of ``InvalidArgument``.

        Example
        ---------

        .. code-block:: python3

            game = disnake.Game("with the API")
            await client.change_presence(status=disnake.Status.idle, activity=game)

        Parameters
        ----------
        activity: Optional[:class:`.BaseActivity`]
            The activity being done. ``None`` if no currently active activity is done.
        status: Optional[:class:`.Status`]
            Indicates what status to change to. If ``None``, then
            :attr:`.Status.online` is used.

        Raises
        ------
        TypeError
            If the ``activity`` parameter is not the proper type.
        """
        if status is None:
            status_str = "online"
            status = Status.online
        elif status is Status.offline:
            status_str = "invisible"
            status = Status.offline
        else:
            status_str = str(status)

        await self.ws.change_presence(activity=activity, status=status_str)

        for guild in self._connection.guilds:
            me = guild.me
            if me is None:
                continue

            if activity is not None:
                me.activities = (activity,)  # type: ignore
            else:
                me.activities = ()

            me.status = status

    # Guild stuff

    def fetch_guilds(
        self,
        *,
        limit: Optional[int] = 100,
        before: Optional[SnowflakeTime] = None,
        after: Optional[SnowflakeTime] = None,
        with_counts: bool = True,
    ) -> GuildIterator:
        """Retrieves an :class:`.AsyncIterator` that enables receiving your guilds.

        .. note::

            Using this, you will only receive :attr:`.Guild.owner`, :attr:`.Guild.icon`,
            :attr:`.Guild.id`, and :attr:`.Guild.name` per :class:`.Guild`.

        .. note::

            This method is an API call. For general usage, consider :attr:`guilds` instead.

        Examples
        --------
        Usage ::

            async for guild in client.fetch_guilds(limit=150):
                print(guild.name)

        Flattening into a list ::

            guilds = await client.fetch_guilds(limit=150).flatten()
            # guilds is now a list of Guild...

        All parameters are optional.

        Parameters
        ----------
        limit: Optional[:class:`int`]
            The number of guilds to retrieve.
            If ``None``, it retrieves every guild you have access to. Note, however,
            that this would make it a slow operation.
            Defaults to ``100``.
        before: Union[:class:`.abc.Snowflake`, :class:`datetime.datetime`]
            Retrieves guilds before this date or object.
            If a datetime is provided, it is recommended to use a UTC aware datetime.
            If the datetime is naive, it is assumed to be local time.
        after: Union[:class:`.abc.Snowflake`, :class:`datetime.datetime`]
            Retrieve guilds after this date or object.
            If a datetime is provided, it is recommended to use a UTC aware datetime.
            If the datetime is naive, it is assumed to be local time.
        with_counts: :class:`bool`
            Whether to include approximate member and presence counts for the guilds.
            Defaults to ``True``.

            .. versionadded:: 2.10

        Raises
        ------
        HTTPException
            Retrieving the guilds failed.

        Yields
        ------
        :class:`.Guild`
            The guild with the guild data parsed.
        """
        return GuildIterator(self, limit=limit, before=before, after=after, with_counts=with_counts)

    async def fetch_template(self, code: Union[Template, str]) -> Template:
        """|coro|

        Retrieves a :class:`.Template` from a discord.new URL or code.

        Parameters
        ----------
        code: Union[:class:`.Template`, :class:`str`]
            The Discord Template Code or URL (must be a discord.new URL).

        Raises
        ------
        NotFound
            The template is invalid.
        HTTPException
            Retrieving the template failed.

        Returns
        -------
        :class:`.Template`
            The template from the URL/code.
        """
        code = utils.resolve_template(code)
        data = await self.http.get_template(code)
        return Template(data=data, state=self._connection)

    async def fetch_guild(self, guild_id: int, /, *, with_counts: bool = True) -> Guild:
        """|coro|

        Retrieves a :class:`.Guild` from the given ID.

        .. note::

            Using this, you will **not** receive :attr:`.Guild.channels`, :attr:`.Guild.members`,
            :attr:`.Member.activity` and :attr:`.Member.voice` per :class:`.Member`.

        .. note::

            This method is an API call. For general usage, consider :meth:`get_guild` instead.

        Parameters
        ----------
        guild_id: :class:`int`
            The ID of the guild to retrieve.
        with_counts: :class:`bool`
            Whether to include approximate member and presence counts for the guild.
            Defaults to ``True``.

            .. versionadded:: 2.10

        Raises
        ------
        Forbidden
            You do not have access to the guild.
        HTTPException
            Retrieving the guild failed.

        Returns
        -------
        :class:`.Guild`
            The guild from the given ID.
        """
        data = await self.http.get_guild(guild_id, with_counts=with_counts)
        return Guild(data=data, state=self._connection)

    async def fetch_guild_preview(
        self,
        guild_id: int,
        /,
    ) -> GuildPreview:
        """|coro|

         Retrieves a :class:`.GuildPreview` from the given ID. Your bot does not have to be in this guild.

        .. note::

            This method may fetch any guild that has ``DISCOVERABLE`` in :attr:`.Guild.features`,
            but this information can not be known ahead of time.

            This will work for any guild that you are in.

        Parameters
        ----------
        guild_id: :class:`int`
            The ID of the guild to to retrieve a preview object.

        Raises
        ------
        NotFound
            Retrieving the guild preview failed.

        Returns
        -------
        :class:`.GuildPreview`
            The guild preview from the given ID.
        """
        data = await self.http.get_guild_preview(guild_id)
        return GuildPreview(data=data, state=self._connection)

    async def create_guild(
        self,
        *,
        name: str,
        icon: AssetBytes = MISSING,
        code: str = MISSING,
    ) -> Guild:
        """|coro|

        Creates a :class:`.Guild`.

        See :func:`guild_builder` for a more comprehensive alternative.

        Bot accounts in 10 or more guilds are not allowed to create guilds.

        .. note::

            Using this, you will **not** receive :attr:`.Guild.channels`, :attr:`.Guild.members`,
            :attr:`.Member.activity` and :attr:`.Member.voice` per :class:`.Member`.

        .. versionchanged:: 2.5
            Removed the ``region`` parameter.

        .. versionchanged:: 2.6
            Raises :exc:`ValueError` instead of ``InvalidArgument``.

        Parameters
        ----------
        name: :class:`str`
            The name of the guild.
        icon: |resource_type|
            The icon of the guild.
            See :meth:`.ClientUser.edit` for more details on what is expected.

            .. versionchanged:: 2.5
                Now accepts various resource types in addition to :class:`bytes`.

        code: :class:`str`
            The code for a template to create the guild with.

            .. versionadded:: 1.4

        Raises
        ------
        NotFound
            The ``icon`` asset couldn't be found.
        HTTPException
            Guild creation failed.
        ValueError
            Invalid icon image format given. Must be PNG or JPG.
        TypeError
            The ``icon`` asset is a lottie sticker (see :func:`Sticker.read <disnake.Sticker.read>`).

        Returns
        -------
        :class:`.Guild`
            The created guild. This is not the same guild that is added to cache.
        """
        if icon is not MISSING:
            icon_base64 = await utils._assetbytes_to_base64_data(icon)
        else:
            icon_base64 = None

        if code:
            data = await self.http.create_from_template(code, name, icon_base64)
        else:
            data = await self.http.create_guild(name, icon_base64)
        return Guild(data=data, state=self._connection)

    def guild_builder(self, name: str) -> GuildBuilder:
        """Creates a builder object that can be used to create more complex guilds.

        This is a more comprehensive alternative to :func:`create_guild`.
        See :class:`.GuildBuilder` for details and examples.

        Bot accounts in 10 or more guilds are not allowed to create guilds.

        .. note::

            Using this, you will **not** receive :attr:`.Guild.channels`, :attr:`.Guild.members`,
            :attr:`.Member.activity` and :attr:`.Member.voice` per :class:`.Member`.

        .. versionadded:: 2.8

        Parameters
        ----------
        name: :class:`str`
            The name of the guild.

        Returns
        -------
        :class:`.GuildBuilder`
            The guild builder object for configuring and creating a new guild.
        """
        return GuildBuilder(name=name, state=self._connection)

    async def fetch_stage_instance(self, channel_id: int, /) -> StageInstance:
        """|coro|

        Retrieves a :class:`.StageInstance` with the given ID.

        .. note::

            This method is an API call. For general usage, consider :meth:`get_stage_instance` instead.

        .. versionadded:: 2.0

        Parameters
        ----------
        channel_id: :class:`int`
            The stage channel ID.

        Raises
        ------
        NotFound
            The stage instance or channel could not be found.
        HTTPException
            Retrieving the stage instance failed.

        Returns
        -------
        :class:`.StageInstance`
            The stage instance from the given ID.
        """
        data = await self.http.get_stage_instance(channel_id)
        guild = self.get_guild(int(data["guild_id"]))
        return StageInstance(guild=guild, state=self._connection, data=data)  # type: ignore

    # Invite management

    async def fetch_invite(
        self,
        url: Union[Invite, str],
        *,
        with_counts: bool = True,
        with_expiration: bool = True,
        guild_scheduled_event_id: Optional[int] = None,
    ) -> Invite:
        """|coro|

        Retrieves an :class:`.Invite` from a discord.gg URL or ID.

        .. note::

            If the invite is for a guild you have not joined, the guild and channel
            attributes of the returned :class:`.Invite` will be :class:`.PartialInviteGuild` and
            :class:`.PartialInviteChannel` respectively.

        Parameters
        ----------
        url: Union[:class:`.Invite`, :class:`str`]
            The Discord invite ID or URL (must be a discord.gg URL).
        with_counts: :class:`bool`
            Whether to include count information in the invite. This fills the
            :attr:`.Invite.approximate_member_count` and :attr:`.Invite.approximate_presence_count`
            fields.
        with_expiration: :class:`bool`
            Whether to include the expiration date of the invite. This fills the
            :attr:`.Invite.expires_at` field.

            .. versionadded:: 2.0

        guild_scheduled_event_id: :class:`int`
            The ID of the scheduled event to include in the invite.
            If not provided, defaults to the ``event`` parameter in the URL if it exists,
            or the ID of the scheduled event contained in the provided invite object.

            .. versionadded:: 2.3

        Raises
        ------
        NotFound
            The invite has expired or is invalid.
        HTTPException
            Retrieving the invite failed.

        Returns
        -------
        :class:`.Invite`
            The invite from the URL/ID.
        """
        invite_id, params = utils.resolve_invite(url, with_params=True)

        if not guild_scheduled_event_id:
            # keep scheduled event ID from invite url/object
            if "event" in params:
                guild_scheduled_event_id = int(params["event"])
            elif isinstance(url, Invite) and url.guild_scheduled_event:
                guild_scheduled_event_id = url.guild_scheduled_event.id

        data = await self.http.get_invite(
            invite_id,
            with_counts=with_counts,
            with_expiration=with_expiration,
            guild_scheduled_event_id=guild_scheduled_event_id,
        )
        return Invite.from_incomplete(state=self._connection, data=data)

    async def delete_invite(self, invite: Union[Invite, str]) -> None:
        """|coro|

        Revokes an :class:`.Invite`, URL, or ID to an invite.

        You must have :attr:`~.Permissions.manage_channels` permission in
        the associated guild to do this.

        Parameters
        ----------
        invite: Union[:class:`.Invite`, :class:`str`]
            The invite to revoke.

        Raises
        ------
        Forbidden
            You do not have permissions to revoke invites.
        NotFound
            The invite is invalid or expired.
        HTTPException
            Revoking the invite failed.
        """
        invite_id = utils.resolve_invite(invite)
        await self.http.delete_invite(invite_id)

    # Voice region stuff

    async def fetch_voice_regions(self, guild_id: Optional[int] = None) -> List[VoiceRegion]:
        """Retrieves a list of :class:`.VoiceRegion`\\s.

        Retrieves voice regions for the user, or a guild if provided.

        .. versionadded:: 2.5

        Parameters
        ----------
        guild_id: Optional[:class:`int`]
            The guild to get regions for, if provided.

        Raises
        ------
        HTTPException
            Retrieving voice regions failed.
        NotFound
            The provided ``guild_id`` could not be found.
        """
        if guild_id:
            regions = await self.http.get_guild_voice_regions(guild_id)
        else:
            regions = await self.http.get_voice_regions()
        return [VoiceRegion(data=data) for data in regions]

    # Miscellaneous stuff

    async def fetch_widget(self, guild_id: int, /) -> Widget:
        """|coro|

        Retrieves a :class:`.Widget` for the given guild ID.

        .. note::

            The guild must have the widget enabled to get this information.

        Parameters
        ----------
        guild_id: :class:`int`
            The ID of the guild.

        Raises
        ------
        Forbidden
            The widget for this guild is disabled.
        HTTPException
            Retrieving the widget failed.

        Returns
        -------
        :class:`.Widget`
            The guild's widget.
        """
        data = await self.http.get_widget(guild_id)
        return Widget(state=self._connection, data=data)

    async def application_info(self) -> AppInfo:
        """|coro|

        Retrieves the bot's application information.

        Raises
        ------
        HTTPException
            Retrieving the information failed somehow.

        Returns
        -------
        :class:`.AppInfo`
            The bot's application information.
        """
        data = await self.http.application_info()
        if "rpc_origins" not in data:
            data["rpc_origins"] = None
        return AppInfo(self._connection, data)

    async def fetch_user(self, user_id: int, /) -> User:
        """|coro|

        Retrieves a :class:`~disnake.User` based on their ID.
        You do not have to share any guilds with the user to get this information,
        however many operations do require that you do.

        .. note::

            This method is an API call. If you have :attr:`disnake.Intents.members` and member cache enabled, consider :meth:`get_user` instead.

        Parameters
        ----------
        user_id: :class:`int`
            The ID of the user to retrieve.

        Raises
        ------
        NotFound
            A user with this ID does not exist.
        HTTPException
            Retrieving the user failed.

        Returns
        -------
        :class:`~disnake.User`
            The user you requested.
        """
        data = await self.http.get_user(user_id)
        return User(state=self._connection, data=data)

    async def fetch_channel(
        self,
        channel_id: int,
        /,
    ) -> Union[GuildChannel, PrivateChannel, Thread]:
        """|coro|

        Retrieves a :class:`.abc.GuildChannel`, :class:`.abc.PrivateChannel`, or :class:`.Thread` with the specified ID.

        .. note::

            This method is an API call. For general usage, consider :meth:`get_channel` instead.

        .. versionadded:: 1.2

        Parameters
        ----------
        channel_id: :class:`int`
            The ID of the channel to retrieve.

        Raises
        ------
        InvalidData
            An unknown channel type was received from Discord.
        HTTPException
            Retrieving the channel failed.
        NotFound
            Invalid Channel ID.
        Forbidden
            You do not have permission to fetch this channel.

        Returns
        -------
        Union[:class:`.abc.GuildChannel`, :class:`.abc.PrivateChannel`, :class:`.Thread`]
            The channel from the ID.
        """
        data = await self.http.get_channel(channel_id)

        factory, ch_type = _threaded_channel_factory(data["type"])
        if factory is None:
            raise InvalidData("Unknown channel type {type} for channel ID {id}.".format_map(data))

        if ch_type in (ChannelType.group, ChannelType.private):
            # the factory will be a DMChannel or GroupChannel here
            channel = factory(me=self.user, data=data, state=self._connection)  # type: ignore
        else:
            # the factory can't be a DMChannel or GroupChannel here
            guild_id = int(data["guild_id"])  # type: ignore
            guild = self.get_guild(guild_id) or Object(id=guild_id)
            # GuildChannels expect a Guild, we may be passing an Object
            channel = factory(guild=guild, state=self._connection, data=data)  # type: ignore

        return channel

    async def fetch_webhook(self, webhook_id: int, /) -> Webhook:
        """|coro|

        Retrieves a :class:`.Webhook` with the given ID.

        Parameters
        ----------
        webhook_id: :class:`int`
            The ID of the webhook to retrieve.

        Raises
        ------
        HTTPException
            Retrieving the webhook failed.
        NotFound
            Invalid webhook ID.
        Forbidden
            You do not have permission to fetch this webhook.

        Returns
        -------
        :class:`.Webhook`
            The webhook you requested.
        """
        data = await self.http.get_webhook(webhook_id)
        return Webhook.from_state(data, state=self._connection)

    async def fetch_sticker(self, sticker_id: int, /) -> Union[StandardSticker, GuildSticker]:
        """|coro|

        Retrieves a :class:`.Sticker` with the given ID.

        .. versionadded:: 2.0

        Parameters
        ----------
        sticker_id: :class:`int`
            The ID of the sticker to retrieve.

        Raises
        ------
        HTTPException
            Retrieving the sticker failed.
        NotFound
            Invalid sticker ID.

        Returns
        -------
        Union[:class:`.StandardSticker`, :class:`.GuildSticker`]
            The sticker you requested.
        """
        data = await self.http.get_sticker(sticker_id)
        cls, _ = _sticker_factory(data["type"])  # type: ignore
        return cls(state=self._connection, data=data)  # type: ignore

    async def fetch_sticker_packs(self) -> List[StickerPack]:
        """|coro|

        Retrieves all available sticker packs.

        .. versionadded:: 2.0

        .. versionchanged:: 2.10
            Renamed from ``fetch_premium_sticker_packs``.

        Raises
        ------
        HTTPException
            Retrieving the sticker packs failed.

        Returns
        -------
        List[:class:`.StickerPack`]
            All available sticker packs.
        """
        data = await self.http.list_sticker_packs()
        return [StickerPack(state=self._connection, data=pack) for pack in data["sticker_packs"]]

    @deprecated("fetch_sticker_packs")
    async def fetch_premium_sticker_packs(self) -> List[StickerPack]:
        """An alias of :meth:`fetch_sticker_packs`.

        .. deprecated:: 2.10
        """
        return await self.fetch_sticker_packs()

    async def create_dm(self, user: Snowflake) -> DMChannel:
        """|coro|

        Creates a :class:`.DMChannel` with the given user.

        This should be rarely called, as this is done transparently for most
        people.

        .. versionadded:: 2.0

        Parameters
        ----------
        user: :class:`~disnake.abc.Snowflake`
            The user to create a DM with.

        Returns
        -------
        :class:`.DMChannel`
            The channel that was created.
        """
        state = self._connection
        found = state._get_private_channel_by_user(user.id)
        if found:
            return found

        data = await state.http.start_private_message(user.id)
        return state.add_dm_channel(data)

    def add_view(self, view: View, *, message_id: Optional[int] = None) -> None:
        """Registers a :class:`~disnake.ui.View` for persistent listening.

        This method should be used for when a view is comprised of components
        that last longer than the lifecycle of the program.

        .. versionadded:: 2.0

        Parameters
        ----------
        view: :class:`disnake.ui.View`
            The view to register for dispatching.
        message_id: Optional[:class:`int`]
            The message ID that the view is attached to. This is currently used to
            refresh the view's state during message update events. If not given
            then message update events are not propagated for the view.

        Raises
        ------
        TypeError
            A view was not passed.
        ValueError
            The view is not persistent. A persistent view has no timeout
            and all their components have an explicitly provided custom_id.
        """
        if not isinstance(view, View):
            raise TypeError(f"expected an instance of View not {view.__class__!r}")

        if not view.is_persistent():
            raise ValueError(
                "View is not persistent. Items need to have a custom_id set and View must have no timeout"
            )

        self._connection.store_view(view, message_id)

    @property
    def persistent_views(self) -> Sequence[View]:
        """Sequence[:class:`.View`]: A sequence of persistent views added to the client.

        .. versionadded:: 2.0
        """
        return self._connection.persistent_views

    # Application commands (global)

    async def fetch_global_commands(
        self,
        *,
        with_localizations: bool = True,
    ) -> List[APIApplicationCommand]:
        """|coro|

        Retrieves a list of global application commands.

        .. versionadded:: 2.1

        Parameters
        ----------
        with_localizations: :class:`bool`
            Whether to include localizations in the response. Defaults to ``True``.

            .. versionadded:: 2.5

        Returns
        -------
        List[Union[:class:`.APIUserCommand`, :class:`.APIMessageCommand`, :class:`.APISlashCommand`]]
            A list of application commands.
        """
        return await self._connection.fetch_global_commands(with_localizations=with_localizations)

    async def fetch_global_command(self, command_id: int) -> APIApplicationCommand:
        """|coro|

        Retrieves a global application command.

        .. versionadded:: 2.1

        Parameters
        ----------
        command_id: :class:`int`
            The ID of the command to retrieve.

        Returns
        -------
        Union[:class:`.APIUserCommand`, :class:`.APIMessageCommand`, :class:`.APISlashCommand`]
            The requested application command.
        """
        return await self._connection.fetch_global_command(command_id)

    async def create_global_command(
        self, application_command: ApplicationCommand
    ) -> APIApplicationCommand:
        """|coro|

        Creates a global application command.

        .. versionadded:: 2.1

        Parameters
        ----------
        application_command: :class:`.ApplicationCommand`
            An object representing the application command to create.

        Returns
        -------
        Union[:class:`.APIUserCommand`, :class:`.APIMessageCommand`, :class:`.APISlashCommand`]
            The application command that was created.
        """
        application_command.localize(self.i18n)
        return await self._connection.create_global_command(application_command)

    async def edit_global_command(
        self, command_id: int, new_command: ApplicationCommand
    ) -> APIApplicationCommand:
        """|coro|

        Edits a global application command.

        .. versionadded:: 2.1

        Parameters
        ----------
        command_id: :class:`int`
            The ID of the application command to edit.
        new_command: :class:`.ApplicationCommand`
            An object representing the edited application command.

        Returns
        -------
        Union[:class:`.APIUserCommand`, :class:`.APIMessageCommand`, :class:`.APISlashCommand`]
            The edited application command.
        """
        new_command.localize(self.i18n)
        return await self._connection.edit_global_command(command_id, new_command)

    async def delete_global_command(self, command_id: int) -> None:
        """|coro|

        Deletes a global application command.

        .. versionadded:: 2.1

        Parameters
        ----------
        command_id: :class:`int`
            The ID of the application command to delete.
        """
        await self._connection.delete_global_command(command_id)

    async def bulk_overwrite_global_commands(
        self, application_commands: List[ApplicationCommand]
    ) -> List[APIApplicationCommand]:
        """|coro|

        Overwrites several global application commands in one API request.

        .. versionadded:: 2.1

        Parameters
        ----------
        application_commands: List[:class:`.ApplicationCommand`]
            A list of application commands to insert instead of the existing commands.

        Returns
        -------
        List[Union[:class:`.APIUserCommand`, :class:`.APIMessageCommand`, :class:`.APISlashCommand`]]
            A list of registered application commands.
        """
        for cmd in application_commands:
            cmd.localize(self.i18n)
        return await self._connection.bulk_overwrite_global_commands(application_commands)

    # Application commands (guild)

    async def fetch_guild_commands(
        self,
        guild_id: int,
        *,
        with_localizations: bool = True,
    ) -> List[APIApplicationCommand]:
        """|coro|

        Retrieves a list of guild application commands.

        .. versionadded:: 2.1

        Parameters
        ----------
        guild_id: :class:`int`
            The ID of the guild to fetch commands from.
        with_localizations: :class:`bool`
            Whether to include localizations in the response. Defaults to ``True``.

            .. versionadded:: 2.5

        Returns
        -------
        List[Union[:class:`.APIUserCommand`, :class:`.APIMessageCommand`, :class:`.APISlashCommand`]]
            A list of application commands.
        """
        return await self._connection.fetch_guild_commands(
            guild_id, with_localizations=with_localizations
        )

    async def fetch_guild_command(self, guild_id: int, command_id: int) -> APIApplicationCommand:
        """|coro|

        Retrieves a guild application command.

        .. versionadded:: 2.1

        Parameters
        ----------
        guild_id: :class:`int`
            The ID of the guild to fetch command from.
        command_id: :class:`int`
            The ID of the application command to retrieve.

        Returns
        -------
        Union[:class:`.APIUserCommand`, :class:`.APIMessageCommand`, :class:`.APISlashCommand`]
            The requested application command.
        """
        return await self._connection.fetch_guild_command(guild_id, command_id)

    async def create_guild_command(
        self, guild_id: int, application_command: ApplicationCommand
    ) -> APIApplicationCommand:
        """|coro|

        Creates a guild application command.

        .. versionadded:: 2.1

        Parameters
        ----------
        guild_id: :class:`int`
            The ID of the guild where the application command should be created.
        application_command: :class:`.ApplicationCommand`
            The application command.

        Returns
        -------
        Union[:class:`.APIUserCommand`, :class:`.APIMessageCommand`, :class:`.APISlashCommand`]
            The newly created application command.
        """
        application_command.localize(self.i18n)
        return await self._connection.create_guild_command(guild_id, application_command)

    async def edit_guild_command(
        self, guild_id: int, command_id: int, new_command: ApplicationCommand
    ) -> APIApplicationCommand:
        """|coro|

        Edits a guild application command.

        .. versionadded:: 2.1

        Parameters
        ----------
        guild_id: :class:`int`
            The ID of the guild where the application command should be edited.
        command_id: :class:`int`
            The ID of the application command to edit.
        new_command: :class:`.ApplicationCommand`
            An object representing the edited application command.

        Returns
        -------
        Union[:class:`.APIUserCommand`, :class:`.APIMessageCommand`, :class:`.APISlashCommand`]
            The newly edited application command.
        """
        new_command.localize(self.i18n)
        return await self._connection.edit_guild_command(guild_id, command_id, new_command)

    async def delete_guild_command(self, guild_id: int, command_id: int) -> None:
        """|coro|

        Deletes a guild application command.

        .. versionadded:: 2.1

        Parameters
        ----------
        guild_id: :class:`int`
            The ID of the guild where the applcation command should be deleted.
        command_id: :class:`int`
            The ID of the application command to delete.
        """
        await self._connection.delete_guild_command(guild_id, command_id)

    async def bulk_overwrite_guild_commands(
        self, guild_id: int, application_commands: List[ApplicationCommand]
    ) -> List[APIApplicationCommand]:
        """|coro|

        Overwrites several guild application commands in one API request.

        .. versionadded:: 2.1

        Parameters
        ----------
        guild_id: :class:`int`
            The ID of the guild where the application commands should be overwritten.
        application_commands: List[:class:`.ApplicationCommand`]
            A list of application commands to insert instead of the existing commands.

        Returns
        -------
        List[Union[:class:`.APIUserCommand`, :class:`.APIMessageCommand`, :class:`.APISlashCommand`]]
            A list of registered application commands.
        """
        for cmd in application_commands:
            cmd.localize(self.i18n)
        return await self._connection.bulk_overwrite_guild_commands(guild_id, application_commands)

    # Application command permissions

    async def bulk_fetch_command_permissions(
        self, guild_id: int
    ) -> List[GuildApplicationCommandPermissions]:
        """|coro|

        Retrieves a list of :class:`.GuildApplicationCommandPermissions` configured for the guild with the given ID.

        .. versionadded:: 2.1

        Parameters
        ----------
        guild_id: :class:`int`
            The ID of the guild to inspect.
        """
        return await self._connection.bulk_fetch_command_permissions(guild_id)

    async def fetch_command_permissions(
        self, guild_id: int, command_id: int
    ) -> GuildApplicationCommandPermissions:
        """|coro|

        Retrieves :class:`.GuildApplicationCommandPermissions` for a specific application command in the guild with the given ID.

        .. versionadded:: 2.1

        Parameters
        ----------
        guild_id: :class:`int`
            The ID of the guild to inspect.
        command_id: :class:`int`
            The ID of the application command, or the application ID to fetch application-wide permissions.

            .. versionchanged:: 2.5
                Can now also fetch application-wide permissions.

        Returns
        -------
        :class:`.GuildApplicationCommandPermissions`
            The permissions configured for the specified application command.
        """
        return await self._connection.fetch_command_permissions(guild_id, command_id)

    async def fetch_role_connection_metadata(self) -> List[ApplicationRoleConnectionMetadata]:
        """|coro|

        Retrieves the :class:`.ApplicationRoleConnectionMetadata` records for the application.

        .. versionadded:: 2.8

        Raises
        ------
        HTTPException
            Retrieving the metadata records failed.

        Returns
        -------
        List[:class:`.ApplicationRoleConnectionMetadata`]
            The list of metadata records.
        """
        data = await self.http.get_application_role_connection_metadata_records(self.application_id)
        return [ApplicationRoleConnectionMetadata._from_data(record) for record in data]

    async def edit_role_connection_metadata(
        self, records: Sequence[ApplicationRoleConnectionMetadata]
    ) -> List[ApplicationRoleConnectionMetadata]:
        """|coro|

        Edits the :class:`.ApplicationRoleConnectionMetadata` records for the application.

        An application can have up to 5 metadata records.

        .. warning::
            This will overwrite all existing metadata records.
            Consider :meth:`fetching <fetch_role_connection_metadata>` them first,
            and constructing the new list of metadata records based off of the returned list.

        .. versionadded:: 2.8

        Parameters
        ----------
        records: Sequence[:class:`.ApplicationRoleConnectionMetadata`]
            The new metadata records.

        Raises
        ------
        HTTPException
            Editing the metadata records failed.

        Returns
        -------
        List[:class:`.ApplicationRoleConnectionMetadata`]
            The list of newly edited metadata records.
        """
        payload: List[ApplicationRoleConnectionMetadataPayload] = []
        for record in records:
            record._localize(self.i18n)
            payload.append(record.to_dict())

        data = await self.http.edit_application_role_connection_metadata_records(
            self.application_id, payload
        )
        return [ApplicationRoleConnectionMetadata._from_data(record) for record in data]<|MERGE_RESOLUTION|>--- conflicted
+++ resolved
@@ -72,11 +72,7 @@
 from .threads import Thread, ThreadMember
 from .ui.view import View
 from .user import ClientUser, User
-<<<<<<< HEAD
-from .utils import MISSING, _generated, _overload_with_events
-=======
-from .utils import MISSING, deprecated
->>>>>>> aee92601
+from .utils import MISSING, _generated, _overload_with_events, deprecated
 from .voice_client import VoiceClient
 from .voice_region import VoiceRegion
 from .webhook import Webhook
@@ -88,11 +84,9 @@
     from .abc import GuildChannel, Messageable, PrivateChannel, Snowflake, SnowflakeTime
     from .app_commands import APIApplicationCommand
     from .asset import AssetBytes
-<<<<<<< HEAD
     from .audit_logs import AuditLogEntry
     from .automod import AutoModActionExecution, AutoModRule
     from .channel import DMChannel, ForumChannel, GroupChannel
-    from .enums import Event
     from .guild_scheduled_event import GuildScheduledEvent
     from .integrations import Integration
     from .interactions import (
@@ -102,10 +96,6 @@
         ModalInteraction,
     )
     from .member import Member, VoiceState
-=======
-    from .channel import DMChannel
-    from .member import Member
->>>>>>> aee92601
     from .message import Message
     from .raw_models import (
         RawBulkMessageDeleteEvent,
