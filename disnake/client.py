"""
The MIT License (MIT)

Copyright (c) 2015-2021 Rapptz
Copyright (c) 2021-present Disnake Development

Permission is hereby granted, free of charge, to any person obtaining a
copy of this software and associated documentation files (the "Software"),
to deal in the Software without restriction, including without limitation
the rights to use, copy, modify, merge, publish, distribute, sublicense,
and/or sell copies of the Software, and to permit persons to whom the
Software is furnished to do so, subject to the following conditions:

The above copyright notice and this permission notice shall be included in
all copies or substantial portions of the Software.

THE SOFTWARE IS PROVIDED "AS IS", WITHOUT WARRANTY OF ANY KIND, EXPRESS
OR IMPLIED, INCLUDING BUT NOT LIMITED TO THE WARRANTIES OF MERCHANTABILITY,
FITNESS FOR A PARTICULAR PURPOSE AND NONINFRINGEMENT. IN NO EVENT SHALL THE
AUTHORS OR COPYRIGHT HOLDERS BE LIABLE FOR ANY CLAIM, DAMAGES OR OTHER
LIABILITY, WHETHER IN AN ACTION OF CONTRACT, TORT OR OTHERWISE, ARISING
FROM, OUT OF OR IN CONNECTION WITH THE SOFTWARE OR THE USE OR OTHER
DEALINGS IN THE SOFTWARE.
"""

from __future__ import annotations

import asyncio
import logging
import signal
import sys
import traceback
from typing import (
    TYPE_CHECKING,
    Any,
    Callable,
    Coroutine,
    Dict,
    Generator,
    List,
    Literal,
    Mapping,
    Optional,
    Sequence,
    Tuple,
    TypeVar,
    Union,
    overload,
)

import aiohttp

from . import utils
from .activity import ActivityTypes, BaseActivity, create_activity
from .app_commands import (
    APIMessageCommand,
    APISlashCommand,
    APIUserCommand,
    ApplicationCommand,
    GuildApplicationCommandPermissions,
    PartialGuildApplicationCommandPermissions,
)
from .appinfo import AppInfo
from .backoff import ExponentialBackoff
from .channel import PartialMessageable, _threaded_channel_factory
from .emoji import Emoji
from .enums import ApplicationCommandType, ChannelType, Status, VoiceRegion
from .errors import *
from .flags import ApplicationFlags, Intents
from .gateway import *
from .guild import Guild
from .http import HTTPClient
from .invite import Invite
from .iterators import GuildIterator
from .mentions import AllowedMentions
from .object import Object
from .stage_instance import StageInstance
from .state import ConnectionState
from .sticker import GuildSticker, StandardSticker, StickerPack, _sticker_factory
from .template import Template
from .threads import Thread
from .ui.view import View
from .user import ClientUser, User
from .utils import MISSING
from .voice_client import VoiceClient
from .webhook import Webhook
from .widget import Widget

if TYPE_CHECKING:
    from .abc import GuildChannel, PrivateChannel, Snowflake, SnowflakeTime, User as ABCUser
    from .app_commands import APIApplicationCommand
    from .channel import DMChannel
    from .member import Member
    from .message import Message
    from .role import Role
    from .voice_client import VoiceProtocol


__all__ = ("Client",)

Coro = TypeVar("Coro", bound=Callable[..., Coroutine[Any, Any, Any]])


_log = logging.getLogger(__name__)


def _cancel_tasks(loop: asyncio.AbstractEventLoop) -> None:
    tasks = {t for t in asyncio.all_tasks(loop=loop) if not t.done()}

    if not tasks:
        return

    _log.info("Cleaning up after %d tasks.", len(tasks))
    for task in tasks:
        task.cancel()

    loop.run_until_complete(asyncio.gather(*tasks, return_exceptions=True))
    _log.info("All tasks finished cancelling.")

    for task in tasks:
        if task.cancelled():
            continue
        if task.exception() is not None:
            loop.call_exception_handler(
                {
                    "message": "Unhandled exception during Client.run shutdown.",
                    "exception": task.exception(),
                    "task": task,
                }
            )


def _cleanup_loop(loop: asyncio.AbstractEventLoop) -> None:
    try:
        _cancel_tasks(loop)
        loop.run_until_complete(loop.shutdown_asyncgens())
    finally:
        _log.info("Closing the event loop.")
        loop.close()


class Client:
    """
    Represents a client connection that connects to Discord.
    This class is used to interact with the Discord WebSocket and API.

    A number of options can be passed to the :class:`Client`.

    Parameters
    ----------
    max_messages: Optional[:class:`int`]
        The maximum number of messages to store in the internal message cache.
        This defaults to ``1000``. Passing in ``None`` disables the message cache.

        .. versionchanged:: 1.3
            Allow disabling the message cache and change the default size to ``1000``.
    loop: Optional[:class:`asyncio.AbstractEventLoop`]
        The :class:`asyncio.AbstractEventLoop` to use for asynchronous operations.
        Defaults to ``None``, in which case the default event loop is used via
        :func:`asyncio.get_event_loop()`.
    connector: Optional[:class:`aiohttp.BaseConnector`]
        The connector to use for connection pooling.
    proxy: Optional[:class:`str`]
        Proxy URL.
    proxy_auth: Optional[:class:`aiohttp.BasicAuth`]
        An object that represents proxy HTTP Basic Authorization.
    shard_id: Optional[:class:`int`]
        Integer starting at ``0`` and less than :attr:`.shard_count`.
    shard_count: Optional[:class:`int`]
        The total number of shards.
    application_id: :class:`int`
        The client's application ID.
    intents: :class:`Intents`
        The intents that you want to enable for the session. This is a way of
        disabling and enabling certain gateway events from triggering and being sent.
        If not given, defaults to a regularly constructed :class:`Intents` class.

        .. versionadded:: 1.5

    member_cache_flags: :class:`MemberCacheFlags`
        Allows for finer control over how the library caches members.
        If not given, defaults to cache as much as possible with the
        currently selected intents.

        .. versionadded:: 1.5

    chunk_guilds_at_startup: :class:`bool`
        Indicates if :func:`.on_ready` should be delayed to chunk all guilds
        at start-up if necessary. This operation is incredibly slow for large
        amounts of guilds. The default is ``True`` if :attr:`Intents.members`
        is ``True``.

        .. versionadded:: 1.5

    status: Optional[:class:`.Status`]
        A status to start your presence with upon logging on to Discord.
    activity: Optional[:class:`.BaseActivity`]
        An activity to start your presence with upon logging on to Discord.
    allowed_mentions: Optional[:class:`AllowedMentions`]
        Control how the client handles mentions by default on every message sent.

        .. versionadded:: 1.4

    heartbeat_timeout: :class:`float`
        The maximum numbers of seconds before timing out and restarting the
        WebSocket in the case of not receiving a HEARTBEAT_ACK. Useful if
        processing the initial packets take too long to the point of disconnecting
        you. The default timeout is 60 seconds.
    guild_ready_timeout: :class:`float`
        The maximum number of seconds to wait for the GUILD_CREATE stream to end before
        preparing the member cache and firing READY. The default timeout is 2 seconds.

        .. versionadded:: 1.4

    assume_unsync_clock: :class:`bool`
        Whether to assume the system clock is unsynced. This applies to the ratelimit handling
        code. If this is set to ``True``, the default, then the library uses the time to reset
        a rate limit bucket given by Discord. If this is ``False`` then your system clock is
        used to calculate how long to sleep for. If this is set to ``False`` it is recommended to
        sync your system clock to Google's NTP server.

        .. versionadded:: 1.3

    enable_debug_events: :class:`bool`
        Whether to enable events that are useful only for debugging gateway related information.

        Right now this involves :func:`on_socket_raw_receive` and :func:`on_socket_raw_send`. If
        this is ``False`` then those events will not be dispatched (due to performance considerations).
        To enable these events, this must be set to ``True``. Defaults to ``False``.

        .. versionadded:: 2.0

    test_guilds: List[:class:`int`]
        The list of IDs of the guilds where you're going to test your app commands.
        Defaults to ``None``, which means global registration of commands across
        all guilds.

        .. versionadded:: 2.1

    sync_commands: :class:`bool`
        Whether to enable automatic synchronization of application commands in your code.
        Defaults to ``True``, which means that commands in API are automatically synced
        with the commands specified in your code.

        .. versionadded:: 2.1

    sync_commands_debug: :class:`bool`
        Whether to always show sync debug logs (uses ``INFO`` log level if it's enabled, prints otherwise).
        If disabled, uses the default ``DEBUG`` log level which isn't shown unless the log level is changed manually.
        Useful for tracking the commands being registered in the API.

        .. versionadded:: 2.1

        .. versionchanged:: 2.4
            Changes the log level of corresponding messages from ``DEBUG`` to ``INFO`` or ``print``\\s them,
            instead of controlling whether they are enabled at all.

    Attributes
    ----------
    ws
        The websocket gateway the client is currently connected to. Could be ``None``.
    loop: :class:`asyncio.AbstractEventLoop`
        The event loop that the client uses for asynchronous operations.
    asyncio_debug: :class:`bool`
        Whether to enable asyncio debugging when the client starts.
        Defaults to False.
    """

    def __init__(
        self,
        *,
        asyncio_debug: bool = False,
        loop: Optional[asyncio.AbstractEventLoop] = None,
        **options: Any,
    ):
        # self.ws is set in the connect method
        self.ws: DiscordWebSocket = None  # type: ignore
        self.loop: asyncio.AbstractEventLoop = asyncio.get_event_loop() if loop is None else loop
        self.loop.set_debug(asyncio_debug)
        self._listeners: Dict[str, List[Tuple[asyncio.Future, Callable[..., bool]]]] = {}
        self.shard_id: Optional[int] = options.get("shard_id")
        self.shard_count: Optional[int] = options.get("shard_count")

        connector: Optional[aiohttp.BaseConnector] = options.pop("connector", None)
        proxy: Optional[str] = options.pop("proxy", None)
        proxy_auth: Optional[aiohttp.BasicAuth] = options.pop("proxy_auth", None)
        unsync_clock: bool = options.pop("assume_unsync_clock", True)
        self.http: HTTPClient = HTTPClient(
            connector, proxy=proxy, proxy_auth=proxy_auth, unsync_clock=unsync_clock, loop=self.loop
        )

        self._handlers: Dict[str, Callable] = {
            "ready": self._handle_ready,
            "connect_internal": self._handle_first_connect,
        }

        self._hooks: Dict[str, Callable] = {"before_identify": self._call_before_identify_hook}

        self._enable_debug_events: bool = options.pop("enable_debug_events", False)
        self._connection: ConnectionState = self._get_state(**options)
        self._connection.shard_count = self.shard_count
        self._closed: bool = False
        self._ready: asyncio.Event = asyncio.Event()
        self._first_connect: asyncio.Event = asyncio.Event()
        self._connection._get_websocket = self._get_websocket
        self._connection._get_client = lambda: self

        if VoiceClient.warn_nacl:
            VoiceClient.warn_nacl = False
            _log.warning("PyNaCl is not installed, voice will NOT be supported")

    # internals

    def _get_websocket(
        self, guild_id: Optional[int] = None, *, shard_id: Optional[int] = None
    ) -> DiscordWebSocket:
        return self.ws

    def _get_state(self, **options: Any) -> ConnectionState:
        return ConnectionState(
            dispatch=self.dispatch,
            handlers=self._handlers,
            hooks=self._hooks,
            http=self.http,
            loop=self.loop,
            **options,
        )

    def _handle_ready(self) -> None:
        self._ready.set()

    def _handle_first_connect(self) -> None:
        if self._first_connect.is_set():
            return
        self._first_connect.set()

    @property
    def latency(self) -> float:
        """:class:`float`: Measures latency between a HEARTBEAT and a HEARTBEAT_ACK in seconds.

        This could be referred to as the Discord WebSocket protocol latency.
        """
        ws = self.ws
        return float("nan") if not ws else ws.latency

    def is_ws_ratelimited(self) -> bool:
        """Whether the websocket is currently rate limited.

        This can be useful to know when deciding whether you should query members
        using HTTP or via the gateway.

        .. versionadded:: 1.6

        :return type: :class:`bool`
        """
        if self.ws:
            return self.ws.is_ratelimited()
        return False

    @property
    def user(self) -> ClientUser:
        """Optional[:class:`.ClientUser`]: Represents the connected client. ``None`` if not logged in."""
        return self._connection.user  # type: ignore

    @property
    def guilds(self) -> List[Guild]:
        """List[:class:`.Guild`]: The guilds that the connected client is a member of."""
        return self._connection.guilds

    @property
    def emojis(self) -> List[Emoji]:
        """List[:class:`.Emoji`]: The emojis that the connected client has."""
        return self._connection.emojis

    @property
    def stickers(self) -> List[GuildSticker]:
        """List[:class:`.GuildSticker`]: The stickers that the connected client has.

        .. versionadded:: 2.0
        """
        return self._connection.stickers

    @property
    def cached_messages(self) -> Sequence[Message]:
        """Sequence[:class:`.Message`]: Read-only list of messages the connected client has cached.

        .. versionadded:: 1.1
        """
        return utils.SequenceProxy(self._connection._messages or [])

    @property
    def private_channels(self) -> List[PrivateChannel]:
        """List[:class:`.abc.PrivateChannel`]: The private channels that the connected client is participating on.

        .. note::

            This returns only up to 128 most recent private channels due to an internal working
            on how Discord deals with private channels.
        """
        return self._connection.private_channels

    @property
    def voice_clients(self) -> List[VoiceProtocol]:
        """List[:class:`.VoiceProtocol`]: Represents a list of voice connections.

        These are usually :class:`.VoiceClient` instances.
        """
        return self._connection.voice_clients

    @property
    def application_id(self) -> int:
        """Optional[:class:`int`]: The client's application ID.

        If this is not passed via ``__init__`` then this is retrieved
        through the gateway when an event contains the data. Usually
        after :func:`~disnake.on_connect` is called.

        .. versionadded:: 2.0
        """
        return self._connection.application_id  # type: ignore

    @property
    def application_flags(self) -> ApplicationFlags:
        """:class:`~disnake.ApplicationFlags`: The client's application flags.

        .. versionadded:: 2.0
        """
        return self._connection.application_flags  # type: ignore

    @property
    def global_application_commands(self) -> List[APIApplicationCommand]:
        """List[Union[:class:`.APIUserCommand`, :class:`.APIMessageCommand`, :class:`.APISlashCommand`]: The client's global application commands."""
        return list(self._connection._global_application_commands.values())

    @property
    def global_slash_commands(self) -> List[APISlashCommand]:
        """List[:class:`.APISlashCommand`]: The client's global slash commands."""
        return [
            cmd
            for cmd in self._connection._global_application_commands.values()
            if isinstance(cmd, APISlashCommand)
        ]

    @property
    def global_user_commands(self) -> List[APIUserCommand]:
        """List[:class:`.APIUserCommand`]: The client's global user commands."""
        return [
            cmd
            for cmd in self._connection._global_application_commands.values()
            if isinstance(cmd, APIUserCommand)
        ]

    @property
    def global_message_commands(self) -> List[APIMessageCommand]:
        """List[:class:`.APIMessageCommand`]: The client's global message commands."""
        return [
            cmd
            for cmd in self._connection._global_application_commands.values()
            if isinstance(cmd, APIMessageCommand)
        ]

    def get_message(self, id: int) -> Optional[Message]:
        """Gets the message with the given ID from the bot's message cache.

        Parameters
        ----------
        id: :class:`int`
            The ID of the message to look for.

        Returns
        -------
        Optional[:class:`.Message`]
            The corresponding message.
        """
        return utils.get(self.cached_messages, id=id)

    @overload
    async def get_or_fetch_user(
        self, user_id: int, *, strict: Literal[False] = ...
    ) -> Optional[User]:
        ...

    @overload
    async def get_or_fetch_user(self, user_id: int, *, strict: Literal[True]) -> User:
        ...

    async def get_or_fetch_user(self, user_id: int, *, strict: bool = False) -> Optional[User]:
        """|coro|

        Tries to get the user from the cache. If fails, it tries to
        fetch the user from the API.

        Parameters
        ----------
        user_id: :class:`int`
            The ID to search for.

        Returns
        -------
        :class:`~disnake.User`
            The user with the given ID
        """
        user = self.get_user(user_id)
        if user is not None:
            return user
        try:
            user = await self.fetch_user(user_id)
        except Exception:
            if strict:
                raise
            return None
        return user

    getch_user = get_or_fetch_user

    def is_ready(self) -> bool:
        """Whether the client's internal cache is ready for use.

        :return type: :class:`bool`
        """
        return self._ready.is_set()

    async def _run_event(
        self,
        coro: Callable[..., Coroutine[Any, Any, Any]],
        event_name: str,
        *args: Any,
        **kwargs: Any,
    ) -> None:
        try:
            await coro(*args, **kwargs)
        except asyncio.CancelledError:
            pass
        except Exception:
            try:
                await self.on_error(event_name, *args, **kwargs)
            except asyncio.CancelledError:
                pass

    def _schedule_event(
        self,
        coro: Callable[..., Coroutine[Any, Any, Any]],
        event_name: str,
        *args: Any,
        **kwargs: Any,
    ) -> asyncio.Task:
        wrapped = self._run_event(coro, event_name, *args, **kwargs)
        # Schedules the task
        return asyncio.create_task(wrapped, name=f"disnake: {event_name}")

    def dispatch(self, event: str, *args: Any, **kwargs: Any) -> None:
        _log.debug("Dispatching event %s", event)
        method = "on_" + event

        listeners = self._listeners.get(event)
        if listeners:
            removed = []
            for i, (future, condition) in enumerate(listeners):
                if future.cancelled():
                    removed.append(i)
                    continue

                try:
                    result = condition(*args)
                except Exception as exc:
                    future.set_exception(exc)
                    removed.append(i)
                else:
                    if result:
                        if len(args) == 0:
                            future.set_result(None)
                        elif len(args) == 1:
                            future.set_result(args[0])
                        else:
                            future.set_result(args)
                        removed.append(i)

            if len(removed) == len(listeners):
                self._listeners.pop(event)
            else:
                for idx in reversed(removed):
                    del listeners[idx]

        try:
            coro = getattr(self, method)
        except AttributeError:
            pass
        else:
            self._schedule_event(coro, method, *args, **kwargs)

    async def on_error(self, event_method: str, *args: Any, **kwargs: Any) -> None:
        """|coro|

        The default error handler provided by the client.

        By default this prints to :data:`sys.stderr` however it could be
        overridden to have a different implementation.
        Check :func:`~disnake.on_error` for more details.
        """
        print(f"Ignoring exception in {event_method}", file=sys.stderr)
        traceback.print_exc()

    # hooks

    async def _call_before_identify_hook(
        self, shard_id: Optional[int], *, initial: bool = False
    ) -> None:
        # This hook is an internal hook that actually calls the public one.
        # It allows the library to have its own hook without stepping on the
        # toes of those who need to override their own hook.
        await self.before_identify_hook(shard_id, initial=initial)

    async def before_identify_hook(self, shard_id: Optional[int], *, initial: bool = False) -> None:
        """|coro|

        A hook that is called before IDENTIFYing a session. This is useful
        if you wish to have more control over the synchronization of multiple
        IDENTIFYing clients.

        The default implementation sleeps for 5 seconds.

        .. versionadded:: 1.4

        Parameters
        ----------
        shard_id: :class:`int`
            The shard ID that requested being IDENTIFY'd
        initial: :class:`bool`
            Whether this IDENTIFY is the first initial IDENTIFY.
        """
        if not initial:
            await asyncio.sleep(5.0)

    # login state management

    async def login(self, token: str) -> None:
        """|coro|

        Logs in the client with the specified credentials.

        Parameters
        ----------
        token: :class:`str`
            The authentication token. Do not prefix this token with
            anything as the library will do it for you.

        Raises
        ------
        LoginFailure
            The wrong credentials are passed.
        HTTPException
            An unknown HTTP related error occurred,
            usually when it isn't 200 or the known incorrect credentials
            passing status code.
        """
        _log.info("logging in using static token")

        data = await self.http.static_login(token.strip())
        self._connection.user = ClientUser(state=self._connection, data=data)

    async def connect(self, *, reconnect: bool = True) -> None:
        """|coro|

        Creates a websocket connection and lets the websocket listen
        to messages from Discord. This is a loop that runs the entire
        event system and miscellaneous aspects of the library. Control
        is not resumed until the WebSocket connection is terminated.

        Parameters
        ----------
        reconnect: :class:`bool`
            If we should attempt reconnecting, either due to internet
            failure or a specific failure on Discord's part. Certain
            disconnects that lead to bad state will not be handled (such as
            invalid sharding payloads or bad tokens).

        Raises
        ------
        GatewayNotFound
            If the gateway to connect to Discord is not found. Usually if this
            is thrown then there is a Discord API outage.
        ConnectionClosed
            The websocket connection has been terminated.
        """
        backoff = ExponentialBackoff()
        ws_params = {
            "initial": True,
            "shard_id": self.shard_id,
        }
        while not self.is_closed():
            try:
                coro = DiscordWebSocket.from_client(self, **ws_params)
                self.ws = await asyncio.wait_for(coro, timeout=60.0)
                ws_params["initial"] = False
                while True:
                    await self.ws.poll_event()
            except ReconnectWebSocket as e:
                _log.info("Got a request to %s the websocket.", e.op)
                self.dispatch("disconnect")
                ws_params.update(
                    sequence=self.ws.sequence, resume=e.resume, session=self.ws.session_id
                )
                continue
            except (
                OSError,
                HTTPException,
                GatewayNotFound,
                ConnectionClosed,
                aiohttp.ClientError,
                asyncio.TimeoutError,
            ) as exc:

                self.dispatch("disconnect")
                if not reconnect:
                    await self.close()
                    if isinstance(exc, ConnectionClosed) and exc.code == 1000:
                        # clean close, don't re-raise this
                        return
                    raise

                if self.is_closed():
                    return

                # If we get connection reset by peer then try to RESUME
                if isinstance(exc, OSError) and exc.errno in (54, 10054):
                    ws_params.update(
                        sequence=self.ws.sequence,
                        initial=False,
                        resume=True,
                        session=self.ws.session_id,
                    )
                    continue

                # We should only get this when an unhandled close code happens,
                # such as a clean disconnect (1000) or a bad state (bad token, no sharding, etc)
                # sometimes, disnake sends us 1000 for unknown reasons so we should reconnect
                # regardless and rely on is_closed instead
                if isinstance(exc, ConnectionClosed):
                    if exc.code == 4014:
                        raise PrivilegedIntentsRequired(exc.shard_id) from None
                    if exc.code != 1000:
                        await self.close()
                        raise

                retry = backoff.delay()
                _log.exception("Attempting a reconnect in %.2fs", retry)
                await asyncio.sleep(retry)
                # Always try to RESUME the connection
                # If the connection is not RESUME-able then the gateway will invalidate the session.
                # This is apparently what the official Discord client does.
                ws_params.update(sequence=self.ws.sequence, resume=True, session=self.ws.session_id)

    async def close(self) -> None:
        """|coro|

        Closes the connection to Discord.
        """
        if self._closed:
            return

        self._closed = True

        for voice in self.voice_clients:
            try:
                await voice.disconnect(force=True)
            except Exception:
                # if an error happens during disconnects, disregard it.
                pass

        if self.ws is not None and self.ws.open:
            await self.ws.close(code=1000)

        await self.http.close()
        self._ready.clear()

    def clear(self) -> None:
        """Clears the internal state of the bot.

        After this, the bot can be considered "re-opened", i.e. :meth:`is_closed`
        and :meth:`is_ready` both return ``False`` along with the bot's internal
        cache cleared.
        """
        self._closed = False
        self._ready.clear()
        self._connection.clear()
        self.http.recreate()

    async def start(self, token: str, *, reconnect: bool = True) -> None:
        """|coro|

        A shorthand coroutine for :meth:`login` + :meth:`connect`.

        Raises
        ------
        TypeError
            An unexpected keyword argument was received.
        """
        await self.login(token)
        await self.connect(reconnect=reconnect)

    def run(self, *args: Any, **kwargs: Any) -> None:
        """A blocking call that abstracts away the event loop
        initialisation from you.

        If you want more control over the event loop then this
        function should not be used. Use :meth:`start` coroutine
        or :meth:`connect` + :meth:`login`.

        Roughly Equivalent to: ::

            try:
                loop.run_until_complete(start(*args, **kwargs))
            except KeyboardInterrupt:
                loop.run_until_complete(close())
                # cancel all tasks lingering
            finally:
                loop.close()

        .. warning::

            This function must be the last function to call due to the fact that it
            is blocking. That means that registration of events or anything being
            called after this function call will not execute until it returns.
        """
        loop = self.loop

        try:
            loop.add_signal_handler(signal.SIGINT, lambda: loop.stop())
            loop.add_signal_handler(signal.SIGTERM, lambda: loop.stop())
        except NotImplementedError:
            pass

        async def runner():
            try:
                await self.start(*args, **kwargs)
            finally:
                if not self.is_closed():
                    await self.close()

        def stop_loop_on_completion(f):
            loop.stop()

        future = asyncio.ensure_future(runner(), loop=loop)
        future.add_done_callback(stop_loop_on_completion)
        try:
            loop.run_forever()
        except KeyboardInterrupt:
            _log.info("Received signal to terminate bot and event loop.")
        finally:
            future.remove_done_callback(stop_loop_on_completion)
            _log.info("Cleaning up tasks.")
            _cleanup_loop(loop)

        if not future.cancelled():
            try:
                return future.result()
            except KeyboardInterrupt:
                # I am unsure why this gets raised here but suppress it anyway
                return None

    # properties

    def is_closed(self) -> bool:
        """Whether the websocket connection is closed.

        :return type: :class:`bool`
        """
        return self._closed

    @property
    def activity(self) -> Optional[ActivityTypes]:
        """Optional[:class:`.BaseActivity`]: The activity being used upon logging in."""
        return create_activity(self._connection._activity)

    @activity.setter
    def activity(self, value: Optional[ActivityTypes]) -> None:
        if value is None:
            self._connection._activity = None
        elif isinstance(value, BaseActivity):
            # ConnectionState._activity is typehinted as ActivityPayload, we're passing Dict[str, Any]
            self._connection._activity = value.to_dict()  # type: ignore
        else:
            raise TypeError("activity must derive from BaseActivity.")

    @property
    def status(self):
        """:class:`.Status`: The status being used upon logging on to Discord.

        .. versionadded:: 2.0
        """
        if self._connection._status in set(state.value for state in Status):
            return Status(self._connection._status)
        return Status.online

    @status.setter
    def status(self, value):
        if value is Status.offline:
            self._connection._status = "invisible"
        elif isinstance(value, Status):
            self._connection._status = str(value)
        else:
            raise TypeError("status must derive from Status.")

    @property
    def allowed_mentions(self) -> Optional[AllowedMentions]:
        """Optional[:class:`~disnake.AllowedMentions`]: The allowed mention configuration.

        .. versionadded:: 1.4
        """
        return self._connection.allowed_mentions

    @allowed_mentions.setter
    def allowed_mentions(self, value: Optional[AllowedMentions]) -> None:
        if value is None or isinstance(value, AllowedMentions):
            self._connection.allowed_mentions = value
        else:
            raise TypeError(f"allowed_mentions must be AllowedMentions not {value.__class__!r}")

    @property
    def intents(self) -> Intents:
        """:class:`~disnake.Intents`: The intents configured for this connection.

        .. versionadded:: 1.5
        """
        return self._connection.intents

    # helpers/getters

    @property
    def users(self) -> List[User]:
        """List[:class:`~disnake.User`]: Returns a list of all the users the bot can see."""
        return list(self._connection._users.values())

    def get_channel(self, id: int, /) -> Optional[Union[GuildChannel, Thread, PrivateChannel]]:
        """Returns a channel or thread with the given ID.

        Parameters
        ----------
        id: :class:`int`
            The ID to search for.

        Returns
        -------
        Optional[Union[:class:`.abc.GuildChannel`, :class:`.Thread`, :class:`.abc.PrivateChannel`]]
            The returned channel or ``None`` if not found.
        """
        return self._connection.get_channel(id)

    def get_partial_messageable(
        self, id: int, *, type: Optional[ChannelType] = None
    ) -> PartialMessageable:
        """Returns a partial messageable with the given channel ID.

        This is useful if you have a channel_id but don't want to do an API call
        to send messages to it.

        .. versionadded:: 2.0

        Parameters
        ----------
        id: :class:`int`
            The channel ID to create a partial messageable for.
        type: Optional[:class:`.ChannelType`]
            The underlying channel type for the partial messageable.

        Returns
        -------
        :class:`.PartialMessageable`
            The partial messageable
        """
        return PartialMessageable(state=self._connection, id=id, type=type)

    def get_stage_instance(self, id: int, /) -> Optional[StageInstance]:
        """Returns a stage instance with the given stage channel ID.

        .. versionadded:: 2.0

        Parameters
        ----------
        id: :class:`int`
            The ID to search for.

        Returns
        -------
        Optional[:class:`.StageInstance`]
            The returns stage instance or ``None`` if not found.
        """
        from .channel import StageChannel

        channel = self._connection.get_channel(id)

        if isinstance(channel, StageChannel):
            return channel.instance

    def get_guild(self, id: int, /) -> Optional[Guild]:
        """Returns a guild with the given ID.

        Parameters
        ----------
        id: :class:`int`
            The ID to search for.

        Returns
        -------
        Optional[:class:`.Guild`]
            The guild or ``None`` if not found.
        """
        return self._connection._get_guild(id)

    def get_user(self, id: int, /) -> Optional[User]:
        """Returns a user with the given ID.

        Parameters
        ----------
        id: :class:`int`
            The ID to search for.

        Returns
        -------
        Optional[:class:`~disnake.User`]
            The user or ``None`` if not found.
        """
        return self._connection.get_user(id)

    def get_emoji(self, id: int, /) -> Optional[Emoji]:
        """Returns an emoji with the given ID.

        Parameters
        ----------
        id: :class:`int`
            The ID to search for.

        Returns
        -------
        Optional[:class:`.Emoji`]
            The custom emoji or ``None`` if not found.
        """
        return self._connection.get_emoji(id)

    def get_sticker(self, id: int, /) -> Optional[GuildSticker]:
        """Returns a guild sticker with the given ID.

        .. versionadded:: 2.0

        .. note::

            To retrieve standard stickers, use :meth:`.fetch_sticker`.
            or :meth:`.fetch_premium_sticker_packs`.

        Returns
        -------
        Optional[:class:`.GuildSticker`]
            The sticker or ``None`` if not found.
        """
        return self._connection.get_sticker(id)

    def get_all_channels(self) -> Generator[GuildChannel, None, None]:
        """A generator that retrieves every :class:`.abc.GuildChannel` the client can 'access'.

        This is equivalent to: ::

            for guild in client.guilds:
                for channel in guild.channels:
                    yield channel

        .. note::

            Just because you receive a :class:`.abc.GuildChannel` does not mean that
            you can communicate in said channel. :meth:`.abc.GuildChannel.permissions_for` should
            be used for that.

        Yields
        ------
        :class:`.abc.GuildChannel`
            A channel the client can 'access'.
        """
        for guild in self.guilds:
            yield from guild.channels

    def get_all_members(self) -> Generator[Member, None, None]:
        """Returns a generator with every :class:`.Member` the client can see.

        This is equivalent to: ::

            for guild in client.guilds:
                for member in guild.members:
                    yield member

        Yields
        ------
        :class:`.Member`
            A member the client can see.
        """
        for guild in self.guilds:
            yield from guild.members

<<<<<<< HEAD
    def get_guild_application_commands(self, guild_id: int) -> List[ApplicationCommand]:
        """Returns a list of all application commands the given guild has.
=======
    def get_guild_application_commands(self, guild_id: int) -> List[APIApplicationCommand]:
        """
        Returns a list of all application commands in the guild.
>>>>>>> f777f27d

        Parameters
        ----------
        guild_id: :class:`int`
            The ID to search for.

        Returns
        -------
        List[Union[:class:`.APIUserCommand`, :class:`.APIMessageCommand`, :class:`.APISlashCommand`]]
            The list of application commands.
        """
        data = self._connection._guild_application_commands.get(guild_id, {})
        return list(data.values())

<<<<<<< HEAD
    def get_guild_slash_commands(self, guild_id: int) -> List[SlashCommand]:
        """Returns a list of all slash commands the given guild has.
=======
    def get_guild_slash_commands(self, guild_id: int) -> List[APISlashCommand]:
        """
        Returns a list of all slash commands in the guild.
>>>>>>> f777f27d

        Parameters
        ----------
        guild_id: :class:`int`
            The ID to search for.

        Returns
        -------
        List[:class:`.APISlashCommand`]
            The list of slash commands.
        """
        data = self._connection._guild_application_commands.get(guild_id, {})
        return [cmd for cmd in data.values() if isinstance(cmd, APISlashCommand)]

<<<<<<< HEAD
    def get_guild_user_commands(self, guild_id: int) -> List[UserCommand]:
        """Returns a list of all user commands the given guild has.
=======
    def get_guild_user_commands(self, guild_id: int) -> List[APIUserCommand]:
        """
        Returns a list of all user commands in the guild.
>>>>>>> f777f27d

        Parameters
        ----------
        guild_id: :class:`int`
            The ID to search for.

        Returns
        -------
        List[:class:`.APIUserCommand`]
            The list of user commands.
        """
        data = self._connection._guild_application_commands.get(guild_id, {})
        return [cmd for cmd in data.values() if isinstance(cmd, APIUserCommand)]

<<<<<<< HEAD
    def get_guild_message_commands(self, guild_id: int) -> List[MessageCommand]:
        """Returns a list of all message commands the given guild has.
=======
    def get_guild_message_commands(self, guild_id: int) -> List[APIMessageCommand]:
        """
        Returns a list of all message commands in the guild.
>>>>>>> f777f27d

        Parameters
        ----------
        guild_id: :class:`int`
            The ID to search for.

        Returns
        -------
        List[:class:`.APIMessageCommand`]
            The list of message commands.
        """
        data = self._connection._guild_application_commands.get(guild_id, {})
        return [cmd for cmd in data.values() if isinstance(cmd, APIMessageCommand)]

<<<<<<< HEAD
    def get_global_command(self, id: int) -> Optional[ApplicationCommand]:
        """Returns a global application command with the given ID.
=======
    def get_global_command(self, id: int) -> Optional[APIApplicationCommand]:
        """
        Returns a global application command.
>>>>>>> f777f27d

        Parameters
        ----------
        id: :class:`int`
            The ID to search for.

        Returns
        -------
        Optional[Union[:class:`.APIUserCommand`, :class:`.APIMessageCommand`, :class:`.APISlashCommand`]]
            The application command.
        """
        return self._connection._get_global_application_command(id)

<<<<<<< HEAD
    def get_guild_command(self, guild_id: int, id: int) -> Optional[ApplicationCommand]:
        """Returns a guild application command with the given guild ID and app command ID.
=======
    def get_guild_command(self, guild_id: int, id: int) -> Optional[APIApplicationCommand]:
        """
        Returns a guild application command.
>>>>>>> f777f27d

        Parameters
        ----------
        guild_id: :class:`int`
            The guild ID to search for.
        id: :class:`int`
            The command ID to search for.

        Returns
        -------
        Optional[Union[:class:`.APIUserCommand`, :class:`.APIMessageCommand`, :class:`.APISlashCommand`]]
            The application command.
        """
        return self._connection._get_guild_application_command(guild_id, id)

    def get_global_command_named(
        self, name: str, cmd_type: ApplicationCommandType = None
<<<<<<< HEAD
    ) -> Optional[ApplicationCommand]:
        """Returns a global application command matching the given name.
=======
    ) -> Optional[APIApplicationCommand]:
        """
        Returns a global application command matching the specified name.
>>>>>>> f777f27d

        Parameters
        ----------
        name: :class:`str`
            The name to look for.
        cmd_type: :class:`.ApplicationCommandType`
            The type to look for. By default, no types are checked.

        Returns
        -------
        Optional[Union[:class:`.APIUserCommand`, :class:`.APIMessageCommand`, :class:`.APISlashCommand`]]
            The application command.
        """
        return self._connection._get_global_command_named(name, cmd_type)

    def get_guild_command_named(
        self, guild_id: int, name: str, cmd_type: ApplicationCommandType = None
<<<<<<< HEAD
    ) -> Optional[ApplicationCommand]:
        """Returns a guild application command matching the given name.
=======
    ) -> Optional[APIApplicationCommand]:
        """
        Returns a guild application command matching the name.
>>>>>>> f777f27d

        Parameters
        ----------
        guild_id: :class:`int`
            The guild ID to search for.
        name: :class:`str`
            The command name to search for.
        cmd_type: :class:`.ApplicationCommandType`
            The type to look for. By default, no types are checked.

        Returns
        -------
        Optional[Union[:class:`.APIUserCommand`, :class:`.APIMessageCommand`, :class:`.APISlashCommand`]]
            The application command.
        """
        return self._connection._get_guild_command_named(guild_id, name, cmd_type)

    # listeners/waiters

    async def wait_until_ready(self) -> None:
        """|coro|

        Waits until the client's internal cache is all ready.
        """
        await self._ready.wait()

    async def wait_until_first_connect(self) -> None:
        """|coro|

        Waits until the first connect.
        """
        await self._first_connect.wait()

    def wait_for(
        self,
        event: str,
        *,
        check: Optional[Callable[..., bool]] = None,
        timeout: Optional[float] = None,
    ) -> Any:
        """|coro|

        Waits for a WebSocket event to be dispatched.

        This could be used to wait for a user to reply to a message,
        or to react to a message, or to edit a message in a self-contained
        way.

        The ``timeout`` parameter is passed onto :func:`asyncio.wait_for`. By default,
        it does not timeout. Note that this does propagate the
        :exc:`asyncio.TimeoutError` for you in case of timeout and is provided for
        ease of use.

        In case the event returns multiple arguments, a :class:`tuple` containing those
        arguments is returned instead. Please check the
        :ref:`documentation <discord-api-events>` for a list of events and their
        parameters.

        This function returns the **first event that meets the requirements**.

        Examples
        --------

        Waiting for a user reply: ::

            @client.event
            async def on_message(message):
                if message.content.startswith('$greet'):
                    channel = message.channel
                    await channel.send('Say hello!')

                    def check(m):
                        return m.content == 'hello' and m.channel == channel

                    msg = await client.wait_for('message', check=check)
                    await channel.send(f'Hello {msg.author}!')

        Waiting for a thumbs up reaction from the message author: ::

            @client.event
            async def on_message(message):
                if message.content.startswith('$thumb'):
                    channel = message.channel
                    await channel.send('Send me that \N{THUMBS UP SIGN} reaction, mate')

                    def check(reaction, user):
                        return user == message.author and str(reaction.emoji) == '\N{THUMBS UP SIGN}'

                    try:
                        reaction, user = await client.wait_for('reaction_add', timeout=60.0, check=check)
                    except asyncio.TimeoutError:
                        await channel.send('\N{THUMBS DOWN SIGN}')
                    else:
                        await channel.send('\N{THUMBS UP SIGN}')


        Parameters
        ----------
        event: :class:`str`
            The event name, similar to the :ref:`event reference <discord-api-events>`,
            but without the ``on_`` prefix, to wait for.
        check: Optional[Callable[..., :class:`bool`]]
            A predicate to check what to wait for. The arguments must meet the
            parameters of the event being waited for.
        timeout: Optional[:class:`float`]
            The number of seconds to wait before timing out and raising
            :exc:`asyncio.TimeoutError`.

        Raises
        ------
        asyncio.TimeoutError
            If a timeout is provided and it was reached.

        Returns
        -------
        Any
            Returns no arguments, a single argument, or a :class:`tuple` of multiple
            arguments that mirrors the parameters passed in the
            :ref:`event reference <discord-api-events>`.
        """
        future = self.loop.create_future()
        if check is None:

            def _check(*args):
                return True

            check = _check

        ev = event.lower()
        try:
            listeners = self._listeners[ev]
        except KeyError:
            listeners = []
            self._listeners[ev] = listeners

        listeners.append((future, check))
        return asyncio.wait_for(future, timeout)

    # event registration

    def event(self, coro: Coro) -> Coro:
        """A decorator that registers an event to listen to.

        You can find more info about the events on the :ref:`documentation below <discord-api-events>`.

        The events must be a :ref:`coroutine <coroutine>`, if not, :exc:`TypeError` is raised.

        Example
        ---------

        .. code-block:: python3

            @client.event
            async def on_ready():
                print('Ready!')

        Raises
        ------
        TypeError
            The coroutine passed is not actually a coroutine.
        """
        if not asyncio.iscoroutinefunction(coro):
            raise TypeError("event registered must be a coroutine function")

        setattr(self, coro.__name__, coro)
        _log.debug("%s has successfully been registered as an event", coro.__name__)
        return coro

    async def change_presence(
        self,
        *,
        activity: Optional[BaseActivity] = None,
        status: Optional[Status] = None,
    ):
        """|coro|

        Changes the client's presence.

        Example
        ---------

        .. code-block:: python3

            game = disnake.Game("with the API")
            await client.change_presence(status=disnake.Status.idle, activity=game)

        .. versionchanged:: 2.0
            Removed the ``afk`` keyword-only parameter.

        Parameters
        ----------
        activity: Optional[:class:`.BaseActivity`]
            The activity being done. ``None`` if no currently active activity is done.
        status: Optional[:class:`.Status`]
            Indicates what status to change to. If ``None``, then
            :attr:`.Status.online` is used.

        Raises
        ------
        InvalidArgument
            If the ``activity`` parameter is not the proper type.
        """
        if status is None:
            status_str = "online"
            status = Status.online
        elif status is Status.offline:
            status_str = "invisible"
            status = Status.offline
        else:
            status_str = str(status)

        await self.ws.change_presence(activity=activity, status=status_str)

        for guild in self._connection.guilds:
            me = guild.me
            if me is None:
                continue

            if activity is not None:
                me.activities = (activity,)  # type: ignore
            else:
                me.activities = ()

            me.status = status

    # Guild stuff

    def fetch_guilds(
        self,
        *,
        limit: Optional[int] = 100,
        before: SnowflakeTime = None,
        after: SnowflakeTime = None,
    ) -> GuildIterator:
        """Retrieves an :class:`.AsyncIterator` that enables receiving your guilds.

        .. note::

            Using this, you will only receive :attr:`.Guild.owner`, :attr:`.Guild.icon`,
            :attr:`.Guild.id`, and :attr:`.Guild.name` per :class:`.Guild`.

        .. note::

            This method is an API call. For general usage, consider :attr:`guilds` instead.

        Examples
        --------

        Usage ::

            async for guild in client.fetch_guilds(limit=150):
                print(guild.name)

        Flattening into a list ::

            guilds = await client.fetch_guilds(limit=150).flatten()
            # guilds is now a list of Guild...

        All parameters are optional.

        Parameters
        ----------
        limit: Optional[:class:`int`]
            The number of guilds to retrieve.
            If ``None``, it retrieves every guild you have access to. Note, however,
            that this would make it a slow operation.
            Defaults to ``100``.
        before: Union[:class:`.abc.Snowflake`, :class:`datetime.datetime`]
            Retrieves guilds before this date or object.
            If a datetime is provided, it is recommended to use a UTC aware datetime.
            If the datetime is naive, it is assumed to be local time.
        after: Union[:class:`.abc.Snowflake`, :class:`datetime.datetime`]
            Retrieve guilds after this date or object.
            If a datetime is provided, it is recommended to use a UTC aware datetime.
            If the datetime is naive, it is assumed to be local time.

        Raises
        ------
        HTTPException
            Getting the guilds failed.

        Yields
        --------
        :class:`.Guild`
            The guild with the guild data parsed.
        """
        return GuildIterator(self, limit=limit, before=before, after=after)

    async def fetch_template(self, code: Union[Template, str]) -> Template:
        """|coro|

        Gets a :class:`.Template` from a discord.new URL or code.

        Parameters
        ----------
        code: Union[:class:`.Template`, :class:`str`]
            The Discord Template Code or URL (must be a discord.new URL).

        Raises
        ------
        NotFound
            The template is invalid.
        HTTPException
            Getting the template failed.

        Returns
        -------
        :class:`.Template`
            The template from the URL/code.
        """
        code = utils.resolve_template(code)
        data = await self.http.get_template(code)
        return Template(data=data, state=self._connection)  # type: ignore

    async def fetch_guild(self, guild_id: int, /) -> Guild:
        """|coro|

        Retrieves a :class:`.Guild` from the given ID.

        .. note::

            Using this, you will **not** receive :attr:`.Guild.channels`, :attr:`.Guild.members`,
            :attr:`.Member.activity` and :attr:`.Member.voice` per :class:`.Member`.

        .. note::

            This method is an API call. For general usage, consider :meth:`get_guild` instead.

        Parameters
        ----------
        guild_id: :class:`int`
            The guild's ID to fetch from.

        Raises
        ------
        Forbidden
            You do not have access to the guild.
        HTTPException
            Fetching the guild failed.

        Returns
        -------
        :class:`.Guild`
            The guild from the given ID.
        """
        data = await self.http.get_guild(guild_id)
        return Guild(data=data, state=self._connection)

    async def create_guild(
        self,
        *,
        name: str,
        region: Union[VoiceRegion, str] = VoiceRegion.us_west,
        icon: bytes = MISSING,
        code: str = MISSING,
    ) -> Guild:
        """|coro|

        Creates a :class:`.Guild`.

        Bot accounts in more than 10 guilds are not allowed to create guilds.

        Parameters
        ----------
        name: :class:`str`
            The name of the guild.
        region: :class:`.VoiceRegion`
            The region for the voice communication server.
            Defaults to :attr:`.VoiceRegion.us_west`.
        icon: Optional[:class:`bytes`]
            The :term:`py:bytes-like object` representing the icon. See :meth:`.ClientUser.edit`
            for more details on what is expected.
        code: :class:`str`
            The code for a template to create the guild with.

            .. versionadded:: 1.4

        Raises
        ------
        HTTPException
            Guild creation failed.
        InvalidArgument
            Invalid icon image format given. Must be PNG or JPG.

        Returns
        -------
        :class:`.Guild`
            The created guild. This is not the same guild that is
            added to cache.
        """
        if icon is not MISSING:
            icon_base64 = utils._bytes_to_base64_data(icon)
        else:
            icon_base64 = None

        region_value = str(region)

        if code:
            data = await self.http.create_from_template(code, name, region_value, icon_base64)
        else:
            data = await self.http.create_guild(name, region_value, icon_base64)
        return Guild(data=data, state=self._connection)

    async def fetch_stage_instance(self, channel_id: int, /) -> StageInstance:
        """|coro|

        Retrieves a :class:`.StageInstance` with the given ID.

        .. note::

            This method is an API call. For general usage, consider :meth:`get_stage_instance` instead.

        .. versionadded:: 2.0

        Parameters
        ----------
        channel_id: :class:`int`
            The stage channel ID.

        Raises
        ------
        NotFound
            The stage instance or channel could not be found.
        HTTPException
            Fetching the stage instance failed.

        Returns
        -------
        :class:`.StageInstance`
            The stage instance from the given ID.
        """
        data = await self.http.get_stage_instance(channel_id)
        guild = self.get_guild(int(data["guild_id"]))
        return StageInstance(guild=guild, state=self._connection, data=data)  # type: ignore

    # Invite management

    async def fetch_invite(
        self,
        url: Union[Invite, str],
        *,
        with_counts: bool = True,
        with_expiration: bool = True,
        guild_scheduled_event_id: Optional[int] = None,
    ) -> Invite:
        """|coro|

        Retrieves an :class:`.Invite` from a discord.gg URL or ID.

        .. note::

            If the invite is for a guild you have not joined, the guild and channel
            attributes of the returned :class:`.Invite` will be :class:`.PartialInviteGuild` and
            :class:`.PartialInviteChannel` respectively.

        Parameters
        ----------
        url: Union[:class:`.Invite`, :class:`str`]
            The Discord invite ID or URL (must be a discord.gg URL).
        with_counts: :class:`bool`
            Whether to include count information in the invite. This fills the
            :attr:`.Invite.approximate_member_count` and :attr:`.Invite.approximate_presence_count`
            fields.
        with_expiration: :class:`bool`
            Whether to include the expiration date of the invite. This fills the
            :attr:`.Invite.expires_at` field.

            .. versionadded:: 2.0

        guild_scheduled_event_id: :class:`int`
            The ID of the scheduled event to include in the invite.
            If not provided, defaults to the ``event`` parameter in the URL if it exists,
            or the ID of the scheduled event contained in the provided invite object.

            .. versionadded:: 2.3

        Raises
        ------
        NotFound
            The invite has expired or is invalid.
        HTTPException
            Getting the invite failed.

        Returns
        -------
        :class:`.Invite`
            The invite from the URL/ID.
        """
        invite_id, params = utils.resolve_invite(url, with_params=True)

        if not guild_scheduled_event_id:
            # keep scheduled event ID from invite url/object
            if "event" in params:
                guild_scheduled_event_id = int(params["event"])
            elif isinstance(url, Invite) and url.guild_scheduled_event:
                guild_scheduled_event_id = url.guild_scheduled_event.id

        data = await self.http.get_invite(
            invite_id,
            with_counts=with_counts,
            with_expiration=with_expiration,
            guild_scheduled_event_id=guild_scheduled_event_id,
        )
        return Invite.from_incomplete(state=self._connection, data=data)

    async def delete_invite(self, invite: Union[Invite, str]) -> None:
        """|coro|

        Revokes an :class:`.Invite`, URL, or ID to an invite.

        You must have :attr:`~.Permissions.manage_channels` permission in
        the associated guild to do this.

        Parameters
        ----------
        invite: Union[:class:`.Invite`, :class:`str`]
            The invite to revoke.

        Raises
        ------
        Forbidden
            You do not have permissions to revoke invites.
        NotFound
            The invite is invalid or expired.
        HTTPException
            Revoking the invite failed.
        """
        invite_id = utils.resolve_invite(invite)
        await self.http.delete_invite(invite_id)

    # Miscellaneous stuff

    async def fetch_widget(self, guild_id: int, /) -> Widget:
        """|coro|

        Retrieves a :class:`.Widget` from a guild ID.

        .. note::

            The guild must have the widget enabled to get this information.

        Parameters
        ----------
        guild_id: :class:`int`
            The ID of the guild.

        Raises
        ------
        Forbidden
            The widget for this guild is disabled.
        HTTPException
            Retrieving the widget failed.

        Returns
        -------
        :class:`.Widget`
            The guild's widget.
        """
        data = await self.http.get_widget(guild_id)
        return Widget(state=self._connection, data=data)

    async def application_info(self) -> AppInfo:
        """|coro|

        Retrieves the bot's application information.

        Raises
        ------
        HTTPException
            Retrieving the information failed somehow.

        Returns
        -------
        :class:`.AppInfo`
            The bot's application information.
        """
        data = await self.http.application_info()
        if "rpc_origins" not in data:
            data["rpc_origins"] = None
        return AppInfo(self._connection, data)

    async def fetch_user(self, user_id: int, /) -> User:
        """|coro|

        Retrieves a :class:`~disnake.User` based on their ID.
        You do not have to share any guilds with the user to get this information,
        however many operations do require that you do.

        .. note::

            This method is an API call. If you have :attr:`disnake.Intents.members` and member cache enabled, consider :meth:`get_user` instead.

        Parameters
        ----------
        user_id: :class:`int`
            The user's ID to fetch from.

        Raises
        ------
        NotFound
            A user with this ID does not exist.
        HTTPException
            Fetching the user failed.

        Returns
        -------
        :class:`~disnake.User`
            The user you requested.
        """
        data = await self.http.get_user(user_id)
        return User(state=self._connection, data=data)

    async def fetch_channel(
        self, channel_id: int, /
    ) -> Union[GuildChannel, PrivateChannel, Thread]:
        """|coro|

        Retrieves a :class:`.abc.GuildChannel`, :class:`.abc.PrivateChannel`, or :class:`.Thread` with the specified ID.

        .. note::

            This method is an API call. For general usage, consider :meth:`get_channel` instead.

        .. versionadded:: 1.2

        Parameters
        ----------
        channel_id: :class:`int`
            The channel's ID to fetch from.

        Raises
        ------
        InvalidData
            An unknown channel type was received from Discord.
        HTTPException
            Retrieving the channel failed.
        NotFound
            Invalid Channel ID.
        Forbidden
            You do not have permission to fetch this channel.

        Returns
        -------
        Union[:class:`.abc.GuildChannel`, :class:`.abc.PrivateChannel`, :class:`.Thread`]
            The channel from the ID.
        """
        data = await self.http.get_channel(channel_id)

        factory, ch_type = _threaded_channel_factory(data["type"])
        if factory is None:
            raise InvalidData("Unknown channel type {type} for channel ID {id}.".format_map(data))

        if ch_type in (ChannelType.group, ChannelType.private):
            # the factory will be a DMChannel or GroupChannel here
            channel = factory(me=self.user, data=data, state=self._connection)  # type: ignore
        else:
            # the factory can't be a DMChannel or GroupChannel here
            guild_id = int(data["guild_id"])  # type: ignore
            guild = self.get_guild(guild_id) or Object(id=guild_id)
            # GuildChannels expect a Guild, we may be passing an Object
            channel = factory(guild=guild, state=self._connection, data=data)  # type: ignore

        return channel

    async def fetch_webhook(self, webhook_id: int, /) -> Webhook:
        """|coro|

        Retrieves a :class:`.Webhook` with the given ID.

        Parameters
        ----------
        webhook_id: :class:`int`
            The webhook's ID to fetch from.

        Raises
        ------
        HTTPException
            Retrieving the webhook failed.
        NotFound
            Invalid webhook ID.
        Forbidden
            You do not have permission to fetch this webhook.

        Returns
        -------
        :class:`.Webhook`
            The webhook you requested.
        """
        data = await self.http.get_webhook(webhook_id)
        return Webhook.from_state(data, state=self._connection)

    async def fetch_sticker(self, sticker_id: int, /) -> Union[StandardSticker, GuildSticker]:
        """|coro|

        Retrieves a :class:`.Sticker` with the given ID.

        .. versionadded:: 2.0

        Parameters
        ----------
        sticker_id: :class:`int`
            The sticker's ID to fetch from.

        Raises
        ------
        HTTPException
            Retrieving the sticker failed.
        NotFound
            Invalid sticker ID.

        Returns
        -------
        Union[:class:`.StandardSticker`, :class:`.GuildSticker`]
            The sticker you requested.
        """
        data = await self.http.get_sticker(sticker_id)
        cls, _ = _sticker_factory(data["type"])  # type: ignore
        return cls(state=self._connection, data=data)  # type: ignore

    async def fetch_premium_sticker_packs(self) -> List[StickerPack]:
        """|coro|

        Retrieves all available premium sticker packs.

        .. versionadded:: 2.0

        Raises
        ------
        HTTPException
            Retrieving the sticker packs failed.

        Returns
        -------
        List[:class:`.StickerPack`]
            All available premium sticker packs.
        """
        data = await self.http.list_premium_sticker_packs()
        return [StickerPack(state=self._connection, data=pack) for pack in data["sticker_packs"]]

    async def create_dm(self, user: Snowflake) -> DMChannel:
        """|coro|

        Creates a :class:`.DMChannel` with the given user.

        This should be rarely called, as this is done transparently for most
        people.

        .. versionadded:: 2.0

        Parameters
        ----------
        user: :class:`~disnake.abc.Snowflake`
            The user to create a DM with.

        Returns
        -------
        :class:`.DMChannel`
            The channel that was created.
        """
        state = self._connection
        found = state._get_private_channel_by_user(user.id)
        if found:
            return found

        data = await state.http.start_private_message(user.id)
        return state.add_dm_channel(data)

    def add_view(self, view: View, *, message_id: Optional[int] = None) -> None:
        """Registers a :class:`~disnake.ui.View` for persistent listening.

        This method should be used for when a view is comprised of components
        that last longer than the lifecycle of the program.

        .. versionadded:: 2.0

        Parameters
        ----------
        view: :class:`disnake.ui.View`
            The view to register for dispatching.
        message_id: Optional[:class:`int`]
            The message ID that the view is attached to. This is currently used to
            refresh the view's state during message update events. If not given
            then message update events are not propagated for the view.

        Raises
        ------
        TypeError
            A view was not passed.
        ValueError
            The view is not persistent. A persistent view has no timeout
            and all their components have an explicitly provided custom_id.
        """
        if not isinstance(view, View):
            raise TypeError(f"expected an instance of View not {view.__class__!r}")

        if not view.is_persistent():
            raise ValueError(
                "View is not persistent. Items need to have a custom_id set and View must have no timeout"
            )

        self._connection.store_view(view, message_id)

    @property
    def persistent_views(self) -> Sequence[View]:
        """Sequence[:class:`.View`]: A sequence of persistent views added to the client.

        .. versionadded:: 2.0
        """
        return self._connection.persistent_views

    # Application commands (global)

    async def fetch_global_commands(self) -> List[APIApplicationCommand]:
        """|coro|

        Retrieves a list of global application commands.

        .. versionadded:: 2.1

        Returns
        -------
        List[Union[:class:`.APIUserCommand`, :class:`.APIMessageCommand`, :class:`.APISlashCommand`]]
            A list of application commands.
        """
        return await self._connection.fetch_global_commands()

    async def fetch_global_command(self, command_id: int) -> APIApplicationCommand:
        """|coro|

        Retrieves a global application command.

        .. versionadded:: 2.1

        Parameters
        ----------
        command_id: :class:`int`
            The ID of the command to retrieve.

        Returns
        -------
        Union[:class:`.APIUserCommand`, :class:`.APIMessageCommand`, :class:`.APISlashCommand`]
            The requested application command.
        """
        return await self._connection.fetch_global_command(command_id)

    async def create_global_command(
        self, application_command: ApplicationCommand
    ) -> APIApplicationCommand:
        """|coro|

        Creates a global application command.

        .. versionadded:: 2.1

        Parameters
        ----------
        application_command: :class:`.ApplicationCommand`
            An object representing the application command to create.

        Returns
        -------
        Union[:class:`.APIUserCommand`, :class:`.APIMessageCommand`, :class:`.APISlashCommand`]
            The application command that was created.
        """
        return await self._connection.create_global_command(application_command)

    async def edit_global_command(
        self, command_id: int, new_command: ApplicationCommand
    ) -> APIApplicationCommand:
        """|coro|

        Edits a global application command.

        .. versionadded:: 2.1

        Parameters
        ----------
        command_id: :class:`int`
            The ID of the application command to edit.
        new_command: :class:`.ApplicationCommand`
            An object representing the edited application command.

        Returns
        -------
        Union[:class:`.APIUserCommand`, :class:`.APIMessageCommand`, :class:`.APISlashCommand`]
            The edited application command.
        """
        return await self._connection.edit_global_command(command_id, new_command)

    async def delete_global_command(self, command_id: int) -> None:
        """|coro|

        Deletes a global application command.

        .. versionadded:: 2.1

        Parameters
        ----------
        command_id: :class:`int`
            The ID of the application command to delete.
        """
        return await self._connection.delete_global_command(command_id)

    async def bulk_overwrite_global_commands(
        self, application_commands: List[ApplicationCommand]
    ) -> List[APIApplicationCommand]:
        """|coro|

        Overwrites several global application commands in one API request.

        .. versionadded:: 2.1

        Parameters
        ----------
        application_commands: List[:class:`.ApplicationCommand`]
            A list of application commands to insert instead of the existing commands.

        Returns
        -------
        List[Union[:class:`.APIUserCommand`, :class:`.APIMessageCommand`, :class:`.APISlashCommand`]]
            A list of registered application commands.
        """
        return await self._connection.bulk_overwrite_global_commands(application_commands)

    # Application commands (guild)

    async def fetch_guild_commands(self, guild_id: int) -> List[APIApplicationCommand]:
        """|coro|

        Retrieves a list of guild application commands.

        .. versionadded:: 2.1

        Parameters
        ----------
        guild_id: :class:`int`
            The ID of the guild to fetch commands from.

        Returns
        -------
        List[Union[:class:`.APIUserCommand`, :class:`.APIMessageCommand`, :class:`.APISlashCommand`]]
            A list of application commands.
        """
        return await self._connection.fetch_guild_commands(guild_id)

    async def fetch_guild_command(self, guild_id: int, command_id: int) -> APIApplicationCommand:
        """|coro|

        Retrieves a guild application command.

        .. versionadded:: 2.1

        Parameters
        ----------
        guild_id: :class:`int`
            The ID of the guild to fetch command from.
        command_id: :class:`int`
            The ID of the application command to fetch.

        Returns
        -------
        Union[:class:`.APIUserCommand`, :class:`.APIMessageCommand`, :class:`.APISlashCommand`]
            The requested application command.
        """
        return await self._connection.fetch_guild_command(guild_id, command_id)

    async def create_guild_command(
        self, guild_id: int, application_command: ApplicationCommand
    ) -> APIApplicationCommand:
        """|coro|

        Creates a guild application command.

        .. versionadded:: 2.1

        Parameters
        ----------
        guild_id: :class:`int`
            The ID of the guild where the applicaion command should be inserted.
        application_command: :class:`.ApplicationCommand`
            An object representing the application command.

        Returns
        -------
<<<<<<< HEAD
        :class:`.ApplicationCommand`
            The newly created application command.
=======
        Union[:class:`.APIUserCommand`, :class:`.APIMessageCommand`, :class:`.APISlashCommand`]
            The application command that was created.
>>>>>>> f777f27d
        """
        return await self._connection.create_guild_command(guild_id, application_command)

    async def edit_guild_command(
        self, guild_id: int, command_id: int, new_command: ApplicationCommand
    ) -> APIApplicationCommand:
        """|coro|

        Edits a guild application command.

        .. versionadded:: 2.1

        Parameters
        ----------
        guild_id: :class:`int`
            The ID of the guild where the application command should be edited.
        command_id: :class:`int`
            The ID of the application command to edit.
        new_command: :class:`.ApplicationCommand`
            An object representing the edited application command.

        Returns
        -------
<<<<<<< HEAD
        :class:`.ApplicationCommand`
            The newly edited application command.
=======
        Union[:class:`.APIUserCommand`, :class:`.APIMessageCommand`, :class:`.APISlashCommand`]
            The edited application command.
>>>>>>> f777f27d
        """
        return await self._connection.edit_guild_command(guild_id, command_id, new_command)

    async def delete_guild_command(self, guild_id: int, command_id: int) -> None:
        """|coro|

        Deletes a guild application command.

        .. versionadded:: 2.1

        Parameters
        ----------
        guild_id: :class:`int`
            The ID of the guild where the applcation command should be deleted.
        command_id: :class:`int`
            The ID of the application command to delete.
        """
        await self.http.delete_guild_command(self.application_id, guild_id, command_id)

    async def bulk_overwrite_guild_commands(
        self, guild_id: int, application_commands: List[ApplicationCommand]
    ) -> List[APIApplicationCommand]:
        """|coro|

        Overwrites several guild application commands in one API request.

        .. versionadded:: 2.1

        Parameters
        ----------
        guild_id: :class:`int`
            The ID of the guild where the application commands should be overwritten.
        application_commands: List[:class:`.ApplicationCommand`]
            A list of application commands to insert instead of the existing commands.

        Returns
        -------
        List[Union[:class:`.APIUserCommand`, :class:`.APIMessageCommand`, :class:`.APISlashCommand`]]
            A list of registered application commands.
        """
        return await self._connection.bulk_overwrite_guild_commands(guild_id, application_commands)

    # Application command permissions

    async def bulk_fetch_command_permissions(
        self, guild_id: int
    ) -> List[GuildApplicationCommandPermissions]:
        """|coro|

        Retrieves a list of :class:`.GuildApplicationCommandPermissions` configured for the given guild ID.

        .. versionadded:: 2.1

        Parameters
        ----------
        guild_id: :class:`int`
            The ID of the guild to inspect.
        """
        return await self._connection.bulk_fetch_command_permissions(guild_id)

    async def fetch_command_permissions(
        self, guild_id: int, command_id: int
    ) -> GuildApplicationCommandPermissions:
        """|coro|

        Requests :class:`.GuildApplicationCommandPermissions` for a specific application command.

        .. versionadded:: 2.1

        Parameters
        ----------
        guild_id: :class:`int`
            The ID of the guild to inspect.
        command_id: :class:`int`
            The ID of the application command.

        Returns
        -------
        :class:`.GuildApplicationCommandPermissions`
            The newly edited application command permissions.
        """
        return await self._connection.fetch_command_permissions(guild_id, command_id)

    async def edit_command_permissions(
        self,
        guild_id: int,
        command_id: int,
        *,
        permissions: Mapping[Union[Role, ABCUser], bool] = None,
        role_ids: Mapping[int, bool] = None,
        user_ids: Mapping[int, bool] = None,
    ) -> GuildApplicationCommandPermissions:
        """|coro|

        Edits guild permissions of a single command.

        Parameters
        ----------
        guild_id: :class:`int`
            The ID of the guild where the permissions should be applied.
        command_id: :class:`int`
            The ID of the application command you want to apply these permissions to.
        permissions: Mapping[Union[:class:`~disnake.Role`, :class:`disnake.abc.User`], :class:`bool`]
            Roles or users to booleans. ``True`` means "allow", ``False`` means "deny".
        role_ids: Mapping[:class:`int`, :class:`bool`]
            Role IDs to booleans.
        user_ids: Mapping[:class:`int`, :class:`bool`]
            User IDs to booleans.

        Returns
        -------
        :class:`.GuildApplicationCommandPermissions`
            The newly edited application command permissions.
        """
        perms = PartialGuildApplicationCommandPermissions(
            command_id=command_id,
            permissions=permissions,
            role_ids=role_ids,
            user_ids=user_ids,
        )
        return await self._connection.edit_command_permissions(guild_id, perms)

    async def bulk_edit_command_permissions(
        self, guild_id: int, permissions: List[PartialGuildApplicationCommandPermissions]
    ) -> List[GuildApplicationCommandPermissions]:
        """|coro|

        Edits guild permissions of multiple application commands in one API request.

        .. versionadded:: 2.1

        Parameters
        ----------
        guild_id: :class:`int`
            The ID of the guild where the permissions should be applied.
        permissions: List[:class:`.PartialGuildApplicationCommandPermissions`]
            A list of partial permissions for each application command you want to edit.

        Returns
        -------
        List[:class:`.GuildApplicationCommandPermissions`]
            A list of edited permissions of application commands.
        """
        return await self._connection.bulk_edit_command_permissions(guild_id, permissions)<|MERGE_RESOLUTION|>--- conflicted
+++ resolved
@@ -1094,14 +1094,8 @@
         for guild in self.guilds:
             yield from guild.members
 
-<<<<<<< HEAD
-    def get_guild_application_commands(self, guild_id: int) -> List[ApplicationCommand]:
-        """Returns a list of all application commands the given guild has.
-=======
     def get_guild_application_commands(self, guild_id: int) -> List[APIApplicationCommand]:
-        """
-        Returns a list of all application commands in the guild.
->>>>>>> f777f27d
+        """Returns a list of all application commands in the given guild id.
 
         Parameters
         ----------
@@ -1116,14 +1110,9 @@
         data = self._connection._guild_application_commands.get(guild_id, {})
         return list(data.values())
 
-<<<<<<< HEAD
-    def get_guild_slash_commands(self, guild_id: int) -> List[SlashCommand]:
-        """Returns a list of all slash commands the given guild has.
-=======
     def get_guild_slash_commands(self, guild_id: int) -> List[APISlashCommand]:
         """
-        Returns a list of all slash commands in the guild.
->>>>>>> f777f27d
+        Returns a list of all slash commands in the given guild id.
 
         Parameters
         ----------
@@ -1138,14 +1127,9 @@
         data = self._connection._guild_application_commands.get(guild_id, {})
         return [cmd for cmd in data.values() if isinstance(cmd, APISlashCommand)]
 
-<<<<<<< HEAD
-    def get_guild_user_commands(self, guild_id: int) -> List[UserCommand]:
-        """Returns a list of all user commands the given guild has.
-=======
     def get_guild_user_commands(self, guild_id: int) -> List[APIUserCommand]:
         """
-        Returns a list of all user commands in the guild.
->>>>>>> f777f27d
+        Returns a list of all user commands in the given guild id.
 
         Parameters
         ----------
@@ -1160,14 +1144,9 @@
         data = self._connection._guild_application_commands.get(guild_id, {})
         return [cmd for cmd in data.values() if isinstance(cmd, APIUserCommand)]
 
-<<<<<<< HEAD
-    def get_guild_message_commands(self, guild_id: int) -> List[MessageCommand]:
-        """Returns a list of all message commands the given guild has.
-=======
     def get_guild_message_commands(self, guild_id: int) -> List[APIMessageCommand]:
         """
-        Returns a list of all message commands in the guild.
->>>>>>> f777f27d
+        Returns a list of all message commands in the given guild id.
 
         Parameters
         ----------
@@ -1182,14 +1161,9 @@
         data = self._connection._guild_application_commands.get(guild_id, {})
         return [cmd for cmd in data.values() if isinstance(cmd, APIMessageCommand)]
 
-<<<<<<< HEAD
-    def get_global_command(self, id: int) -> Optional[ApplicationCommand]:
-        """Returns a global application command with the given ID.
-=======
     def get_global_command(self, id: int) -> Optional[APIApplicationCommand]:
         """
-        Returns a global application command.
->>>>>>> f777f27d
+        Returns a global application command with the given ID.
 
         Parameters
         ----------
@@ -1203,14 +1177,9 @@
         """
         return self._connection._get_global_application_command(id)
 
-<<<<<<< HEAD
-    def get_guild_command(self, guild_id: int, id: int) -> Optional[ApplicationCommand]:
-        """Returns a guild application command with the given guild ID and app command ID.
-=======
     def get_guild_command(self, guild_id: int, id: int) -> Optional[APIApplicationCommand]:
         """
-        Returns a guild application command.
->>>>>>> f777f27d
+        Returns a guild application command with the given guild ID and app command ID.
 
         Parameters
         ----------
@@ -1228,14 +1197,9 @@
 
     def get_global_command_named(
         self, name: str, cmd_type: ApplicationCommandType = None
-<<<<<<< HEAD
-    ) -> Optional[ApplicationCommand]:
-        """Returns a global application command matching the given name.
-=======
     ) -> Optional[APIApplicationCommand]:
         """
-        Returns a global application command matching the specified name.
->>>>>>> f777f27d
+        Returns a global application command matching the given name.
 
         Parameters
         ----------
@@ -1253,14 +1217,9 @@
 
     def get_guild_command_named(
         self, guild_id: int, name: str, cmd_type: ApplicationCommandType = None
-<<<<<<< HEAD
-    ) -> Optional[ApplicationCommand]:
-        """Returns a guild application command matching the given name.
-=======
     ) -> Optional[APIApplicationCommand]:
         """
-        Returns a guild application command matching the name.
->>>>>>> f777f27d
+        Returns a guild application command matching the given name.
 
         Parameters
         ----------
@@ -2245,13 +2204,8 @@
 
         Returns
         -------
-<<<<<<< HEAD
-        :class:`.ApplicationCommand`
+        Union[:class:`.APIUserCommand`, :class:`.APIMessageCommand`, :class:`.APISlashCommand`]
             The newly created application command.
-=======
-        Union[:class:`.APIUserCommand`, :class:`.APIMessageCommand`, :class:`.APISlashCommand`]
-            The application command that was created.
->>>>>>> f777f27d
         """
         return await self._connection.create_guild_command(guild_id, application_command)
 
@@ -2275,13 +2229,8 @@
 
         Returns
         -------
-<<<<<<< HEAD
-        :class:`.ApplicationCommand`
+        Union[:class:`.APIUserCommand`, :class:`.APIMessageCommand`, :class:`.APISlashCommand`]
             The newly edited application command.
-=======
-        Union[:class:`.APIUserCommand`, :class:`.APIMessageCommand`, :class:`.APISlashCommand`]
-            The edited application command.
->>>>>>> f777f27d
         """
         return await self._connection.edit_guild_command(guild_id, command_id, new_command)
 
