"""
The MIT License (MIT)

Copyright (c) 2015-2021 Rapptz
Copyright (c) 2021-present Disnake Development

Permission is hereby granted, free of charge, to any person obtaining a
copy of this software and associated documentation files (the "Software"),
to deal in the Software without restriction, including without limitation
the rights to use, copy, modify, merge, publish, distribute, sublicense,
and/or sell copies of the Software, and to permit persons to whom the
Software is furnished to do so, subject to the following conditions:

The above copyright notice and this permission notice shall be included in
all copies or substantial portions of the Software.

THE SOFTWARE IS PROVIDED "AS IS", WITHOUT WARRANTY OF ANY KIND, EXPRESS
OR IMPLIED, INCLUDING BUT NOT LIMITED TO THE WARRANTIES OF MERCHANTABILITY,
FITNESS FOR A PARTICULAR PURPOSE AND NONINFRINGEMENT. IN NO EVENT SHALL THE
AUTHORS OR COPYRIGHT HOLDERS BE LIABLE FOR ANY CLAIM, DAMAGES OR OTHER
LIABILITY, WHETHER IN AN ACTION OF CONTRACT, TORT OR OTHERWISE, ARISING
FROM, OUT OF OR IN CONNECTION WITH THE SOFTWARE OR THE USE OR OTHER
DEALINGS IN THE SOFTWARE.
"""

from __future__ import annotations

import asyncio
import logging
import signal
import sys
import traceback
from datetime import datetime, timedelta
from typing import (
    TYPE_CHECKING,
    Any,
    Callable,
    Coroutine,
    Dict,
    Generator,
    List,
    Literal,
    NamedTuple,
    Optional,
    Sequence,
    Tuple,
    TypeVar,
    Union,
    overload,
)

import aiohttp

from . import utils
from .activity import ActivityTypes, BaseActivity, create_activity
from .app_commands import (
    APIMessageCommand,
    APISlashCommand,
    APIUserCommand,
    ApplicationCommand,
    GuildApplicationCommandPermissions,
)
from .appinfo import AppInfo
from .backoff import ExponentialBackoff
from .channel import PartialMessageable, _threaded_channel_factory
from .emoji import Emoji
from .enums import ApplicationCommandType, ChannelType, Status
from .errors import (
    ConnectionClosed,
    GatewayNotFound,
    HTTPException,
    InvalidData,
    PrivilegedIntentsRequired,
    SessionStartLimitReached,
)
from .flags import ApplicationFlags, Intents, MemberCacheFlags
from .gateway import DiscordWebSocket, ReconnectWebSocket
from .guild import Guild
from .guild_preview import GuildPreview
from .http import HTTPClient
from .i18n import LocalizationProtocol, LocalizationStore
from .invite import Invite
from .iterators import GuildIterator
from .mentions import AllowedMentions
from .object import Object
from .stage_instance import StageInstance
from .state import ConnectionState
from .sticker import GuildSticker, StandardSticker, StickerPack, _sticker_factory
from .template import Template
from .threads import Thread
from .ui.view import View
from .user import ClientUser, User
from .utils import MISSING
from .voice_client import VoiceClient
from .voice_region import VoiceRegion
from .webhook import Webhook
from .widget import Widget

if TYPE_CHECKING:
    from .abc import GuildChannel, PrivateChannel, Snowflake, SnowflakeTime
    from .app_commands import APIApplicationCommand
    from .asset import AssetBytes
    from .channel import DMChannel
    from .member import Member
    from .message import Message
    from .types.gateway import SessionStartLimit as SessionStartLimitPayload
    from .voice_client import VoiceProtocol


__all__ = (
    "Client",
    "SessionStartLimit",
    "GatewayParams",
)

CoroT = TypeVar("CoroT", bound=Callable[..., Coroutine[Any, Any, Any]])


_log = logging.getLogger(__name__)


def _cancel_tasks(loop: asyncio.AbstractEventLoop) -> None:
    tasks = {t for t in asyncio.all_tasks(loop=loop) if not t.done()}

    if not tasks:
        return

    _log.info("Cleaning up after %d tasks.", len(tasks))
    for task in tasks:
        task.cancel()

    loop.run_until_complete(asyncio.gather(*tasks, return_exceptions=True))
    _log.info("All tasks finished cancelling.")

    for task in tasks:
        if task.cancelled():
            continue
        if task.exception() is not None:
            loop.call_exception_handler(
                {
                    "message": "Unhandled exception during Client.run shutdown.",
                    "exception": task.exception(),
                    "task": task,
                }
            )


def _cleanup_loop(loop: asyncio.AbstractEventLoop) -> None:
    try:
        _cancel_tasks(loop)
        loop.run_until_complete(loop.shutdown_asyncgens())
    finally:
        _log.info("Closing the event loop.")
        loop.close()


class SessionStartLimit:
    """A class that contains information about the current session start limit,
    at the time when the client connected for the first time.

    .. versionadded:: 2.5

    Attributes
    ----------
    total: :class:`int`
        The total number of allowed session starts.
    remaining: :class:`int`
        The remaining number of allowed session starts.
    reset_after: :class:`int`
        The number of milliseconds after which the :attr:`.remaining` limit resets,
        relative to when the client connected.
        See also :attr:`reset_time`.
    max_concurrency: :class:`int`
        The number of allowed ``IDENTIFY`` requests per 5 seconds.
    reset_time: :class:`datetime.datetime`
        The approximate time at which which the :attr:`.remaining` limit resets.
    """

    __slots__: Tuple[str, ...] = (
        "total",
        "remaining",
        "reset_after",
        "max_concurrency",
        "reset_time",
    )

    def __init__(self, data: SessionStartLimitPayload):
        self.total: int = data["total"]
        self.remaining: int = data["remaining"]
        self.reset_after: int = data["reset_after"]
        self.max_concurrency: int = data["max_concurrency"]

        self.reset_time: datetime = utils.utcnow() + timedelta(milliseconds=self.reset_after)

    def __repr__(self):
        return (
            f"<SessionStartLimit total={self.total!r} remaining={self.remaining!r} "
            f"reset_after={self.reset_after!r} max_concurrency={self.max_concurrency!r} reset_time={self.reset_time!s}>"
        )


class GatewayParams(NamedTuple):
    """
    Container type for configuring gateway connections.

    .. versionadded:: 2.6

    Parameters
    ----------
    encoding: :class:`str`
        The payload encoding (``json`` is currently the only supported encoding).
        Defaults to ``"json"``.
    zlib: :class:`bool`
        Whether to enable transport compression.
        Defaults to ``True``.
    """

    encoding: Literal["json"] = "json"
    zlib: bool = True


class Client:
    """
    Represents a client connection that connects to Discord.
    This class is used to interact with the Discord WebSocket and API.

    A number of options can be passed to the :class:`Client`.

    Parameters
    ----------
    max_messages: Optional[:class:`int`]
        The maximum number of messages to store in the internal message cache.
        This defaults to ``1000``. Passing in ``None`` disables the message cache.

        .. versionchanged:: 1.3
            Allow disabling the message cache and change the default size to ``1000``.
    loop: Optional[:class:`asyncio.AbstractEventLoop`]
        The :class:`asyncio.AbstractEventLoop` to use for asynchronous operations.
        Defaults to ``None``, in which case the default event loop is used via
        :func:`asyncio.get_event_loop()`.
    connector: Optional[:class:`aiohttp.BaseConnector`]
        The connector to use for connection pooling.
    proxy: Optional[:class:`str`]
        Proxy URL.
    proxy_auth: Optional[:class:`aiohttp.BasicAuth`]
        An object that represents proxy HTTP Basic Authorization.
    shard_id: Optional[:class:`int`]
        Integer starting at ``0`` and less than :attr:`.shard_count`.
    shard_count: Optional[:class:`int`]
        The total number of shards.
    application_id: :class:`int`
        The client's application ID.
    intents: Optional[:class:`Intents`]
        The intents that you want to enable for the session. This is a way of
        disabling and enabling certain gateway events from triggering and being sent.
        If not given, defaults to a regularly constructed :class:`Intents` class.

        .. versionadded:: 1.5

    member_cache_flags: :class:`MemberCacheFlags`
        Allows for finer control over how the library caches members.
        If not given, defaults to cache as much as possible with the
        currently selected intents.

        .. versionadded:: 1.5

    chunk_guilds_at_startup: :class:`bool`
        Indicates if :func:`.on_ready` should be delayed to chunk all guilds
        at start-up if necessary. This operation is incredibly slow for large
        amounts of guilds. The default is ``True`` if :attr:`Intents.members`
        is ``True``.

        .. versionadded:: 1.5

    status: Optional[Union[class:`str`, :class:`.Status`]]
        A status to start your presence with upon logging on to Discord.
    activity: Optional[:class:`.BaseActivity`]
        An activity to start your presence with upon logging on to Discord.
    allowed_mentions: Optional[:class:`AllowedMentions`]
        Control how the client handles mentions by default on every message sent.

        .. versionadded:: 1.4

    heartbeat_timeout: :class:`float`
        The maximum numbers of seconds before timing out and restarting the
        WebSocket in the case of not receiving a HEARTBEAT_ACK. Useful if
        processing the initial packets take too long to the point of disconnecting
        you. The default timeout is 60 seconds.
    guild_ready_timeout: :class:`float`
        The maximum number of seconds to wait for the GUILD_CREATE stream to end before
        preparing the member cache and firing READY. The default timeout is 2 seconds.

        .. versionadded:: 1.4

    assume_unsync_clock: :class:`bool`
        Whether to assume the system clock is unsynced. This applies to the ratelimit handling
        code. If this is set to ``True``, the default, then the library uses the time to reset
        a rate limit bucket given by Discord. If this is ``False`` then your system clock is
        used to calculate how long to sleep for. If this is set to ``False`` it is recommended to
        sync your system clock to Google's NTP server.

        .. versionadded:: 1.3

    enable_debug_events: :class:`bool`
        Whether to enable events that are useful only for debugging gateway related information.

        Right now this involves :func:`on_socket_raw_receive` and :func:`on_socket_raw_send`. If
        this is ``False`` then those events will not be dispatched (due to performance considerations).
        To enable these events, this must be set to ``True``. Defaults to ``False``.

        .. versionadded:: 2.0

    enable_gateway_error_handler: :class:`bool`
        Whether to enable the :func:`disnake.on_gateway_error` event.
        Defaults to ``True``.

        If this is disabled, exceptions that occur while parsing (known) gateway events
        won't be handled and the pre-v2.6 behavior of letting the exception propagate up to
        the :func:`connect`/:func:`start`/:func:`run` call is used instead.

        .. versionadded:: 2.6

    test_guilds: List[:class:`int`]
        The list of IDs of the guilds where you're going to test your application commands.
        Defaults to ``None``, which means global registration of commands across
        all guilds.

        .. versionadded:: 2.1

    sync_commands: :class:`bool`
        Whether to enable automatic synchronization of application commands in your code.
        Defaults to ``True``, which means that commands in API are automatically synced
        with the commands specified in your code.

        .. versionadded:: 2.1

    sync_commands_debug: :class:`bool`
        Whether to always show sync debug logs (uses ``INFO`` log level if it's enabled, prints otherwise).
        If disabled, uses the default ``DEBUG`` log level which isn't shown unless the log level is changed manually.
        Useful for tracking the commands being registered in the API.

        .. versionadded:: 2.1

        .. versionchanged:: 2.4
            Changes the log level of corresponding messages from ``DEBUG`` to ``INFO`` or ``print``\\s them,
            instead of controlling whether they are enabled at all.

    localization_provider: :class:`.LocalizationProtocol`
        An implementation of :class:`.LocalizationProtocol` to use for localization of
        application commands.
        If not provided, the default :class:`.LocalizationStore` implementation is used.

        .. versionadded:: 2.5

        .. versionchanged:: 2.6
            Can no longer be provided together with ``strict_localization``, as it does
            not apply to the custom localization provider entered in this parameter.

    strict_localization: :class:`bool`
        Whether to raise an exception when localizations for a specific key couldn't be found.
        This is mainly useful for testing/debugging, consider disabling this eventually
        as missing localized names will automatically fall back to the default/base name without it.
        Only applicable if the ``localization_provider`` parameter is not provided.
        Defaults to ``False``.

        .. versionadded:: 2.5

<<<<<<< HEAD
    gateway_params: :class:`.GatewayParams`
        Allows configuring parameters used for establishing gateway connections,
        notably enabling/disabling compression (enabled by default).
        Encodings other than JSON are not supported.

        .. versionadded:: 2.6
=======
        .. versionchanged:: 2.6
            Can no longer be provided together with ``localization_provider``, as this parameter is
            ignored for custom localization providers.
>>>>>>> b83d7093

    Attributes
    ----------
    ws
        The websocket gateway the client is currently connected to. Could be ``None``.
    loop: :class:`asyncio.AbstractEventLoop`
        The event loop that the client uses for asynchronous operations.
    asyncio_debug: :class:`bool`
        Whether to enable asyncio debugging when the client starts.
        Defaults to False.
    session_start_limit: Optional[:class:`SessionStartLimit`]
        Information about the current session start limit.
        Only available after initiating the connection.

        .. versionadded:: 2.5
    i18n: :class:`.LocalizationProtocol`
        An implementation of :class:`.LocalizationProtocol` used for localization of
        application commands.

        .. versionadded:: 2.5
    """

    def __init__(
        self,
        *,
        asyncio_debug: bool = False,
        loop: Optional[asyncio.AbstractEventLoop] = None,
        shard_id: Optional[int] = None,
        shard_count: Optional[int] = None,
        enable_debug_events: bool = False,
        enable_gateway_error_handler: bool = True,
        localization_provider: Optional[LocalizationProtocol] = None,
        strict_localization: bool = False,
        connector: Optional[aiohttp.BaseConnector] = None,
        proxy: Optional[str] = None,
        proxy_auth: Optional[aiohttp.BasicAuth] = None,
        assume_unsync_clock: bool = True,
        max_messages: Optional[int] = 1000,
        application_id: Optional[int] = None,
        heartbeat_timeout: float = 60.0,
        guild_ready_timeout: float = 2.0,
        allowed_mentions: Optional[AllowedMentions] = None,
        activity: Optional[BaseActivity] = None,
        status: Optional[Union[Status, str]] = None,
        intents: Optional[Intents] = None,
        chunk_guilds_at_startup: Optional[bool] = None,
        member_cache_flags: Optional[MemberCacheFlags] = None,
    ):
        # self.ws is set in the connect method
        self.ws: DiscordWebSocket = None  # type: ignore
        self.loop: asyncio.AbstractEventLoop = asyncio.get_event_loop() if loop is None else loop
        self.loop.set_debug(asyncio_debug)
        self._listeners: Dict[str, List[Tuple[asyncio.Future, Callable[..., bool]]]] = {}
        self.session_start_limit: Optional[SessionStartLimit] = None

        self.http: HTTPClient = HTTPClient(
            connector,
            proxy=proxy,
            proxy_auth=proxy_auth,
            unsync_clock=assume_unsync_clock,
            loop=self.loop,
        )

        self._handlers: Dict[str, Callable] = {
            "ready": self._handle_ready,
            "connect_internal": self._handle_first_connect,
        }

        self._hooks: Dict[str, Callable] = {"before_identify": self._call_before_identify_hook}

        self._enable_debug_events: bool = enable_debug_events
        self._enable_gateway_error_handler: bool = enable_gateway_error_handler
        self._connection: ConnectionState = self._get_state(
            max_messages=max_messages,
            application_id=application_id,
            heartbeat_timeout=heartbeat_timeout,
            guild_ready_timeout=guild_ready_timeout,
            allowed_mentions=allowed_mentions,
            activity=activity,
            status=status,
            intents=intents,
            chunk_guilds_at_startup=chunk_guilds_at_startup,
            member_cache_flags=member_cache_flags,
        )
        self.shard_id: Optional[int] = shard_id
        self.shard_count: Optional[int] = shard_count
        self._connection.shard_count = shard_count

        self._closed: bool = False
        self._ready: asyncio.Event = asyncio.Event()
        self._first_connect: asyncio.Event = asyncio.Event()
        self._connection._get_websocket = self._get_websocket
        self._connection._get_client = lambda: self

        if VoiceClient.warn_nacl:
            VoiceClient.warn_nacl = False
            _log.warning("PyNaCl is not installed, voice will NOT be supported")

        if strict_localization and localization_provider is not None:
            raise ValueError(
                "Providing both `localization_provider` and `strict_localization` is not supported."
                " If strict localization is desired for a customized localization provider, this"
                " should be implemented by that custom provider."
            )

        self.i18n: LocalizationProtocol = (
            LocalizationStore(strict=strict_localization)
            if localization_provider is None
            else localization_provider
        )

        self.gateway_params: GatewayParams = options.get("gateway_params", GatewayParams())
        if self.gateway_params.encoding != "json":
            raise ValueError("Gateway encodings other than `json` are currently not supported.")

    # internals

    def _get_websocket(
        self, guild_id: Optional[int] = None, *, shard_id: Optional[int] = None
    ) -> DiscordWebSocket:
        return self.ws

    def _get_state(
        self,
        *,
        max_messages: Optional[int],
        application_id: Optional[int],
        heartbeat_timeout: float,
        guild_ready_timeout: float,
        allowed_mentions: Optional[AllowedMentions],
        activity: Optional[BaseActivity],
        status: Optional[Union[str, Status]],
        intents: Optional[Intents],
        chunk_guilds_at_startup: Optional[bool],
        member_cache_flags: Optional[MemberCacheFlags],
    ) -> ConnectionState:
        return ConnectionState(
            dispatch=self.dispatch,
            handlers=self._handlers,
            hooks=self._hooks,
            http=self.http,
            loop=self.loop,
            max_messages=max_messages,
            application_id=application_id,
            heartbeat_timeout=heartbeat_timeout,
            guild_ready_timeout=guild_ready_timeout,
            allowed_mentions=allowed_mentions,
            activity=activity,
            status=status,
            intents=intents,
            chunk_guilds_at_startup=chunk_guilds_at_startup,
            member_cache_flags=member_cache_flags,
        )

    def _handle_ready(self) -> None:
        self._ready.set()

    def _handle_first_connect(self) -> None:
        if self._first_connect.is_set():
            return
        self._first_connect.set()

    @property
    def latency(self) -> float:
        """:class:`float`: Measures latency between a HEARTBEAT and a HEARTBEAT_ACK in seconds.

        This could be referred to as the Discord WebSocket protocol latency.
        """
        ws = self.ws
        return float("nan") if not ws else ws.latency

    def is_ws_ratelimited(self) -> bool:
        """Whether the websocket is currently rate limited.

        This can be useful to know when deciding whether you should query members
        using HTTP or via the gateway.

        .. versionadded:: 1.6

        :return type: :class:`bool`
        """
        if self.ws:
            return self.ws.is_ratelimited()
        return False

    @property
    def user(self) -> ClientUser:
        """Optional[:class:`.ClientUser`]: Represents the connected client. ``None`` if not logged in."""
        return self._connection.user

    @property
    def guilds(self) -> List[Guild]:
        """List[:class:`.Guild`]: The guilds that the connected client is a member of."""
        return self._connection.guilds

    @property
    def emojis(self) -> List[Emoji]:
        """List[:class:`.Emoji`]: The emojis that the connected client has."""
        return self._connection.emojis

    @property
    def stickers(self) -> List[GuildSticker]:
        """List[:class:`.GuildSticker`]: The stickers that the connected client has.

        .. versionadded:: 2.0
        """
        return self._connection.stickers

    @property
    def cached_messages(self) -> Sequence[Message]:
        """Sequence[:class:`.Message`]: Read-only list of messages the connected client has cached.

        .. versionadded:: 1.1
        """
        return utils.SequenceProxy(self._connection._messages or [])

    @property
    def private_channels(self) -> List[PrivateChannel]:
        """List[:class:`.abc.PrivateChannel`]: The private channels that the connected client is participating on.

        .. note::

            This returns only up to 128 most recent private channels due to an internal working
            on how Discord deals with private channels.
        """
        return self._connection.private_channels

    @property
    def voice_clients(self) -> List[VoiceProtocol]:
        """List[:class:`.VoiceProtocol`]: Represents a list of voice connections.

        These are usually :class:`.VoiceClient` instances.
        """
        return self._connection.voice_clients

    @property
    def application_id(self) -> int:
        """Optional[:class:`int`]: The client's application ID.

        If this is not passed via ``__init__`` then this is retrieved
        through the gateway when an event contains the data. Usually
        after :func:`~disnake.on_connect` is called.

        .. versionadded:: 2.0
        """
        return self._connection.application_id  # type: ignore

    @property
    def application_flags(self) -> ApplicationFlags:
        """:class:`~disnake.ApplicationFlags`: The client's application flags.

        .. versionadded:: 2.0
        """
        return self._connection.application_flags

    @property
    def global_application_commands(self) -> List[APIApplicationCommand]:
        """List[Union[:class:`.APIUserCommand`, :class:`.APIMessageCommand`, :class:`.APISlashCommand`]: The client's global application commands."""
        return list(self._connection._global_application_commands.values())

    @property
    def global_slash_commands(self) -> List[APISlashCommand]:
        """List[:class:`.APISlashCommand`]: The client's global slash commands."""
        return [
            cmd
            for cmd in self._connection._global_application_commands.values()
            if isinstance(cmd, APISlashCommand)
        ]

    @property
    def global_user_commands(self) -> List[APIUserCommand]:
        """List[:class:`.APIUserCommand`]: The client's global user commands."""
        return [
            cmd
            for cmd in self._connection._global_application_commands.values()
            if isinstance(cmd, APIUserCommand)
        ]

    @property
    def global_message_commands(self) -> List[APIMessageCommand]:
        """List[:class:`.APIMessageCommand`]: The client's global message commands."""
        return [
            cmd
            for cmd in self._connection._global_application_commands.values()
            if isinstance(cmd, APIMessageCommand)
        ]

    def get_message(self, id: int) -> Optional[Message]:
        """Gets the message with the given ID from the bot's message cache.

        Parameters
        ----------
        id: :class:`int`
            The ID of the message to look for.

        Returns
        -------
        Optional[:class:`.Message`]
            The corresponding message.
        """
        return utils.get(self.cached_messages, id=id)

    @overload
    async def get_or_fetch_user(
        self, user_id: int, *, strict: Literal[False] = ...
    ) -> Optional[User]:
        ...

    @overload
    async def get_or_fetch_user(self, user_id: int, *, strict: Literal[True]) -> User:
        ...

    async def get_or_fetch_user(self, user_id: int, *, strict: bool = False) -> Optional[User]:
        """|coro|

        Tries to get the user from the cache. If fails, it tries to
        fetch the user from the API.

        Parameters
        ----------
        user_id: :class:`int`
            The ID to search for.
        strict: :class:`bool`
            Whether to propagate exceptions from :func:`fetch_user`
            instead of returning ``None`` in case of failure
            (e.g. if the user wasn't found).
            Defaults to ``False``.

        Returns
        -------
        Optional[:class:`~disnake.User`]
            The user with the given ID, or ``None`` if not found and ``strict`` is set to ``False``.
        """
        user = self.get_user(user_id)
        if user is not None:
            return user
        try:
            user = await self.fetch_user(user_id)
        except Exception:
            if strict:
                raise
            return None
        return user

    getch_user = get_or_fetch_user

    def is_ready(self) -> bool:
        """Whether the client's internal cache is ready for use.

        :return type: :class:`bool`
        """
        return self._ready.is_set()

    async def _run_event(
        self,
        coro: Callable[..., Coroutine[Any, Any, Any]],
        event_name: str,
        *args: Any,
        **kwargs: Any,
    ) -> None:
        try:
            await coro(*args, **kwargs)
        except asyncio.CancelledError:
            pass
        except Exception:
            try:
                await self.on_error(event_name, *args, **kwargs)
            except asyncio.CancelledError:
                pass

    def _schedule_event(
        self,
        coro: Callable[..., Coroutine[Any, Any, Any]],
        event_name: str,
        *args: Any,
        **kwargs: Any,
    ) -> asyncio.Task:
        wrapped = self._run_event(coro, event_name, *args, **kwargs)
        # Schedules the task
        return asyncio.create_task(wrapped, name=f"disnake: {event_name}")

    def dispatch(self, event: str, *args: Any, **kwargs: Any) -> None:
        _log.debug("Dispatching event %s", event)
        method = "on_" + event

        listeners = self._listeners.get(event)
        if listeners:
            removed = []
            for i, (future, condition) in enumerate(listeners):
                if future.cancelled():
                    removed.append(i)
                    continue

                try:
                    result = condition(*args)
                except Exception as exc:
                    future.set_exception(exc)
                    removed.append(i)
                else:
                    if result:
                        if len(args) == 0:
                            future.set_result(None)
                        elif len(args) == 1:
                            future.set_result(args[0])
                        else:
                            future.set_result(args)
                        removed.append(i)

            if len(removed) == len(listeners):
                self._listeners.pop(event)
            else:
                for idx in reversed(removed):
                    del listeners[idx]

        try:
            coro = getattr(self, method)
        except AttributeError:
            pass
        else:
            self._schedule_event(coro, method, *args, **kwargs)

    async def on_error(self, event_method: str, *args: Any, **kwargs: Any) -> None:
        """|coro|

        The default error handler provided by the client.

        By default this prints to :data:`sys.stderr` however it could be
        overridden to have a different implementation.
        Check :func:`~disnake.on_error` for more details.
        """
        print(f"Ignoring exception in {event_method}", file=sys.stderr)
        traceback.print_exc()

    async def _dispatch_gateway_error(
        self, event: str, data: Any, shard_id: Optional[int], exc: Exception, /
    ) -> None:
        # This is an internal hook that calls the public one,
        # enabling additional handling while still allowing users to
        # overwrite `on_gateway_error`.
        # Even though this is always meant to be an async func, we use `maybe_coroutine`
        # just in case the client gets subclassed and the method is overwritten with a sync one.
        await utils.maybe_coroutine(self.on_gateway_error, event, data, shard_id, exc)

    async def on_gateway_error(
        self, event: str, data: Any, shard_id: Optional[int], exc: Exception, /
    ) -> None:
        """|coro|

        The default gateway error handler provided by the client.

        By default this prints to :data:`sys.stderr` however it could be
        overridden to have a different implementation.
        Check :func:`~disnake.on_gateway_error` for more details.

        .. versionadded:: 2.6

        .. note::
            Unlike :func:`on_error`, the exception is available as the ``exc``
            parameter and cannot be obtained through :func:`sys.exc_info`.
        """
        print(
            f"Ignoring exception in {event} gateway event handler (shard ID {shard_id})",
            file=sys.stderr,
        )
        traceback.print_exception(type(exc), exc, exc.__traceback__)

    # hooks

    async def _call_before_identify_hook(
        self, shard_id: Optional[int], *, initial: bool = False
    ) -> None:
        # This hook is an internal hook that actually calls the public one.
        # It allows the library to have its own hook without stepping on the
        # toes of those who need to override their own hook.
        await self.before_identify_hook(shard_id, initial=initial)

    async def before_identify_hook(self, shard_id: Optional[int], *, initial: bool = False) -> None:
        """|coro|

        A hook that is called before IDENTIFYing a session. This is useful
        if you wish to have more control over the synchronization of multiple
        IDENTIFYing clients.

        The default implementation sleeps for 5 seconds.

        .. versionadded:: 1.4

        Parameters
        ----------
        shard_id: :class:`int`
            The shard ID that requested being IDENTIFY'd
        initial: :class:`bool`
            Whether this IDENTIFY is the first initial IDENTIFY.
        """
        if not initial:
            await asyncio.sleep(5.0)

    # login state management

    async def login(self, token: str) -> None:
        """|coro|

        Logs in the client with the specified credentials.

        Parameters
        ----------
        token: :class:`str`
            The authentication token. Do not prefix this token with
            anything as the library will do it for you.

        Raises
        ------
        LoginFailure
            The wrong credentials are passed.
        HTTPException
            An unknown HTTP related error occurred,
            usually when it isn't 200 or the known incorrect credentials
            passing status code.
        """
        _log.info("logging in using static token")
        if not isinstance(token, str):
            raise TypeError(f"token must be of type str, got {type(token).__name__} instead")

        data = await self.http.static_login(token.strip())
        self._connection.user = ClientUser(state=self._connection, data=data)

    async def connect(
        self, *, reconnect: bool = True, ignore_session_start_limit: bool = False
    ) -> None:
        """|coro|

        Creates a websocket connection and lets the websocket listen
        to messages from Discord. This is a loop that runs the entire
        event system and miscellaneous aspects of the library. Control
        is not resumed until the WebSocket connection is terminated.

        .. versionchanged:: 2.6
            Added usage of :class:`.SessionStartLimit` when connecting to the API.
            Added the ``ignore_session_start_limit`` parameter.


        Parameters
        ----------
        reconnect: :class:`bool`
            Whether reconnecting should be attempted, either due to internet
            failure or a specific failure on Discord's part. Certain
            disconnects that lead to bad state will not be handled (such as
            invalid sharding payloads or bad tokens).

        ignore_session_start_limit: :class:`bool`
            Whether the API provided session start limit should be ignored when
            connecting to the API.

            .. versionadded:: 2.6

        Raises
        ------
        GatewayNotFound
            If the gateway to connect to Discord is not found. Usually if this
            is thrown then there is a Discord API outage.
        ConnectionClosed
            The websocket connection has been terminated.
        SessionStartLimitReached
            If the client doesn't have enough connects remaining in the current 24-hour window
            and ``ignore_session_start_limit`` is ``False`` this will be raised rather than
            connecting to the gateawy and Discord resetting the token.
            However, if ``ignore_session_start_limit`` is ``True``, the client will connect regardless
            and this exception will not be raised.
        """
        _, initial_gateway, session_start_limit = await self.http.get_bot_gateway(
            encoding=self.gateway_params.encoding,
            zlib=self.gateway_params.zlib,
        )
        self.session_start_limit = SessionStartLimit(session_start_limit)

        if not ignore_session_start_limit and self.session_start_limit.remaining == 0:
            raise SessionStartLimitReached(self.session_start_limit)

        ws_params = {
            "initial": True,
            "shard_id": self.shard_id,
            "gateway": initial_gateway,
        }

        backoff = ExponentialBackoff()
        while not self.is_closed():
            # "connecting" in this case means "waiting for HELLO"
            connecting = True

            try:
                coro = DiscordWebSocket.from_client(self, **ws_params)
                self.ws = await asyncio.wait_for(coro, timeout=60.0)

                # If we got to this point:
                # - connection was established
                # - received a HELLO
                # - and sent an IDENTIFY or RESUME
                connecting = False
                ws_params["initial"] = False

                while True:
                    await self.ws.poll_event()
            except ReconnectWebSocket as e:
                _log.info("Got a request to %s the websocket.", e.op)
                self.dispatch("disconnect")
                ws_params.update(
                    sequence=self.ws.sequence,
                    resume=e.resume,
                    session=self.ws.session_id,
                    # use current (possibly new) gateway if resuming,
                    # reset to default if not
                    gateway=self.ws.gateway if e.resume else initial_gateway,
                )
                continue
            except (
                OSError,
                HTTPException,
                GatewayNotFound,
                ConnectionClosed,
                aiohttp.ClientError,
                asyncio.TimeoutError,
            ) as exc:
                self.dispatch("disconnect")
                if not reconnect:
                    await self.close()
                    if isinstance(exc, ConnectionClosed) and exc.code == 1000:
                        # clean close, don't re-raise this
                        return
                    raise

                if self.is_closed():
                    return

                # If we get connection reset by peer then try to RESUME
                if isinstance(exc, OSError) and exc.errno in (54, 10054):
                    ws_params.update(
                        sequence=self.ws.sequence,
                        initial=False,
                        resume=True,
                        session=self.ws.session_id,
                        gateway=self.ws.gateway,
                    )
                    continue

                # We should only get this when an unhandled close code happens,
                # such as a clean disconnect (1000) or a bad state (bad token, no sharding, etc)
                # sometimes, Discord sends us 1000 for unknown reasons so we should reconnect
                # regardless and rely on is_closed instead
                if isinstance(exc, ConnectionClosed):
                    if exc.code == 4014:
                        raise PrivilegedIntentsRequired(exc.shard_id) from None
                    if exc.code != 1000:
                        await self.close()
                        raise

                retry = backoff.delay()
                _log.exception("Attempting a reconnect in %.2fs", retry)
                await asyncio.sleep(retry)

                if connecting:
                    # Always identify back to the initial gateway if we failed while connecting.
                    # This is just in case the resume gateway instance is broken.
                    ws_params.update(
                        resume=False,
                        gateway=initial_gateway,
                    )
                else:
                    # Just try to resume the session.
                    # If it's not RESUME-able then the gateway will invalidate the session.
                    # This is apparently what the official Discord client does.
                    ws_params.update(
                        sequence=self.ws.sequence,
                        resume=True,
                        session=self.ws.session_id,
                        gateway=self.ws.gateway,
                    )

    async def close(self) -> None:
        """|coro|

        Closes the connection to Discord.
        """
        if self._closed:
            return

        self._closed = True

        for voice in self.voice_clients:
            try:
                await voice.disconnect(force=True)
            except Exception:
                # if an error happens during disconnects, disregard it.
                pass

        if self.ws is not None and self.ws.open:
            await self.ws.close(code=1000)

        await self.http.close()
        self._ready.clear()

    def clear(self) -> None:
        """Clears the internal state of the bot.

        After this, the bot can be considered "re-opened", i.e. :meth:`is_closed`
        and :meth:`is_ready` both return ``False`` along with the bot's internal
        cache cleared.
        """
        self._closed = False
        self._ready.clear()
        self._connection.clear()
        self.http.recreate()

    async def start(
        self, token: str, *, reconnect: bool = True, ignore_session_start_limit: bool = False
    ) -> None:
        """|coro|

        A shorthand coroutine for :meth:`login` + :meth:`connect`.

        Raises
        ------
        TypeError
            An unexpected keyword argument was received.
        """
        await self.login(token)
        await self.connect(
            reconnect=reconnect, ignore_session_start_limit=ignore_session_start_limit
        )

    def run(self, *args: Any, **kwargs: Any) -> None:
        """A blocking call that abstracts away the event loop
        initialisation from you.

        If you want more control over the event loop then this
        function should not be used. Use :meth:`start` coroutine
        or :meth:`connect` + :meth:`login`.

        Roughly Equivalent to: ::

            try:
                loop.run_until_complete(start(*args, **kwargs))
            except KeyboardInterrupt:
                loop.run_until_complete(close())
                # cancel all tasks lingering
            finally:
                loop.close()

        .. warning::

            This function must be the last function to call due to the fact that it
            is blocking. That means that registration of events or anything being
            called after this function call will not execute until it returns.
        """
        loop = self.loop

        try:
            loop.add_signal_handler(signal.SIGINT, lambda: loop.stop())
            loop.add_signal_handler(signal.SIGTERM, lambda: loop.stop())
        except NotImplementedError:
            pass

        async def runner():
            try:
                await self.start(*args, **kwargs)
            finally:
                if not self.is_closed():
                    await self.close()

        def stop_loop_on_completion(f):
            loop.stop()

        future = asyncio.ensure_future(runner(), loop=loop)
        future.add_done_callback(stop_loop_on_completion)
        try:
            loop.run_forever()
        except KeyboardInterrupt:
            _log.info("Received signal to terminate bot and event loop.")
        finally:
            future.remove_done_callback(stop_loop_on_completion)
            _log.info("Cleaning up tasks.")
            _cleanup_loop(loop)

        if not future.cancelled():
            try:
                return future.result()
            except KeyboardInterrupt:
                # I am unsure why this gets raised here but suppress it anyway
                return None

    # properties

    def is_closed(self) -> bool:
        """Whether the websocket connection is closed.

        :return type: :class:`bool`
        """
        return self._closed

    @property
    def activity(self) -> Optional[ActivityTypes]:
        """Optional[:class:`.BaseActivity`]: The activity being used upon logging in."""
        return create_activity(self._connection._activity, state=self._connection)

    @activity.setter
    def activity(self, value: Optional[ActivityTypes]) -> None:
        if value is None:
            self._connection._activity = None
        elif isinstance(value, BaseActivity):
            # ConnectionState._activity is typehinted as ActivityPayload, we're passing Dict[str, Any]
            self._connection._activity = value.to_dict()  # type: ignore
        else:
            raise TypeError("activity must derive from BaseActivity.")

    @property
    def status(self):
        """:class:`.Status`: The status being used upon logging on to Discord.

        .. versionadded:: 2.0
        """
        if self._connection._status in {state.value for state in Status}:
            return Status(self._connection._status)
        return Status.online

    @status.setter
    def status(self, value):
        if value is Status.offline:
            self._connection._status = "invisible"
        elif isinstance(value, Status):
            self._connection._status = str(value)
        else:
            raise TypeError("status must derive from Status.")

    @property
    def allowed_mentions(self) -> Optional[AllowedMentions]:
        """Optional[:class:`~disnake.AllowedMentions`]: The allowed mention configuration.

        .. versionadded:: 1.4
        """
        return self._connection.allowed_mentions

    @allowed_mentions.setter
    def allowed_mentions(self, value: Optional[AllowedMentions]) -> None:
        if value is None or isinstance(value, AllowedMentions):
            self._connection.allowed_mentions = value
        else:
            raise TypeError(f"allowed_mentions must be AllowedMentions not {value.__class__!r}")

    @property
    def intents(self) -> Intents:
        """:class:`~disnake.Intents`: The intents configured for this connection.

        .. versionadded:: 1.5
        """
        return self._connection.intents

    # helpers/getters

    @property
    def users(self) -> List[User]:
        """List[:class:`~disnake.User`]: Returns a list of all the users the bot can see."""
        return list(self._connection._users.values())

    def get_channel(self, id: int, /) -> Optional[Union[GuildChannel, Thread, PrivateChannel]]:
        """Returns a channel or thread with the given ID.

        Parameters
        ----------
        id: :class:`int`
            The ID to search for.

        Returns
        -------
        Optional[Union[:class:`.abc.GuildChannel`, :class:`.Thread`, :class:`.abc.PrivateChannel`]]
            The returned channel or ``None`` if not found.
        """
        return self._connection.get_channel(id)

    def get_partial_messageable(
        self, id: int, *, type: Optional[ChannelType] = None
    ) -> PartialMessageable:
        """Returns a partial messageable with the given channel ID.

        This is useful if you have a channel_id but don't want to do an API call
        to send messages to it.

        .. versionadded:: 2.0

        Parameters
        ----------
        id: :class:`int`
            The channel ID to create a partial messageable for.
        type: Optional[:class:`.ChannelType`]
            The underlying channel type for the partial messageable.

        Returns
        -------
        :class:`.PartialMessageable`
            The partial messageable
        """
        return PartialMessageable(state=self._connection, id=id, type=type)

    def get_stage_instance(self, id: int, /) -> Optional[StageInstance]:
        """Returns a stage instance with the given stage channel ID.

        .. versionadded:: 2.0

        Parameters
        ----------
        id: :class:`int`
            The ID to search for.

        Returns
        -------
        Optional[:class:`.StageInstance`]
            The returns stage instance or ``None`` if not found.
        """
        from .channel import StageChannel

        channel = self._connection.get_channel(id)

        if isinstance(channel, StageChannel):
            return channel.instance

    def get_guild(self, id: int, /) -> Optional[Guild]:
        """Returns a guild with the given ID.

        Parameters
        ----------
        id: :class:`int`
            The ID to search for.

        Returns
        -------
        Optional[:class:`.Guild`]
            The guild or ``None`` if not found.
        """
        return self._connection._get_guild(id)

    def get_user(self, id: int, /) -> Optional[User]:
        """Returns a user with the given ID.

        Parameters
        ----------
        id: :class:`int`
            The ID to search for.

        Returns
        -------
        Optional[:class:`~disnake.User`]
            The user or ``None`` if not found.
        """
        return self._connection.get_user(id)

    def get_emoji(self, id: int, /) -> Optional[Emoji]:
        """Returns an emoji with the given ID.

        Parameters
        ----------
        id: :class:`int`
            The ID to search for.

        Returns
        -------
        Optional[:class:`.Emoji`]
            The custom emoji or ``None`` if not found.
        """
        return self._connection.get_emoji(id)

    def get_sticker(self, id: int, /) -> Optional[GuildSticker]:
        """Returns a guild sticker with the given ID.

        .. versionadded:: 2.0

        .. note::

            To retrieve standard stickers, use :meth:`.fetch_sticker`.
            or :meth:`.fetch_premium_sticker_packs`.

        Returns
        -------
        Optional[:class:`.GuildSticker`]
            The sticker or ``None`` if not found.
        """
        return self._connection.get_sticker(id)

    def get_all_channels(self) -> Generator[GuildChannel, None, None]:
        """A generator that retrieves every :class:`.abc.GuildChannel` the client can 'access'.

        This is equivalent to: ::

            for guild in client.guilds:
                for channel in guild.channels:
                    yield channel

        .. note::

            Just because you receive a :class:`.abc.GuildChannel` does not mean that
            you can communicate in said channel. :meth:`.abc.GuildChannel.permissions_for` should
            be used for that.

        Yields
        ------
        :class:`.abc.GuildChannel`
            A channel the client can 'access'.
        """
        for guild in self.guilds:
            yield from guild.channels

    def get_all_members(self) -> Generator[Member, None, None]:
        """Returns a generator with every :class:`.Member` the client can see.

        This is equivalent to: ::

            for guild in client.guilds:
                for member in guild.members:
                    yield member

        Yields
        ------
        :class:`.Member`
            A member the client can see.
        """
        for guild in self.guilds:
            yield from guild.members

    def get_guild_application_commands(self, guild_id: int) -> List[APIApplicationCommand]:
        """Returns a list of all application commands in the guild with the given ID.

        Parameters
        ----------
        guild_id: :class:`int`
            The ID to search for.

        Returns
        -------
        List[Union[:class:`.APIUserCommand`, :class:`.APIMessageCommand`, :class:`.APISlashCommand`]]
            The list of application commands.
        """
        data = self._connection._guild_application_commands.get(guild_id, {})
        return list(data.values())

    def get_guild_slash_commands(self, guild_id: int) -> List[APISlashCommand]:
        """
        Returns a list of all slash commands in the guild with the given ID.

        Parameters
        ----------
        guild_id: :class:`int`
            The ID to search for.

        Returns
        -------
        List[:class:`.APISlashCommand`]
            The list of slash commands.
        """
        data = self._connection._guild_application_commands.get(guild_id, {})
        return [cmd for cmd in data.values() if isinstance(cmd, APISlashCommand)]

    def get_guild_user_commands(self, guild_id: int) -> List[APIUserCommand]:
        """
        Returns a list of all user commands in the guild with the given ID.

        Parameters
        ----------
        guild_id: :class:`int`
            The ID to search for.

        Returns
        -------
        List[:class:`.APIUserCommand`]
            The list of user commands.
        """
        data = self._connection._guild_application_commands.get(guild_id, {})
        return [cmd for cmd in data.values() if isinstance(cmd, APIUserCommand)]

    def get_guild_message_commands(self, guild_id: int) -> List[APIMessageCommand]:
        """
        Returns a list of all message commands in the guild with the given ID.

        Parameters
        ----------
        guild_id: :class:`int`
            The ID to search for.

        Returns
        -------
        List[:class:`.APIMessageCommand`]
            The list of message commands.
        """
        data = self._connection._guild_application_commands.get(guild_id, {})
        return [cmd for cmd in data.values() if isinstance(cmd, APIMessageCommand)]

    def get_global_command(self, id: int) -> Optional[APIApplicationCommand]:
        """
        Returns a global application command with the given ID.

        Parameters
        ----------
        id: :class:`int`
            The ID to search for.

        Returns
        -------
        Optional[Union[:class:`.APIUserCommand`, :class:`.APIMessageCommand`, :class:`.APISlashCommand`]]
            The application command.
        """
        return self._connection._get_global_application_command(id)

    def get_guild_command(self, guild_id: int, id: int) -> Optional[APIApplicationCommand]:
        """
        Returns a guild application command with the given guild ID and application command ID.

        Parameters
        ----------
        guild_id: :class:`int`
            The guild ID to search for.
        id: :class:`int`
            The command ID to search for.

        Returns
        -------
        Optional[Union[:class:`.APIUserCommand`, :class:`.APIMessageCommand`, :class:`.APISlashCommand`]]
            The application command.
        """
        return self._connection._get_guild_application_command(guild_id, id)

    def get_global_command_named(
        self, name: str, cmd_type: ApplicationCommandType = None
    ) -> Optional[APIApplicationCommand]:
        """
        Returns a global application command matching the given name.

        Parameters
        ----------
        name: :class:`str`
            The name to look for.
        cmd_type: :class:`.ApplicationCommandType`
            The type to look for. By default, no types are checked.

        Returns
        -------
        Optional[Union[:class:`.APIUserCommand`, :class:`.APIMessageCommand`, :class:`.APISlashCommand`]]
            The application command.
        """
        return self._connection._get_global_command_named(name, cmd_type)

    def get_guild_command_named(
        self, guild_id: int, name: str, cmd_type: ApplicationCommandType = None
    ) -> Optional[APIApplicationCommand]:
        """
        Returns a guild application command matching the given name.

        Parameters
        ----------
        guild_id: :class:`int`
            The guild ID to search for.
        name: :class:`str`
            The command name to search for.
        cmd_type: :class:`.ApplicationCommandType`
            The type to look for. By default, no types are checked.

        Returns
        -------
        Optional[Union[:class:`.APIUserCommand`, :class:`.APIMessageCommand`, :class:`.APISlashCommand`]]
            The application command.
        """
        return self._connection._get_guild_command_named(guild_id, name, cmd_type)

    # listeners/waiters

    async def wait_until_ready(self) -> None:
        """|coro|

        Waits until the client's internal cache is all ready.
        """
        await self._ready.wait()

    async def wait_until_first_connect(self) -> None:
        """|coro|

        Waits until the first connect.
        """
        await self._first_connect.wait()

    def wait_for(
        self,
        event: str,
        *,
        check: Optional[Callable[..., bool]] = None,
        timeout: Optional[float] = None,
    ) -> Any:
        """|coro|

        Waits for a WebSocket event to be dispatched.

        This could be used to wait for a user to reply to a message,
        or to react to a message, or to edit a message in a self-contained
        way.

        The ``timeout`` parameter is passed onto :func:`asyncio.wait_for`. By default,
        it does not timeout. Note that this does propagate the
        :exc:`asyncio.TimeoutError` for you in case of timeout and is provided for
        ease of use.

        In case the event returns multiple arguments, a :class:`tuple` containing those
        arguments is returned instead. Please check the
        :ref:`documentation <discord-api-events>` for a list of events and their
        parameters.

        This function returns the **first event that meets the requirements**.

        Examples
        --------

        Waiting for a user reply: ::

            @client.event
            async def on_message(message):
                if message.content.startswith('$greet'):
                    channel = message.channel
                    await channel.send('Say hello!')

                    def check(m):
                        return m.content == 'hello' and m.channel == channel

                    msg = await client.wait_for('message', check=check)
                    await channel.send(f'Hello {msg.author}!')

        Waiting for a thumbs up reaction from the message author: ::

            @client.event
            async def on_message(message):
                if message.content.startswith('$thumb'):
                    channel = message.channel
                    await channel.send('Send me that \N{THUMBS UP SIGN} reaction, mate')

                    def check(reaction, user):
                        return user == message.author and str(reaction.emoji) == '\N{THUMBS UP SIGN}'

                    try:
                        reaction, user = await client.wait_for('reaction_add', timeout=60.0, check=check)
                    except asyncio.TimeoutError:
                        await channel.send('\N{THUMBS DOWN SIGN}')
                    else:
                        await channel.send('\N{THUMBS UP SIGN}')


        Parameters
        ----------
        event: :class:`str`
            The event name, similar to the :ref:`event reference <discord-api-events>`,
            but without the ``on_`` prefix, to wait for.
        check: Optional[Callable[..., :class:`bool`]]
            A predicate to check what to wait for. The arguments must meet the
            parameters of the event being waited for.
        timeout: Optional[:class:`float`]
            The number of seconds to wait before timing out and raising
            :exc:`asyncio.TimeoutError`.

        Raises
        ------
        asyncio.TimeoutError
            If a timeout is provided and it was reached.

        Returns
        -------
        Any
            Returns no arguments, a single argument, or a :class:`tuple` of multiple
            arguments that mirrors the parameters passed in the
            :ref:`event reference <discord-api-events>`.
        """
        future = self.loop.create_future()
        if check is None:

            def _check(*args):
                return True

            check = _check

        ev = event.lower()
        try:
            listeners = self._listeners[ev]
        except KeyError:
            listeners = []
            self._listeners[ev] = listeners

        listeners.append((future, check))
        return asyncio.wait_for(future, timeout)

    # event registration

    def event(self, coro: CoroT) -> CoroT:
        """A decorator that registers an event to listen to.

        You can find more info about the events on the :ref:`documentation below <discord-api-events>`.

        The events must be a :ref:`coroutine <coroutine>`, if not, :exc:`TypeError` is raised.

        Example
        ---------

        .. code-block:: python3

            @client.event
            async def on_ready():
                print('Ready!')

        Raises
        ------
        TypeError
            The coroutine passed is not actually a coroutine.
        """
        if not asyncio.iscoroutinefunction(coro):
            raise TypeError("event registered must be a coroutine function")

        setattr(self, coro.__name__, coro)
        _log.debug("%s has successfully been registered as an event", coro.__name__)
        return coro

    async def change_presence(
        self,
        *,
        activity: Optional[BaseActivity] = None,
        status: Optional[Status] = None,
    ):
        """|coro|

        Changes the client's presence.

        .. versionchanged:: 2.6
            Raises :exc:`TypeError` instead of ``InvalidArgument``.

        Example
        ---------

        .. code-block:: python3

            game = disnake.Game("with the API")
            await client.change_presence(status=disnake.Status.idle, activity=game)

        .. versionchanged:: 2.0
            Removed the ``afk`` keyword-only parameter.

        Parameters
        ----------
        activity: Optional[:class:`.BaseActivity`]
            The activity being done. ``None`` if no currently active activity is done.
        status: Optional[:class:`.Status`]
            Indicates what status to change to. If ``None``, then
            :attr:`.Status.online` is used.

        Raises
        ------
        TypeError
            If the ``activity`` parameter is not the proper type.
        """
        if status is None:
            status_str = "online"
            status = Status.online
        elif status is Status.offline:
            status_str = "invisible"
            status = Status.offline
        else:
            status_str = str(status)

        await self.ws.change_presence(activity=activity, status=status_str)

        for guild in self._connection.guilds:
            me = guild.me
            if me is None:
                continue

            if activity is not None:
                me.activities = (activity,)  # type: ignore
            else:
                me.activities = ()

            me.status = status

    # Guild stuff

    def fetch_guilds(
        self,
        *,
        limit: Optional[int] = 100,
        before: SnowflakeTime = None,
        after: SnowflakeTime = None,
    ) -> GuildIterator:
        """Retrieves an :class:`.AsyncIterator` that enables receiving your guilds.

        .. note::

            Using this, you will only receive :attr:`.Guild.owner`, :attr:`.Guild.icon`,
            :attr:`.Guild.id`, and :attr:`.Guild.name` per :class:`.Guild`.

        .. note::

            This method is an API call. For general usage, consider :attr:`guilds` instead.

        Examples
        --------

        Usage ::

            async for guild in client.fetch_guilds(limit=150):
                print(guild.name)

        Flattening into a list ::

            guilds = await client.fetch_guilds(limit=150).flatten()
            # guilds is now a list of Guild...

        All parameters are optional.

        Parameters
        ----------
        limit: Optional[:class:`int`]
            The number of guilds to retrieve.
            If ``None``, it retrieves every guild you have access to. Note, however,
            that this would make it a slow operation.
            Defaults to ``100``.
        before: Union[:class:`.abc.Snowflake`, :class:`datetime.datetime`]
            Retrieves guilds before this date or object.
            If a datetime is provided, it is recommended to use a UTC aware datetime.
            If the datetime is naive, it is assumed to be local time.
        after: Union[:class:`.abc.Snowflake`, :class:`datetime.datetime`]
            Retrieve guilds after this date or object.
            If a datetime is provided, it is recommended to use a UTC aware datetime.
            If the datetime is naive, it is assumed to be local time.

        Raises
        ------
        HTTPException
            Retrieving the guilds failed.

        Yields
        --------
        :class:`.Guild`
            The guild with the guild data parsed.
        """
        return GuildIterator(self, limit=limit, before=before, after=after)

    async def fetch_template(self, code: Union[Template, str]) -> Template:
        """|coro|

        Retrieves a :class:`.Template` from a discord.new URL or code.

        Parameters
        ----------
        code: Union[:class:`.Template`, :class:`str`]
            The Discord Template Code or URL (must be a discord.new URL).

        Raises
        ------
        NotFound
            The template is invalid.
        HTTPException
            Retrieving the template failed.

        Returns
        -------
        :class:`.Template`
            The template from the URL/code.
        """
        code = utils.resolve_template(code)
        data = await self.http.get_template(code)
        return Template(data=data, state=self._connection)

    async def fetch_guild(self, guild_id: int, /) -> Guild:
        """|coro|

        Retrieves a :class:`.Guild` from the given ID.

        .. note::

            Using this, you will **not** receive :attr:`.Guild.channels`, :attr:`.Guild.members`,
            :attr:`.Member.activity` and :attr:`.Member.voice` per :class:`.Member`.

        .. note::

            This method is an API call. For general usage, consider :meth:`get_guild` instead.

        Parameters
        ----------
        guild_id: :class:`int`
            The ID of the guild to retrieve.

        Raises
        ------
        Forbidden
            You do not have access to the guild.
        HTTPException
            Retrieving the guild failed.

        Returns
        -------
        :class:`.Guild`
            The guild from the given ID.
        """
        data = await self.http.get_guild(guild_id)
        return Guild(data=data, state=self._connection)

    async def fetch_guild_preview(
        self,
        guild_id: int,
        /,
    ) -> GuildPreview:
        """|coro|

         Retrieves a :class:`.GuildPreview` from the given ID. Your bot does not have to be in this guild.

        .. note::

            This method may fetch any guild that has ``DISCOVERABLE`` in :attr:`.Guild.features`,
            but this information can not be known ahead of time.

            This will work for any guild that you are in.

        Parameters
        ----------
        guild_id: :class:`int`
            The ID of the guild to to retrieve a preview object.

        Raises
        ------
        NotFound
            Retrieving the guild preview failed.

        Returns
        -------
        :class:`.GuildPreview`
            The guild preview from the given ID.
        """
        data = await self.http.get_guild_preview(guild_id)
        return GuildPreview(data=data, state=self._connection)

    async def create_guild(
        self,
        *,
        name: str,
        icon: AssetBytes = MISSING,
        code: str = MISSING,
    ) -> Guild:
        """|coro|

        Creates a :class:`.Guild`.

        Bot accounts in more than 10 guilds are not allowed to create guilds.

        .. versionchanged:: 2.5
            Removed the ``region`` parameter.

        .. versionchanged:: 2.6
            Raises :exc:`ValueError` instead of ``InvalidArgument``.

        Parameters
        ----------
        name: :class:`str`
            The name of the guild.
        icon: |resource_type|
            The icon of the guild.
            See :meth:`.ClientUser.edit` for more details on what is expected.

            .. versionchanged:: 2.5
                Now accepts various resource types in addition to :class:`bytes`.

        code: :class:`str`
            The code for a template to create the guild with.

            .. versionadded:: 1.4

        Raises
        ------
        NotFound
            The ``icon`` asset couldn't be found.
        HTTPException
            Guild creation failed.
        ValueError
            Invalid icon image format given. Must be PNG or JPG.
        TypeError
            The ``icon`` asset is a lottie sticker (see :func:`Sticker.read <disnake.Sticker.read>`).

        Returns
        -------
        :class:`.Guild`
            The created guild. This is not the same guild that is
            added to cache.
        """
        if icon is not MISSING:
            icon_base64 = await utils._assetbytes_to_base64_data(icon)
        else:
            icon_base64 = None

        if code:
            data = await self.http.create_from_template(code, name, icon_base64)
        else:
            data = await self.http.create_guild(name, icon_base64)
        return Guild(data=data, state=self._connection)

    async def fetch_stage_instance(self, channel_id: int, /) -> StageInstance:
        """|coro|

        Retrieves a :class:`.StageInstance` with the given ID.

        .. note::

            This method is an API call. For general usage, consider :meth:`get_stage_instance` instead.

        .. versionadded:: 2.0

        Parameters
        ----------
        channel_id: :class:`int`
            The stage channel ID.

        Raises
        ------
        NotFound
            The stage instance or channel could not be found.
        HTTPException
            Retrieving the stage instance failed.

        Returns
        -------
        :class:`.StageInstance`
            The stage instance from the given ID.
        """
        data = await self.http.get_stage_instance(channel_id)
        guild = self.get_guild(int(data["guild_id"]))
        return StageInstance(guild=guild, state=self._connection, data=data)  # type: ignore

    # Invite management

    async def fetch_invite(
        self,
        url: Union[Invite, str],
        *,
        with_counts: bool = True,
        with_expiration: bool = True,
        guild_scheduled_event_id: Optional[int] = None,
    ) -> Invite:
        """|coro|

        Retrieves an :class:`.Invite` from a discord.gg URL or ID.

        .. note::

            If the invite is for a guild you have not joined, the guild and channel
            attributes of the returned :class:`.Invite` will be :class:`.PartialInviteGuild` and
            :class:`.PartialInviteChannel` respectively.

        Parameters
        ----------
        url: Union[:class:`.Invite`, :class:`str`]
            The Discord invite ID or URL (must be a discord.gg URL).
        with_counts: :class:`bool`
            Whether to include count information in the invite. This fills the
            :attr:`.Invite.approximate_member_count` and :attr:`.Invite.approximate_presence_count`
            fields.
        with_expiration: :class:`bool`
            Whether to include the expiration date of the invite. This fills the
            :attr:`.Invite.expires_at` field.

            .. versionadded:: 2.0

        guild_scheduled_event_id: :class:`int`
            The ID of the scheduled event to include in the invite.
            If not provided, defaults to the ``event`` parameter in the URL if it exists,
            or the ID of the scheduled event contained in the provided invite object.

            .. versionadded:: 2.3

        Raises
        ------
        NotFound
            The invite has expired or is invalid.
        HTTPException
            Retrieving the invite failed.

        Returns
        -------
        :class:`.Invite`
            The invite from the URL/ID.
        """
        invite_id, params = utils.resolve_invite(url, with_params=True)

        if not guild_scheduled_event_id:
            # keep scheduled event ID from invite url/object
            if "event" in params:
                guild_scheduled_event_id = int(params["event"])
            elif isinstance(url, Invite) and url.guild_scheduled_event:
                guild_scheduled_event_id = url.guild_scheduled_event.id

        data = await self.http.get_invite(
            invite_id,
            with_counts=with_counts,
            with_expiration=with_expiration,
            guild_scheduled_event_id=guild_scheduled_event_id,
        )
        return Invite.from_incomplete(state=self._connection, data=data)

    async def delete_invite(self, invite: Union[Invite, str]) -> None:
        """|coro|

        Revokes an :class:`.Invite`, URL, or ID to an invite.

        You must have :attr:`~.Permissions.manage_channels` permission in
        the associated guild to do this.

        Parameters
        ----------
        invite: Union[:class:`.Invite`, :class:`str`]
            The invite to revoke.

        Raises
        ------
        Forbidden
            You do not have permissions to revoke invites.
        NotFound
            The invite is invalid or expired.
        HTTPException
            Revoking the invite failed.
        """
        invite_id = utils.resolve_invite(invite)
        await self.http.delete_invite(invite_id)

    # Voice region stuff

    async def fetch_voice_regions(self, guild_id: Optional[int] = None) -> List[VoiceRegion]:
        """Retrieves a list of :class:`.VoiceRegion`\\s.

        Retrieves voice regions for the user, or a guild if provided.

        .. versionadded:: 2.5

        Parameters
        ----------
        guild_id: Optional[:class:`int`]
            The guild to get regions for, if provided.

        Raises
        ------
        HTTPException
            Retrieving voice regions failed.
        NotFound
            The provided ``guild_id`` could not be found.
        """
        if guild_id:
            regions = await self.http.get_guild_voice_regions(guild_id)
        else:
            regions = await self.http.get_voice_regions()
        return [VoiceRegion(data=data) for data in regions]

    # Miscellaneous stuff

    async def fetch_widget(self, guild_id: int, /) -> Widget:
        """|coro|

        Retrieves a :class:`.Widget` for the given guild ID.

        .. note::

            The guild must have the widget enabled to get this information.

        Parameters
        ----------
        guild_id: :class:`int`
            The ID of the guild.

        Raises
        ------
        Forbidden
            The widget for this guild is disabled.
        HTTPException
            Retrieving the widget failed.

        Returns
        -------
        :class:`.Widget`
            The guild's widget.
        """
        data = await self.http.get_widget(guild_id)
        return Widget(state=self._connection, data=data)

    async def application_info(self) -> AppInfo:
        """|coro|

        Retrieves the bot's application information.

        Raises
        ------
        HTTPException
            Retrieving the information failed somehow.

        Returns
        -------
        :class:`.AppInfo`
            The bot's application information.
        """
        data = await self.http.application_info()
        if "rpc_origins" not in data:
            data["rpc_origins"] = None
        return AppInfo(self._connection, data)

    async def fetch_user(self, user_id: int, /) -> User:
        """|coro|

        Retrieves a :class:`~disnake.User` based on their ID.
        You do not have to share any guilds with the user to get this information,
        however many operations do require that you do.

        .. note::

            This method is an API call. If you have :attr:`disnake.Intents.members` and member cache enabled, consider :meth:`get_user` instead.

        Parameters
        ----------
        user_id: :class:`int`
            The ID of the user to retrieve.

        Raises
        ------
        NotFound
            A user with this ID does not exist.
        HTTPException
            Retrieving the user failed.

        Returns
        -------
        :class:`~disnake.User`
            The user you requested.
        """
        data = await self.http.get_user(user_id)
        return User(state=self._connection, data=data)

    async def fetch_channel(
        self,
        channel_id: int,
        /,
    ) -> Union[GuildChannel, PrivateChannel, Thread]:
        """|coro|

        Retrieves a :class:`.abc.GuildChannel`, :class:`.abc.PrivateChannel`, or :class:`.Thread` with the specified ID.

        .. note::

            This method is an API call. For general usage, consider :meth:`get_channel` instead.

        .. versionadded:: 1.2

        Parameters
        ----------
        channel_id: :class:`int`
            The ID of the channel to retrieve.

        Raises
        ------
        InvalidData
            An unknown channel type was received from Discord.
        HTTPException
            Retrieving the channel failed.
        NotFound
            Invalid Channel ID.
        Forbidden
            You do not have permission to fetch this channel.

        Returns
        -------
        Union[:class:`.abc.GuildChannel`, :class:`.abc.PrivateChannel`, :class:`.Thread`]
            The channel from the ID.
        """
        data = await self.http.get_channel(channel_id)

        factory, ch_type = _threaded_channel_factory(data["type"])
        if factory is None:
            raise InvalidData("Unknown channel type {type} for channel ID {id}.".format_map(data))

        if ch_type in (ChannelType.group, ChannelType.private):
            # the factory will be a DMChannel or GroupChannel here
            channel = factory(me=self.user, data=data, state=self._connection)  # type: ignore
        else:
            # the factory can't be a DMChannel or GroupChannel here
            guild_id = int(data["guild_id"])  # type: ignore
            guild = self.get_guild(guild_id) or Object(id=guild_id)
            # GuildChannels expect a Guild, we may be passing an Object
            channel = factory(guild=guild, state=self._connection, data=data)  # type: ignore

        return channel

    async def fetch_webhook(self, webhook_id: int, /) -> Webhook:
        """|coro|

        Retrieves a :class:`.Webhook` with the given ID.

        Parameters
        ----------
        webhook_id: :class:`int`
            The ID of the webhook to retrieve.

        Raises
        ------
        HTTPException
            Retrieving the webhook failed.
        NotFound
            Invalid webhook ID.
        Forbidden
            You do not have permission to fetch this webhook.

        Returns
        -------
        :class:`.Webhook`
            The webhook you requested.
        """
        data = await self.http.get_webhook(webhook_id)
        return Webhook.from_state(data, state=self._connection)

    async def fetch_sticker(self, sticker_id: int, /) -> Union[StandardSticker, GuildSticker]:
        """|coro|

        Retrieves a :class:`.Sticker` with the given ID.

        .. versionadded:: 2.0

        Parameters
        ----------
        sticker_id: :class:`int`
            The ID of the sticker to retrieve.

        Raises
        ------
        HTTPException
            Retrieving the sticker failed.
        NotFound
            Invalid sticker ID.

        Returns
        -------
        Union[:class:`.StandardSticker`, :class:`.GuildSticker`]
            The sticker you requested.
        """
        data = await self.http.get_sticker(sticker_id)
        cls, _ = _sticker_factory(data["type"])  # type: ignore
        return cls(state=self._connection, data=data)  # type: ignore

    async def fetch_premium_sticker_packs(self) -> List[StickerPack]:
        """|coro|

        Retrieves all available premium sticker packs.

        .. versionadded:: 2.0

        Raises
        ------
        HTTPException
            Retrieving the sticker packs failed.

        Returns
        -------
        List[:class:`.StickerPack`]
            All available premium sticker packs.
        """
        data = await self.http.list_premium_sticker_packs()
        return [StickerPack(state=self._connection, data=pack) for pack in data["sticker_packs"]]

    async def create_dm(self, user: Snowflake) -> DMChannel:
        """|coro|

        Creates a :class:`.DMChannel` with the given user.

        This should be rarely called, as this is done transparently for most
        people.

        .. versionadded:: 2.0

        Parameters
        ----------
        user: :class:`~disnake.abc.Snowflake`
            The user to create a DM with.

        Returns
        -------
        :class:`.DMChannel`
            The channel that was created.
        """
        state = self._connection
        found = state._get_private_channel_by_user(user.id)
        if found:
            return found

        data = await state.http.start_private_message(user.id)
        return state.add_dm_channel(data)

    def add_view(self, view: View, *, message_id: Optional[int] = None) -> None:
        """Registers a :class:`~disnake.ui.View` for persistent listening.

        This method should be used for when a view is comprised of components
        that last longer than the lifecycle of the program.

        .. versionadded:: 2.0

        Parameters
        ----------
        view: :class:`disnake.ui.View`
            The view to register for dispatching.
        message_id: Optional[:class:`int`]
            The message ID that the view is attached to. This is currently used to
            refresh the view's state during message update events. If not given
            then message update events are not propagated for the view.

        Raises
        ------
        TypeError
            A view was not passed.
        ValueError
            The view is not persistent. A persistent view has no timeout
            and all their components have an explicitly provided custom_id.
        """
        if not isinstance(view, View):
            raise TypeError(f"expected an instance of View not {view.__class__!r}")

        if not view.is_persistent():
            raise ValueError(
                "View is not persistent. Items need to have a custom_id set and View must have no timeout"
            )

        self._connection.store_view(view, message_id)

    @property
    def persistent_views(self) -> Sequence[View]:
        """Sequence[:class:`.View`]: A sequence of persistent views added to the client.

        .. versionadded:: 2.0
        """
        return self._connection.persistent_views

    # Application commands (global)

    async def fetch_global_commands(
        self,
        *,
        with_localizations: bool = True,
    ) -> List[APIApplicationCommand]:
        """|coro|

        Retrieves a list of global application commands.

        .. versionadded:: 2.1

        Parameters
        ----------
        with_localizations: :class:`bool`
            Whether to include localizations in the response. Defaults to ``True``.

            .. versionadded:: 2.5

        Returns
        -------
        List[Union[:class:`.APIUserCommand`, :class:`.APIMessageCommand`, :class:`.APISlashCommand`]]
            A list of application commands.
        """
        return await self._connection.fetch_global_commands(with_localizations=with_localizations)

    async def fetch_global_command(self, command_id: int) -> APIApplicationCommand:
        """|coro|

        Retrieves a global application command.

        .. versionadded:: 2.1

        Parameters
        ----------
        command_id: :class:`int`
            The ID of the command to retrieve.

        Returns
        -------
        Union[:class:`.APIUserCommand`, :class:`.APIMessageCommand`, :class:`.APISlashCommand`]
            The requested application command.
        """
        return await self._connection.fetch_global_command(command_id)

    async def create_global_command(
        self, application_command: ApplicationCommand
    ) -> APIApplicationCommand:
        """|coro|

        Creates a global application command.

        .. versionadded:: 2.1

        Parameters
        ----------
        application_command: :class:`.ApplicationCommand`
            An object representing the application command to create.

        Returns
        -------
        Union[:class:`.APIUserCommand`, :class:`.APIMessageCommand`, :class:`.APISlashCommand`]
            The application command that was created.
        """
        application_command.localize(self.i18n)
        return await self._connection.create_global_command(application_command)

    async def edit_global_command(
        self, command_id: int, new_command: ApplicationCommand
    ) -> APIApplicationCommand:
        """|coro|

        Edits a global application command.

        .. versionadded:: 2.1

        Parameters
        ----------
        command_id: :class:`int`
            The ID of the application command to edit.
        new_command: :class:`.ApplicationCommand`
            An object representing the edited application command.

        Returns
        -------
        Union[:class:`.APIUserCommand`, :class:`.APIMessageCommand`, :class:`.APISlashCommand`]
            The edited application command.
        """
        new_command.localize(self.i18n)
        return await self._connection.edit_global_command(command_id, new_command)

    async def delete_global_command(self, command_id: int) -> None:
        """|coro|

        Deletes a global application command.

        .. versionadded:: 2.1

        Parameters
        ----------
        command_id: :class:`int`
            The ID of the application command to delete.
        """
        return await self._connection.delete_global_command(command_id)

    async def bulk_overwrite_global_commands(
        self, application_commands: List[ApplicationCommand]
    ) -> List[APIApplicationCommand]:
        """|coro|

        Overwrites several global application commands in one API request.

        .. versionadded:: 2.1

        Parameters
        ----------
        application_commands: List[:class:`.ApplicationCommand`]
            A list of application commands to insert instead of the existing commands.

        Returns
        -------
        List[Union[:class:`.APIUserCommand`, :class:`.APIMessageCommand`, :class:`.APISlashCommand`]]
            A list of registered application commands.
        """
        for cmd in application_commands:
            cmd.localize(self.i18n)
        return await self._connection.bulk_overwrite_global_commands(application_commands)

    # Application commands (guild)

    async def fetch_guild_commands(
        self,
        guild_id: int,
        *,
        with_localizations: bool = True,
    ) -> List[APIApplicationCommand]:
        """|coro|

        Retrieves a list of guild application commands.

        .. versionadded:: 2.1

        Parameters
        ----------
        guild_id: :class:`int`
            The ID of the guild to fetch commands from.
        with_localizations: :class:`bool`
            Whether to include localizations in the response. Defaults to ``True``.

            .. versionadded:: 2.5

        Returns
        -------
        List[Union[:class:`.APIUserCommand`, :class:`.APIMessageCommand`, :class:`.APISlashCommand`]]
            A list of application commands.
        """
        return await self._connection.fetch_guild_commands(
            guild_id, with_localizations=with_localizations
        )

    async def fetch_guild_command(self, guild_id: int, command_id: int) -> APIApplicationCommand:
        """|coro|

        Retrieves a guild application command.

        .. versionadded:: 2.1

        Parameters
        ----------
        guild_id: :class:`int`
            The ID of the guild to fetch command from.
        command_id: :class:`int`
            The ID of the application command to retrieve.

        Returns
        -------
        Union[:class:`.APIUserCommand`, :class:`.APIMessageCommand`, :class:`.APISlashCommand`]
            The requested application command.
        """
        return await self._connection.fetch_guild_command(guild_id, command_id)

    async def create_guild_command(
        self, guild_id: int, application_command: ApplicationCommand
    ) -> APIApplicationCommand:
        """|coro|

        Creates a guild application command.

        .. versionadded:: 2.1

        Parameters
        ----------
        guild_id: :class:`int`
            The ID of the guild where the application command should be created.
        application_command: :class:`.ApplicationCommand`
            The application command.

        Returns
        -------
        Union[:class:`.APIUserCommand`, :class:`.APIMessageCommand`, :class:`.APISlashCommand`]
            The newly created application command.
        """
        application_command.localize(self.i18n)
        return await self._connection.create_guild_command(guild_id, application_command)

    async def edit_guild_command(
        self, guild_id: int, command_id: int, new_command: ApplicationCommand
    ) -> APIApplicationCommand:
        """|coro|

        Edits a guild application command.

        .. versionadded:: 2.1

        Parameters
        ----------
        guild_id: :class:`int`
            The ID of the guild where the application command should be edited.
        command_id: :class:`int`
            The ID of the application command to edit.
        new_command: :class:`.ApplicationCommand`
            An object representing the edited application command.

        Returns
        -------
        Union[:class:`.APIUserCommand`, :class:`.APIMessageCommand`, :class:`.APISlashCommand`]
            The newly edited application command.
        """
        new_command.localize(self.i18n)
        return await self._connection.edit_guild_command(guild_id, command_id, new_command)

    async def delete_guild_command(self, guild_id: int, command_id: int) -> None:
        """|coro|

        Deletes a guild application command.

        .. versionadded:: 2.1

        Parameters
        ----------
        guild_id: :class:`int`
            The ID of the guild where the applcation command should be deleted.
        command_id: :class:`int`
            The ID of the application command to delete.
        """
        await self.http.delete_guild_command(self.application_id, guild_id, command_id)

    async def bulk_overwrite_guild_commands(
        self, guild_id: int, application_commands: List[ApplicationCommand]
    ) -> List[APIApplicationCommand]:
        """|coro|

        Overwrites several guild application commands in one API request.

        .. versionadded:: 2.1

        Parameters
        ----------
        guild_id: :class:`int`
            The ID of the guild where the application commands should be overwritten.
        application_commands: List[:class:`.ApplicationCommand`]
            A list of application commands to insert instead of the existing commands.

        Returns
        -------
        List[Union[:class:`.APIUserCommand`, :class:`.APIMessageCommand`, :class:`.APISlashCommand`]]
            A list of registered application commands.
        """
        for cmd in application_commands:
            cmd.localize(self.i18n)
        return await self._connection.bulk_overwrite_guild_commands(guild_id, application_commands)

    # Application command permissions

    async def bulk_fetch_command_permissions(
        self, guild_id: int
    ) -> List[GuildApplicationCommandPermissions]:
        """|coro|

        Retrieves a list of :class:`.GuildApplicationCommandPermissions` configured for the guild with the given ID.

        .. versionadded:: 2.1

        Parameters
        ----------
        guild_id: :class:`int`
            The ID of the guild to inspect.
        """
        return await self._connection.bulk_fetch_command_permissions(guild_id)

    async def fetch_command_permissions(
        self, guild_id: int, command_id: int
    ) -> GuildApplicationCommandPermissions:
        """|coro|

        Retrieves :class:`.GuildApplicationCommandPermissions` for a specific application command in the guild with the given ID.

        .. versionadded:: 2.1

        Parameters
        ----------
        guild_id: :class:`int`
            The ID of the guild to inspect.
        command_id: :class:`int`
            The ID of the application command, or the application ID to fetch application-wide permissions.

            .. versionchanged:: 2.5
                Can now also fetch application-wide permissions.

        Returns
        -------
        :class:`.GuildApplicationCommandPermissions`
            The permissions configured for the specified application command.
        """
        return await self._connection.fetch_command_permissions(guild_id, command_id)<|MERGE_RESOLUTION|>--- conflicted
+++ resolved
@@ -365,18 +365,16 @@
 
         .. versionadded:: 2.5
 
-<<<<<<< HEAD
+        .. versionchanged:: 2.6
+            Can no longer be provided together with ``localization_provider``, as this parameter is
+            ignored for custom localization providers.
+
     gateway_params: :class:`.GatewayParams`
         Allows configuring parameters used for establishing gateway connections,
         notably enabling/disabling compression (enabled by default).
         Encodings other than JSON are not supported.
 
         .. versionadded:: 2.6
-=======
-        .. versionchanged:: 2.6
-            Can no longer be provided together with ``localization_provider``, as this parameter is
-            ignored for custom localization providers.
->>>>>>> b83d7093
 
     Attributes
     ----------
@@ -422,6 +420,7 @@
         activity: Optional[BaseActivity] = None,
         status: Optional[Union[Status, str]] = None,
         intents: Optional[Intents] = None,
+        gateway_params: Optional[GatewayParams] = None,
         chunk_guilds_at_startup: Optional[bool] = None,
         member_cache_flags: Optional[MemberCacheFlags] = None,
     ):
@@ -488,7 +487,7 @@
             else localization_provider
         )
 
-        self.gateway_params: GatewayParams = options.get("gateway_params", GatewayParams())
+        self.gateway_params: GatewayParams = gateway_params or GatewayParams()
         if self.gateway_params.encoding != "json":
             raise ValueError("Gateway encodings other than `json` are currently not supported.")
 
