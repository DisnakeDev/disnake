--- conflicted
+++ resolved
@@ -348,12 +348,11 @@
         - ``scheduled_end_time`` must be provided
 
         .. versionchanged:: 2.6
-<<<<<<< HEAD
             Now raises :exc:`TypeError` instead of :exc:`ValueError` for
             invalid parameter types.
-=======
+
+        .. versionchanged:: 2.6
             Removed ``channel_id`` parameter in favor of ``channel``.
->>>>>>> 9b9f5c02
 
         Parameters
         ----------
