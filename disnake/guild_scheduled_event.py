--- conflicted
+++ resolved
@@ -265,13 +265,8 @@
         self,
         *,
         name: str = MISSING,
-<<<<<<< HEAD
-        description: str = MISSING,
+        description: Optional[str] = MISSING,
         image: Optional[AssetBytes] = MISSING,
-=======
-        description: Optional[str] = MISSING,
-        image: Optional[bytes] = MISSING,
->>>>>>> 825f3489
         channel_id: Optional[int] = MISSING,
         privacy_level: GuildScheduledEventPrivacyLevel = MISSING,
         scheduled_start_time: datetime = MISSING,
