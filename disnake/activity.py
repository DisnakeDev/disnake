"""
The MIT License (MIT)

Copyright (c) 2015-2021 Rapptz
Copyright (c) 2021-present Disnake Development

Permission is hereby granted, free of charge, to any person obtaining a
copy of this software and associated documentation files (the "Software"),
to deal in the Software without restriction, including without limitation
the rights to use, copy, modify, merge, publish, distribute, sublicense,
and/or sell copies of the Software, and to permit persons to whom the
Software is furnished to do so, subject to the following conditions:

The above copyright notice and this permission notice shall be included in
all copies or substantial portions of the Software.

THE SOFTWARE IS PROVIDED "AS IS", WITHOUT WARRANTY OF ANY KIND, EXPRESS
OR IMPLIED, INCLUDING BUT NOT LIMITED TO THE WARRANTIES OF MERCHANTABILITY,
FITNESS FOR A PARTICULAR PURPOSE AND NONINFRINGEMENT. IN NO EVENT SHALL THE
AUTHORS OR COPYRIGHT HOLDERS BE LIABLE FOR ANY CLAIM, DAMAGES OR OTHER
LIABILITY, WHETHER IN AN ACTION OF CONTRACT, TORT OR OTHERWISE, ARISING
FROM, OUT OF OR IN CONNECTION WITH THE SOFTWARE OR THE USE OR OTHER
DEALINGS IN THE SOFTWARE.
"""

from __future__ import annotations

import datetime
from typing import TYPE_CHECKING, Any, Dict, List, Literal, Optional, Union, overload

from .asset import Asset
from .colour import Colour
from .enums import ActivityType, try_enum
from .partial_emoji import PartialEmoji

__all__ = (
    "BaseActivity",
    "Activity",
    "Streaming",
    "Game",
    "Spotify",
    "CustomActivity",
)

"""If curious, this is the current schema for an activity.

It's fairly long so I will document it here:

All keys are optional.

state: str (max: 128),
details: str (max: 128)
timestamps: dict
    start: int (min: 1)
    end: int (min: 1)
assets: dict
    large_image: str (max: 32)
    large_text: str (max: 128)
    small_image: str (max: 32)
    small_text: str (max: 128)
party: dict
    id: str (max: 128),
    size: List[int] (max-length: 2)
        elem: int (min: 1)
secrets: dict
    match: str (max: 128)
    join: str (max: 128)
    spectate: str (max: 128)
instance: bool
application_id: str
name: str (max: 128)
url: str
type: int
sync_id: str
session_id: str
flags: int
buttons: list[str (max: 32)]

There are also activity flags which are mostly uninteresting for the library atm.

t.ActivityFlags = {
    INSTANCE: 1,
    JOIN: 2,
    SPECTATE: 4,
    JOIN_REQUEST: 8,
    SYNC: 16,
    PLAY: 32
}
"""

if TYPE_CHECKING:
    from .state import ConnectionState
    from .types.activity import (
        Activity as ActivityPayload,
        ActivityAssets,
        ActivityEmoji as ActivityEmojiPayload,
        ActivityParty,
        ActivityTimestamps,
    )
    from .types.emoji import PartialEmoji as PartialEmojiPayload


<<<<<<< HEAD
class BaseActivity:
    """|data_class|

    The base activity that all user-settable activities inherit from.
=======
class _BaseActivity:
    __slots__ = ("_created_at", "_timestamps", "assets")

    def __init__(
        self,
        *,
        created_at: Optional[float] = None,
        timestamps: Optional[ActivityTimestamps] = None,
        assets: Optional[ActivityAssets] = None,
        **kwargs: Any,  # discarded
    ):
        self._created_at: Optional[float] = created_at
        self._timestamps: ActivityTimestamps = timestamps or {}
        self.assets: ActivityAssets = assets or {}

    @property
    def created_at(self) -> Optional[datetime.datetime]:
        """Optional[:class:`datetime.datetime`]: When the user started doing this activity in UTC.

        .. versionadded:: 1.3
        """
        if self._created_at is not None:
            return datetime.datetime.fromtimestamp(
                self._created_at / 1000, tz=datetime.timezone.utc
            )

    @property
    def start(self) -> Optional[datetime.datetime]:
        """Optional[:class:`datetime.datetime`]: When the user started doing this activity in UTC, if applicable.

        .. versionchanged:: 2.6
            This attribute can now be ``None``.
        """
        try:
            timestamp = self._timestamps["start"] / 1000
        except KeyError:
            return None
        else:
            return datetime.datetime.fromtimestamp(timestamp, tz=datetime.timezone.utc)

    @property
    def end(self) -> Optional[datetime.datetime]:
        """Optional[:class:`datetime.datetime`]: When the user will stop doing this activity in UTC, if applicable.

        .. versionchanged:: 2.6
            This attribute can now be ``None``.
        """
        try:
            timestamp = self._timestamps["end"] / 1000
        except KeyError:
            return None
        else:
            return datetime.datetime.fromtimestamp(timestamp, tz=datetime.timezone.utc)

    def to_dict(self) -> ActivityPayload:
        raise NotImplementedError


# tag type for user-settable activities
class BaseActivity(_BaseActivity):
    """The base activity that all user-settable activities inherit from.
>>>>>>> 10d44ae7
    A user-settable activity is one that can be used in :meth:`Client.change_presence`.

    The following types currently count as user-settable:

    - :class:`Activity`
    - :class:`Game`
    - :class:`Streaming`
    - :class:`CustomActivity`

    Note that although these types are considered user-settable by the library,
    Discord typically ignores certain combinations of activity depending on
    what is currently set. This behaviour may change in the future so there are
    no guarantees on whether Discord will actually let you set these types.

    .. versionadded:: 1.3
    """

    __slots__ = ()


class Activity(BaseActivity):
    """|data_class_constructible|

    Represents an activity in Discord.

    This could be an activity such as streaming, playing, listening
    or watching.

    For memory optimisation purposes, some activities are offered in slimmed
    down versions:

    - :class:`Game`
    - :class:`Streaming`

    Parameters
    ----------
    name: Optional[:class:`str`]
        The name of the activity.
    url: Optional[:class:`str`]
        A stream URL that the activity could be doing.
    type: :class:`ActivityType`
        The type of activity currently being done.

    Attributes
    ----------
    application_id: Optional[:class:`int`]
        The application ID of the game.
    name: Optional[:class:`str`]
        The name of the activity.
    url: Optional[:class:`str`]
        A stream URL that the activity could be doing.
    type: :class:`ActivityType`
        The type of activity currently being done.
    state: Optional[:class:`str`]
        The user's current state. For example, "In Game".
    details: Optional[:class:`str`]
        The detail of the user's current activity.
    assets: :class:`dict`
        A dictionary representing the images and their hover text of an activity.
        It contains the following optional keys:

        - ``large_image``: A string representing the ID for the large image asset.
        - ``large_text``: A string representing the text when hovering over the large image asset.
        - ``small_image``: A string representing the ID for the small image asset.
        - ``small_text``: A string representing the text when hovering over the small image asset.
    party: :class:`dict`
        A dictionary representing the activity party. It contains the following optional keys:

        - ``id``: A string representing the party ID.
        - ``size``: A list of two integers denoting (current_size, maximum_size).
    buttons: List[str]
        A list of strings representing the labels of custom buttons shown in a rich presence.

        .. versionadded:: 2.0

        .. versionchanged:: 2.6
            Changed type to ``List[str]`` to match API types.

    emoji: Optional[:class:`PartialEmoji`]
        The emoji that belongs to this activity.
    """

    __slots__ = (
        "state",
        "details",
        "party",
        "flags",
        "sync_id",
        "session_id",
        "type",
        "name",
        "url",
        "application_id",
        "emoji",
        "buttons",
    )

    def __init__(
        self,
        *,
        name: Optional[str] = None,
        url: Optional[str] = None,
        type: Optional[Union[ActivityType, int]] = None,
        state: Optional[str] = None,
        details: Optional[str] = None,
        party: Optional[ActivityParty] = None,
        application_id: Optional[Union[str, int]] = None,
        flags: Optional[int] = None,
        sync_id: Optional[str] = None,
        session_id: Optional[str] = None,
        buttons: Optional[List[str]] = None,
        emoji: Optional[Union[PartialEmojiPayload, ActivityEmojiPayload]] = None,
        **kwargs: Any,
    ):
        super().__init__(**kwargs)
        self.state: Optional[str] = state
        self.details: Optional[str] = details
        self.party: ActivityParty = party or {}
        self.application_id: Optional[int] = (
            int(application_id) if application_id is not None else None
        )
        self.name: Optional[str] = name
        self.url: Optional[str] = url
        self.flags: int = flags or 0
        self.sync_id: Optional[str] = sync_id
        self.session_id: Optional[str] = session_id
        self.buttons: List[str] = buttons or []

        activity_type = type if type is not None else 0
        self.type: ActivityType = (
            activity_type
            if isinstance(activity_type, ActivityType)
            else try_enum(ActivityType, activity_type)
        )

        self.emoji: Optional[PartialEmoji] = (
            PartialEmoji.from_dict(emoji) if emoji is not None else None
        )

    def __repr__(self) -> str:
        attrs = (
            ("type", self.type),
            ("name", self.name),
            ("url", self.url),
            ("details", self.details),
            ("application_id", self.application_id),
            ("session_id", self.session_id),
            ("emoji", self.emoji),
        )
        inner = " ".join(f"{k!s}={v!r}" for k, v in attrs)
        return f"<Activity {inner}>"

    def to_dict(self) -> Dict[str, Any]:
        ret: Dict[str, Any] = {}
        for attr in self.__slots__:
            value = getattr(self, attr, None)
            if value is None:
                continue

            if isinstance(value, dict) and len(value) == 0:
                continue

            ret[attr] = value

        # fix type field
        ret["type"] = int(self.type)

        if self.emoji:
            ret["emoji"] = self.emoji.to_dict()
        # defined in base class slots
        if self._timestamps:
            ret["timestamps"] = self._timestamps
        return ret

    @property
    def large_image_url(self) -> Optional[str]:
        """Optional[:class:`str`]: Returns a URL pointing to the large image asset of this activity, if applicable."""
        if self.application_id is None:
            return None

        try:
            large_image = self.assets["large_image"]
        except KeyError:
            return None
        else:
            return f"{Asset.BASE}/app-assets/{self.application_id}/{large_image}.png"

    @property
    def small_image_url(self) -> Optional[str]:
        """Optional[:class:`str`]: Returns a URL pointing to the small image asset of this activity, if applicable."""
        if self.application_id is None:
            return None

        try:
            small_image = self.assets["small_image"]
        except KeyError:
            return None
        else:
            return f"{Asset.BASE}/app-assets/{self.application_id}/{small_image}.png"

    @property
    def large_image_text(self) -> Optional[str]:
        """Optional[:class:`str`]: Returns the large image asset hover text of this activity, if applicable."""
        return self.assets.get("large_text", None)

    @property
    def small_image_text(self) -> Optional[str]:
        """Optional[:class:`str`]: Returns the small image asset hover text of this activity, if applicable."""
        return self.assets.get("small_text", None)


class Game(BaseActivity):
    """|data_class_constructible|

    A slimmed down version of :class:`Activity` that represents a Discord game.

    This is typically displayed via **Playing** on the official Discord client.

    .. container:: operations

        .. describe:: x == y

            Checks if two games are equal.

        .. describe:: x != y

            Checks if two games are not equal.

        .. describe:: hash(x)

            Returns the game's hash.

        .. describe:: str(x)

            Returns the game's name.

    Parameters
    ----------
    name: :class:`str`
        The game's name.

    Attributes
    ----------
    name: :class:`str`
        The game's name.
    assets: :class:`dict`
        A dictionary with the same structure as :attr:`Activity.assets`.
    """

    __slots__ = ("name",)

    def __init__(
        self,
        name: str,
        **kwargs: Any,
    ):
        super().__init__(**kwargs)
        self.name: str = name

    @property
    def type(self) -> Literal[ActivityType.playing]:
        """:class:`ActivityType`: Returns the game's type. This is for compatibility with :class:`Activity`.

        It always returns :attr:`ActivityType.playing`.
        """
        return ActivityType.playing

    def __str__(self) -> str:
        return str(self.name)

    def __repr__(self) -> str:
        return f"<Game name={self.name!r}>"

    def to_dict(self) -> ActivityPayload:
        return {
            "type": ActivityType.playing.value,
            "name": str(self.name),
            "timestamps": self._timestamps,
            "assets": self.assets,
        }

    def __eq__(self, other: Any) -> bool:
        return isinstance(other, Game) and other.name == self.name

    def __ne__(self, other: Any) -> bool:
        return not self.__eq__(other)

    def __hash__(self) -> int:
        return hash(self.name)


class Streaming(BaseActivity):
    """|data_class_constructible|

    A slimmed down version of :class:`Activity` that represents a Discord streaming status.

    This is typically displayed via **Streaming** on the official Discord client.

    .. container:: operations

        .. describe:: x == y

            Checks if two streams are equal.

        .. describe:: x != y

            Checks if two streams are not equal.

        .. describe:: hash(x)

            Returns the stream's hash.

        .. describe:: str(x)

            Returns the stream's name.

    Attributes
    ----------
    platform: Optional[:class:`str`]
        Where the user is streaming from (ie. YouTube, Twitch).

        .. versionadded:: 1.3

    name: Optional[:class:`str`]
        The stream's name.
    details: Optional[:class:`str`]
        An alias for :attr:`name`
    game: Optional[:class:`str`]
        The game being streamed.

        .. versionadded:: 1.3

    url: :class:`str`
        The stream's URL.
    assets: :class:`dict`
        A dictionary with the same structure as :attr:`Activity.assets`.
    """

    __slots__ = ("platform", "name", "game", "url", "details")

    def __init__(
        self,
        *,
        name: Optional[str],
        url: str,
        details: Optional[str] = None,
        state: Optional[str] = None,
        **kwargs: Any,
    ):
        super().__init__(**kwargs)
        self.platform: Optional[str] = name
        self.name: Optional[str] = details or name
        self.details: Optional[str] = self.name  # compatibility
        self.url: str = url
        self.game: Optional[str] = state

    @property
    def type(self) -> Literal[ActivityType.streaming]:
        """:class:`ActivityType`: Returns the game's type. This is for compatibility with :class:`Activity`.

        It always returns :attr:`ActivityType.streaming`.
        """
        return ActivityType.streaming

    def __str__(self) -> str:
        return str(self.name)

    def __repr__(self) -> str:
        return f"<Streaming name={self.name!r}>"

    @property
    def twitch_name(self):
        """Optional[:class:`str`]: If provided, the twitch name of the user streaming.

        This corresponds to the ``large_image`` key of the :attr:`Streaming.assets`
        dictionary if it starts with ``twitch:``. Typically set by the Discord client.
        """
        try:
            name = self.assets["large_image"]
        except KeyError:
            return None
        else:
            return name[7:] if name[:7] == "twitch:" else None

    def to_dict(self) -> Dict[str, Any]:
        ret: Dict[str, Any] = {
            "type": ActivityType.streaming.value,
            "name": str(self.name),
            "url": str(self.url),
            "assets": self.assets,
        }
        if self.details:
            ret["details"] = self.details
        return ret

    def __eq__(self, other: Any) -> bool:
        return isinstance(other, Streaming) and other.name == self.name and other.url == self.url

    def __ne__(self, other: Any) -> bool:
        return not self.__eq__(other)

    def __hash__(self) -> int:
        return hash(self.name)


<<<<<<< HEAD
class Spotify:
    """|discord_model|

    Represents a Spotify listening activity from Discord. This is a special case of
    :class:`Activity` that makes it easier to work with the Spotify integration.
=======
class Spotify(_BaseActivity):
    """Represents a Spotify listening activity from Discord.
>>>>>>> 10d44ae7

    .. container:: operations

        .. describe:: x == y

            Checks if two activities are equal.

        .. describe:: x != y

            Checks if two activities are not equal.

        .. describe:: hash(x)

            Returns the activity's hash.

        .. describe:: str(x)

            Returns the string 'Spotify'.
    """

    __slots__ = (
        "_state",
        "_details",
        "_party",
        "_sync_id",
        "_session_id",
    )

    def __init__(
        self,
        *,
        state: Optional[str] = None,
        details: Optional[str] = None,
        party: Optional[ActivityParty] = None,
        sync_id: Optional[str] = None,
        session_id: Optional[str] = None,
        **kwargs: Any,
    ):
        super().__init__(**kwargs)
        self._state: str = state or ""
        self._details: str = details or ""
        self._party: ActivityParty = party or {}
        self._sync_id: str = sync_id or ""
        self._session_id: Optional[str] = session_id

    @property
    def type(self) -> Literal[ActivityType.listening]:
        """:class:`ActivityType`: Returns the activity's type. This is for compatibility with :class:`Activity`.

        It always returns :attr:`ActivityType.listening`.
        """
        return ActivityType.listening

    @property
    def colour(self) -> Colour:
        """:class:`Colour`: Returns the Spotify integration colour, as a :class:`Colour`.

        There is an alias for this named :attr:`color`"""
        return Colour(0x1DB954)

    @property
    def color(self) -> Colour:
        """:class:`Colour`: Returns the Spotify integration colour, as a :class:`Colour`.

        There is an alias for this named :attr:`colour`"""
        return self.colour

    def to_dict(self) -> Dict[str, Any]:
        return {
            "flags": 48,  # SYNC | PLAY
            "name": "Spotify",
            "assets": self.assets,
            "party": self._party,
            "sync_id": self._sync_id,
            "session_id": self._session_id,
            "timestamps": self._timestamps,
            "details": self._details,
            "state": self._state,
        }

    @property
    def name(self) -> str:
        """:class:`str`: The activity's name. This will always return "Spotify"."""
        return "Spotify"

    def __eq__(self, other: Any) -> bool:
        return (
            isinstance(other, Spotify)
            and other._session_id == self._session_id
            and other._sync_id == self._sync_id
            and other.start == self.start
        )

    def __ne__(self, other: Any) -> bool:
        return not self.__eq__(other)

    def __hash__(self) -> int:
        return hash(self._session_id)

    def __str__(self) -> str:
        return "Spotify"

    def __repr__(self) -> str:
        return f"<Spotify title={self.title!r} artist={self.artist!r} track_id={self.track_id!r}>"

    @property
    def title(self) -> str:
        """:class:`str`: The title of the song being played."""
        return self._details

    @property
    def artists(self) -> List[str]:
        """List[:class:`str`]: The artists of the song being played."""
        return self._state.split("; ")

    @property
    def artist(self) -> str:
        """:class:`str`: The artist of the song being played.

        This does not attempt to split the artist information into
        multiple artists. Useful if there's only a single artist.
        """
        return self._state

    @property
    def album(self) -> str:
        """:class:`str`: The album that the song being played belongs to."""
        return self.assets.get("large_text", "")

    @property
    def album_cover_url(self) -> str:
        """:class:`str`: The album cover image URL from Spotify's CDN."""
        large_image = self.assets.get("large_image", "")
        if large_image[:8] != "spotify:":
            return ""
        album_image_id = large_image[8:]
        return f"https://i.scdn.co/image/{album_image_id}"

    @property
    def track_id(self) -> str:
        """:class:`str`: The track ID used by Spotify to identify this song."""
        return self._sync_id

    @property
    def track_url(self) -> str:
        """:class:`str`: The track URL to listen on Spotify.

        .. versionadded:: 2.0
        """
        return f"https://open.spotify.com/track/{self.track_id}"

    @property
    def duration(self) -> Optional[datetime.timedelta]:
        """Optional[:class:`datetime.timedelta`]: The duration of the song being played, if applicable.

        .. versionchanged:: 2.6
            This attribute can now be ``None``.
        """
        start, end = self.start, self.end
        if start and end:
            return end - start
        return None

    @property
    def party_id(self) -> str:
        """:class:`str`: The party ID of the listening party."""
        return self._party.get("id", "")


class CustomActivity(BaseActivity):
    """|data_class_constructible|

    Represents a Custom activity from Discord.

    .. container:: operations

        .. describe:: x == y

            Checks if two activities are equal.

        .. describe:: x != y

            Checks if two activities are not equal.

        .. describe:: hash(x)

            Returns the activity's hash.

        .. describe:: str(x)

            Returns the custom status text.

    .. versionadded:: 1.3

    Attributes
    ----------
    name: Optional[:class:`str`]
        The custom activity's name.
    emoji: Optional[:class:`PartialEmoji`]
        The emoji to pass to the activity, if any.
    """

    __slots__ = ("name", "emoji", "state")

    def __init__(
        self,
        name: Optional[str],
        *,
        emoji: Optional[Union[ActivityEmojiPayload, str, PartialEmoji]] = None,
        state: Optional[str] = None,
        **kwargs: Any,
    ):
        super().__init__(**kwargs)
        self.name: Optional[str] = name
        self.state: Optional[str] = state
        if self.name == "Custom Status":
            self.name = self.state

        self.emoji: Optional[PartialEmoji]
        if emoji is None:
            self.emoji = emoji
        elif isinstance(emoji, dict):
            self.emoji = PartialEmoji.from_dict(emoji)
        elif isinstance(emoji, str):
            self.emoji = PartialEmoji(name=emoji)
        elif isinstance(emoji, PartialEmoji):
            self.emoji = emoji
        else:
            raise TypeError(
                f"Expected str, PartialEmoji, or None, received {type(emoji)!r} instead."
            )

    @property
    def type(self) -> Literal[ActivityType.custom]:
        """:class:`ActivityType`: Returns the activity's type. This is for compatibility with :class:`Activity`.

        It always returns :attr:`ActivityType.custom`.
        """
        return ActivityType.custom

    def to_dict(self) -> ActivityPayload:
        o: ActivityPayload
        if self.name == self.state:
            o = {
                "type": ActivityType.custom.value,
                "state": self.name,
                "name": "Custom Status",
            }
        else:
            o = {
                "type": ActivityType.custom.value,
                "name": self.name or "",
            }

        if self.emoji:
            o["emoji"] = self.emoji.to_dict()  # type: ignore
        return o

    def __eq__(self, other: Any) -> bool:
        return (
            isinstance(other, CustomActivity)
            and other.name == self.name
            and other.emoji == self.emoji
        )

    def __ne__(self, other: Any) -> bool:
        return not self.__eq__(other)

    def __hash__(self) -> int:
        return hash((self.name, str(self.emoji)))

    def __str__(self) -> str:
        if self.emoji:
            if self.name:
                return f"{self.emoji} {self.name}"
            return str(self.emoji)
        else:
            return str(self.name)

    def __repr__(self) -> str:
        return f"<CustomActivity name={self.name!r} emoji={self.emoji!r}>"


ActivityTypes = Union[Activity, Game, CustomActivity, Streaming, Spotify]


@overload
def create_activity(
    data: ActivityPayload, *, state: Optional[ConnectionState] = None
) -> ActivityTypes:
    ...


@overload
def create_activity(data: None, *, state: Optional[ConnectionState] = None) -> None:
    ...


def create_activity(
    data: Optional[ActivityPayload], *, state: Optional[ConnectionState] = None
) -> Optional[ActivityTypes]:
    if not data:
        return None

    activity: ActivityTypes
    game_type = try_enum(ActivityType, data.get("type", -1))
    if game_type is ActivityType.playing and not ("application_id" in data or "session_id" in data):
        activity = Game(**data)
    elif game_type is ActivityType.custom and "name" in data:
        activity = CustomActivity(**data)
    elif game_type is ActivityType.streaming and "url" in data:
        # url won't be None here
        activity = Streaming(**data)  # type: ignore
    elif game_type is ActivityType.listening and "sync_id" in data and "session_id" in data:
        activity = Spotify(**data)
    else:
        activity = Activity(**data)

    if isinstance(activity, (Activity, CustomActivity)) and activity.emoji and state:
        activity.emoji._state = state

    return activity<|MERGE_RESOLUTION|>--- conflicted
+++ resolved
@@ -100,12 +100,6 @@
     from .types.emoji import PartialEmoji as PartialEmojiPayload
 
 
-<<<<<<< HEAD
-class BaseActivity:
-    """|data_class|
-
-    The base activity that all user-settable activities inherit from.
-=======
 class _BaseActivity:
     __slots__ = ("_created_at", "_timestamps", "assets")
 
@@ -166,8 +160,10 @@
 
 # tag type for user-settable activities
 class BaseActivity(_BaseActivity):
-    """The base activity that all user-settable activities inherit from.
->>>>>>> 10d44ae7
+    """|data_class|
+
+    The base activity that all user-settable activities inherit from.
+
     A user-settable activity is one that can be used in :meth:`Client.change_presence`.
 
     The following types currently count as user-settable:
@@ -573,16 +569,10 @@
         return hash(self.name)
 
 
-<<<<<<< HEAD
-class Spotify:
+class Spotify(_BaseActivity):
     """|discord_model|
 
-    Represents a Spotify listening activity from Discord. This is a special case of
-    :class:`Activity` that makes it easier to work with the Spotify integration.
-=======
-class Spotify(_BaseActivity):
-    """Represents a Spotify listening activity from Discord.
->>>>>>> 10d44ae7
+    Represents a Spotify listening activity from Discord.
 
     .. container:: operations
 
