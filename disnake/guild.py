# SPDX-License-Identifier: MIT

from __future__ import annotations

import copy
import datetime
import unicodedata
from collections.abc import Iterable, Sequence
from typing import (
    TYPE_CHECKING,
    Any,
    ClassVar,
    Literal,
    NamedTuple,
    NewType,
    Optional,
    Union,
    cast,
    overload,
)

from . import abc, utils
from .app_commands import GuildApplicationCommandPermissions
from .asset import Asset
from .automod import AutoModAction, AutoModRule
from .bans import BanEntry, BulkBanResult
from .channel import (
    CategoryChannel,
    ForumChannel,
    MediaChannel,
    StageChannel,
    TextChannel,
    VoiceChannel,
    _guild_channel_factory,
    _threaded_guild_channel_factory,
)
from .colour import Colour
from .emoji import Emoji
from .enums import (
    AuditLogAction,
    AutoModEventType,
    AutoModTriggerType,
    ChannelType,
    ContentFilter,
    GuildScheduledEventEntityType,
    GuildScheduledEventPrivacyLevel,
    Locale,
    NotificationLevel,
    NSFWLevel,
    ThreadLayout,
    ThreadSortOrder,
    VerificationLevel,
    VideoQualityMode,
    WidgetStyle,
    try_enum,
    try_enum_to_int,
)
from .errors import ClientException, HTTPException, InvalidData
from .file import File
from .flags import SystemChannelFlags
from .guild_scheduled_event import GuildScheduledEvent, GuildScheduledEventMetadata
from .integrations import Integration, _integration_factory
from .invite import Invite
from .iterators import AuditLogIterator, BanIterator, MemberIterator
from .member import Member, VoiceState
from .mixins import Hashable
from .object import Object
from .onboarding import Onboarding
from .partial_emoji import PartialEmoji
from .permissions import PermissionOverwrite
from .role import Role
from .soundboard import GuildSoundboardSound
from .stage_instance import StageInstance
from .sticker import GuildSticker
from .threads import Thread, ThreadMember
from .user import User
from .voice_region import VoiceRegion
from .welcome_screen import WelcomeScreen, WelcomeScreenChannel
from .widget import Widget, WidgetSettings

__all__ = (
    "IncidentsData",
    "Guild",
    "GuildBuilder",
)

VocalGuildChannel = Union[VoiceChannel, StageChannel]
MISSING = utils.MISSING

if TYPE_CHECKING:
    from .abc import Snowflake, SnowflakeTime
    from .app_commands import APIApplicationCommand
    from .asset import AssetBytes
    from .automod import AutoModTriggerMetadata
    from .permissions import Permissions
    from .state import ConnectionState
    from .template import Template
    from .threads import AnyThreadArchiveDuration, ForumTag
    from .types.channel import (
        GuildChannel as GuildChannelPayload,
        PermissionOverwrite as PermissionOverwritePayload,
    )
    from .types.guild import (
        Ban as BanPayload,
        CreateGuildPlaceholderChannel,
        CreateGuildPlaceholderRole,
        Guild as GuildPayload,
        GuildFeature,
        IncidentsData as IncidentsDataPayload,
        MFALevel,
    )
    from .types.integration import Integration as IntegrationPayload, IntegrationType
    from .types.role import CreateRole as CreateRolePayload
    from .types.sticker import CreateGuildSticker as CreateStickerPayload
    from .types.threads import Thread as ThreadPayload, ThreadArchiveDurationLiteral
    from .types.voice import GuildVoiceState
    from .voice_client import VoiceProtocol
    from .webhook import Webhook

    GuildMessageable = Union[TextChannel, Thread, VoiceChannel, StageChannel]
    GuildChannel = Union[
        VoiceChannel, StageChannel, TextChannel, CategoryChannel, ForumChannel, MediaChannel
    ]
    ByCategoryItem = tuple[Optional[CategoryChannel], list[GuildChannel]]


class _GuildLimit(NamedTuple):
    emoji: int
    stickers: int
    bitrate: float
    filesize: int
    sounds: int


class IncidentsData:
    """Represents data about various security incidents/actions in a guild.

    .. collapse:: operations

        .. describe:: x == y

            Checks if two ``IncidentsData`` instances are equal.

        .. describe:: x != y

            Checks if two ``IncidentsData`` instances are not equal.

    .. versionadded:: 2.11

    Attributes
    ----------
    dm_spam_detected_at: :class:`datetime.datetime` | :data:`None`
        The time (in UTC) at which DM spam was last detected.
    raid_detected_at: :class:`datetime.datetime` | :data:`None`
        The time (in UTC) at which a raid was last detected.
    """

    __slots__ = (
        "_invites_disabled_until",
        "_dms_disabled_until",
        "dm_spam_detected_at",
        "raid_detected_at",
    )

    def __init__(self, data: IncidentsDataPayload) -> None:
        self._invites_disabled_until: Optional[datetime.datetime] = utils.parse_time(
            data.get("invites_disabled_until")
        )
        self._dms_disabled_until: Optional[datetime.datetime] = utils.parse_time(
            data.get("dms_disabled_until")
        )
        self.dm_spam_detected_at: Optional[datetime.datetime] = utils.parse_time(
            data.get("dm_spam_detected_at")
        )
        self.raid_detected_at: Optional[datetime.datetime] = utils.parse_time(
            data.get("raid_detected_at")
        )

    @property
    def invites_disabled_until(self) -> Optional[datetime.datetime]:
        """:class:`datetime.datetime` | :data:`None`: Returns the time (in UTC) until
        which users cannot join the server via invites, if any.
        """
        if (
            self._invites_disabled_until is not None
            and self._invites_disabled_until < utils.utcnow()
        ):
            self._invites_disabled_until = None

        return self._invites_disabled_until

    @property
    def dms_disabled_until(self) -> Optional[datetime.datetime]:
        """:class:`datetime.datetime` | :data:`None`: Returns the time (in UTC) until
        which members cannot send DMs to each other, if any.

        This does not apply to moderators, bots, or members who are
        already friends with each other.
        """
        if self._dms_disabled_until is not None and self._dms_disabled_until < utils.utcnow():
            self._dms_disabled_until = None

        return self._dms_disabled_until

    def __eq__(self, other: Any) -> bool:
        return (
            isinstance(other, IncidentsData)
            and self.invites_disabled_until == other.invites_disabled_until
            and self.dms_disabled_until == other.dms_disabled_until
            and self.dm_spam_detected_at == other.dm_spam_detected_at
            and self.raid_detected_at == other.raid_detected_at
        )

    def __repr__(self) -> str:
        return (
            f"<IncidentsData invites_disabled_until={self.invites_disabled_until!r}"
            f" dms_disabled_until={self.dms_disabled_until!r}"
            f" dm_spam_detected_at={self.dm_spam_detected_at!r}"
            f" raid_detected_at={self.raid_detected_at!r}>"
        )


class Guild(Hashable):
    """Represents a Discord guild.

    This is referred to as a "server" in the official Discord UI.

    .. collapse:: operations

        .. describe:: x == y

            Checks if two guilds are equal.

        .. describe:: x != y

            Checks if two guilds are not equal.

        .. describe:: hash(x)

            Returns the guild's hash.

        .. describe:: str(x)

            Returns the guild's name.

    Attributes
    ----------
    name: :class:`str`
        The guild's name.
    emojis: :class:`tuple`\\[:class:`Emoji`, ...]
        All emojis that the guild owns.
    stickers: :class:`tuple`\\[:class:`GuildSticker`, ...]
        All stickers that the guild owns.

        .. versionadded:: 2.0

    soundboard_sounds: :class:`tuple`\\[:class:`GuildSoundboardSound`, ...]
        All soundboard sounds that the guild owns.

        .. versionadded:: 2.10

    afk_timeout: :class:`int`
        The timeout to get sent to the AFK channel.
    afk_channel: :class:`VoiceChannel` | :data:`None`
        The channel that denotes the AFK channel. :data:`None` if it doesn't exist.
    id: :class:`int`
        The guild's ID.
    owner_id: :class:`int` | :data:`None`
        The guild owner's ID. Use :attr:`Guild.owner` if you need a :class:`Member` object instead.
        This may be :data:`None` if the guild is :attr:`~Guild.unavailable`.
    unavailable: :class:`bool`
        Whether the guild is unavailable. If this is ``True`` then the
        reliability of other attributes outside of :attr:`Guild.id` is slim and they might
        all be :data:`None`. It is best to not do anything with the guild if it is unavailable.

        Check :func:`on_guild_unavailable` and :func:`on_guild_available` events.
    max_presences: :class:`int` | :data:`None`
        The maximum amount of presences for the guild.
    max_members: :class:`int` | :data:`None`
        The maximum amount of members for the guild.

        .. note::

            This attribute is only available via :meth:`.Client.fetch_guild`.
    max_video_channel_users: :class:`int` | :data:`None`
        The maximum amount of users in a video channel.

        .. versionadded:: 1.4

    max_stage_video_channel_users: :class:`int` | :data:`None`
        The maximum amount of users in a stage video channel.

        .. versionadded: 2.9

    description: :class:`str` | :data:`None`
        The guild's description.
    mfa_level: :class:`int`
        Indicates the guild's two-factor authentication level. If this value is 0 then
        the guild does not require 2FA for their administrative members
        to take moderation actions. If the value is 1, then 2FA is required.
    verification_level: :class:`VerificationLevel`
        The guild's verification level.
    explicit_content_filter: :class:`ContentFilter`
        The guild's explicit content filter.
    default_notifications: :class:`NotificationLevel`
        The guild's notification settings.
    features: :class:`list`\\[:class:`str`]
        A list of features that the guild has. The features that a guild can have are
        subject to arbitrary change by Discord.

        A partial list of features is below:

        - ``ANIMATED_BANNER``: Guild can upload an animated banner.
        - ``ANIMATED_ICON``: Guild can upload an animated icon.
        - ``AUTO_MODERATION``: Guild has set up auto moderation rules.
        - ``BANNER``: Guild can upload and use a banner. (i.e. :attr:`.banner`)
        - ``COMMUNITY``: Guild is a community server.
        - ``CREATOR_MONETIZABLE_PROVISIONAL``: Guild has enabled monetization.
        - ``CREATOR_STORE_PAGE``: Guild has enabled the role subscription promo page.
        - ``DEVELOPER_SUPPORT_SERVER``: Guild is set as a support server in the app directory.
        - ``DISCOVERABLE``: Guild shows up in Server Discovery.
        - ``ENABLED_DISCOVERABLE_BEFORE``: Guild had Server Discovery enabled at least once.
        - ``FEATURABLE``: Guild is able to be featured in Server Discovery.
        - ``HAS_DIRECTORY_ENTRY``: Guild is listed in a student hub.
        - ``HUB``: Guild is a student hub.
        - ``INVITE_SPLASH``: Guild's invite page can have a special splash.
        - ``INVITES_DISABLED``: Guild has paused invites, preventing new users from joining.
        - ``LINKED_TO_HUB``: Guild is linked to a student hub.
        - ``MEMBER_VERIFICATION_GATE_ENABLED``: Guild has Membership Screening enabled.
        - ``MORE_EMOJI``: Guild has increased custom emoji slots.
        - ``MORE_SOUNDBOARD``: Guild has increased custom soundboard slots.
        - ``MORE_STICKERS``: Guild has increased custom sticker slots.
        - ``NEWS``: Guild can create news channels.
        - ``NEW_THREAD_PERMISSIONS``: Guild is using the new thread permission system.
        - ``PARTNERED``: Guild is a partnered server.
        - ``PREVIEW_ENABLED``: Guild can be viewed before being accepted via Membership Screening.
        - ``PRIVATE_THREADS``: Guild has access to create private threads (no longer has any effect).
        - ``RAID_ALERTS_DISABLED``: Guild has disabled alerts for join raids in the configured safety alerts channel.
        - ``ROLE_ICONS``: Guild has access to role icons.
        - ``ROLE_SUBSCRIPTIONS_AVAILABLE_FOR_PURCHASE``: Guild has role subscriptions that can be purchased.
        - ``ROLE_SUBSCRIPTIONS_ENABLED``: Guild has enabled role subscriptions.
        - ``SEVEN_DAY_THREAD_ARCHIVE``: Guild has access to the seven day archive time for threads (no longer has any effect).
        - ``SOUNDBOARD``: Guild has created soundboard sounds.
        - ``TEXT_IN_VOICE_ENABLED``: Guild has text in voice channels enabled (no longer has any effect).
        - ``THREE_DAY_THREAD_ARCHIVE``: Guild has access to the three day archive time for threads (no longer has any effect).
        - ``THREADS_ENABLED``: Guild has access to threads (no longer has any effect).
        - ``TICKETED_EVENTS_ENABLED``: Guild has enabled ticketed events (no longer has any effect).
        - ``VANITY_URL``: Guild can have a vanity invite URL (e.g. discord.gg/disnake).
        - ``VERIFIED``: Guild is a verified server.
        - ``VIP_REGIONS``: Guild has VIP voice regions.
        - ``WELCOME_SCREEN_ENABLED``: Guild has enabled the welcome screen.
    premium_progress_bar_enabled: :class:`bool`
        Whether the server boost progress bar is enabled.
    premium_tier: :class:`int`
        The premium tier for this guild. Corresponds to "Nitro Server" in the official UI.
        The number goes from 0 to 3 inclusive.
    premium_subscription_count: :class:`int`
        The number of "boosts" this guild currently has.
    preferred_locale: :class:`Locale`
        The preferred locale for the guild. Used when filtering Server Discovery
        results to a specific language.

        .. versionchanged:: 2.5
            Changed to :class:`Locale` instead of :class:`str`.

    nsfw_level: :class:`NSFWLevel`
        The guild's NSFW level.

        .. versionadded:: 2.0

    approximate_member_count: :class:`int` | :data:`None`
        The approximate number of members in the guild.
        Only available for manually fetched guilds.

        .. versionadded:: 2.3

    approximate_presence_count: :class:`int` | :data:`None`
        The approximate number of members currently active in the guild.
        This includes idle, dnd, online, and invisible members. Offline members are excluded.
        Only available for manually fetched guilds.

        .. versionadded:: 2.3

    widget_enabled: :class:`bool` | :data:`None`
        Whether the widget is enabled.

        .. versionadded:: 2.5

        .. note::

            This value is unreliable and will only be set after the guild was updated at least once.
            Avoid using this and use :func:`widget_settings` instead.

    widget_channel_id: :class:`int` | :data:`None`
        The widget channel ID, if set.

        .. versionadded:: 2.5

        .. note::

            This value is unreliable and will only be set after the guild was updated at least once.
            Avoid using this and use :func:`widget_settings` instead.

    vanity_url_code: :class:`str` | :data:`None`
        The vanity invite code for this guild, if set.

        To get a full :class:`Invite` object, see :attr:`Guild.vanity_invite`.

        .. versionadded:: 2.5

    incidents_data: :class:`IncidentsData` | :data:`None`
        Data about various security incidents/actions in this guild, like disabled invites/DMs.

        .. versionadded:: 2.11
    """

    __slots__ = (
        "afk_timeout",
        "afk_channel",
        "name",
        "id",
        "unavailable",
        "owner_id",
        "mfa_level",
        "emojis",
        "stickers",
        "soundboard_sounds",
        "features",
        "verification_level",
        "explicit_content_filter",
        "default_notifications",
        "description",
        "max_presences",
        "max_members",
        "max_video_channel_users",
        "max_stage_video_channel_users",
        "premium_progress_bar_enabled",
        "premium_tier",
        "premium_subscription_count",
        "preferred_locale",
        "nsfw_level",
        "approximate_member_count",
        "approximate_presence_count",
        "widget_enabled",
        "widget_channel_id",
        "vanity_url_code",
        "incidents_data",
        "_members",
        "_channels",
        "_icon",
        "_banner",
        "_state",
        "_roles",
        "_member_count",
        "_large",
        "_splash",
        "_voice_states",
        "_system_channel_id",
        "_system_channel_flags",
        "_discovery_splash",
        "_rules_channel_id",
        "_public_updates_channel_id",
        "_stage_instances",
        "_scheduled_events",
        "_threads",
        "_region",
        "_safety_alerts_channel_id",
    )

    _PREMIUM_GUILD_LIMITS: ClassVar[dict[Optional[int], _GuildLimit]] = {
        None: _GuildLimit(emoji=50, stickers=5, bitrate=96e3, filesize=10485760, sounds=8),
        0: _GuildLimit(emoji=50, stickers=5, bitrate=96e3, filesize=10485760, sounds=8),
        1: _GuildLimit(emoji=100, stickers=15, bitrate=128e3, filesize=10485760, sounds=24),
        2: _GuildLimit(emoji=150, stickers=30, bitrate=256e3, filesize=52428800, sounds=36),
        3: _GuildLimit(emoji=250, stickers=60, bitrate=384e3, filesize=104857600, sounds=48),
    }

    def __init__(self, *, data: GuildPayload, state: ConnectionState) -> None:
        self._channels: dict[int, GuildChannel] = {}
        self._members: dict[int, Member] = {}
        self._voice_states: dict[int, VoiceState] = {}
        self._threads: dict[int, Thread] = {}
        self._stage_instances: dict[int, StageInstance] = {}
        self._scheduled_events: dict[int, GuildScheduledEvent] = {}
        self._state: ConnectionState = state
        self._from_data(data)

    def _add_channel(self, channel: GuildChannel, /) -> None:
        self._channels[channel.id] = channel

    def _remove_channel(self, channel: Snowflake, /) -> None:
        self._channels.pop(channel.id, None)

    def _voice_state_for(self, user_id: int, /) -> Optional[VoiceState]:
        return self._voice_states.get(user_id)

    def _add_member(self, member: Member, /) -> None:
        self._members[member.id] = member

    def _store_thread(self, payload: ThreadPayload, /) -> Thread:
        thread = Thread(guild=self, state=self._state, data=payload)
        self._threads[thread.id] = thread
        return thread

    def _remove_member(self, member: Snowflake, /) -> None:
        self._members.pop(member.id, None)

    def _add_thread(self, thread: Thread, /) -> None:
        self._threads[thread.id] = thread

    def _remove_thread(self, thread: Snowflake, /) -> None:
        self._threads.pop(thread.id, None)

    def _clear_threads(self) -> None:
        self._threads.clear()

    def _remove_threads_by_channel(self, channel_id: int) -> None:
        to_remove = [k for k, t in self._threads.items() if t.parent_id == channel_id]
        for k in to_remove:
            del self._threads[k]

    def _filter_threads(self, channel_ids: set[int]) -> dict[int, Thread]:
        to_remove: dict[int, Thread] = {
            k: t for k, t in self._threads.items() if t.parent_id in channel_ids
        }
        for k in to_remove:
            del self._threads[k]
        return to_remove

    def __str__(self) -> str:
        return self.name or ""

    def __repr__(self) -> str:
        attrs = (
            ("id", self.id),
            ("name", self.name),
            ("shard_id", self.shard_id),
            ("chunked", self.chunked),
            ("member_count", getattr(self, "_member_count", None)),
        )
        inner = " ".join(f"{k!s}={v!r}" for k, v in attrs)
        return f"<Guild {inner}>"

    def _update_voice_state(
        self, data: GuildVoiceState, channel_id: Optional[int]
    ) -> tuple[Optional[Member], VoiceState, VoiceState]:
        user_id = int(data["user_id"])
        channel: Optional[VocalGuildChannel] = self.get_channel(channel_id)  # pyright: ignore[reportAssignmentType, reportArgumentType]
        try:
            # check if we should remove the voice state from cache
            if channel is None:
                after = self._voice_states.pop(user_id)
            else:
                after = self._voice_states[user_id]

            before = copy.copy(after)
            after._update(data, channel)
        except KeyError:
            # if we're here then we're getting added into the cache
            after = VoiceState(data=data, channel=channel)
            before = VoiceState(data=data, channel=None)
            self._voice_states[user_id] = after

        member = self.get_member(user_id)
        if member is None and "member" in data:
            member = Member(data=data["member"], state=self._state, guild=self)

        return member, before, after

    def _add_role(self, role: Role, /) -> None:
        # roles get added to the bottom (position 1, pos 0 is @everyone)
        # so since self.roles has the @everyone role, we can't increment
        # its position because it's stuck at position 0. Luckily x += False
        # is equivalent to adding 0. So we cast the position to a bool and
        # increment it.
        for r in self._roles.values():
            r.position += not r.is_default()

        self._roles[role.id] = role

    def _remove_role(self, role_id: int, /) -> Role:
        # this raises KeyError if it fails..
        role = self._roles.pop(role_id)

        # since it didn't, we can change the positions now
        # basically the same as above except we only decrement
        # the position if we're above the role we deleted.
        for r in self._roles.values():
            r.position -= r.position > role.position

        return role

    def get_command(self, application_command_id: int, /) -> Optional[APIApplicationCommand]:
        """Gets a cached application command matching the specified ID.

        Parameters
        ----------
        application_command_id: :class:`int`
            The application command ID to search for.

        Returns
        -------
        :class:`.APIUserCommand` | :class:`.APIMessageCommand` | :class:`.APISlashCommand` | :data:`None`
            The application command if found, or :data:`None` otherwise.
        """
        return self._state._get_guild_application_command(self.id, application_command_id)

    def get_command_named(self, name: str, /) -> Optional[APIApplicationCommand]:
        """Gets a cached application command matching the specified name.

        Parameters
        ----------
        name: :class:`str`
            The application command name to search for.

        Returns
        -------
        :class:`.APIUserCommand` | :class:`.APIMessageCommand` | :class:`.APISlashCommand` | :data:`None`
            The application command if found, or :data:`None` otherwise.
        """
        return self._state._get_guild_command_named(self.id, name)

    def _from_data(self, guild: GuildPayload) -> None:
        # according to Stan, this is always available even if the guild is unavailable
        # I don't have this guarantee when someone updates the guild.
        member_count = guild.get("member_count", None)
        if member_count is not None:
            self._member_count: int = member_count

        self.name: str = guild.get("name", "")
        self._region: str = guild.get("region", "")
        self.verification_level: VerificationLevel = try_enum(
            VerificationLevel, guild.get("verification_level")
        )
        self.default_notifications: NotificationLevel = try_enum(
            NotificationLevel, guild.get("default_message_notifications")
        )
        self.explicit_content_filter: ContentFilter = try_enum(
            ContentFilter, guild.get("explicit_content_filter", 0)
        )
        self.afk_timeout: int = guild.get("afk_timeout", 0)
        self._icon: Optional[str] = guild.get("icon")
        self._banner: Optional[str] = guild.get("banner")
        self.unavailable: bool = guild.get("unavailable", False)
        self.id: int = int(guild["id"])
        self._roles: dict[int, Role] = {}
        state = self._state  # speed up attribute access
        for r in guild.get("roles", []):
            role = Role(guild=self, data=r, state=state)
            self._roles[role.id] = role

        self.mfa_level: MFALevel = guild.get("mfa_level", 0)
        self.emojis: tuple[Emoji, ...] = tuple(
            state.store_emoji(self, d) for d in guild.get("emojis", [])
        )
        self.stickers: tuple[GuildSticker, ...] = tuple(
            state.store_sticker(self, d) for d in guild.get("stickers", [])
        )
        self.soundboard_sounds: tuple[GuildSoundboardSound, ...] = tuple(
            state.store_soundboard_sound(self, d) for d in guild.get("soundboard_sounds", [])
        )
        self.features: list[GuildFeature] = guild.get("features", [])
        self._splash: Optional[str] = guild.get("splash")
        self._system_channel_id: Optional[int] = utils._get_as_snowflake(guild, "system_channel_id")
        self.description: Optional[str] = guild.get("description")
        self.max_presences: Optional[int] = guild.get("max_presences")
        self.max_members: Optional[int] = guild.get("max_members")
        self.max_video_channel_users: Optional[int] = guild.get("max_video_channel_users")
        self.max_stage_video_channel_users: Optional[int] = guild.get(
            "max_stage_video_channel_users"
        )
        self.premium_tier: int = guild.get("premium_tier", 0)
        self.premium_subscription_count: int = guild.get("premium_subscription_count") or 0
        self._system_channel_flags: int = guild.get("system_channel_flags", 0)
        self.preferred_locale: Locale = try_enum(Locale, guild.get("preferred_locale"))
        self._discovery_splash: Optional[str] = guild.get("discovery_splash")
        self._rules_channel_id: Optional[int] = utils._get_as_snowflake(guild, "rules_channel_id")
        self._public_updates_channel_id: Optional[int] = utils._get_as_snowflake(
            guild, "public_updates_channel_id"
        )
        self.nsfw_level: NSFWLevel = try_enum(NSFWLevel, guild.get("nsfw_level", 0))
        self.premium_progress_bar_enabled: bool = guild.get("premium_progress_bar_enabled", False)
        self.approximate_presence_count: Optional[int] = guild.get("approximate_presence_count")
        self.approximate_member_count: Optional[int] = guild.get("approximate_member_count")
        self.widget_enabled: Optional[bool] = guild.get("widget_enabled")
        self.widget_channel_id: Optional[int] = utils._get_as_snowflake(guild, "widget_channel_id")
        self.vanity_url_code: Optional[str] = guild.get("vanity_url_code")
        self._safety_alerts_channel_id: Optional[int] = utils._get_as_snowflake(
            guild, "safety_alerts_channel_id"
        )
        self.incidents_data: Optional[IncidentsData] = (
            IncidentsData(incidents_data)
            if (incidents_data := guild.get("incidents_data"))
            else None
        )

        stage_instances = guild.get("stage_instances")
        if stage_instances is not None:
            self._stage_instances = {}
            for s in stage_instances:
                stage_instance = StageInstance(guild=self, data=s, state=state)
                self._stage_instances[stage_instance.id] = stage_instance

        scheduled_events = guild.get("guild_scheduled_events")
        if scheduled_events is not None:
            self._scheduled_events = {}
            for e in scheduled_events:
                scheduled_event = GuildScheduledEvent(state=state, data=e)
                self._scheduled_events[scheduled_event.id] = scheduled_event

        cache_joined = self._state.member_cache_flags.joined
        self_id = self._state.self_id
        for mdata in guild.get("members", []):
            # NOTE: Are we sure it's fine to not have the user part here?
            member = Member(data=mdata, guild=self, state=state)  # pyright: ignore[reportArgumentType]
            if cache_joined or member.id == self_id:
                self._add_member(member)

        self._sync(guild)
        self._large: Optional[bool] = None if member_count is None else self._member_count >= 250

        self.owner_id: Optional[int] = utils._get_as_snowflake(guild, "owner_id")
        self.afk_channel: Optional[VocalGuildChannel] = self.get_channel(
            utils._get_as_snowflake(guild, "afk_channel_id")  # pyright: ignore[reportAttributeAccessIssue, reportArgumentType]
        )

        for obj in guild.get("voice_states", []):
            self._update_voice_state(obj, utils._get_as_snowflake(obj, "channel_id"))

    # TODO: refactor/remove?
    def _sync(self, data: GuildPayload) -> None:
        if "large" in data:
            self._large = data["large"]

        empty_tuple = ()
        for presence in data.get("presences", []):
            user_id = int(presence["user"]["id"])
            member = self.get_member(user_id)
            if member is not None:
                member._presence_update(presence, empty_tuple)  # pyright: ignore[reportArgumentType]

        if "channels" in data:
            channels = data["channels"]
            for c in channels:
                factory, _ = _guild_channel_factory(c["type"])
                if factory:
                    self._add_channel(factory(guild=self, data=c, state=self._state))  # pyright: ignore[reportArgumentType]

        if "threads" in data:
            threads = data["threads"]
            for thread in threads:
                self._add_thread(Thread(guild=self, state=self._state, data=thread))

    @property
    def channels(self) -> list[GuildChannel]:
        """:class:`list`\\[:class:`abc.GuildChannel`]: A list of channels that belong to this guild."""
        return list(self._channels.values())

    @property
    def threads(self) -> list[Thread]:
        """:class:`list`\\[:class:`Thread`]: A list of threads that you have permission to view.

        .. versionadded:: 2.0
        """
        return list(self._threads.values())

    @property
    def large(self) -> bool:
        """:class:`bool`: Whether the guild is a 'large' guild.

        A large guild is defined as having more than ``large_threshold`` count
        members, which for this library is set to the maximum of 250.
        """
        if self._large is None:
            try:
                return self._member_count >= 250
            except AttributeError:
                return len(self._members) >= 250
        return self._large

    @property
    def voice_channels(self) -> list[VoiceChannel]:
        """:class:`list`\\[:class:`VoiceChannel`]: A list of voice channels that belong to this guild.

        This is sorted by the position and are in UI order from top to bottom.
        """
        r = [ch for ch in self._channels.values() if isinstance(ch, VoiceChannel)]
        r.sort(key=lambda c: (c.position, c.id))
        return r

    @property
    def stage_channels(self) -> list[StageChannel]:
        """:class:`list`\\[:class:`StageChannel`]: A list of stage channels that belong to this guild.

        .. versionadded:: 1.7

        This is sorted by the position and are in UI order from top to bottom.
        """
        r = [ch for ch in self._channels.values() if isinstance(ch, StageChannel)]
        r.sort(key=lambda c: (c.position, c.id))
        return r

    @property
    def forum_channels(self) -> list[ForumChannel]:
        """:class:`list`\\[:class:`ForumChannel`]: A list of forum channels that belong to this guild.

        This is sorted by the position and are in UI order from top to bottom.

        .. versionadded:: 2.5
        """
        r = [ch for ch in self._channels.values() if isinstance(ch, ForumChannel)]
        r.sort(key=lambda c: (c.position, c.id))
        return r

    @property
    def media_channels(self) -> list[MediaChannel]:
        """:class:`list`\\[:class:`MediaChannel`]: A list of media channels that belong to this guild.

        This is sorted by the position and are in UI order from top to bottom.

        .. versionadded:: 2.10
        """
        r = [ch for ch in self._channels.values() if isinstance(ch, MediaChannel)]
        r.sort(key=lambda c: (c.position, c.id))
        return r

    @property
    def me(self) -> Member:
        """:class:`Member`: Similar to :attr:`Client.user` except an instance of :class:`Member`.
        This is essentially used to get the member version of yourself.
        """
        self_id = self._state.user.id
        # The self member is *always* cached
        return self.get_member(self_id)  # pyright: ignore[reportReturnType]

    @property
    def voice_client(self) -> Optional[VoiceProtocol]:
        """:class:`VoiceProtocol` | :data:`None`: Returns the :class:`VoiceProtocol` associated with this guild, if any."""
        return self._state._get_voice_client(self.id)

    @property
    def text_channels(self) -> list[TextChannel]:
        """:class:`list`\\[:class:`TextChannel`]: A list of text channels that belong to this guild.

        This is sorted by the position and are in UI order from top to bottom.
        """
        r = [ch for ch in self._channels.values() if isinstance(ch, TextChannel)]
        r.sort(key=lambda c: (c.position, c.id))
        return r

    @property
    def categories(self) -> list[CategoryChannel]:
        """:class:`list`\\[:class:`CategoryChannel`]: A list of categories that belong to this guild.

        This is sorted by the position and are in UI order from top to bottom.
        """
        r = [ch for ch in self._channels.values() if isinstance(ch, CategoryChannel)]
        r.sort(key=lambda c: (c.position, c.id))
        return r

    def by_category(self) -> list[ByCategoryItem]:
        """Returns every :class:`CategoryChannel` and their associated channels.

        These channels and categories are sorted in the official Discord UI order.

        If the channels do not have a category, then the first element of the tuple is
        :data:`None`.

        Returns
        -------
        :class:`list`\\[:class:`tuple`\\[:class:`CategoryChannel` | :data:`None`, :class:`list`\\[:class:`abc.GuildChannel`]]]:
            The categories and their associated channels.
        """
        grouped: dict[Optional[int], list[GuildChannel]] = {}
        for channel in self._channels.values():
            if isinstance(channel, CategoryChannel):
                grouped.setdefault(channel.id, [])
                continue

            try:
                grouped[channel.category_id].append(channel)
            except KeyError:
                grouped[channel.category_id] = [channel]

        def key(t: ByCategoryItem) -> tuple[tuple[int, int], list[GuildChannel]]:
            k, v = t
            return ((k.position, k.id) if k else (-1, -1), v)

        _get = self._channels.get
<<<<<<< HEAD
        as_list: List[ByCategoryItem] = [(_get(k), v) for k, v in grouped.items()]  # pyright: ignore[reportAssignmentType, reportArgumentType]
=======
        as_list: list[ByCategoryItem] = [(_get(k), v) for k, v in grouped.items()]  # type: ignore
>>>>>>> 6c482d1e
        as_list.sort(key=key)
        for _, channels in as_list:
            channels.sort(key=lambda c: (c._sorting_bucket, c.position, c.id))
        return as_list

    def _resolve_channel(self, id: Optional[int], /) -> Optional[Union[GuildChannel, Thread]]:
        if id is None:
            return None

        return self._channels.get(id) or self._threads.get(id)

    def get_channel_or_thread(self, channel_id: int, /) -> Optional[Union[Thread, GuildChannel]]:
        """Returns a channel or thread with the given ID.

        .. versionadded:: 2.0

        Parameters
        ----------
        channel_id: :class:`int`
            The ID to search for.

        Returns
        -------
        :class:`Thread` | :class:`.abc.GuildChannel` | :data:`None`
            The returned channel or thread or :data:`None` if not found.
        """
        return self._channels.get(channel_id) or self._threads.get(channel_id)

    def get_channel(self, channel_id: int, /) -> Optional[GuildChannel]:
        """Returns a channel with the given ID.

        .. note::

            This does *not* search for threads.

        Parameters
        ----------
        channel_id: :class:`int`
            The ID to search for.

        Returns
        -------
        :class:`.abc.GuildChannel` | :data:`None`
            The returned channel or :data:`None` if not found.
        """
        return self._channels.get(channel_id)

    def get_thread(self, thread_id: int, /) -> Optional[Thread]:
        """Returns a thread with the given ID.

        .. versionadded:: 2.0

        Parameters
        ----------
        thread_id: :class:`int`
            The ID to search for.

        Returns
        -------
        :class:`Thread` | :data:`None`
            The returned thread or :data:`None` if not found.
        """
        return self._threads.get(thread_id)

    @property
    def system_channel(self) -> Optional[TextChannel]:
        """:class:`TextChannel` | :data:`None`: Returns the guild's channel used for system messages.

        If no channel is set, then this returns :data:`None`.
        """
        channel_id = self._system_channel_id
        return channel_id and self._channels.get(channel_id)  # pyright: ignore[reportReturnType]

    @property
    def system_channel_flags(self) -> SystemChannelFlags:
        """:class:`SystemChannelFlags`: Returns the guild's system channel settings."""
        return SystemChannelFlags._from_value(self._system_channel_flags)

    @property
    def rules_channel(self) -> Optional[TextChannel]:
        """:class:`TextChannel` | :data:`None`: Returns the guild's channel used for the rules.
        The guild must be a Community guild.

        If no channel is set, then this returns :data:`None`.

        .. versionadded:: 1.3
        """
        channel_id = self._rules_channel_id
        return channel_id and self._channels.get(channel_id)  # pyright: ignore[reportReturnType]

    @property
    def public_updates_channel(self) -> Optional[TextChannel]:
        """:class:`TextChannel` | :data:`None`: Returns the guild's channel where admins and
        moderators of the guild receive notices from Discord. The guild must be a
        Community guild.

        If no channel is set, then this returns :data:`None`.

        .. versionadded:: 1.4
        """
        channel_id = self._public_updates_channel_id
        return channel_id and self._channels.get(channel_id)  # pyright: ignore[reportReturnType]

    @property
    def safety_alerts_channel(self) -> Optional[TextChannel]:
        """:class:`TextChannel` | :data:`None`: Returns the guild's channel where admins and
        moderators of the guild receive safety alerts from Discord. The guild must be a
        Community guild.

        If no channel is set, then this returns :data:`None`.

        .. versionadded:: 2.9
        """
        channel_id = self._safety_alerts_channel_id
        return channel_id and self._channels.get(channel_id)  # pyright: ignore[reportReturnType]

    @property
    def emoji_limit(self) -> int:
        """:class:`int`: The maximum number of emoji slots this guild has.

        Premium emojis (i.e. those associated with subscription roles) count towards a
        separate limit of 25.
        """
        more_emoji = 200 if "MORE_EMOJI" in self.features else 50
        return max(more_emoji, self._PREMIUM_GUILD_LIMITS[self.premium_tier].emoji)

    @property
    def sticker_limit(self) -> int:
        """:class:`int`: The maximum number of sticker slots this guild has.

        .. versionadded:: 2.0
        """
        more_stickers = 60 if "MORE_STICKERS" in self.features else 0
        return max(more_stickers, self._PREMIUM_GUILD_LIMITS[self.premium_tier].stickers)

    @property
    def bitrate_limit(self) -> float:
        """:class:`float`: The maximum bitrate for voice channels this guild can have.
        For stage channels, the maximum bitrate is 64000.
        """
        vip_guild = self._PREMIUM_GUILD_LIMITS[3].bitrate if "VIP_REGIONS" in self.features else 0
        return max(vip_guild, self._PREMIUM_GUILD_LIMITS[self.premium_tier].bitrate)

    @property
    def filesize_limit(self) -> int:
        """:class:`int`: The maximum number of bytes files can have when uploaded to this guild."""
        return self._PREMIUM_GUILD_LIMITS[self.premium_tier].filesize

    @property
    def soundboard_limit(self) -> int:
        """:class:`int`: The maximum number of soundboard slots this guild has.

        .. versionadded:: 2.10
        """
        more_soundboard = 96 if "MORE_SOUNDBOARD" in self.features else 0
        return max(more_soundboard, self._PREMIUM_GUILD_LIMITS[self.premium_tier].sounds)

    @property
    def members(self) -> list[Member]:
        """:class:`list`\\[:class:`Member`]: A list of members that belong to this guild."""
        return list(self._members.values())

    def get_member(self, user_id: int, /) -> Optional[Member]:
        """Returns a member with the given ID.

        Parameters
        ----------
        user_id: :class:`int`
            The ID to search for.

        Returns
        -------
        :class:`Member` | :data:`None`
            The member or :data:`None` if not found.
        """
        return self._members.get(user_id)

    @property
    def premium_subscribers(self) -> list[Member]:
        """:class:`list`\\[:class:`Member`]: A list of members who have "boosted" this guild."""
        return [member for member in self.members if member.premium_since is not None]

    @property
    def roles(self) -> list[Role]:
        """:class:`list`\\[:class:`Role`]: Returns a :class:`list` of the guild's roles in hierarchy order.

        The first element of this list will be the lowest role in the
        hierarchy.
        """
        return sorted(self._roles.values())

    def get_role(self, role_id: int, /) -> Optional[Role]:
        """Returns a role with the given ID.

        Parameters
        ----------
        role_id: :class:`int`
            The ID to search for.

        Returns
        -------
        :class:`Role` | :data:`None`
            The role or :data:`None` if not found.
        """
        return self._roles.get(role_id)

    @property
    def default_role(self) -> Role:
        """:class:`Role`: Gets the @everyone role that all members have by default."""
        # The @everyone role is *always* given
        return self.get_role(self.id)  # pyright: ignore[reportReturnType]

    @property
    def premium_subscriber_role(self) -> Optional[Role]:
        """:class:`Role` | :data:`None`: Gets the premium subscriber role, AKA "boost" role, in this guild, if any.

        .. versionadded:: 1.6
        """
        for role in self._roles.values():
            if role.is_premium_subscriber():
                return role
        return None

    @property
    def self_role(self) -> Optional[Role]:
        """:class:`Role` | :data:`None`: Gets the role associated with this client's user, if any.

        .. versionadded:: 1.6
        """
        self_id = self._state.self_id
        for role in self._roles.values():
            tags = role.tags
            if tags and tags.bot_id == self_id:
                return role
        return None

    @property
    def stage_instances(self) -> list[StageInstance]:
        """:class:`list`\\[:class:`StageInstance`]: Returns a :class:`list` of the guild's stage instances that
        are currently running.

        .. versionadded:: 2.0
        """
        return list(self._stage_instances.values())

    def get_stage_instance(self, stage_instance_id: int, /) -> Optional[StageInstance]:
        """Returns a stage instance with the given ID.

        .. versionadded:: 2.0

        Parameters
        ----------
        stage_instance_id: :class:`int`
            The ID to search for.

        Returns
        -------
        :class:`StageInstance` | :data:`None`
            The stage instance or :data:`None` if not found.
        """
        return self._stage_instances.get(stage_instance_id)

    @property
    def scheduled_events(self) -> list[GuildScheduledEvent]:
        """:class:`list`\\[:class:`GuildScheduledEvent`]: Returns a :class:`list` of existing guild scheduled events.

        .. versionadded:: 2.3
        """
        return list(self._scheduled_events.values())

    def get_scheduled_event(self, event_id: int, /) -> Optional[GuildScheduledEvent]:
        """Returns a guild scheduled event with the given ID.

        .. versionadded:: 2.3

        Parameters
        ----------
        event_id: :class:`int`
            The ID to search for.

        Returns
        -------
        :class:`GuildScheduledEvent` | :data:`None`
            The guild scheduled event or :data:`None` if not found.
        """
        return self._scheduled_events.get(event_id)

    @property
    def owner(self) -> Optional[Member]:
        """:class:`Member` | :data:`None`: Returns the member that owns the guild."""
        return self.get_member(self.owner_id)  # pyright: ignore[reportArgumentType]

    @property
    def icon(self) -> Optional[Asset]:
        """:class:`Asset` | :data:`None`: Returns the guild's icon asset, if available."""
        if self._icon is None:
            return None
        return Asset._from_guild_icon(self._state, self.id, self._icon)

    @property
    def banner(self) -> Optional[Asset]:
        """:class:`Asset` | :data:`None`: Returns the guild's banner asset, if available."""
        if self._banner is None:
            return None
        return Asset._from_banner(self._state, self.id, self._banner)

    @property
    def splash(self) -> Optional[Asset]:
        """:class:`Asset` | :data:`None`: Returns the guild's invite splash asset, if available."""
        if self._splash is None:
            return None
        return Asset._from_guild_image(self._state, self.id, self._splash, path="splashes")

    @property
    def discovery_splash(self) -> Optional[Asset]:
        """:class:`Asset` | :data:`None`: Returns the guild's discovery splash asset, if available."""
        if self._discovery_splash is None:
            return None
        return Asset._from_guild_image(
            self._state, self.id, self._discovery_splash, path="discovery-splashes"
        )

    @property
    def member_count(self) -> int:
        """:class:`int`: Returns the true member count regardless of it being loaded fully or not.

        .. warning::

            Due to a Discord limitation, in order for this attribute to remain up-to-date and
            accurate, it requires :attr:`Intents.members` to be specified.
        """
        try:
            return self._member_count
        except AttributeError:
            return len(self._members)

    @property
    def region(self) -> str:
        """:class:`str` | :data:`None`: The region the guild belongs on.

        .. deprecated:: 2.5

            VoiceRegion is no longer set on the guild, and is set on the individual voice channels instead.
            See :attr:`VoiceChannel.rtc_region` and :attr:`StageChannel.rtc_region` instead.

        .. versionchanged:: 2.5
            No longer a ``VoiceRegion`` instance.
        """
        utils.warn_deprecated(
            "Guild.region is deprecated and will be removed in a future version.", stacklevel=2
        )
        return self._region

    @property
    def chunked(self) -> bool:
        """:class:`bool`: Whether the guild is "chunked".

        A chunked guild means that :attr:`member_count` is equal to the
        number of members stored in the internal :attr:`members` cache.

        If this value returns ``False``, then you should request for
        offline members.
        """
        count = getattr(self, "_member_count", None)
        if count is None:
            return False
        return count == len(self._members)

    @property
    def shard_id(self) -> int:
        """:class:`int`: Returns the shard ID for this guild if applicable."""
        count = self._state.shard_count
        if count is None:
            return 0
        return (self.id >> 22) % count

    @property
    def created_at(self) -> datetime.datetime:
        """:class:`datetime.datetime`: Returns the guild's creation time in UTC."""
        return utils.snowflake_time(self.id)

    def get_member_named(self, name: str, /) -> Optional[Member]:
        """Returns the first member found that matches the name provided.

        The lookup strategy is as follows (in order):

        1. Lookup by nickname.
        2. Lookup by global name.
        3. Lookup by username.

        The name can have an optional discriminator argument, e.g. "Jake#0001",
        in which case it will be treated as a username + discriminator combo
        (note: this only works with usernames, not nicknames).

        If no member is found, :data:`None` is returned.

        .. versionchanged:: 2.9
            Now takes :attr:`User.global_name` into account.

        Parameters
        ----------
        name: :class:`str`
            The name of the member to lookup (with an optional discriminator).

        Returns
        -------
        :class:`Member` | :data:`None`
            The member in this guild with the associated name. If not found
            then :data:`None` is returned.
        """
        username, _, discriminator = name.rpartition("#")
        if username and (
            discriminator == "0" or (len(discriminator) == 4 and discriminator.isdecimal())
        ):
            # legacy behavior
            result = utils.get(self._members.values(), name=username, discriminator=discriminator)
            if result is not None:
                return result

        def pred(m: Member) -> bool:
            return m.nick == name or m.global_name == name or m.name == name

        return utils.find(pred, self._members.values())

    def _create_channel(
        self,
        name: str,
        channel_type: ChannelType,
        overwrites: dict[Union[Role, Member], PermissionOverwrite] = MISSING,
        category: Optional[Snowflake] = None,
        **options: Any,
    ) -> Any:
        if overwrites is MISSING:
            overwrites = {}
        elif not isinstance(overwrites, dict):
            msg = "overwrites parameter expects a dict."
            raise TypeError(msg)

        perms = []
        for target, perm in overwrites.items():
            if not isinstance(perm, PermissionOverwrite):
                msg = f"Expected PermissionOverwrite received {perm.__class__.__name__}"
                raise TypeError(msg)

            allow, deny = perm.pair()
            payload = {"allow": allow.value, "deny": deny.value, "id": target.id}

            if isinstance(target, Role):
                payload["type"] = abc._Overwrites.ROLE
            else:
                payload["type"] = abc._Overwrites.MEMBER

            perms.append(payload)

        parent_id = category.id if category else None
        return self._state.http.create_channel(
            self.id,
            channel_type.value,
            name=name,
            parent_id=parent_id,
            permission_overwrites=perms,
            **options,
        )

    async def create_text_channel(
        self,
        name: str,
        *,
        reason: Optional[str] = None,
        category: Optional[Snowflake] = None,
        position: int = MISSING,
        topic: Optional[str] = MISSING,
        slowmode_delay: int = MISSING,
        default_thread_slowmode_delay: int = MISSING,
        default_auto_archive_duration: AnyThreadArchiveDuration = MISSING,
        nsfw: bool = MISSING,
        news: bool = MISSING,
        overwrites: dict[Union[Role, Member], PermissionOverwrite] = MISSING,
    ) -> TextChannel:
        """|coro|

        Creates a :class:`TextChannel` for the guild.

        You need :attr:`~Permissions.manage_channels` permission
        to create the channel.

        The ``overwrites`` parameter can be used to create a 'secret'
        channel upon creation. This parameter expects a :class:`dict` of
        overwrites with the target (either a :class:`Member` or a :class:`Role`)
        as the key and a :class:`PermissionOverwrite` as the value.

        .. note::

            Creating a channel of a specified position will not update the position of
            other channels to follow suit. A follow-up call to :meth:`~TextChannel.edit`
            will be required to update the position of the channel in the channel list.

        .. versionchanged:: 2.6
            Raises :exc:`TypeError` instead of ``InvalidArgument``.

        Examples
        --------
        Creating a basic channel:

        .. code-block:: python3

            channel = await guild.create_text_channel('cool-channel')

        Creating a "secret" channel:

        .. code-block:: python3

            overwrites = {
                guild.default_role: disnake.PermissionOverwrite(view_channel=False),
                guild.me: disnake.PermissionOverwrite(view_channel=True)
            }

            channel = await guild.create_text_channel('secret', overwrites=overwrites)

        Parameters
        ----------
        name: :class:`str`
            The channel's name.
        overwrites: :class:`dict`\\[:class:`Role` | :class:`Member`, :class:`PermissionOverwrite`]
            A :class:`dict` of target (either a role or a member) to
            :class:`PermissionOverwrite` to apply upon creation of a channel.
            Useful for creating secret channels.
        category: :class:`abc.Snowflake` | :data:`None`
            The category to place the newly created channel under.
            The permissions will be automatically synced to category if no
            overwrites are provided.
        position: :class:`int`
            The position in the channel list. This is a number that starts
            at 0. e.g. the top channel is position 0.
        topic: :class:`str` | :data:`None`
            The channel's topic.
        slowmode_delay: :class:`int`
            Specifies the slowmode rate limit for users in this channel, in seconds.
            A value of ``0`` disables slowmode. The maximum value possible is ``21600``.
            If not provided, slowmode is disabled.
        default_thread_slowmode_delay: :class:`int`
            Specifies the slowmode rate limit at which users can send messages
            in newly created threads in this channel, in seconds.
            A value of ``0`` disables slowmode by default. The maximum value possible is ``21600``.
            If not provided, slowmode is disabled.

            .. versionadded:: 2.8

        default_auto_archive_duration: :class:`int` | :class:`ThreadArchiveDuration`
            The default auto archive duration in minutes for threads created in this channel.
            Must be one of ``60``, ``1440``, ``4320``, or ``10080``.

            .. versionadded:: 2.5

        nsfw: :class:`bool`
            Whether to mark the channel as NSFW.
        news: :class:`bool`
            Whether to make a news channel. News channels are text channels that can be followed.
            This is only available to guilds that contain ``NEWS`` in :attr:`Guild.features`.

            .. versionadded:: 2.5

        reason: :class:`str` | :data:`None`
            The reason for creating this channel. Shows up on the audit log.

        Raises
        ------
        Forbidden
            You do not have the proper permissions to create this channel.
        HTTPException
            Creating the channel failed.
        TypeError
            The permission overwrite information is not in proper form.

        Returns
        -------
        :class:`TextChannel`
            The channel that was just created.
        """
        options = {}
        if position is not MISSING:
            options["position"] = position

        if topic is not MISSING:
            options["topic"] = topic

        if slowmode_delay is not MISSING:
            options["rate_limit_per_user"] = slowmode_delay

        if default_thread_slowmode_delay is not MISSING:
            options["default_thread_rate_limit_per_user"] = default_thread_slowmode_delay

        if nsfw is not MISSING:
            options["nsfw"] = nsfw

        if default_auto_archive_duration is not MISSING:
            options["default_auto_archive_duration"] = cast(
                "ThreadArchiveDurationLiteral", try_enum_to_int(default_auto_archive_duration)
            )

        if news:
            channel_type = ChannelType.news
        else:
            channel_type = ChannelType.text

        data = await self._create_channel(
            name,
            overwrites=overwrites,
            channel_type=channel_type,
            category=category,
            reason=reason,
            **options,
        )
        channel = TextChannel(state=self._state, guild=self, data=data)

        # temporarily add to the cache
        self._channels[channel.id] = channel
        return channel

    async def create_voice_channel(
        self,
        name: str,
        *,
        category: Optional[Snowflake] = None,
        position: int = MISSING,
        bitrate: int = MISSING,
        user_limit: int = MISSING,
        rtc_region: Optional[Union[str, VoiceRegion]] = MISSING,
        video_quality_mode: VideoQualityMode = MISSING,
        nsfw: bool = MISSING,
        slowmode_delay: int = MISSING,
        overwrites: dict[Union[Role, Member], PermissionOverwrite] = MISSING,
        reason: Optional[str] = None,
    ) -> VoiceChannel:
        """|coro|

        This is similar to :meth:`create_text_channel` except makes a :class:`VoiceChannel` instead.

        .. versionchanged:: 2.6
            Raises :exc:`TypeError` instead of ``InvalidArgument``.

        Parameters
        ----------
        name: :class:`str`
            The channel's name.
        overwrites: :class:`dict`\\[:class:`Role` | :class:`Member`, :class:`PermissionOverwrite`]
            A :class:`dict` of target (either a role or a member) to
            :class:`PermissionOverwrite` to apply upon creation of a channel.
            Useful for creating secret channels.
        category: :class:`abc.Snowflake` | :data:`None`
            The category to place the newly created channel under.
            The permissions will be automatically synced to category if no
            overwrites are provided.
        position: :class:`int`
            The position in the channel list. This is a number that starts
            at 0. e.g. the top channel is position 0.
        bitrate: :class:`int`
            The channel's preferred audio bitrate in bits per second.
        user_limit: :class:`int`
            The channel's limit for number of members that can be in a voice channel.
        rtc_region: :class:`str` | :class:`VoiceRegion` | :data:`None`
            The region for the voice channel's voice communication.
            A value of :data:`None` indicates automatic voice region detection.

            .. versionadded:: 1.7

        video_quality_mode: :class:`VideoQualityMode`
            The camera video quality for the voice channel's participants.

            .. versionadded:: 2.0

        nsfw: :class:`bool`
            Whether to mark the channel as NSFW.

            .. versionadded:: 2.5

        slowmode_delay: :class:`int`
            Specifies the slowmode rate limit for users in this channel, in seconds.
            A value of ``0`` disables slowmode. The maximum value possible is ``21600``.
            If not provided, slowmode is disabled.

            .. versionadded:: 2.6

        reason: :class:`str` | :data:`None`
            The reason for creating this channel. Shows up on the audit log.

        Raises
        ------
        Forbidden
            You do not have the proper permissions to create this channel.
        HTTPException
            Creating the channel failed.
        TypeError
            The permission overwrite information is not in proper form.

        Returns
        -------
        :class:`VoiceChannel`
            The channel that was just created.
        """
        options = {}
        if position is not MISSING:
            options["position"] = position

        if bitrate is not MISSING:
            options["bitrate"] = bitrate

        if user_limit is not MISSING:
            options["user_limit"] = user_limit

        if rtc_region is not MISSING:
            options["rtc_region"] = None if rtc_region is None else str(rtc_region)

        if video_quality_mode is not MISSING:
            options["video_quality_mode"] = video_quality_mode.value

        if nsfw is not MISSING:
            options["nsfw"] = nsfw

        if slowmode_delay is not MISSING:
            options["rate_limit_per_user"] = slowmode_delay

        data = await self._create_channel(
            name,
            overwrites=overwrites,
            channel_type=ChannelType.voice,
            category=category,
            reason=reason,
            **options,
        )
        channel = VoiceChannel(state=self._state, guild=self, data=data)

        # temporarily add to the cache
        self._channels[channel.id] = channel
        return channel

    async def create_stage_channel(
        self,
        name: str,
        *,
        topic: Optional[str] = MISSING,
        position: int = MISSING,
        bitrate: int = MISSING,
        user_limit: int = MISSING,
        rtc_region: Optional[Union[str, VoiceRegion]] = MISSING,
        video_quality_mode: VideoQualityMode = MISSING,
        overwrites: dict[Union[Role, Member], PermissionOverwrite] = MISSING,
        category: Optional[Snowflake] = None,
        nsfw: bool = MISSING,
        slowmode_delay: int = MISSING,
        reason: Optional[str] = None,
    ) -> StageChannel:
        """|coro|

        This is similar to :meth:`create_text_channel` except makes a :class:`StageChannel` instead.

        .. versionadded:: 1.7

        .. versionchanged:: 2.6
            Raises :exc:`TypeError` instead of ``InvalidArgument``.

        Parameters
        ----------
        name: :class:`str`
            The channel's name.
        topic: :class:`str` | :data:`None`
            The channel's topic.

            .. versionchanged:: 2.5
                This is no longer required to be provided.

        overwrites: :class:`dict`\\[:class:`Role` | :class:`Member`, :class:`PermissionOverwrite`]
            A :class:`dict` of target (either a role or a member) to
            :class:`PermissionOverwrite` to apply upon creation of a channel.
            Useful for creating secret channels.
        category: :class:`abc.Snowflake` | :data:`None`
            The category to place the newly created channel under.
            The permissions will be automatically synced to category if no
            overwrites are provided.
        position: :class:`int`
            The position in the channel list. This is a number that starts
            at 0. e.g. the top channel is position 0.
        bitrate: :class:`int`
            The channel's preferred audio bitrate in bits per second.

            .. versionadded:: 2.6

        rtc_region: :class:`str` | :class:`VoiceRegion` | :data:`None`
            The region for the stage channel's voice communication.
            A value of :data:`None` indicates automatic voice region detection.

            .. versionadded:: 2.5

        nsfw: :class:`bool`
            Whether to mark the channel as NSFW.

            .. versionadded:: 2.9

        slowmode_delay: :class:`int`
            Specifies the slowmode rate limit for users in this channel, in seconds.
            A value of ``0`` disables slowmode. The maximum value possible is ``21600``.
            If not provided, slowmode is disabled.

            .. versionadded:: 2.9


        reason: :class:`str` | :data:`None`
            The reason for creating this channel. Shows up on the audit log.

        Raises
        ------
        Forbidden
            You do not have the proper permissions to create this channel.
        HTTPException
            Creating the channel failed.
        TypeError
            The permission overwrite information is not in proper form.

        Returns
        -------
        :class:`StageChannel`
            The channel that was just created.
        """
        options: dict[str, Any] = {}

        if topic is not MISSING:
            options["topic"] = topic

        if bitrate is not MISSING:
            options["bitrate"] = bitrate

        if user_limit is not MISSING:
            options["user_limit"] = user_limit

        if position is not MISSING:
            options["position"] = position

        if rtc_region is not MISSING:
            options["rtc_region"] = None if rtc_region is None else str(rtc_region)

        if video_quality_mode is not MISSING:
            options["video_quality_mode"] = video_quality_mode.value

        if nsfw is not MISSING:
            options["nsfw"] = nsfw

        if slowmode_delay is not MISSING:
            options["rate_limit_per_user"] = slowmode_delay

        data = await self._create_channel(
            name,
            overwrites=overwrites,
            channel_type=ChannelType.stage_voice,
            category=category,
            reason=reason,
            **options,
        )
        channel = StageChannel(state=self._state, guild=self, data=data)

        # temporarily add to the cache
        self._channels[channel.id] = channel
        return channel

    async def create_forum_channel(
        self,
        name: str,
        *,
        topic: Optional[str] = None,
        category: Optional[Snowflake] = None,
        position: int = MISSING,
        slowmode_delay: int = MISSING,
        default_thread_slowmode_delay: int = MISSING,
        default_auto_archive_duration: Optional[AnyThreadArchiveDuration] = None,
        nsfw: bool = MISSING,
        overwrites: dict[Union[Role, Member], PermissionOverwrite] = MISSING,
        available_tags: Optional[Sequence[ForumTag]] = None,
        default_reaction: Optional[Union[str, Emoji, PartialEmoji]] = None,
        default_sort_order: Optional[ThreadSortOrder] = None,
        default_layout: Optional[ThreadLayout] = None,
        reason: Optional[str] = None,
    ) -> ForumChannel:
        """|coro|

        This is similar to :meth:`create_text_channel` except makes a :class:`ForumChannel` instead.

        .. versionadded:: 2.5

        .. versionchanged:: 2.6
            Raises :exc:`TypeError` instead of ``InvalidArgument``.

        Parameters
        ----------
        name: :class:`str`
            The channel's name.
        topic: :class:`str` | :data:`None`
            The channel's topic.
        category: :class:`abc.Snowflake` | :data:`None`
            The category to place the newly created channel under.
            The permissions will be automatically synced to category if no
            overwrites are provided.
        position: :class:`int`
            The position in the channel list. This is a number that starts
            at 0. e.g. the top channel is position 0.
        slowmode_delay: :class:`int`
            Specifies the slowmode rate limit at which users can create
            threads in this channel, in seconds.
            A value of ``0`` disables slowmode. The maximum value possible is ``21600``.
            If not provided, slowmode is disabled.
        default_thread_slowmode_delay: :class:`int`
            Specifies the slowmode rate limit at which users can send messages
            in newly created threads in this channel, in seconds.
            A value of ``0`` disables slowmode by default. The maximum value possible is ``21600``.
            If not provided, slowmode is disabled.

            .. versionadded:: 2.6

        default_auto_archive_duration: :class:`int` | :class:`ThreadArchiveDuration`
            The default auto archive duration in minutes for threads created in this channel.
            Must be one of ``60``, ``1440``, ``4320``, or ``10080``.
        nsfw: :class:`bool`
            Whether to mark the channel as NSFW.
        overwrites: :class:`dict`\\[:class:`Role` | :class:`Member`, :class:`PermissionOverwrite`]
            A :class:`dict` of target (either a role or a member) to
            :class:`PermissionOverwrite` to apply upon creation of a channel.
            Useful for creating secret channels.
        available_tags: :class:`~collections.abc.Sequence`\\[:class:`ForumTag`] | :data:`None`
            The tags available for threads in this channel.

            .. versionadded:: 2.6

        default_reaction: :class:`str` | :class:`Emoji` | :class:`PartialEmoji` | :data:`None`
            The default emoji shown for reacting to threads.

            .. versionadded:: 2.6

        default_sort_order: :class:`ThreadSortOrder` | :data:`None`
            The default sort order of threads in this channel.

            .. versionadded:: 2.6

        default_layout: :class:`ThreadLayout`
            The default layout of threads in this channel.

            .. versionadded:: 2.10

        reason: :class:`str` | :data:`None`
            The reason for creating this channel. Shows up on the audit log.

        Raises
        ------
        Forbidden
            You do not have the proper permissions to create this channel.
        HTTPException
            Creating the channel failed.
        TypeError
            The permission overwrite information is not in proper form.

        Returns
        -------
        :class:`ForumChannel`
            The channel that was just created.
        """
        options = {}
        if position is not MISSING:
            options["position"] = position

        if topic is not MISSING:
            options["topic"] = topic

        if slowmode_delay is not MISSING:
            options["rate_limit_per_user"] = slowmode_delay

        if default_thread_slowmode_delay is not MISSING:
            options["default_thread_rate_limit_per_user"] = default_thread_slowmode_delay

        if nsfw is not MISSING:
            options["nsfw"] = nsfw

        if default_auto_archive_duration is not None:
            options["default_auto_archive_duration"] = cast(
                "ThreadArchiveDurationLiteral", try_enum_to_int(default_auto_archive_duration)
            )

        if available_tags is not None:
            options["available_tags"] = [tag.to_dict() for tag in available_tags]

        if default_reaction is not None:
            emoji_name, emoji_id = PartialEmoji._emoji_to_name_id(default_reaction)
            options["default_reaction_emoji"] = {
                "emoji_name": emoji_name,
                "emoji_id": emoji_id,
            }

        if default_sort_order is not None:
            options["default_sort_order"] = try_enum_to_int(default_sort_order)

        if default_layout is not None:
            options["default_forum_layout"] = try_enum_to_int(default_layout)

        data = await self._create_channel(
            name,
            overwrites=overwrites,
            channel_type=ChannelType.forum,
            category=category,
            reason=reason,
            **options,
        )
        channel = ForumChannel(state=self._state, guild=self, data=data)

        # temporarily add to the cache
        self._channels[channel.id] = channel
        return channel

    async def create_media_channel(
        self,
        name: str,
        *,
        topic: Optional[str] = None,
        category: Optional[Snowflake] = None,
        position: int = MISSING,
        slowmode_delay: int = MISSING,
        default_thread_slowmode_delay: int = MISSING,
        default_auto_archive_duration: Optional[AnyThreadArchiveDuration] = None,
        nsfw: bool = MISSING,
        overwrites: dict[Union[Role, Member], PermissionOverwrite] = MISSING,
        available_tags: Optional[Sequence[ForumTag]] = None,
        default_reaction: Optional[Union[str, Emoji, PartialEmoji]] = None,
        default_sort_order: Optional[ThreadSortOrder] = None,
        reason: Optional[str] = None,
    ) -> MediaChannel:
        """|coro|

        This is similar to :meth:`create_text_channel` except makes a :class:`MediaChannel` instead.

        .. versionadded:: 2.10

        Parameters
        ----------
        name: :class:`str`
            The channel's name.
        topic: :class:`str` | :data:`None`
            The channel's topic.
        category: :class:`abc.Snowflake` | :data:`None`
            The category to place the newly created channel under.
            The permissions will be automatically synced to category if no
            overwrites are provided.
        position: :class:`int`
            The position in the channel list. This is a number that starts
            at 0. e.g. the top channel is position 0.
        slowmode_delay: :class:`int`
            Specifies the slowmode rate limit at which users can create
            threads in this channel, in seconds.
            A value of ``0`` disables slowmode. The maximum value possible is ``21600``.
            If not provided, slowmode is disabled.
        default_thread_slowmode_delay: :class:`int`
            Specifies the slowmode rate limit at which users can send messages
            in newly created threads in this channel, in seconds.
            A value of ``0`` disables slowmode by default. The maximum value possible is ``21600``.
            If not provided, slowmode is disabled.
        default_auto_archive_duration: :class:`int` | :class:`ThreadArchiveDuration`
            The default auto archive duration in minutes for threads created in this channel.
            Must be one of ``60``, ``1440``, ``4320``, or ``10080``.
        nsfw: :class:`bool`
            Whether to mark the channel as NSFW.
        overwrites: :class:`dict`\\[:class:`Role` | :class:`Member`, :class:`PermissionOverwrite`]
            A :class:`dict` of target (either a role or a member) to
            :class:`PermissionOverwrite` to apply upon creation of a channel.
            Useful for creating secret channels.
        available_tags: :class:`~collections.abc.Sequence`\\[:class:`ForumTag`] | :data:`None`
            The tags available for threads in this channel.
        default_reaction: :class:`str` | :class:`Emoji` | :class:`PartialEmoji` | :data:`None`
            The default emoji shown for reacting to threads.
        default_sort_order: :class:`ThreadSortOrder` | :data:`None`
            The default sort order of threads in this channel.
        reason: :class:`str` | :data:`None`
            The reason for creating this channel. Shows up on the audit log.

        Raises
        ------
        Forbidden
            You do not have the proper permissions to create this channel.
        HTTPException
            Creating the channel failed.
        TypeError
            The permission overwrite information is not in proper form.

        Returns
        -------
        :class:`MediaChannel`
            The channel that was just created.
        """
        options = {}
        if position is not MISSING:
            options["position"] = position

        if topic is not MISSING:
            options["topic"] = topic

        if slowmode_delay is not MISSING:
            options["rate_limit_per_user"] = slowmode_delay

        if default_thread_slowmode_delay is not MISSING:
            options["default_thread_rate_limit_per_user"] = default_thread_slowmode_delay

        if nsfw is not MISSING:
            options["nsfw"] = nsfw

        if default_auto_archive_duration is not None:
            options["default_auto_archive_duration"] = cast(
                "ThreadArchiveDurationLiteral", try_enum_to_int(default_auto_archive_duration)
            )

        if available_tags is not None:
            options["available_tags"] = [tag.to_dict() for tag in available_tags]

        if default_reaction is not None:
            emoji_name, emoji_id = PartialEmoji._emoji_to_name_id(default_reaction)
            options["default_reaction_emoji"] = {
                "emoji_name": emoji_name,
                "emoji_id": emoji_id,
            }

        if default_sort_order is not None:
            options["default_sort_order"] = try_enum_to_int(default_sort_order)

        data = await self._create_channel(
            name,
            overwrites=overwrites,
            channel_type=ChannelType.media,
            category=category,
            reason=reason,
            **options,
        )
        channel = MediaChannel(state=self._state, guild=self, data=data)

        # temporarily add to the cache
        self._channels[channel.id] = channel
        return channel

    async def create_category(
        self,
        name: str,
        *,
        overwrites: dict[Union[Role, Member], PermissionOverwrite] = MISSING,
        reason: Optional[str] = None,
        position: int = MISSING,
    ) -> CategoryChannel:
        """|coro|

        Same as :meth:`create_text_channel` except makes a :class:`CategoryChannel` instead.

        .. note::

            The ``category`` parameter is not supported in this function since categories
            cannot have categories.

        .. versionchanged:: 2.6
            Raises :exc:`TypeError` instead of ``InvalidArgument``.

        Parameters
        ----------
        name: :class:`str`
            The category's name.
        overwrites: :class:`dict`\\[:class:`Role` | :class:`Member`, :class:`PermissionOverwrite`]
            A :class:`dict` of target (either a role or a member) to
            :class:`PermissionOverwrite` which can be synced to channels.
        position: :class:`int`
            The position in the channel list. This is a number that starts
            at 0. e.g. the top channel is position 0.
        reason: :class:`str` | :data:`None`
            The reason for creating this category. Shows up on the audit log.

        Raises
        ------
        Forbidden
            You do not have the proper permissions to create this channel.
        HTTPException
            Creating the channel failed.
        TypeError
            The permission overwrite information is not in proper form.

        Returns
        -------
        :class:`CategoryChannel`
            The channel that was just created.
        """
        options: dict[str, Any] = {}
        if position is not MISSING:
            options["position"] = position

        data = await self._create_channel(
            name, overwrites=overwrites, channel_type=ChannelType.category, reason=reason, **options
        )
        channel = CategoryChannel(state=self._state, guild=self, data=data)

        # temporarily add to the cache
        self._channels[channel.id] = channel
        return channel

    create_category_channel = create_category

    async def leave(self) -> None:
        """|coro|

        Leaves the guild.

        .. note::

            You cannot leave the guild that you own, you must delete it instead
            via :meth:`delete`.

        Raises
        ------
        HTTPException
            Leaving the guild failed.
        """
        await self._state.http.leave_guild(self.id)

    async def delete(self) -> None:
        """|coro|

        Deletes the guild. You must be the guild owner to delete the
        guild.

        Raises
        ------
        HTTPException
            Deleting the guild failed.
        Forbidden
            You do not have permissions to delete the guild.
        """
        await self._state.http.delete_guild(self.id)

    async def edit(
        self,
        *,
        reason: Optional[str] = MISSING,
        name: str = MISSING,
        description: Optional[str] = MISSING,
        icon: Optional[AssetBytes] = MISSING,
        banner: Optional[AssetBytes] = MISSING,
        splash: Optional[AssetBytes] = MISSING,
        discovery_splash: Optional[AssetBytes] = MISSING,
        community: bool = MISSING,
        invites_disabled: bool = MISSING,
        invites_disabled_until: Optional[Union[datetime.datetime, datetime.timedelta]] = MISSING,
        dms_disabled_until: Optional[Union[datetime.datetime, datetime.timedelta]] = MISSING,
        raid_alerts_disabled: bool = MISSING,
        afk_channel: Optional[VoiceChannel] = MISSING,
        owner: Snowflake = MISSING,
        afk_timeout: int = MISSING,
        default_notifications: NotificationLevel = MISSING,
        verification_level: VerificationLevel = MISSING,
        explicit_content_filter: ContentFilter = MISSING,
        vanity_code: str = MISSING,
        system_channel: Optional[TextChannel] = MISSING,
        system_channel_flags: SystemChannelFlags = MISSING,
        preferred_locale: Locale = MISSING,
        rules_channel: Optional[TextChannel] = MISSING,
        public_updates_channel: Optional[TextChannel] = MISSING,
        safety_alerts_channel: Optional[TextChannel] = MISSING,
        premium_progress_bar_enabled: bool = MISSING,
    ) -> Guild:
        """|coro|

        Edits the guild.

        You must have :attr:`~Permissions.manage_guild` permission
        to use this.

        .. versionchanged:: 1.4
            The `rules_channel` and `public_updates_channel` keyword-only parameters were added.

        .. versionchanged:: 2.0
            The `discovery_splash` and `community` keyword-only parameters were added.

        .. versionchanged:: 2.0
            The newly updated guild is returned.

        .. versionchanged:: 2.5
            Removed the ``region`` parameter.
            Use :func:`VoiceChannel.edit` or :func:`StageChannel.edit` with ``rtc_region`` instead.

        .. versionchanged:: 2.6
            Raises :exc:`TypeError` or :exc:`ValueError` instead of ``InvalidArgument``.

        Parameters
        ----------
        name: :class:`str`
            The new name of the guild.
        description: :class:`str` | :data:`None`
            The new description of the guild. Could be :data:`None` for no description.
            This is only available to guilds that contain ``COMMUNITY`` in :attr:`Guild.features`.
        icon: |resource_type| | :data:`None`
            The new guild icon. Only PNG/JPG is supported.
            GIF is only available to guilds that contain ``ANIMATED_ICON`` in :attr:`Guild.features`.
            Could be :data:`None` to denote removal of the icon.

            .. versionchanged:: 2.5
                Now accepts various resource types in addition to :class:`bytes`.

        banner: |resource_type| | :data:`None`
            The new guild banner.
            GIF is only available to guilds that contain ``ANIMATED_BANNER`` in :attr:`Guild.features`.
            Could be :data:`None` to denote removal of the banner. This is only available to guilds that contain
            ``BANNER`` in :attr:`Guild.features`.

            .. versionchanged:: 2.5
                Now accepts various resource types in addition to :class:`bytes`.

        splash: |resource_type| | :data:`None`
            The new guild invite splash.
            Only PNG/JPG is supported. Could be :data:`None` to denote removing the
            splash. This is only available to guilds that contain ``INVITE_SPLASH``
            in :attr:`Guild.features`.

            .. versionchanged:: 2.5
                Now accepts various resource types in addition to :class:`bytes`.

        discovery_splash: |resource_type| | :data:`None`
            The new guild discovery splash.
            Only PNG/JPG is supported. Could be :data:`None` to denote removing the
            splash. This is only available to guilds that contain ``DISCOVERABLE``
            in :attr:`Guild.features`.

            .. versionchanged:: 2.5
                Now accepts various resource types in addition to :class:`bytes`.

        community: :class:`bool`
            Whether the guild should be a Community guild. If set to ``True``\\, both ``rules_channel``
            and ``public_updates_channel`` parameters are required.
        invites_disabled: :class:`bool`
            Whether the guild has paused invites (indefinitely), preventing new users from joining.
            See also the ``invites_disabled_until`` parameter.

            This is only available to guilds that contain ``COMMUNITY``
            in :attr:`Guild.features`.

            This cannot be changed at the same time as the ``community`` feature due a Discord API limitation.

            .. versionadded:: 2.6

        invites_disabled_until: :class:`datetime.datetime` | :class:`datetime.timedelta` | :data:`None`
            The time until/for which invites are paused, up to 24 hours in the future.
            See also the ``invites_disabled`` parameter.
            Can be set to :data:`None` to re-enable invites.

            This is only available to guilds that contain ``COMMUNITY``
            in :attr:`Guild.features`.

            .. versionadded:: 2.11

        dms_disabled_until: :class:`datetime.datetime` | :class:`datetime.timedelta`
            The time until/for which DMs between guild members are disabled, up to 24 hours in the future.
            Can be set to :data:`None` to re-enable DMs.

            This does not apply to moderators, bots, or members who are
            already friends with each other.

            This is only available to guilds that contain ``COMMUNITY``
            in :attr:`Guild.features`.

            .. versionadded:: 2.11

        raid_alerts_disabled: :class:`bool`
            Whether the guild has disabled join raid alerts.

            This is only available to guilds that contain ``COMMUNITY``
            in :attr:`Guild.features`.

            This cannot be changed at the same time as the ``community`` feature due a Discord API limitation.

            .. versionadded:: 2.9

        afk_channel: :class:`VoiceChannel` | :data:`None`
            The new channel that is the AFK channel. Could be :data:`None` for no AFK channel.
        afk_timeout: :class:`int`
            The number of seconds until someone is moved to the AFK channel.
            This can be set to ``60``, ``300``, ``900``, ``1800``, and ``3600``.
        owner: :class:`Member`
            The new owner of the guild to transfer ownership to. Note that you must
            be owner of the guild to do this.
        verification_level: :class:`VerificationLevel`
            The new verification level for the guild.
        default_notifications: :class:`NotificationLevel`
            The new default notification level for the guild.
        explicit_content_filter: :class:`ContentFilter`
            The new explicit content filter for the guild.
        vanity_code: :class:`str`
            The new vanity code for the guild.
        system_channel: :class:`TextChannel` | :data:`None`
            The new channel that is used for the system channel. Could be :data:`None` for no system channel.
        system_channel_flags: :class:`SystemChannelFlags`
            The new system channel settings to use with the new system channel.
        preferred_locale: :class:`Locale`
            The new preferred locale for the guild. Used as the primary language in the guild.

            .. versionchanged:: 2.5
                Changed to :class:`Locale` instead of :class:`str`.

        rules_channel: :class:`TextChannel` | :data:`None`
            The new channel that is used for rules. This is only available to
            guilds that contain ``COMMUNITY`` in :attr:`Guild.features`. Could be :data:`None` for no rules
            channel.
        public_updates_channel: :class:`TextChannel` | :data:`None`
            The new channel that is used for public updates from Discord. This is only available to
            guilds that contain ``COMMUNITY`` in :attr:`Guild.features`. Could be :data:`None` for no
            public updates channel.
        safety_alerts_channel: :class:`TextChannel` | :data:`None`
            The new channel that is used for safety alerts. This is only available to
            guilds that contain ``COMMUNITY`` in :attr:`Guild.features`. Could be :data:`None` for no
            safety alerts channel.

            .. versionadded:: 2.9

        premium_progress_bar_enabled: :class:`bool`
            Whether the server boost progress bar is enabled.
        reason: :class:`str` | :data:`None`
            The reason for editing this guild. Shows up on the audit log.

        Raises
        ------
        NotFound
            At least one of the assets (``icon``, ``banner``, ``splash`` or ``discovery_splash``) couldn't be found.
        Forbidden
            You do not have permissions to edit the guild.
        HTTPException
            Editing the guild failed.
        TypeError
            At least one of the assets (``icon``, ``banner``, ``splash`` or ``discovery_splash``)
            is a lottie sticker (see :func:`Sticker.read`),
            or one of the parameters ``default_notifications``, ``verification_level``,
            ``explicit_content_filter``, or ``system_channel_flags`` was of the incorrect type.
        ValueError
            ``community`` was set without setting both ``rules_channel`` and ``public_updates_channel`` parameters,
            or if you are not the owner of the guild and request an ownership transfer,
            or the image format passed in to ``icon`` is invalid,
            or both ``community`` and ``invites_disabled` or ``raid_alerts_disabled`` were provided.

        Returns
        -------
        :class:`Guild`
            The newly updated guild. Note that this has the same limitations as
            mentioned in :meth:`Client.fetch_guild` and may not have full data.
        """
        http = self._state.http

        if vanity_code is not MISSING:
            await http.change_vanity_code(self.id, vanity_code, reason=reason)

        if invites_disabled_until is not MISSING or dms_disabled_until is not MISSING:
            payload: IncidentsDataPayload = {}

            # we need to include the old values, otherwise Discord will consider them set to `null`
            # (which would e.g. re-enable DMs when disabling invites)
            if self.incidents_data:
                if invites_disabled_until is MISSING:
                    invites_disabled_until = self.incidents_data.invites_disabled_until
                if dms_disabled_until is MISSING:
                    dms_disabled_until = self.incidents_data.dms_disabled_until

            if invites_disabled_until is not MISSING:
                if isinstance(invites_disabled_until, datetime.timedelta):
                    invites_disabled_until = utils.utcnow() + invites_disabled_until
                payload["invites_disabled_until"] = utils.isoformat_utc(invites_disabled_until)

            if dms_disabled_until is not MISSING:
                if isinstance(dms_disabled_until, datetime.timedelta):
                    dms_disabled_until = utils.utcnow() + dms_disabled_until
                payload["dms_disabled_until"] = utils.isoformat_utc(dms_disabled_until)

            if payload:
                await http.edit_guild_incident_actions(self.id, payload)

        fields: dict[str, Any] = {}
        if name is not MISSING:
            fields["name"] = name

        if description is not MISSING:
            fields["description"] = description

        if preferred_locale is not MISSING:
            fields["preferred_locale"] = str(preferred_locale)

        if afk_timeout is not MISSING:
            fields["afk_timeout"] = afk_timeout

        if icon is not MISSING:
            fields["icon"] = await utils._assetbytes_to_base64_data(icon)

        if banner is not MISSING:
            fields["banner"] = await utils._assetbytes_to_base64_data(banner)

        if splash is not MISSING:
            fields["splash"] = await utils._assetbytes_to_base64_data(splash)

        if discovery_splash is not MISSING:
            fields["discovery_splash"] = await utils._assetbytes_to_base64_data(discovery_splash)

        if default_notifications is not MISSING:
            if not isinstance(default_notifications, NotificationLevel):
                msg = "default_notifications field must be of type NotificationLevel"
                raise TypeError(msg)
            fields["default_message_notifications"] = default_notifications.value

        if afk_channel is not MISSING:
            if afk_channel is None:
                fields["afk_channel_id"] = afk_channel
            else:
                fields["afk_channel_id"] = afk_channel.id

        if system_channel is not MISSING:
            if system_channel is None:
                fields["system_channel_id"] = system_channel
            else:
                fields["system_channel_id"] = system_channel.id

        if rules_channel is not MISSING:
            if rules_channel is None:
                fields["rules_channel_id"] = rules_channel
            else:
                fields["rules_channel_id"] = rules_channel.id

        if public_updates_channel is not MISSING:
            if public_updates_channel is None:
                fields["public_updates_channel_id"] = public_updates_channel
            else:
                fields["public_updates_channel_id"] = public_updates_channel.id

        if safety_alerts_channel is not MISSING:
            if safety_alerts_channel is None:
                fields["safety_alerts_channel_id"] = safety_alerts_channel
            else:
                fields["safety_alerts_channel_id"] = safety_alerts_channel.id

        if owner is not MISSING:
            if self.owner_id != self._state.self_id:
                msg = "To transfer ownership you must be the owner of the guild."
                raise ValueError(msg)

            fields["owner_id"] = owner.id

        if verification_level is not MISSING:
            if not isinstance(verification_level, VerificationLevel):
                msg = "verification_level field must be of type VerificationLevel"
                raise TypeError(msg)

            fields["verification_level"] = verification_level.value

        if explicit_content_filter is not MISSING:
            if not isinstance(explicit_content_filter, ContentFilter):
                msg = "explicit_content_filter field must be of type ContentFilter"
                raise TypeError(msg)

            fields["explicit_content_filter"] = explicit_content_filter.value

        if system_channel_flags is not MISSING:
            if not isinstance(system_channel_flags, SystemChannelFlags):
                msg = "system_channel_flags field must be of type SystemChannelFlags"
                raise TypeError(msg)

            fields["system_channel_flags"] = system_channel_flags.value

        if (
            community is not MISSING
            or invites_disabled is not MISSING
            or raid_alerts_disabled is not MISSING
        ):
            # If we don't have complete feature information for the guild,
            # it is possible to disable or enable other features that we didn't intend to touch.
            # To enable or disable a feature, we will need to provide all of the existing features in advance.
            if self.unavailable:
                msg = "cannot modify features of an unavailable guild due to potentially destructive results."
                raise RuntimeError(msg)
            features = set(self.features)
            if community is not MISSING:
                if not isinstance(community, bool):
                    msg = "community must be a bool"
                    raise TypeError(msg)
                if community:
                    if "rules_channel_id" in fields and "public_updates_channel_id" in fields:
                        features.add("COMMUNITY")
                    else:
                        msg = "community field requires both rules_channel and public_updates_channel fields to be provided"
                        raise ValueError(msg)
                else:
                    features.discard("COMMUNITY")

            if invites_disabled is not MISSING:
                if community is not MISSING:
                    msg = (
                        "cannot modify both the COMMUNITY feature and INVITES_DISABLED feature at the "
                        "same time due to a discord limitation."
                    )
                    raise ValueError(msg)
                if not isinstance(invites_disabled, bool):
                    msg = "invites_disabled must be a bool"
                    raise TypeError(msg)
                if invites_disabled:
                    features.add("INVITES_DISABLED")
                else:
                    features.discard("INVITES_DISABLED")

            if raid_alerts_disabled is not MISSING:
                if community is not MISSING:
                    msg = (
                        "cannot modify both the COMMUNITY feature and RAID_ALERTS_DISABLED feature at the "
                        "same time due to a discord limitation."
                    )
                    raise ValueError(msg)
                if not isinstance(raid_alerts_disabled, bool):
                    msg = "raid_alerts_disabled must be a bool"
                    raise TypeError(msg)
                if raid_alerts_disabled:
                    features.add("RAID_ALERTS_DISABLED")
                else:
                    features.discard("RAID_ALERTS_DISABLED")

            fields["features"] = list(features)

        if premium_progress_bar_enabled is not MISSING:
            fields["premium_progress_bar_enabled"] = premium_progress_bar_enabled

        data = await http.edit_guild(self.id, reason=reason, **fields)
        return Guild(data=data, state=self._state)

    async def fetch_channels(self) -> Sequence[GuildChannel]:
        """|coro|

        Retrieves all :class:`abc.GuildChannel` that the guild has.

        .. note::

            This method is an API call. For general usage, consider :attr:`channels` instead.

        .. versionadded:: 1.2

        Raises
        ------
        InvalidData
            An unknown channel type was received from Discord.
        HTTPException
            Retrieving the channels failed.

        Returns
        -------
        :class:`~collections.abc.Sequence`\\[:class:`abc.GuildChannel`]
            All channels that the guild has.
        """
        data = await self._state.http.get_all_guild_channels(self.id)

        def convert(d: GuildChannelPayload) -> GuildChannel:
            factory, _ = _guild_channel_factory(d["type"])
            if factory is None:
                raise InvalidData("Unknown channel type {type} for channel ID {id}.".format_map(d))

            return factory(
                guild=self,
                state=self._state,
                data=d,  # pyright: ignore[reportArgumentType]
            )

        return [convert(d) for d in data]

    async def active_threads(self) -> list[Thread]:
        """|coro|

        Returns a list of active :class:`Thread` that the client can access.

        This includes both private and public threads.

        .. versionadded:: 2.0

        Raises
        ------
        HTTPException
            The request to get the active threads failed.

        Returns
        -------
        :class:`list`\\[:class:`Thread`]
            The active threads.
        """
        data = await self._state.http.get_active_threads(self.id)
        threads = [Thread(guild=self, state=self._state, data=d) for d in data.get("threads", [])]
        thread_lookup: dict[int, Thread] = {thread.id: thread for thread in threads}
        for member in data.get("members", []):
            thread = thread_lookup.get(int(member["id"]))
            if thread is not None:
                thread._add_member(ThreadMember(parent=thread, data=member))

        return threads

    async def fetch_scheduled_events(
        self, *, with_user_count: bool = False
    ) -> list[GuildScheduledEvent]:
        """|coro|

        Retrieves a list of all :class:`GuildScheduledEvent` instances that the guild has.

        .. versionadded:: 2.3

        Parameters
        ----------
        with_user_count: :class:`bool`
            Whether to include number of users subscribed to each event.

        Raises
        ------
        HTTPException
            Retrieving the guild scheduled events failed.

        Returns
        -------
        :class:`list`\\[:class:`GuildScheduledEvent`]
            The existing guild scheduled events.
        """
        raw_events = await self._state.http.get_guild_scheduled_events(
            self.id, with_user_count=with_user_count
        )
        return [GuildScheduledEvent(state=self._state, data=data) for data in raw_events]

    async def fetch_scheduled_event(
        self, event_id: int, *, with_user_count: bool = False
    ) -> GuildScheduledEvent:
        """|coro|

        Retrieves a :class:`GuildScheduledEvent` with the given ID.

        .. versionadded:: 2.3

        Parameters
        ----------
        event_id: :class:`int`
            The ID to look for.
        with_user_count: :class:`bool`
            Whether to include number of users subscribed to the event.

        Raises
        ------
        HTTPException
            Retrieving the guild scheduled event failed.

        Returns
        -------
        :class:`GuildScheduledEvent`
            The guild scheduled event.
        """
        data = await self._state.http.get_guild_scheduled_event(
            self.id, event_id, with_user_count=with_user_count
        )
        return GuildScheduledEvent(state=self._state, data=data)

    @overload
    async def create_scheduled_event(
        self,
        *,
        name: str,
        entity_type: Literal[GuildScheduledEventEntityType.external],
        scheduled_start_time: datetime.datetime,
        scheduled_end_time: datetime.datetime,
        entity_metadata: GuildScheduledEventMetadata,
        privacy_level: GuildScheduledEventPrivacyLevel = ...,
        description: str = ...,
        image: AssetBytes = ...,
        reason: Optional[str] = ...,
    ) -> GuildScheduledEvent: ...

    @overload
    async def create_scheduled_event(
        self,
        *,
        name: str,
        channel: Snowflake,
        scheduled_start_time: datetime.datetime,
        entity_type: Literal[
            GuildScheduledEventEntityType.voice,
            GuildScheduledEventEntityType.stage_instance,
        ] = ...,
        scheduled_end_time: Optional[datetime.datetime] = ...,
        privacy_level: GuildScheduledEventPrivacyLevel = ...,
        description: str = ...,
        image: AssetBytes = ...,
        reason: Optional[str] = ...,
    ) -> GuildScheduledEvent: ...

    @overload
    async def create_scheduled_event(
        self,
        *,
        name: str,
        channel: None,
        scheduled_start_time: datetime.datetime,
        scheduled_end_time: datetime.datetime,
        entity_metadata: GuildScheduledEventMetadata,
        entity_type: Literal[GuildScheduledEventEntityType.external] = ...,
        privacy_level: GuildScheduledEventPrivacyLevel = ...,
        description: str = ...,
        image: AssetBytes = ...,
        reason: Optional[str] = ...,
    ) -> GuildScheduledEvent: ...

    async def create_scheduled_event(
        self,
        *,
        name: str,
        scheduled_start_time: datetime.datetime,
        channel: Optional[Snowflake] = MISSING,
        entity_type: GuildScheduledEventEntityType = MISSING,
        scheduled_end_time: Optional[datetime.datetime] = MISSING,
        privacy_level: GuildScheduledEventPrivacyLevel = MISSING,
        entity_metadata: GuildScheduledEventMetadata = MISSING,
        description: str = MISSING,
        image: AssetBytes = MISSING,
        reason: Optional[str] = None,
    ) -> GuildScheduledEvent:
        """|coro|

        Creates a :class:`GuildScheduledEvent`.

        You must have :attr:`~Permissions.manage_events` permission to do this.

        Based on the channel/entity type, there are different restrictions regarding
        other parameter values, as shown in this table:

        .. csv-table::
            :widths: 30, 30, 20, 20
            :header: "``channel``", "``entity_type``", "``scheduled_end_time``", "``entity_metadata`` with location"

            :class:`.abc.Snowflake` with ``type`` attribute being :class:`ChannelType.voice` , :attr:`~GuildScheduledEventEntityType.voice` (set automatically), optional, unset
            :class:`.abc.Snowflake` with ``type`` attribute being :class:`ChannelType.stage_voice`, :attr:`~GuildScheduledEventEntityType.stage_instance` (set automatically), optional, unset
            :class:`.abc.Snowflake` with missing/other ``type`` attribute, required, optional, unset
            :data:`None`, :attr:`~GuildScheduledEventEntityType.external` (set automatically), required, required
            unset, :attr:`~GuildScheduledEventEntityType.external`, required, required

        .. versionadded:: 2.3

        .. versionchanged:: 2.6
            Now raises :exc:`TypeError` instead of :exc:`ValueError` for
            invalid parameter types.

        .. versionchanged:: 2.6
            Removed ``channel_id`` parameter in favor of ``channel``.

        .. versionchanged:: 2.6
            Naive datetime parameters are now assumed to be in the local
            timezone instead of UTC.

        .. versionchanged:: 2.6
            Infer ``entity_type`` from channel if provided.

        Parameters
        ----------
        name: :class:`str`
            The name of the guild scheduled event.
        description: :class:`str`
            The description of the guild scheduled event.
        image: |resource_type|
            The cover image of the guild scheduled event.

            .. versionadded:: 2.4

            .. versionchanged:: 2.5
                Now accepts various resource types in addition to :class:`bytes`.

        channel: :class:`.abc.Snowflake` | :data:`None`
            The channel in which the guild scheduled event will be hosted.
            Passing in :data:`None` assumes the ``entity_type`` to be :class:`GuildScheduledEventEntityType.external`

            .. versionadded:: 2.6

        privacy_level: :class:`GuildScheduledEventPrivacyLevel`
            The privacy level of the guild scheduled event.
        scheduled_start_time: :class:`datetime.datetime`
            The time to schedule the guild scheduled event.
            If the datetime is naive, it is assumed to be local time.
        scheduled_end_time: :class:`datetime.datetime` | :data:`None`
            The time when the guild scheduled event is scheduled to end.
            If the datetime is naive, it is assumed to be local time.
        entity_type: :class:`GuildScheduledEventEntityType`
            The entity type of the guild scheduled event.
        entity_metadata: :class:`GuildScheduledEventMetadata`
            The entity metadata of the guild scheduled event.
        reason: :class:`str` | :data:`None`
            The reason for creating the guild scheduled event. Shows up on the audit log.

        Raises
        ------
        NotFound
            The ``image`` asset couldn't be found.
        HTTPException
            The request failed.
        TypeError
            The ``image`` asset is a lottie sticker (see :func:`Sticker.read`),
            one of ``entity_type``, ``privacy_level``, or ``entity_metadata``
            is not of the correct type, or the ``entity_type`` was not provided and
            could not be assumed from the ``channel``.

        Returns
        -------
        :class:`GuildScheduledEvent`
            The newly created guild scheduled event.
        """
        if entity_type is MISSING:
            if channel is None:
                entity_type = GuildScheduledEventEntityType.external
            elif isinstance(channel_type := getattr(channel, "type", None), ChannelType):
                if channel_type is ChannelType.voice:
                    entity_type = GuildScheduledEventEntityType.voice
                elif channel_type is ChannelType.stage_voice:
                    entity_type = GuildScheduledEventEntityType.stage_instance
                else:
                    msg = "channel type must be either 'voice' or 'stage_voice'"
                    raise TypeError(msg)
            else:
                msg = "`entity_type` must be provided if it cannot be derived from `channel`"
                raise TypeError(msg)

        if not isinstance(entity_type, GuildScheduledEventEntityType):
            msg = "entity_type must be an instance of GuildScheduledEventEntityType"
            raise TypeError(msg)

        if privacy_level is MISSING:
            privacy_level = GuildScheduledEventPrivacyLevel.guild_only
        elif not isinstance(privacy_level, GuildScheduledEventPrivacyLevel):
            msg = "privacy_level must be an instance of GuildScheduledEventPrivacyLevel"
            raise TypeError(msg)

        fields: dict[str, Any] = {
            "name": name,
            "privacy_level": privacy_level.value,
            "scheduled_start_time": utils.isoformat_utc(scheduled_start_time),
            "entity_type": entity_type.value,
        }

        if entity_metadata is not MISSING:
            if not isinstance(entity_metadata, GuildScheduledEventMetadata):
                msg = "entity_metadata must be an instance of GuildScheduledEventMetadata"
                raise TypeError(msg)

            fields["entity_metadata"] = entity_metadata.to_dict()

        if description is not MISSING:
            fields["description"] = description

        if image is not MISSING:
            fields["image"] = await utils._assetbytes_to_base64_data(image)

        if channel:
            fields["channel_id"] = channel.id

        if scheduled_end_time is not MISSING:
            fields["scheduled_end_time"] = utils.isoformat_utc(scheduled_end_time)

        data = await self._state.http.create_guild_scheduled_event(self.id, reason=reason, **fields)
        return GuildScheduledEvent(state=self._state, data=data)

    async def welcome_screen(self) -> WelcomeScreen:
        """|coro|

        Retrieves the guild's :class:`WelcomeScreen`.

        Requires the :attr:`~Permissions.manage_guild` permission if the welcome screen is not enabled.

        .. note::

            To determine whether the welcome screen is enabled, check for the
            presence of ``WELCOME_SCREEN_ENABLED`` in :attr:`Guild.features`.

        .. versionadded:: 2.5

        Raises
        ------
        NotFound
            The welcome screen is not set up, or you do not have permission to view it.
        HTTPException
            Retrieving the welcome screen failed.

        Returns
        -------
        :class:`WelcomeScreen`
            The guild's welcome screen.
        """
        data = await self._state.http.get_guild_welcome_screen(self.id)
        return WelcomeScreen(state=self._state, data=data, guild=self)

    async def edit_welcome_screen(
        self,
        *,
        enabled: bool = MISSING,
        channels: Optional[list[WelcomeScreenChannel]] = MISSING,
        description: Optional[str] = MISSING,
        reason: Optional[str] = None,
    ) -> WelcomeScreen:
        """|coro|

        This is a lower level method to :meth:`WelcomeScreen.edit` that allows you
        to edit the welcome screen without fetching it and save an API request.

        This requires 'COMMUNITY' in :attr:`.Guild.features`.

        .. versionadded:: 2.5

        Parameters
        ----------
        enabled: :class:`bool`
            Whether the welcome screen is enabled.
        description: :class:`str` | :data:`None`
            The new guild description in the welcome screen.
        channels: :class:`list`\\[:class:`WelcomeScreenChannel`] | :data:`None`
            The new welcome channels.
        reason: :class:`str` | :data:`None`
            The reason for editing the welcome screen. Shows up on the audit log.

        Raises
        ------
        Forbidden
            You do not have permissions to change the welcome screen
            or the guild is not allowed to create welcome screens.
        HTTPException
            Editing the welcome screen failed.
        TypeError
            ``channels`` is not a list of :class:`~disnake.WelcomeScreenChannel` instances

        Returns
        -------
        :class:`WelcomeScreen`
            The newly edited welcome screen.
        """
        payload = {}

        if enabled is not MISSING:
            payload["enabled"] = enabled

        if description is not MISSING:
            payload["description"] = description

        if channels is not MISSING:
            if channels is None:
                payload["welcome_channels"] = None
            else:
                welcome_channel_payload = []
                for channel in channels:
                    if not isinstance(channel, WelcomeScreenChannel):
                        msg = "'channels' must be a list of 'WelcomeScreenChannel' objects"
                        raise TypeError(msg)
                    welcome_channel_payload.append(channel.to_dict())
                payload["welcome_channels"] = welcome_channel_payload

        data = await self._state.http.edit_guild_welcome_screen(self.id, reason=reason, **payload)
        return WelcomeScreen(state=self._state, data=data, guild=self)

    # TODO: Remove Optional typing here when async iterators are refactored
    def fetch_members(
        self, *, limit: Optional[int] = 1000, after: Optional[SnowflakeTime] = None
    ) -> MemberIterator:
        """Retrieves an :class:`.AsyncIterator` that enables receiving the guild's members.

        In order to use this, the :attr:`~Intents.members` intent must be
        enabled in the developer portal.

        .. note::

            This method is an API call. For general usage, consider :attr:`members` instead.

        .. versionadded:: 1.3

        .. versionchanged:: 2.9
            No longer requires the intent to be enabled on the websocket connection.

        All parameters are optional.

        Parameters
        ----------
        limit: :class:`int` | :data:`None`
            The number of members to retrieve. Defaults to 1000.
            Pass :data:`None` to fetch all members. Note that this is potentially slow.
        after: :class:`.abc.Snowflake` | :class:`datetime.datetime` | :data:`None`
            Retrieve members after this date or object.
            If a datetime is provided, it is recommended to use a UTC aware datetime.
            If the datetime is naive, it is assumed to be local time.

        Raises
        ------
        ClientException
            The members intent is not enabled in the developer portal.
        HTTPException
            Retrieving the members failed.

        Yields
        ------
        :class:`.Member`
            The member with the member data parsed.

        Examples
        --------
        Usage ::

            async for member in guild.fetch_members(limit=150):
                print(member.name)

        Flattening into a list ::

            members = await guild.fetch_members(limit=150).flatten()
            # members is now a list of Member...
        """
        # `hasattr` check to avoid issues with uninitialized state
        if hasattr(self._state, "application_flags"):
            flags = self._state.application_flags
            if not (flags.gateway_guild_members_limited or flags.gateway_guild_members):
                msg = "The `members` intent must be enabled in the Developer Portal to be able to use this method."
                raise ClientException(msg)

        return MemberIterator(self, limit=limit, after=after)

    async def fetch_member(self, member_id: int, /) -> Member:
        """|coro|

        Retrieves a :class:`Member` with the given ID.

        .. note::

            This method is an API call. If you have :attr:`Intents.members` and member cache enabled, consider :meth:`get_member` instead.

        Parameters
        ----------
        member_id: :class:`int`
            The member's ID to fetch from.

        Raises
        ------
        NotFound
            A member with this ID does not exist in the guild.
        Forbidden
            You do not have access to the guild.
        HTTPException
            Retrieving the member failed.

        Returns
        -------
        :class:`Member`
            The member from the member ID.
        """
        data = await self._state.http.get_member(self.id, member_id)
        return Member(data=data, state=self._state, guild=self)

    async def fetch_ban(self, user: Snowflake) -> BanEntry:
        """|coro|

        Retrieves the :class:`BanEntry` for a user.

        You must have :attr:`~Permissions.ban_members` permission
        to use this.

        Parameters
        ----------
        user: :class:`abc.Snowflake`
            The user to get ban information from.

        Raises
        ------
        Forbidden
            You do not have proper permissions to get the information.
        NotFound
            This user is not banned.
        HTTPException
            An error occurred while fetching the information.

        Returns
        -------
        :class:`BanEntry`
            The :class:`BanEntry` object for the specified user.
        """
        data: BanPayload = await self._state.http.get_ban(user.id, self.id)
        return BanEntry(user=User(state=self._state, data=data["user"]), reason=data["reason"])

    async def fetch_channel(self, channel_id: int, /) -> Union[GuildChannel, Thread]:
        """|coro|

        Retrieves a :class:`.abc.GuildChannel` or :class:`.Thread` with the given ID.

        .. note::

            This method is an API call. For general usage, consider :meth:`get_channel_or_thread` instead.

        .. versionadded:: 2.0

        Raises
        ------
        InvalidData
            An unknown channel type was received from Discord
            or the guild the channel belongs to is not the same
            as the one in this object points to.
        HTTPException
            Retrieving the channel failed.
        NotFound
            Invalid Channel ID.
        Forbidden
            You do not have permission to fetch this channel.

        Returns
        -------
        :class:`.abc.GuildChannel` | :class:`.Thread`
            The channel from the ID.
        """
        data = await self._state.http.get_channel(channel_id)

        factory, ch_type = _threaded_guild_channel_factory(data["type"])
        if factory is None:
            raise InvalidData("Unknown channel type {type} for channel ID {id}.".format_map(data))

        if ch_type in (ChannelType.group, ChannelType.private):
            msg = "Channel ID resolved to a private channel"
            raise InvalidData(msg)

        assert "guild_id" in data
        guild_id = int(data["guild_id"])
        if self.id != guild_id:
            msg = "Guild ID resolved to a different guild"
            raise InvalidData(msg)

        channel: GuildChannel = factory(  # pyright: ignore[reportAssignmentType]
            guild=self,
            state=self._state,
            data=data,  # pyright: ignore[reportArgumentType]
        )
        return channel

    def bans(
        self,
        *,
        limit: Optional[int] = 1000,
        before: Optional[Snowflake] = None,
        after: Optional[Snowflake] = None,
    ) -> BanIterator:
        """Returns an :class:`~disnake.AsyncIterator` that enables receiving the destination's bans.

        You must have the :attr:`~Permissions.ban_members` permission to get this information.

        .. versionchanged:: 2.5
            Due to a breaking change in Discord's API, this now returns an :class:`~disnake.AsyncIterator` instead of a :class:`list`.

        Examples
        --------
        Usage ::

            counter = 0
            async for ban in guild.bans(limit=200):
                if not ban.user.bot:
                    counter += 1

        Flattening into a list: ::

            bans = await guild.bans(limit=123).flatten()
            # bans is now a list of BanEntry...

        All parameters are optional.

        Parameters
        ----------
        limit: :class:`int` | :data:`None`
            The number of bans to retrieve.
            If :data:`None`, it retrieves every ban in the guild. Note, however,
            that this would make it a slow operation.
            Defaults to 1000.
        before: :class:`~disnake.abc.Snowflake` | :data:`None`
            Retrieve bans before this user.
        after: :class:`~disnake.abc.Snowflake` | :data:`None`
            Retrieve bans after this user.

        Raises
        ------
        ~disnake.Forbidden
            You do not have permissions to get the bans.
        ~disnake.HTTPException
            An error occurred while fetching the bans.

        Yields
        ------
        :class:`~disnake.BanEntry`
            The ban with the ban data parsed.
        """
        return BanIterator(self, limit=limit, before=before, after=after)

    async def prune_members(
        self,
        *,
        days: int,
        compute_prune_count: bool = True,
        roles: list[Snowflake] = MISSING,
        reason: Optional[str] = None,
    ) -> Optional[int]:
        """|coro|

        Prunes the guild from its inactive members.

        The inactive members are denoted if they have not logged on in
        ``days`` number of days and they have no roles.

        You must have the :attr:`~Permissions.manage_guild` and
        :attr:`~Permissions.kick_members` permissions to use this.

        To check how many members you would prune without actually pruning,
        see the :meth:`estimate_pruned_members` function.

        To prune members that have specific roles see the ``roles`` parameter.

        .. versionchanged:: 1.4
            The ``roles`` keyword-only parameter was added.

        .. versionchanged:: 2.6
            Raises :exc:`TypeError` instead of ``InvalidArgument``.

        Parameters
        ----------
        days: :class:`int`
            The number of days before counting as inactive.
        compute_prune_count: :class:`bool`
            Whether to compute the prune count. This defaults to ``True``
            which makes it prone to timeouts in very large guilds. In order
            to prevent timeouts, you must set this to ``False``. If this is
            set to ``False``\\, then this function will always return :data:`None`.
        roles: :class:`list`\\[:class:`abc.Snowflake`]
            A list of :class:`abc.Snowflake` that represent roles to include in the pruning process. If a member
            has a role that is not specified, they'll be excluded.
        reason: :class:`str` | :data:`None`
            The reason for doing this action. Shows up on the audit log.

        Raises
        ------
        Forbidden
            You do not have permissions to prune members.
        HTTPException
            An error occurred while pruning members.
        TypeError
            An integer was not passed for ``days``.

        Returns
        -------
        :class:`int` | :data:`None`
            The number of members pruned. If ``compute_prune_count`` is ``False``
            then this returns :data:`None`.
        """
        if not isinstance(days, int):
            msg = f"Expected int for ``days``, received {days.__class__.__name__} instead."
            raise TypeError(msg)

        if roles:
            role_ids = [str(role.id) for role in roles]
        else:
            role_ids = []

        data = await self._state.http.prune_members(
            self.id, days, compute_prune_count=compute_prune_count, roles=role_ids, reason=reason
        )
        return data["pruned"]

    async def templates(self) -> list[Template]:
        """|coro|

        Gets the list of templates from this guild.

        You must have :attr:`~.Permissions.manage_guild` permission
        to use this.

        .. versionadded:: 1.7

        Raises
        ------
        Forbidden
            You don't have permissions to get the templates.

        Returns
        -------
        :class:`list`\\[:class:`Template`]
            The templates for this guild.
        """
        from .template import Template

        data = await self._state.http.guild_templates(self.id)
        return [Template(data=d, state=self._state) for d in data]

    async def webhooks(self) -> list[Webhook]:
        """|coro|

        Gets the list of webhooks from this guild.

        You must have :attr:`~.Permissions.manage_webhooks` permission
        to use this.

        Raises
        ------
        Forbidden
            You don't have permissions to get the webhooks.

        Returns
        -------
        :class:`list`\\[:class:`Webhook`]
            The webhooks for this guild.
        """
        from .webhook import Webhook

        data = await self._state.http.guild_webhooks(self.id)
        return [Webhook.from_state(d, state=self._state) for d in data]

    async def estimate_pruned_members(self, *, days: int, roles: list[Snowflake] = MISSING) -> int:
        """|coro|

        Similar to :meth:`prune_members` except instead of actually
        pruning members, it returns how many members it would prune
        from the guild had it been called.

        .. versionchanged:: 2.6
            Raises :exc:`TypeError` instead of ``InvalidArgument``.

        Parameters
        ----------
        days: :class:`int`
            The number of days before counting as inactive.
        roles: :class:`list`\\[:class:`abc.Snowflake`]
            A list of :class:`abc.Snowflake` that represent roles to include in the estimate. If a member
            has a role that is not specified, they'll be excluded.

            .. versionadded:: 1.7

        Raises
        ------
        Forbidden
            You do not have permissions to prune members.
        HTTPException
            An error occurred while fetching the prune members estimate.
        TypeError
            An integer was not passed for ``days``.

        Returns
        -------
        :class:`int`
            The number of members estimated to be pruned.
        """
        if not isinstance(days, int):
            msg = f"Expected int for ``days``, received {days.__class__.__name__} instead."
            raise TypeError(msg)

        if roles:
            role_ids = [str(role.id) for role in roles]
        else:
            role_ids = []

        data = await self._state.http.estimate_pruned_members(self.id, days, role_ids)
        return data["pruned"]

    async def invites(self) -> list[Invite]:
        """|coro|

        Returns a list of all active instant invites from the guild.

        You must have :attr:`~Permissions.manage_guild` or :attr:`~Permissions.view_audit_log`
        permission to use this.
        Some attributes (see :ref:`table <invite_attr_table>`) are only available with
        :attr:`~Permissions.manage_guild` permissions.

        .. note::

            This method does not include the guild's vanity URL invite.
            To get the vanity URL :class:`Invite`, refer to :meth:`Guild.vanity_invite`.

        Raises
        ------
        Forbidden
            You do not have proper permissions to get the information.
        HTTPException
            An error occurred while fetching the information.

        Returns
        -------
        :class:`list`\\[:class:`Invite`]
            The list of invites that are currently active.
        """
        data = await self._state.http.invites_from(self.id)
        result: list[Invite] = []
        for invite in data:
            if channel_data := invite.get("channel"):
                channel = self.get_channel(int(channel_data["id"]))
            else:
                channel = None
            result.append(Invite(state=self._state, data=invite, guild=self, channel=channel))

        return result

    async def create_template(self, *, name: str, description: str = MISSING) -> Template:
        """|coro|

        Creates a template for the guild.

        You must have :attr:`~Permissions.manage_guild` permission to
        use this.

        .. versionadded:: 1.7

        Parameters
        ----------
        name: :class:`str`
            The name of the template.
        description: :class:`str`
            The description of the template.

        Returns
        -------
        :class:`Template`
            The created template.
        """
        from .template import Template

        payload: Any = {"name": name}

        if description:
            payload["description"] = description

        data = await self._state.http.create_template(self.id, payload)

        return Template(state=self._state, data=data)

    @utils.deprecated()
    async def create_integration(self, *, type: IntegrationType, id: int) -> None:
        """|coro|

        .. deprecated:: 2.5
            No longer supported, bots cannot use this endpoint anymore.

        Attaches an integration to the guild.

        You must have :attr:`~Permissions.manage_guild` permission to
        use this.

        .. versionadded:: 1.4

        Parameters
        ----------
        type: :class:`str`
            The integration type (e.g. Twitch).
        id: :class:`int`
            The integration ID.

        Raises
        ------
        Forbidden
            You do not have permission to create the integration.
        HTTPException
            The account could not be found.
        """
        await self._state.http.create_integration(self.id, type, id)

    async def integrations(self) -> list[Integration]:
        """|coro|

        Returns a list of all integrations attached to the guild.

        You must have :attr:`~Permissions.manage_guild` permission to
        use this.

        .. versionadded:: 1.4

        Raises
        ------
        Forbidden
            You do not have permission to create the integration.
        HTTPException
            Fetching the integrations failed.

        Returns
        -------
        :class:`list`\\[:class:`Integration`]
            The list of integrations that are attached to the guild.
        """
        data = await self._state.http.get_all_integrations(self.id)

        def convert(d: IntegrationPayload) -> Integration:
            factory, _ = _integration_factory(d["type"])
            return factory(guild=self, data=d)

        return [convert(d) for d in data]

    async def fetch_stickers(self) -> list[GuildSticker]:
        """|coro|

        Retrieves a list of all :class:`Sticker`\\s that the guild has.

        .. versionadded:: 2.0

        .. note::

            This method is an API call. For general usage, consider :attr:`stickers` instead.

        Raises
        ------
        HTTPException
            Retrieving the stickers failed.

        Returns
        -------
        :class:`list`\\[:class:`GuildSticker`]
            The retrieved stickers.
        """
        data = await self._state.http.get_all_guild_stickers(self.id)
        return [GuildSticker(state=self._state, data=d) for d in data]

    async def fetch_sticker(self, sticker_id: int, /) -> GuildSticker:
        """|coro|

        Retrieves a custom :class:`Sticker` from the guild.

        .. versionadded:: 2.0

        .. note::

            This method is an API call.
            For general usage, consider iterating over :attr:`stickers` instead.

        Parameters
        ----------
        sticker_id: :class:`int`
            The sticker's ID.

        Raises
        ------
        NotFound
            The sticker requested could not be found.
        HTTPException
            Retrieving the sticker failed.

        Returns
        -------
        :class:`GuildSticker`
            The retrieved sticker.
        """
        data = await self._state.http.get_guild_sticker(self.id, sticker_id)
        return GuildSticker(state=self._state, data=data)

    async def create_sticker(
        self,
        *,
        name: str,
        description: Optional[str] = None,
        emoji: str,
        file: File,
        reason: Optional[str] = None,
    ) -> GuildSticker:
        """|coro|

        Creates a :class:`Sticker` for the guild.

        You must have :attr:`~Permissions.manage_guild_expressions` permission to
        do this.

        .. versionadded:: 2.0

        Parameters
        ----------
        name: :class:`str`
            The sticker name. Must be at least 2 characters.
        description: :class:`str` | :data:`None`
            The sticker's description. You can pass :data:`None` or an empty string to not set a description.
        emoji: :class:`str`
            The name of a unicode emoji that represents the sticker's expression.
        file: :class:`File`
            The file of the sticker to upload.
        reason: :class:`str` | :data:`None`
            The reason for creating this sticker. Shows up on the audit log.

        Raises
        ------
        Forbidden
            You are not allowed to create stickers.
        HTTPException
            An error occurred creating a sticker.

        Returns
        -------
        :class:`GuildSticker`
            The newly created sticker.
        """
        if description is None:
            description = ""

        try:
            emoji = unicodedata.name(emoji)
        except TypeError:
            pass
        else:
            emoji = emoji.replace(" ", "_")

        payload: CreateStickerPayload = {"name": name, "description": description, "tags": emoji}

        data = await self._state.http.create_guild_sticker(self.id, payload, file, reason=reason)
        return self._state.store_sticker(self, data)

    async def delete_sticker(self, sticker: Snowflake, *, reason: Optional[str] = None) -> None:
        """|coro|

        Deletes the custom :class:`Sticker` from the guild.

        You must have :attr:`~Permissions.manage_guild_expressions` permission to
        do this.

        .. versionadded:: 2.0

        Parameters
        ----------
        sticker: :class:`abc.Snowflake`
            The sticker you are deleting.
        reason: :class:`str` | :data:`None`
            The reason for deleting this sticker. Shows up on the audit log.

        Raises
        ------
        Forbidden
            You are not allowed to delete this sticker.
        HTTPException
            An error occurred deleting the sticker.
        """
        await self._state.http.delete_guild_sticker(self.id, sticker.id, reason=reason)

    async def fetch_emojis(self) -> list[Emoji]:
        """|coro|

        Retrieves all custom :class:`Emoji`\\s that the guild has.

        .. note::

            This method is an API call. For general usage, consider :attr:`emojis` instead.

        Raises
        ------
        HTTPException
            Retrieving the emojis failed.

        Returns
        -------
        :class:`list`\\[:class:`Emoji`]
            The retrieved emojis.
        """
        data = await self._state.http.get_all_custom_emojis(self.id)
        return [Emoji(guild=self, state=self._state, data=d) for d in data]

    async def fetch_emoji(self, emoji_id: int, /) -> Emoji:
        """|coro|

        Retrieves a custom :class:`Emoji` from the guild.

        .. note::

            This method is an API call.
            For general usage, consider iterating over :attr:`emojis` instead.

        Parameters
        ----------
        emoji_id: :class:`int`
            The emoji's ID.

        Raises
        ------
        NotFound
            The emoji requested could not be found.
        HTTPException
            An error occurred fetching the emoji.

        Returns
        -------
        :class:`Emoji`
            The retrieved emoji.
        """
        data = await self._state.http.get_custom_emoji(self.id, emoji_id)
        return Emoji(guild=self, state=self._state, data=data)

    async def create_custom_emoji(
        self,
        *,
        name: str,
        image: AssetBytes,
        roles: Sequence[Role] = MISSING,
        reason: Optional[str] = None,
    ) -> Emoji:
        """|coro|

        Creates a custom :class:`Emoji` for the guild.

        Depending on the boost level of your guild (which can be obtained via :attr:`premium_tier`),
        the amount of custom emojis that can be created changes:

        .. csv-table::
            :header: "Boost level", "Max custom emoji limit"

            "0", "50"
            "1", "100"
            "2", "150"
            "3", "250"

        Emojis with subscription roles (see ``roles`` below) are considered premium emoji,
        and count towards a separate limit of 25 emojis.

        You must have :attr:`~Permissions.manage_guild_expressions` permission to
        do this.

        Parameters
        ----------
        name: :class:`str`
            The emoji name. Must be at least 2 characters.
        image: |resource_type|
            The image data of the emoji.
            Only JPG, PNG and GIF images are supported.

            .. versionchanged:: 2.5
                Now accepts various resource types in addition to :class:`bytes`.

        roles: :class:`list`\\[:class:`Role`]
            A list of roles that can use this emoji. Leave empty to make it available to everyone.

            An emoji cannot have both subscription roles (see :attr:`RoleTags.integration_id`) and
            non-subscription roles, and emojis can't be converted between premium and non-premium
            after creation.

        reason: :class:`str` | :data:`None`
            The reason for creating this emoji. Shows up on the audit log.

        Raises
        ------
        NotFound
            The ``image`` asset couldn't be found.
        Forbidden
            You are not allowed to create emojis.
        HTTPException
            An error occurred creating an emoji.
        TypeError
            The ``image`` asset is a lottie sticker (see :func:`Sticker.read`).
        ValueError
            Wrong image format passed for ``image``.

        Returns
        -------
        :class:`Emoji`
            The newly created emoji.
        """
        img = await utils._assetbytes_to_base64_data(image)
        if roles:
            role_ids = [role.id for role in roles]
        else:
            role_ids = []

        data = await self._state.http.create_custom_emoji(
            self.id, name, img, roles=role_ids, reason=reason
        )
        return self._state.store_emoji(self, data)

    async def delete_emoji(self, emoji: Snowflake, *, reason: Optional[str] = None) -> None:
        """|coro|

        Deletes the custom :class:`Emoji` from the guild.

        You must have :attr:`~Permissions.manage_guild_expressions` permission to
        do this.

        Parameters
        ----------
        emoji: :class:`abc.Snowflake`
            The emoji you are deleting.
        reason: :class:`str` | :data:`None`
            The reason for deleting this emoji. Shows up on the audit log.

        Raises
        ------
        Forbidden
            You are not allowed to delete this emoji.
        HTTPException
            An error occurred deleting the emoji.
        """
        await self._state.http.delete_custom_emoji(self.id, emoji.id, reason=reason)

    async def fetch_role(self, role_id: int, /) -> Role:
        """|coro|

        Retrieve a :class:`Role`.

        .. note::

            This method is an API call. For general usage, consider :meth:`get_role` or :attr:`roles` instead.

        .. versionadded:: 2.10

        Parameters
        ----------
        role_id: :class:`int`
            The ID of the role to retrieve.

        Raises
        ------
        NotFound
            The role requested could not be found.
        HTTPException
            Retrieving the role failed.

        Returns
        -------
        :class:`Role`
            The retrieved role.
        """
        data = await self._state.http.get_role(self.id, role_id=role_id)
        return Role(guild=self, state=self._state, data=data)

    async def fetch_roles(self) -> list[Role]:
        """|coro|

        Retrieves all :class:`Role` that the guild has.

        .. note::

            This method is an API call. For general usage, consider :attr:`roles` instead.

        .. versionadded:: 1.3

        Raises
        ------
        HTTPException
            Retrieving the roles failed.

        Returns
        -------
        :class:`list`\\[:class:`Role`]
            All roles that the guild has.
        """
        data = await self._state.http.get_roles(self.id)
        return [Role(guild=self, state=self._state, data=d) for d in data]

    @overload
    async def get_or_fetch_member(
        self, member_id: int, *, strict: Literal[False] = ...
    ) -> Optional[Member]: ...

    @overload
    async def get_or_fetch_member(self, member_id: int, *, strict: Literal[True]) -> Member: ...

    async def get_or_fetch_member(
        self, member_id: int, *, strict: bool = False
    ) -> Optional[Member]:
        """|coro|

        Tries to get the member from the cache. If it fails,
        fetches the member from the API and caches it.

        If you want to make a bulk get-or-fetch call, use :meth:`get_or_fetch_members`.

        This only propagates exceptions when the ``strict`` parameter is enabled.

        Parameters
        ----------
        member_id: :class:`int`
            The ID to search for.
        strict: :class:`bool`
            Whether to propagate exceptions from :func:`fetch_member`
            instead of returning :data:`None` in case of failure
            (e.g. if the member wasn't found).
            Defaults to ``False``.

        Returns
        -------
        :class:`Member` | :data:`None`
            The member with the given ID, or :data:`None` if not found and ``strict`` is set to ``False``.
        """
        member = self.get_member(member_id)
        if member is not None:
            return member
        try:
            member = await self.fetch_member(member_id)
            self._add_member(member)
        except HTTPException:
            if strict:
                raise
            return None
        return member

    getch_member = get_or_fetch_member

    @overload
    async def create_role(
        self,
        *,
        reason: Optional[str] = ...,
        name: str = ...,
        permissions: Permissions = ...,
        colour: Union[Colour, int] = ...,
        hoist: bool = ...,
        icon: AssetBytes = ...,
        emoji: str = ...,
        mentionable: bool = ...,
    ) -> Role: ...

    @overload
    async def create_role(
        self,
        *,
        reason: Optional[str] = ...,
        name: str = ...,
        permissions: Permissions = ...,
        color: Union[Colour, int] = ...,
        hoist: bool = ...,
        icon: AssetBytes = ...,
        emoji: str = ...,
        mentionable: bool = ...,
    ) -> Role: ...

    async def create_role(
        self,
        *,
        name: str = MISSING,
        permissions: Permissions = MISSING,
        color: Union[Colour, int] = MISSING,
        colour: Union[Colour, int] = MISSING,
        primary_colour: Union[Colour, int] = MISSING,
        primary_color: Union[Colour, int] = MISSING,
        secondary_colour: Optional[Union[Colour, int]] = None,
        secondary_color: Optional[Union[Colour, int]] = None,
        tertiary_colour: Optional[Union[Colour, int]] = None,
        tertiary_color: Optional[Union[Colour, int]] = None,
        hoist: bool = MISSING,
        icon: AssetBytes = MISSING,
        emoji: str = MISSING,
        mentionable: bool = MISSING,
        reason: Optional[str] = None,
    ) -> Role:
        """|coro|

        Creates a :class:`Role` for the guild.

        All fields are optional.

        You must have :attr:`~Permissions.manage_roles` permission to
        do this.

        .. versionchanged:: 1.6
            Can now pass ``int`` to ``colour`` keyword-only parameter.

        .. versionchanged:: 2.6
            Raises :exc:`TypeError` instead of ``InvalidArgument``.

        Parameters
        ----------
        name: :class:`str`
            The role name. Defaults to 'new role'.
        permissions: :class:`Permissions`
            The permissions the role should have. Defaults to no permissions.
        colour: :class:`Colour` | :class:`int`
            The colour for the role. Defaults to :meth:`Colour.default`.
            This is aliased to ``color`` as well.

            .. note::
                This is equivalent to ``primary_colour``.
        primary_colour: :class:`Colour` | :class:`int`
            The primary_colour for the role. Defaults to :meth:`Colour.default`.
            This is aliased to ``primary_color`` as well.

            .. versionadded:: 2.11
        secondary_colour: :class:`Colour` | :class:`int` | :data:`None`
            The secondary_colour for the role. Defaults to :data:`None`.
            This is aliased to ``secondary_color`` as well.

            .. versionadded:: 2.11
        tertiary_colour: :class:`Colour` | :class:`int` | :data:`None`
            The tertiary_colour for the role. Defaults to :data:`None`.
            This is aliased to ``tertiary_color`` as well.

            .. note::
                When passing this the only permitted values are the ones returned by
                :meth:`Colour.holographic_style`, any other color value will get rejected.

            .. versionadded:: 2.11
        hoist: :class:`bool`
            Whether the role should be shown separately in the member list.
            Defaults to ``False``.
        icon: |resource_type|
            The role's icon image (if the guild has the ``ROLE_ICONS`` feature).

            .. versionchanged:: 2.5
                Now accepts various resource types in addition to :class:`bytes`.

        emoji: :class:`str`
            The role's unicode emoji.
        mentionable: :class:`bool`
            Whether the role should be mentionable by others.
            Defaults to ``False``.
        reason: :class:`str` | :data:`None`
            The reason for creating this role. Shows up on the audit log.

        Raises
        ------
        NotFound
            The ``icon`` asset couldn't be found.
        Forbidden
            You do not have permissions to create the role.
        HTTPException
            Creating the role failed.
        TypeError
            An invalid keyword argument was given,
            or the ``icon`` asset is a lottie sticker (see :func:`Sticker.read`).

        Returns
        -------
        :class:`Role`
            The newly created role.
        """
        fields: CreateRolePayload = {}
        if permissions is not MISSING:
            fields["permissions"] = str(permissions.value)
        else:
            fields["permissions"] = "0"

        actual_primary_color = colour or color or primary_colour or primary_color
        actual_secondary_color = secondary_colour or secondary_color
        actual_tertiary_color = tertiary_colour or tertiary_color
        if actual_primary_color is MISSING:
            actual_primary_color = 0
        elif isinstance(actual_primary_color, Colour):
            actual_primary_color = actual_primary_color.value

        if isinstance(actual_secondary_color, Colour):
            actual_secondary_color = actual_secondary_color.value

        if isinstance(actual_tertiary_color, Colour):
            actual_tertiary_color = actual_tertiary_color.value

        fields["colors"] = {
            "primary_color": actual_primary_color,
            "secondary_color": actual_secondary_color,
            "tertiary_color": actual_tertiary_color,
        }

        if hoist is not MISSING:
            fields["hoist"] = hoist

        if mentionable is not MISSING:
            fields["mentionable"] = mentionable

        if name is not MISSING:
            fields["name"] = name

        if icon is not MISSING:
            fields["icon"] = await utils._assetbytes_to_base64_data(icon)

        if emoji is not MISSING:
            fields["unicode_emoji"] = emoji

        data = await self._state.http.create_role(self.id, reason=reason, **fields)

        # TODO: add to cache
        return Role(guild=self, data=data, state=self._state)

    async def edit_role_positions(
        self, positions: dict[Snowflake, int], *, reason: Optional[str] = None
    ) -> list[Role]:
        """|coro|

        Bulk edits a list of :class:`Role` in the guild.

        You must have :attr:`~Permissions.manage_roles` permission to
        do this.

        .. versionadded:: 1.4

        .. versionchanged:: 2.6
            Raises :exc:`TypeError` instead of ``InvalidArgument``.

        Example:

        .. code-block:: python3

            positions = {
                bots_role: 1, # penultimate role
                tester_role: 2,
                admin_role: 6
            }

            await guild.edit_role_positions(positions=positions)

        Parameters
        ----------
        positions
            A :class:`dict` of :class:`Role` to :class:`int` to change the positions
            of each given role.
        reason: :class:`str` | :data:`None`
            The reason for editing the role positions. Shows up on the audit log.

        Raises
        ------
        Forbidden
            You do not have permissions to move the roles.
        HTTPException
            Moving the roles failed.
        TypeError
            An invalid keyword argument was given.

        Returns
        -------
        :class:`list`\\[:class:`Role`]
            A list of all the roles in the guild.
        """
        if not isinstance(positions, dict):
            msg = "positions parameter expects a dict."
            raise TypeError(msg)

        role_positions: list[Any] = []
        for role, position in positions.items():
            payload = {"id": role.id, "position": position}

            role_positions.append(payload)

        data = await self._state.http.move_role_position(self.id, role_positions, reason=reason)
        roles: list[Role] = []
        for d in data:
            role = Role(guild=self, data=d, state=self._state)
            roles.append(role)
            self._roles[role.id] = role

        return roles

    async def kick(self, user: Snowflake, *, reason: Optional[str] = None) -> None:
        """|coro|

        Kicks a user from the guild.

        The user must meet the :class:`abc.Snowflake` abc.

        You must have :attr:`~Permissions.kick_members` permission to
        do this.

        Parameters
        ----------
        user: :class:`abc.Snowflake`
            The user to kick from the guild.
        reason: :class:`str` | :data:`None`
            The reason for kicking this user. Shows up on the audit log.

        Raises
        ------
        Forbidden
            You do not have the proper permissions to kick.
        HTTPException
            Kicking failed.
        """
        await self._state.http.kick(user.id, self.id, reason=reason)

    @overload
    async def ban(
        self,
        user: Snowflake,
        *,
        clean_history_duration: Union[int, datetime.timedelta] = 86400,
        reason: Optional[str] = None,
    ) -> None: ...

    @overload
    async def ban(
        self,
        user: Snowflake,
        *,
        delete_message_days: Literal[0, 1, 2, 3, 4, 5, 6, 7] = 1,
        reason: Optional[str] = None,
    ) -> None: ...

    async def ban(
        self,
        user: Snowflake,
        *,
        clean_history_duration: Union[int, datetime.timedelta] = MISSING,
        delete_message_days: Literal[0, 1, 2, 3, 4, 5, 6, 7] = MISSING,
        reason: Optional[str] = None,
    ) -> None:
        """|coro|

        Bans a user from the guild.

        The user must meet the :class:`abc.Snowflake` abc.

        You must have :attr:`~Permissions.ban_members` permission to
        do this.

        Parameters
        ----------
        user: :class:`abc.Snowflake`
            The user to ban from the guild.
        clean_history_duration: :class:`int` | :class:`datetime.timedelta`
            The timespan (seconds or timedelta) of messages to delete from the user
            in the guild, up to 7 days (604800 seconds).
            Defaults to 1 day (86400 seconds).

            This is incompatible with ``delete_message_days``.

            .. versionadded:: 2.6

            .. note::
                This may not be accurate with small durations (e.g. a few minutes)
                and delete a couple minutes' worth of messages more than specified.

        delete_message_days: :class:`int`
            The number of days worth of messages to delete from the user
            in the guild. The minimum is 0 and the maximum is 7.

            This is incompatible with ``clean_history_duration``.

            .. deprecated:: 2.6
                Use ``clean_history_duration`` instead.

        reason: :class:`str` | :data:`None`
            The reason for banning this user. Shows up on the audit log.

        Raises
        ------
        TypeError
            Both ``clean_history_duration`` and ``delete_message_days`` were provided,
            or ``clean_history_duration`` has an invalid type.
        Forbidden
            You do not have the proper permissions to ban.
        HTTPException
            Banning failed.
        """
        if delete_message_days is not MISSING and clean_history_duration is not MISSING:
            msg = "Only one of `clean_history_duration` and `delete_message_days` may be provided."
            raise TypeError(msg)

        if delete_message_days is not MISSING:
            utils.warn_deprecated(
                "`delete_message_days` is deprecated and will be removed in a future version. Consider using `clean_history_duration` instead.",
                stacklevel=2,
            )
            delete_message_seconds = delete_message_days * 86400
        elif clean_history_duration is MISSING:
            delete_message_seconds = 86400
        elif isinstance(clean_history_duration, datetime.timedelta):
            delete_message_seconds = int(clean_history_duration.total_seconds())
        elif isinstance(clean_history_duration, int):
            delete_message_seconds = clean_history_duration
        else:
            msg = (
                "`clean_history_duration` should be int or timedelta, "
                f"not {type(clean_history_duration).__name__}"
            )
            raise TypeError(msg)

        await self._state.http.ban(
            user.id, self.id, delete_message_seconds=delete_message_seconds, reason=reason
        )

    async def unban(self, user: Snowflake, *, reason: Optional[str] = None) -> None:
        """|coro|

        Unbans a user from the guild.

        The user must meet the :class:`abc.Snowflake` abc.

        You must have :attr:`~Permissions.ban_members` permission to
        do this.

        Parameters
        ----------
        user: :class:`abc.Snowflake`
            The user to unban.
        reason: :class:`str` | :data:`None`
            The reason for unbanning this user. Shows up on the audit log.

        Raises
        ------
        Forbidden
            You do not have the proper permissions to unban.
        HTTPException
            Unbanning failed.
        """
        await self._state.http.unban(user.id, self.id, reason=reason)

    async def bulk_ban(
        self,
        users: Iterable[Snowflake],
        *,
        clean_history_duration: Union[int, datetime.timedelta] = 0,
        reason: Optional[str] = None,
    ) -> BulkBanResult:
        """|coro|

        Bans multiple users from the guild at once.

        The users must meet the :class:`abc.Snowflake` abc.

        You must have :attr:`~Permissions.ban_members` and :attr:`~Permissions.manage_guild`
        permissions to do this.

        .. versionadded:: 2.10

        Parameters
        ----------
        users: :class:`~collections.abc.Iterable`\\[:class:`abc.Snowflake`]
            The users to ban from the guild, up to 200.
        clean_history_duration: :class:`int` | :class:`datetime.timedelta`
            The timespan (seconds or timedelta) of messages to delete from the users
            in the guild, up to 7 days (604800 seconds).
            Defaults to ``0``.

            .. note::
                This may not be accurate with small durations (e.g. a few minutes)
                and delete a couple minutes' worth of messages more than specified.

        reason: :class:`str` | :data:`None`
            The reason for banning the users. Shows up on the audit log.

        Raises
        ------
        TypeError
            ``clean_history_duration`` has an invalid type.
        Forbidden
            You do not have the proper permissions to bulk ban.
        HTTPException
            Banning failed. This is also raised if none of the users could be banned.

        Returns
        -------
        :class:`BulkBanResult`
            An object containing the successful and failed bans.
        """
        if isinstance(clean_history_duration, datetime.timedelta):
            delete_message_seconds = int(clean_history_duration.total_seconds())
        elif isinstance(clean_history_duration, int):
            delete_message_seconds = clean_history_duration
        else:
            msg = (
                "`clean_history_duration` should be int or timedelta, "
                f"not {type(clean_history_duration).__name__}"
            )
            raise TypeError(msg)

        data = await self._state.http.bulk_ban(
            [user.id for user in users],
            self.id,
            delete_message_seconds=delete_message_seconds,
            reason=reason,
        )

        return BulkBanResult(
            # these keys should always exist, but have a fallback just in case
            [Object(u) for u in (data.get("banned_users") or [])],
            [Object(u) for u in (data.get("failed_users") or [])],
        )

    async def vanity_invite(self, *, use_cached: bool = False) -> Optional[Invite]:
        """|coro|

        Returns the guild's special vanity invite.

        The guild must have ``VANITY_URL`` in :attr:`~Guild.features`.

        If ``use_cached`` is False, then you must have
        :attr:`~Permissions.manage_guild` permission to use this.

        Parameters
        ----------
        use_cached: :class:`bool`
            Whether to use the cached :attr:`Guild.vanity_url_code`
            and attempt to convert it into a full invite.

            .. note::

                If set to ``True``, the :attr:`Invite.uses`
                information will not be accurate.

            .. versionadded:: 2.5

        Raises
        ------
        Forbidden
            You do not have the proper permissions to get this.
        HTTPException
            Retrieving the vanity invite failed.

        Returns
        -------
        :class:`Invite` | :data:`None`
            The special vanity invite. If :data:`None` then the guild does not
            have a vanity invite set.
        """
        # we start with { code: abc }
        if use_cached:
            if not self.vanity_url_code:
                return None
            payload: Any = {"code": self.vanity_url_code}
        else:
            payload: Any = await self._state.http.get_vanity_code(self.id)
            if not payload["code"]:
                return None

        # get the vanity URL channel since default channels aren't
        # reliable or a thing anymore
        data = await self._state.http.get_invite(payload["code"])

        if channel_data := data.get("channel"):
            channel = self.get_channel(int(channel_data["id"]))
        else:
            channel = None
        payload["temporary"] = False
        payload["max_uses"] = 0
        payload["max_age"] = 0
        payload["uses"] = payload.get("uses", 0)
        payload["type"] = 0
        return Invite(state=self._state, data=payload, guild=self, channel=channel)

    # TODO: use MISSING when async iterators get refactored
    def audit_logs(
        self,
        *,
        limit: Optional[int] = 100,
        before: Optional[SnowflakeTime] = None,
        after: Optional[SnowflakeTime] = None,
        user: Optional[Snowflake] = None,
        action: Optional[AuditLogAction] = None,
        oldest_first: bool = False,
    ) -> AuditLogIterator:
        """Returns an :class:`AsyncIterator` that enables receiving the guild's audit logs.

        You must have :attr:`~Permissions.view_audit_log` permission to use this.

        Entries are returned in order from newest to oldest by default;
        pass ``oldest_first=True`` to reverse the iteration order.

        Examples
        --------
        Getting the first 100 entries: ::

            async for entry in guild.audit_logs(limit=100):
                print(f'{entry.user} did {entry.action} to {entry.target}')

        Getting entries for a specific action: ::

            async for entry in guild.audit_logs(action=disnake.AuditLogAction.ban):
                print(f'{entry.user} banned {entry.target}')

        Getting entries made by a specific user: ::

            entries = await guild.audit_logs(limit=None, user=guild.me).flatten()
            await channel.send(f'I made {len(entries)} moderation actions.')

        Parameters
        ----------
        limit: :class:`int` | :data:`None`
            The number of entries to retrieve. If :data:`None` retrieve all entries.
        before: :class:`abc.Snowflake` | :class:`datetime.datetime` | :data:`None`
            Retrieve entries before this date or entry.
            If a datetime is provided, it is recommended to use a UTC aware datetime.
            If the datetime is naive, it is assumed to be local time.
        after: :class:`abc.Snowflake` | :class:`datetime.datetime` | :data:`None`
            Retrieve entries after this date or entry.
            If a datetime is provided, it is recommended to use a UTC aware datetime.
            If the datetime is naive, it is assumed to be local time.
        user: :class:`abc.Snowflake` | :data:`None`
            The moderator to filter entries from.
        action: :class:`AuditLogAction` | :data:`None`
            The action to filter with.
        oldest_first: :class:`bool`
            If set to ``True``, return entries in oldest->newest order. Defaults to ``False``.

            .. versionadded:: 2.9

        Raises
        ------
        Forbidden
            You are not allowed to fetch audit logs
        HTTPException
            An error occurred while fetching the audit logs.

        Yields
        ------
        :class:`AuditLogEntry`
            The audit log entry.
        """
        if user is not None:
            user_id = user.id
        else:
            user_id = None

        return AuditLogIterator(
            self,
            before=before,
            after=after,
            limit=limit,
            user_id=user_id,
            action_type=action.value if action is not None else None,
            oldest_first=oldest_first,
        )

    async def widget(self) -> Widget:
        """|coro|

        Retrieves the widget of the guild.

        .. note::

            The guild must have the widget enabled to get this information.

        Raises
        ------
        Forbidden
            The widget for this guild is disabled.
        HTTPException
            Retrieving the widget failed.

        Returns
        -------
        :class:`Widget`
            The guild's widget.
        """
        data = await self._state.http.get_widget(self.id)

        return Widget(state=self._state, data=data)

    async def widget_settings(self) -> WidgetSettings:
        """|coro|

        Retrieves the widget settings of the guild.

        To edit the widget settings, you may also use :func:`~Guild.edit_widget`.

        .. versionadded:: 2.5

        Raises
        ------
        Forbidden
            You do not have permission to view the widget settings.
        HTTPException
            Retrieving the widget settings failed.

        Returns
        -------
        :class:`WidgetSettings`
            The guild's widget settings.
        """
        data = await self._state.http.get_widget_settings(self.id)
        return WidgetSettings(state=self._state, guild=self, data=data)

    async def edit_widget(
        self,
        *,
        enabled: bool = MISSING,
        channel: Optional[Snowflake] = MISSING,
        reason: Optional[str] = None,
    ) -> WidgetSettings:
        """|coro|

        Edits the widget of the guild.

        You must have :attr:`~Permissions.manage_guild` permission to
        use this.

        .. versionadded:: 2.0

        .. versionchanged:: 2.5

            Returns the new widget settings.

        Parameters
        ----------
        enabled: :class:`bool`
            Whether to enable the widget for the guild.
        channel: :class:`~disnake.abc.Snowflake` | :data:`None`
            The new widget channel. :data:`None` removes the widget channel.
            If set, an invite link for this channel will be generated,
            which allows users to join the guild from the widget.
        reason: :class:`str` | :data:`None`
            The reason for editing the widget. Shows up on the audit log.

            .. versionadded:: 2.4

        Raises
        ------
        Forbidden
            You do not have permission to edit the widget.
        HTTPException
            Editing the widget failed.

        Returns
        -------
        :class:`WidgetSettings`
            The new widget settings.
        """
        payload = {}
        if channel is not MISSING:
            payload["channel_id"] = None if channel is None else channel.id
        if enabled is not MISSING:
            payload["enabled"] = enabled

        data = await self._state.http.edit_widget(self.id, payload=payload, reason=reason)
        return WidgetSettings(state=self._state, guild=self, data=data)

    def widget_image_url(self, style: WidgetStyle = WidgetStyle.shield) -> str:
        """Returns an URL to the widget's .png image.

        .. versionadded:: 2.5

        Parameters
        ----------
        style: :class:`WidgetStyle`
            The widget style.

        Returns
        -------
        :class:`str`
            The widget image URL.
        """
        return self._state.http.widget_image_url(self.id, style=str(style))

    async def edit_mfa_level(self, mfa_level: MFALevel, *, reason: Optional[str] = None) -> None:
        """|coro|

        Edits the two-factor authentication level of the guild.

        You must be the guild owner to use this.

        .. versionadded:: 2.6

        Parameters
        ----------
        mfa_level: :class:`int`
            The new 2FA level. If set to 0, the guild does not require
            2FA for their administrative members to take
            moderation actions. If set to 1, then 2FA is required.
        reason: :class:`str` | :data:`None`
            The reason for editing the mfa level. Shows up on the audit log.

        Raises
        ------
        HTTPException
            Editing the 2FA level failed.
        ValueError
            You are not the owner of the guild.
        """
        if isinstance(mfa_level, bool) or not isinstance(mfa_level, int):
            msg = f"`mfa_level` must be of type int, got {type(mfa_level).__name__}"
            raise TypeError(msg)
        if self.owner_id != self._state.self_id:
            msg = "To edit the 2FA level, you must be the owner of the guild."
            raise ValueError(msg)
        # return value unused
        await self._state.http.edit_mfa_level(self.id, mfa_level, reason=reason)

    async def chunk(self, *, cache: bool = True) -> Optional[list[Member]]:
        """|coro|

        Returns a :class:`list` of all guild members.

        Requests all members that belong to this guild. In order to use this,
        :meth:`Intents.members` must be enabled.

        This is a websocket operation and can be slow.

        .. versionadded:: 1.5

        Parameters
        ----------
        cache: :class:`bool`
            Whether to cache the members as well.

        Raises
        ------
        ClientException
            The members intent is not enabled.

        Returns
        -------
        :class:`list`\\[:class:`Member`] | :data:`None`
             Returns a list of all the members within the guild.
        """
        if not self._state._intents.members:
            msg = "Intents.members must be enabled to use this."
            raise ClientException(msg)

        if not self._state.is_guild_evicted(self):
            return await self._state.chunk_guild(self, cache=cache)
        return None

    async def query_members(
        self,
        query: Optional[str] = None,
        *,
        limit: int = 5,
        user_ids: Optional[list[int]] = None,
        presences: bool = False,
        cache: bool = True,
    ) -> list[Member]:
        """|coro|

        Request members that belong to this guild whose name starts with
        the query given.

        This is a websocket operation and can be slow.

        See also :func:`search_members`.

        .. versionadded:: 1.3

        Parameters
        ----------
        query: :class:`str` | :data:`None`
            The string that the names start with.
        limit: :class:`int`
            The maximum number of members to send back. This must be
            a number between 5 and 100.
        presences: :class:`bool`
            Whether to request for presences to be provided. This defaults
            to ``False``.

            .. versionadded:: 1.6

        cache: :class:`bool`
            Whether to cache the members internally. This makes operations
            such as :meth:`get_member` work for those that matched.
        user_ids: :class:`list`\\[:class:`int`] | :data:`None`
            List of user IDs to search for. If the user ID is not in the guild then it won't be returned.

            .. versionadded:: 1.4


        Raises
        ------
        asyncio.TimeoutError
            The query timed out waiting for the members.
        ValueError
            Invalid parameters were passed to the function
        ClientException
            The presences intent is not enabled.

        Returns
        -------
        :class:`list`\\[:class:`Member`]
            The list of members that have matched the query.
        """
        if presences and not self._state._intents.presences:
            msg = "Intents.presences must be enabled to use this."
            raise ClientException(msg)

        if query is None:
            if user_ids is None:
                msg = "Must pass either query or user_ids"
                raise ValueError(msg)

        elif not query:
            msg = "Cannot pass empty query string."
            raise ValueError(msg)

        elif user_ids is not None:
            msg = "Cannot pass both query and user_ids"
            raise ValueError(msg)

        if user_ids is not None and not user_ids:
            msg = "user_ids must contain at least 1 value"
            raise ValueError(msg)

        limit = min(100, limit or 5)
        return await self._state.query_members(
            self, query=query, limit=limit, user_ids=user_ids, presences=presences, cache=cache
        )

    async def search_members(
        self,
        query: str,
        *,
        limit: int = 1,
        cache: bool = True,
    ) -> list[Member]:
        """|coro|

        Retrieves members that belong to this guild whose name starts with
        the query given.

        Note that unlike :func:`query_members`, this is not a websocket operation, but an HTTP operation.

        See also :func:`query_members`.

        .. versionadded:: 2.5

        Parameters
        ----------
        query: :class:`str`
            The string that the names start with.
        limit: :class:`int`
            The maximum number of members to send back. This must be
            a number between 1 and 1000.
        cache: :class:`bool`
            Whether to cache the members internally. This makes operations
            such as :meth:`get_member` work for those that matched.

        Raises
        ------
        ValueError
            Invalid parameters were passed to the function

        Returns
        -------
        :class:`list`\\[:class:`Member`]
            The list of members that have matched the query.
        """
        if not query:
            msg = "Cannot pass empty query string."
            raise ValueError(msg)
        if limit < 1:
            msg = "limit must be at least 1"
            raise ValueError(msg)
        limit = min(1000, limit)
        members = await self._state.http.search_guild_members(self.id, query=query, limit=limit)
        resp: list[Member] = []
        for member in members:
            member = Member(state=self._state, data=member, guild=self)
            if cache and member.id not in self._members:
                self._add_member(member)
            resp.append(member)
        return resp

    async def get_or_fetch_members(
        self,
        user_ids: list[int],
        *,
        presences: bool = False,
        cache: bool = True,
    ) -> list[Member]:
        """|coro|

        Tries to get the guild members matching the provided IDs from cache.
        If some of them were not found, the method requests the missing members using websocket operations.
        If ``cache`` kwarg is ``True`` (default value) the missing members will be cached.

        If more than 100 members are missing, several websocket operations are made.

        Websocket operations can be slow, however, this method is cheaper than multiple :meth:`get_or_fetch_member` calls.

        .. versionadded:: 2.4

        Parameters
        ----------
        user_ids: :class:`list`\\[:class:`int`]
            List of user IDs to search for. If the user ID is not in the guild then it won't be returned.
        presences: :class:`bool`
            Whether to request for presences to be provided. Defaults to ``False``.
        cache: :class:`bool`
            Whether to cache the missing members internally. This makes operations
            such as :meth:`get_member` work for those that matched.
            It also speeds up this method on repeated calls. Defaults to ``True``.

        Raises
        ------
        asyncio.TimeoutError
            The query timed out waiting for the members.
        ClientException
            The presences intent is not enabled.

        Returns
        -------
        :class:`list`\\[:class:`Member`]
            The list of members with the given IDs, if they exist.
        """
        if presences and not self._state._intents.presences:
            msg = "Intents.presences must be enabled to use this."
            raise ClientException(msg)

        members: list[Member] = []
        unresolved_ids: list[int] = []

        for user_id in user_ids:
            member = self.get_member(user_id)
            if member is None:
                unresolved_ids.append(user_id)
            else:
                members.append(member)

        if not unresolved_ids:
            return members

        if len(unresolved_ids) == 1:
            # fetch_member is cheaper than query_members
            try:
                member = await self.fetch_member(unresolved_ids[0])
                members.append(member)
                if cache:
                    self._add_member(member)
            except HTTPException:
                pass
        else:
            # We have to split the request into several smaller requests
            # because the limit is 100 members per request.
            for i in range(0, len(unresolved_ids), 100):
                limit = min(100, len(unresolved_ids) - i)
                members += await self._state.query_members(
                    self,
                    query=None,
                    limit=limit,
                    user_ids=unresolved_ids[i : i + 100],
                    presences=presences,
                    cache=cache,
                )

        return members

    getch_members = get_or_fetch_members

    async def fetch_voice_regions(self) -> list[VoiceRegion]:
        """|coro|

        Retrieves a list of :class:`VoiceRegion` for this guild.

        .. versionadded:: 2.5

        Raises
        ------
        HTTPException
            Retrieving voice regions failed.
        """
        data = await self._state.http.get_guild_voice_regions(self.id)
        return [VoiceRegion(data=region) for region in data]

    async def fetch_voice_state(self, member_id: int, /) -> VoiceState:
        """|coro|

        Fetches the :class:`VoiceState` of a member.

        .. note::

            This method is an API call. For general usage, consider :attr:`Member.voice` instead.

        .. versionadded:: 2.10

        Parameters
        ----------
        member_id: :class:`int`
            The ID of the member.

        Raises
        ------
        NotFound
            The member for which you tried to fetch a voice state is not
            connected to a channel in this guild.
        Forbidden
            You do not have permission to fetch the member's voice state.
        HTTPException
            Fetching the voice state failed.

        Returns
        -------
        :class:`VoiceState`
            The voice state of the member.
        """
        if member_id == self.me.id:
            data = await self._state.http.get_my_voice_state(self.id)
        else:
            data = await self._state.http.get_voice_state(self.id, member_id)

        channel_id = utils._get_as_snowflake(data, "channel_id")
        channel: Optional[VocalGuildChannel] = self.get_channel(channel_id)  # pyright: ignore[reportAssignmentType, reportArgumentType]
        return VoiceState(data=data, channel=channel)

    async def change_voice_state(
        self, *, channel: Optional[Snowflake], self_mute: bool = False, self_deaf: bool = False
    ) -> None:
        """|coro|

        Changes client's voice state in the guild.

        .. versionadded:: 1.4

        Parameters
        ----------
        channel: :class:`VoiceChannel` | :data:`None`
            The channel the client wants to join. Use :data:`None` to disconnect.
        self_mute: :class:`bool`
            Whether the client should be self-muted.
        self_deaf: :class:`bool`
            Whether the client should be self-deafened.
        """
        ws = self._state._get_websocket(self.id)
        channel_id = channel.id if channel else None
        await ws.voice_state(self.id, channel_id, self_mute, self_deaf)

    # Application command permissions

    async def bulk_fetch_command_permissions(self) -> list[GuildApplicationCommandPermissions]:
        """|coro|

        Requests a list of :class:`GuildApplicationCommandPermissions` configured for this guild.

        .. versionadded:: 2.1
        """
        return await self._state.bulk_fetch_command_permissions(self.id)

    async def fetch_command_permissions(
        self, command_id: int
    ) -> GuildApplicationCommandPermissions:
        """|coro|

        Retrieves :class:`GuildApplicationCommandPermissions` for a specific command.

        .. versionadded:: 2.1

        Parameters
        ----------
        command_id: :class:`int`
            The ID of the application command, or the application ID to fetch application-wide permissions.

            .. versionchanged:: 2.5
                Can now also fetch application-wide permissions.

        Returns
        -------
        :class:`GuildApplicationCommandPermissions`
            The application command permissions.
        """
        return await self._state.fetch_command_permissions(self.id, command_id)

    @overload
    async def timeout(
        self,
        user: Snowflake,
        *,
        duration: Optional[Union[float, datetime.timedelta]],
        reason: Optional[str] = None,
    ) -> Member: ...

    @overload
    async def timeout(
        self,
        user: Snowflake,
        *,
        until: Optional[datetime.datetime],
        reason: Optional[str] = None,
    ) -> Member: ...

    async def timeout(
        self,
        user: Snowflake,
        *,
        duration: Optional[Union[float, datetime.timedelta]] = MISSING,
        until: Optional[datetime.datetime] = MISSING,
        reason: Optional[str] = None,
    ) -> Member:
        """|coro|

        Times out the member from the guild; until then, the member will not be able to interact with the guild.

        Exactly one of ``duration`` or ``until`` must be provided. To remove a timeout, set one of the parameters to :data:`None`.

        The user must meet the :class:`abc.Snowflake` abc.

        You must have the :attr:`~Permissions.moderate_members` permission to do this.

        .. versionadded:: 2.3

        Parameters
        ----------
        user: :class:`abc.Snowflake`
            The member to timeout.
        duration: :class:`float` | :class:`datetime.timedelta` | :data:`None`
            The duration (seconds or timedelta) of the member's timeout. Set to :data:`None` to remove the timeout.
            Supports up to 28 days in the future.
            May not be used in combination with the ``until`` parameter.
        until: :class:`datetime.datetime` | :data:`None`
            The expiry date/time of the member's timeout. Set to :data:`None` to remove the timeout.
            Supports up to 28 days in the future.
            May not be used in combination with the ``duration`` parameter.
        reason: :class:`str` | :data:`None`
            The reason for this timeout. Shows up on the audit log.

        Raises
        ------
        Forbidden
            You do not have permissions to timeout this member.
        HTTPException
            Timing out the member failed.

        Returns
        -------
        :class:`Member`
            The newly updated member.
        """
        if not (duration is MISSING) ^ (until is MISSING):
            msg = "Exactly one of `duration` and `until` must be provided"
            raise ValueError(msg)

        payload: dict[str, Any] = {}

        if duration is not MISSING:
            if duration is None:
                until = None
            elif isinstance(duration, datetime.timedelta):
                until = utils.utcnow() + duration
            else:
                until = utils.utcnow() + datetime.timedelta(seconds=duration)

        # at this point `until` cannot be `MISSING`
        payload["communication_disabled_until"] = utils.isoformat_utc(until)

        data = await self._state.http.edit_member(self.id, user.id, reason=reason, **payload)
        return Member(data=data, guild=self, state=self._state)

    async def fetch_automod_rule(self, rule_id: int, /) -> AutoModRule:
        """|coro|

        Retrieves an auto moderation rules from the guild.
        See also :func:`~Guild.fetch_automod_rules`.

        Requires the :attr:`~Permissions.manage_guild` permission.

        .. versionadded:: 2.6

        Raises
        ------
        Forbidden
            You do not have proper permissions to retrieve auto moderation rules.
        NotFound
            An auto moderation rule with the provided ID does not exist in the guild.
        HTTPException
            Retrieving the rule failed.

        Returns
        -------
        :class:`AutoModRule`
            The auto moderation rule.
        """
        data = await self._state.http.get_auto_moderation_rule(self.id, rule_id)
        return AutoModRule(data=data, guild=self)

    async def fetch_automod_rules(self) -> list[AutoModRule]:
        """|coro|

        Retrieves the guild's auto moderation rules.
        See also :func:`~Guild.fetch_automod_rule`.

        Requires the :attr:`~Permissions.manage_guild` permission.

        .. versionadded:: 2.6

        Raises
        ------
        Forbidden
            You do not have proper permissions to retrieve auto moderation rules.
        NotFound
            The guild does not have any auto moderation rules set up.
        HTTPException
            Retrieving the rules failed.

        Returns
        -------
        :class:`list`\\[:class:`AutoModRule`]
            The guild's auto moderation rules.
        """
        data = await self._state.http.get_auto_moderation_rules(self.id)
        return [AutoModRule(data=rule_data, guild=self) for rule_data in data]

    async def create_automod_rule(
        self,
        *,
        name: str,
        event_type: AutoModEventType,
        trigger_type: AutoModTriggerType,
        actions: Sequence[AutoModAction],
        trigger_metadata: Optional[AutoModTriggerMetadata] = None,
        enabled: bool = False,
        exempt_roles: Optional[Sequence[Snowflake]] = None,
        exempt_channels: Optional[Sequence[Snowflake]] = None,
        reason: Optional[str] = None,
    ) -> AutoModRule:
        """|coro|

        Creates a new :class:`AutoModRule` for the guild.

        You must have :attr:`.Permissions.manage_guild` permission to do this.

        The maximum number of rules for each trigger type is limited, see the
        :ddocs:`api docs <resources/auto-moderation#auto-moderation-rule-object-trigger-types>`
        for more details.

        .. versionadded:: 2.6

        .. versionchanged:: 2.9
            Now raises a :exc:`TypeError` if given ``actions`` have an invalid type.

        Parameters
        ----------
        name: :class:`str`
            The rule name.
        event_type: :class:`AutoModEventType`
            The type of events that this rule will be applied to.
        trigger_type: :class:`AutoModTriggerType`
            The type of trigger that determines whether this rule's actions should run for a specific event.
            If set to :attr:`~AutoModTriggerType.keyword`, :attr:`~AutoModTriggerType.keyword_preset`,
            or :attr:`~AutoModTriggerType.mention_spam`, ``trigger_metadata`` must be set accordingly.
            This cannot be changed after creation.
        actions: :class:`~collections.abc.Sequence`\\[:class:`AutoModBlockMessageAction` | :class:`AutoModSendAlertAction` | :class:`AutoModTimeoutAction` | :class:`AutoModAction`]
            The list of actions that will execute if a matching event triggered this rule.
            Must contain at least one action.
        trigger_metadata: :class:`AutoModTriggerMetadata` | :data:`None`
            Additional metadata associated with the trigger type.
        enabled: :class:`bool`
            Whether to enable the rule. Defaults to ``False``.
        exempt_roles: :class:`~collections.abc.Sequence`\\[:class:`abc.Snowflake`] | :data:`None`
            The roles that are exempt from this rule, up to 20. By default, no roles are exempt.
        exempt_channels: :class:`~collections.abc.Sequence`\\[:class:`abc.Snowflake`] | :data:`None`
            The channels that are exempt from this rule, up to 50. By default, no channels are exempt.
            Can also include categories, in which case all channels inside that category will be exempt.
        reason: :class:`str` | :data:`None`
            The reason for creating the rule. Shows up on the audit log.

        Raises
        ------
        ValueError
            The specified trigger type requires ``trigger_metadata`` to be set,
            or no actions have been provided.
        TypeError
            The specified ``actions`` are of an invalid type.
        Forbidden
            You do not have proper permissions to create auto moderation rules.
        HTTPException
            Creating the rule failed.

        Returns
        -------
        :class:`AutoModRule`
            The newly created auto moderation rule.
        """
        trigger_type_int = try_enum_to_int(trigger_type)
        if not trigger_metadata and trigger_type_int in (
            AutoModTriggerType.keyword.value,
            AutoModTriggerType.keyword_preset.value,
            AutoModTriggerType.mention_spam.value,
        ):
            msg = "Specified trigger type requires `trigger_metadata` to not be empty"
            raise ValueError(msg)

        if not actions:
            msg = "At least one action must be provided."
            raise ValueError(msg)
        for action in actions:
            if not isinstance(action, AutoModAction):
                msg = f"actions must be of type `AutoModAction` (or subtype), not {type(action)!r}"
                raise TypeError(msg)

        data = await self._state.http.create_auto_moderation_rule(
            self.id,
            name=name,
            event_type=try_enum_to_int(event_type),
            trigger_type=trigger_type_int,
            actions=[a.to_dict() for a in actions],
            trigger_metadata=trigger_metadata.to_dict() if trigger_metadata is not None else None,
            enabled=enabled,
            exempt_roles=[e.id for e in exempt_roles] if exempt_roles is not None else None,
            exempt_channels=(
                [e.id for e in exempt_channels] if exempt_channels is not None else None
            ),
            reason=reason,
        )
        return AutoModRule(data=data, guild=self)

    async def onboarding(self) -> Onboarding:
        """|coro|

        Retrieves the guild onboarding data.

        .. versionadded:: 2.9

        Raises
        ------
        HTTPException
            Retrieving the guild onboarding data failed.

        Returns
        -------
        :class:`Onboarding`
            The guild onboarding data.
        """
        data = await self._state.http.get_guild_onboarding(self.id)
        return Onboarding(data=data, guild=self)

    async def create_soundboard_sound(
        self,
        *,
        name: str,
        sound: AssetBytes,
        volume: Optional[float] = None,
        emoji: Optional[Union[str, Emoji, PartialEmoji]] = None,
        reason: Optional[str] = None,
    ) -> GuildSoundboardSound:
        """|coro|

        Creates a :class:`GuildSoundboardSound` for the guild.

        You must have :attr:`~Permissions.create_guild_expressions` permission to
        do this.

        .. versionadded:: 2.10

        Parameters
        ----------
        name: :class:`str`
            The sound name. Must be at least 2 characters.
        sound: |resource_type|
            The sound data.
            Only MP3 and Ogg formats are supported.
        volume: :class:`float` | :data:`None`
            The sound's volume (from ``0.0`` to ``1.0``).
            Defaults to ``1.0``.
        emoji: :class:`str` | :class:`Emoji` | :class:`PartialEmoji` | :data:`None`
            The sound's emoji, if any.
        reason: :class:`str` | :data:`None`
            The reason for creating this sound. Shows up on the audit log.

        Raises
        ------
        Forbidden
            You are not allowed to create soundboard sounds.
        HTTPException
            An error occurred creating a soundboard sound.

        Returns
        -------
        :class:`GuildSoundboardSound`
            The newly created soundboard sound.
        """
        sound_data = await utils._assetbytes_to_base64_data(sound)
        emoji_name, emoji_id = PartialEmoji._emoji_to_name_id(emoji)

        data = await self._state.http.create_guild_soundboard_sound(
            self.id,
            name=name,
            sound=sound_data,
            volume=volume,
            emoji_id=emoji_id,
            emoji_name=emoji_name,
            reason=reason,
        )
        return GuildSoundboardSound(data=data, state=self._state, guild_id=self.id)

    async def fetch_soundboard_sound(self, sound_id: int, /) -> GuildSoundboardSound:
        """|coro|

        Retrieves a soundboard sound from the guild.
        See also :func:`~Guild.fetch_soundboard_sounds`.

        .. note::

            This method is an API call. For general usage, consider :attr:`soundboard_sounds` instead.

        .. versionadded:: 2.10

        Raises
        ------
        NotFound
            A soundboard sound with the provided ID does not exist in the guild.
        HTTPException
            Retrieving the soundboard sound failed.

        Returns
        -------
        :class:`GuildSoundboardSound`
            The soundboard sound.
        """
        data = await self._state.http.get_guild_soundboard_sound(self.id, sound_id)
        return GuildSoundboardSound(data=data, state=self._state, guild_id=self.id)

    async def fetch_soundboard_sounds(self) -> list[GuildSoundboardSound]:
        """|coro|

        Retrieves all :class:`GuildSoundboardSound`\\s that the guild has.

        .. note::

            This method is an API call. For general usage, consider :attr:`soundboard_sounds` instead.

        .. versionadded:: 2.10

        Raises
        ------
        HTTPException
            Retrieving the soundboard sounds failed.

        Returns
        -------
        :class:`list`\\[:class:`GuildSoundboardSound`]
            All soundboard sounds that the guild has.
        """
        data = await self._state.http.get_guild_soundboard_sounds(self.id)
        return [
            GuildSoundboardSound(data=d, state=self._state, guild_id=self.id) for d in data["items"]
        ]


PlaceholderID = NewType("PlaceholderID", int)


class GuildBuilder:
    """A guild builder object, created by :func:`Client.guild_builder`.

    This allows for easier configuration of more complex guild setups,
    abstracting away some of the quirks of the guild creation endpoint.

    .. versionadded:: 2.8

    .. note::
        Many methods of this class return unspecified placeholder IDs
        (called ``PlaceholderID`` below) that can be used to reference the
        created object in other objects, for example referencing a category when
        creating a new text channel, or a role when setting permission overwrites.

    Examples
    --------
    Basic usage:

    .. code-block:: python3

        builder = client.guild_builder("Cat Pics")
        builder.add_text_channel("meow", topic="cat.")
        guild = await builder.create()

    Adding more channels + roles:

    .. code-block:: python3

        builder = client.guild_builder("More Cat Pics")
        builder.add_text_channel("welcome")

        # add roles
        guests = builder.add_role("guests")
        admins = builder.add_role(
            "catmins",
            permissions=Permissions(administrator=True),
            hoist=True,
        )

        # add cat-egory and text channel
        category = builder.add_category("cats!")
        meow_channel = builder.add_text_channel(
            "meow",
            topic="cat.",
            category=category,
            overwrites={guests: PermissionOverwrite(send_messages=False)}
        )

        # set as system channel
        builder.system_channel = meow_channel

        # add hidden voice channel
        builder.add_voice_channel(
            "secret-admin-vc",
            category=category,
            overwrites={builder.everyone: PermissionOverwrite(view_channel=False)}
        )

        # finally, create the guild
        guild = await builder.create()

    Attributes
    ----------
    name: :class:`str`
        The name of the new guild.
    icon: |resource_type| | :data:`None`
        The icon of the new guild.
    verification_level: :class:`VerificationLevel` | :data:`None`
        The verification level of the new guild.
    default_notifications: :class:`NotificationLevel` | :data:`None`
        The default notification level for the new guild.
    explicit_content_filter: :class:`ContentFilter` | :data:`None`
        The explicit content filter for the new guild.
    afk_channel: ``PlaceholderID`` | :data:`None`
        The channel that is used as the AFK channel.
    afk_timeout: :class:`int` | :data:`None`
        The number of seconds until someone is moved to the AFK channel.
    system_channel: ``PlaceholderID`` | :data:`None`
        The channel that is used as the system channel.
    system_channel_flags: :class:`SystemChannelFlags` | :data:`None`
        The settings to use with the system channel.
    """

    def __init__(self, *, state: ConnectionState, name: str) -> None:
        self._state = state
        self.name: str = name

        # note: the first role corresponds to @everyone
        self._roles: list[CreateGuildPlaceholderRole] = []
        self._channels: list[CreateGuildPlaceholderChannel] = []

        self.icon: Optional[AssetBytes] = None
        self.verification_level: Optional[VerificationLevel] = None
        self.default_notifications: Optional[NotificationLevel] = None
        self.explicit_content_filter: Optional[ContentFilter] = None
        self.afk_channel: Optional[PlaceholderID] = None
        self.afk_timeout: Optional[int] = None
        self.system_channel: Optional[PlaceholderID] = None
        self.system_channel_flags: Optional[SystemChannelFlags] = None

        self._current_id: int = 1

        self._everyone_id: PlaceholderID = self._next_id()

    def _next_id(self) -> PlaceholderID:
        self._current_id = (_id := self._current_id) + 1
        return PlaceholderID(_id)

    def _add_channel(
        self,
        *,
        type: ChannelType,
        name: str,
        overwrites: dict[PlaceholderID, PermissionOverwrite] = MISSING,
        category: PlaceholderID = MISSING,
        topic: Optional[str] = MISSING,
        slowmode_delay: int = MISSING,
        nsfw: bool = MISSING,
    ) -> tuple[PlaceholderID, CreateGuildPlaceholderChannel]:
        _id = self._next_id()
        data: CreateGuildPlaceholderChannel = {
            "id": _id,
            "type": try_enum_to_int(type),
            "name": name,
        }

        if overwrites is not MISSING:
            overwrites_data: list[PermissionOverwritePayload] = []
            for target, perm in overwrites.items():
                allow, deny = perm.pair()
                overwrites_data.append(
                    {
                        "allow": str(allow.value),
                        "deny": str(deny.value),
                        "id": target,
                        # can only set overrides for roles here
                        "type": abc._Overwrites.ROLE,
                    }
                )
            data["permission_overwrites"] = overwrites_data

        if category is not MISSING:
            data["parent_id"] = category

        if topic is not MISSING:
            data["topic"] = topic

        if slowmode_delay is not MISSING:
            data["rate_limit_per_user"] = slowmode_delay

        if nsfw is not MISSING:
            data["nsfw"] = nsfw

        self._channels.append(data)
        return _id, data

    @property
    def everyone(self) -> PlaceholderID:
        """``PlaceholderID``: The placeholder ID used for the ``@everyone`` role."""
        return self._everyone_id

    async def create(self) -> Guild:
        """|coro|

        Creates the configured guild.

        Raises
        ------
        NotFound
            The :attr:`.icon` asset couldn't be found.
        HTTPException
            Guild creation failed.
        ValueError
            Invalid icon image format given. Must be PNG or JPG.
        TypeError
            The :attr:`.icon` asset is a lottie sticker (see :func:`Sticker.read <disnake.Sticker.read>`).

        Returns
        -------
        :class:`.Guild`
            The created guild. This is not the same guild that is added to cache.

            .. note::
                Due to API limitations, this returned guild does
                not contain any of the configured channels.
        """
        if self.icon is not None:
            icon_base64 = await utils._assetbytes_to_base64_data(self.icon)
        else:
            icon_base64 = None

        data = await self._state.http.create_guild(
            name=self.name,
            icon=icon_base64,
            roles=self._roles if self._roles else None,
            channels=self._channels if self._channels else None,
            verification_level=try_enum_to_int(self.verification_level),
            default_message_notifications=try_enum_to_int(self.default_notifications),
            explicit_content_filter=try_enum_to_int(self.explicit_content_filter),
            afk_channel=self.afk_channel,
            afk_timeout=self.afk_timeout,
            system_channel=self.system_channel,
            system_channel_flags=try_enum_to_int(self.system_channel_flags),
        )
        return Guild(data=data, state=self._state)

    def update_everyone_role(self, *, permissions: Permissions = MISSING) -> PlaceholderID:
        """Updates attributes of the ``@everyone`` role.

        Parameters
        ----------
        permissions: :class:`Permissions`
            The permissions the role should have.

        Returns
        -------
        ``PlaceholderID``
            The placeholder ID for the ``@everyone`` role.
            Also available as :attr:`everyone`.
        """
        if len(self._roles) == 0:
            self._roles.append({"id": self._everyone_id})
        role = self._roles[0]

        if permissions is not MISSING:
            role["permissions"] = str(permissions.value)

        return self._everyone_id

    def add_role(
        self,
        name: str = MISSING,
        *,
        permissions: Permissions = MISSING,
        color: Union[Colour, int] = MISSING,
        colour: Union[Colour, int] = MISSING,
        hoist: bool = MISSING,
        mentionable: bool = MISSING,
    ) -> PlaceholderID:
        """Adds a role to the guild builder.

        The default (``@everyone``) role can be referenced using :attr:`everyone`
        and configured through :func:`update_everyone_role`.

        Parameters
        ----------
        name: :class:`str`
            The role name. Defaults to 'new role'.
        permissions: :class:`Permissions`
            The permissions the role should have. Defaults to no permissions.
        colour: :class:`Colour` | :class:`int`
            The colour for the role. Defaults to :meth:`Colour.default`.
            This is aliased to ``color`` as well.
        hoist: :class:`bool`
            Whether the role should be shown separately in the member list.
            Defaults to ``False``.
        mentionable: :class:`bool`
            Whether the role should be mentionable by others.
            Defaults to ``False``.

        Returns
        -------
        ``PlaceholderID``
            A placeholder ID for the created role.
        """
        # always create @everyone role first if not created already
        if len(self._roles) == 0:
            self.update_everyone_role()

        _id = self._next_id()
        data: CreateGuildPlaceholderRole = {"id": _id}

        if name is not MISSING:
            data["name"] = name

        if permissions is not MISSING:
            data["permissions"] = str(permissions.value)
        else:
            data["permissions"] = "0"

        actual_colour = colour or color or Colour.default()
        if isinstance(actual_colour, int):
            data["color"] = actual_colour  # pyright: ignore[reportGeneralTypeIssues]
        else:
            data["color"] = actual_colour.value  # pyright: ignore[reportGeneralTypeIssues]

        if hoist is not MISSING:
            data["hoist"] = hoist

        if mentionable is not MISSING:
            data["mentionable"] = mentionable

        self._roles.append(data)
        return _id

    def add_category(
        self,
        name: str,
        *,
        overwrites: dict[PlaceholderID, PermissionOverwrite] = MISSING,
    ) -> PlaceholderID:
        """Adds a category channel to the guild builder.

        There is an alias for this named ``add_category_channel``.

        Parameters
        ----------
        name: :class:`str`
            The category's name.
        overwrites: :class:`dict`\\[``PlaceholderID``, :class:`PermissionOverwrite`]
            A :class:`dict` of roles to :class:`PermissionOverwrite`\\s which can be synced to channels.

        Returns
        -------
        ``PlaceholderID``
            A placeholder ID for the created category.
        """
        _id, _ = self._add_channel(type=ChannelType.category, name=name, overwrites=overwrites)
        return _id

    add_category_channel = add_category

    def add_text_channel(
        self,
        name: str,
        *,
        overwrites: dict[PlaceholderID, PermissionOverwrite] = MISSING,
        category: PlaceholderID = MISSING,
        topic: Optional[str] = MISSING,
        slowmode_delay: int = MISSING,
        nsfw: bool = MISSING,
        default_auto_archive_duration: AnyThreadArchiveDuration = MISSING,
    ) -> PlaceholderID:
        """Adds a text channel to the guild builder.

        Parameters
        ----------
        name: :class:`str`
            The channel's name.
        overwrites: :class:`dict`\\[``PlaceholderID``, :class:`PermissionOverwrite`]
            A :class:`dict` of roles to :class:`PermissionOverwrite`\\s to apply to the channel.
        category: ``PlaceholderID``
            The category to place the new channel under.

            .. warning::
                Unlike :func:`Guild.create_text_channel`, the parent category's
                permissions will *not* be synced to this new channel by default.

        topic: :class:`str` | :data:`None`
            The channel's topic.
        slowmode_delay: :class:`int`
            Specifies the slowmode rate limit for users in this channel, in seconds.
            A value of ``0`` disables slowmode. The maximum value possible is ``21600``.
            If not provided, slowmode is disabled.
        nsfw: :class:`bool`
            Whether to mark the channel as NSFW.
        default_auto_archive_duration: :class:`int` | :class:`ThreadArchiveDuration`
            The default auto archive duration in minutes for threads created in this channel.
            Must be one of ``60``, ``1440``, ``4320``, or ``10080``.

        Returns
        -------
        ``PlaceholderID``
            A placeholder ID for the created text channel.
        """
        _id, data = self._add_channel(
            type=ChannelType.text,
            name=name,
            overwrites=overwrites,
            category=category,
            topic=topic,
            slowmode_delay=slowmode_delay,
            nsfw=nsfw,
        )

        if default_auto_archive_duration is not MISSING:
            data["default_auto_archive_duration"] = cast(
                "ThreadArchiveDurationLiteral", try_enum_to_int(default_auto_archive_duration)
            )

        return _id

    def add_voice_channel(
        self,
        name: str,
        *,
        overwrites: dict[PlaceholderID, PermissionOverwrite] = MISSING,
        category: PlaceholderID = MISSING,
        slowmode_delay: int = MISSING,
        nsfw: bool = MISSING,
        bitrate: int = MISSING,
        user_limit: int = MISSING,
        rtc_region: Optional[Union[str, VoiceRegion]] = MISSING,
        video_quality_mode: VideoQualityMode = MISSING,
    ) -> PlaceholderID:
        """Adds a voice channel to the guild builder.

        Parameters
        ----------
        name: :class:`str`
            The channel's name.
        overwrites: :class:`dict`\\[``PlaceholderID``, :class:`PermissionOverwrite`]
            A :class:`dict` of roles to :class:`PermissionOverwrite`\\s to apply to the channel.
        category: ``PlaceholderID``
            The category to place the new channel under.

            .. warning::
                Unlike :func:`Guild.create_voice_channel`, the parent category's
                permissions will *not* be synced to this new channel by default.

        slowmode_delay: :class:`int`
            Specifies the slowmode rate limit for users in this channel, in seconds.
            A value of ``0`` disables slowmode. The maximum value possible is ``21600``.
            If not provided, slowmode is disabled.
        nsfw: :class:`bool`
            Whether to mark the channel as NSFW.
        bitrate: :class:`int`
            The channel's preferred audio bitrate in bits per second.
        user_limit: :class:`int`
            The channel's limit for number of members that can be in a voice channel.
        rtc_region: :class:`str` | :class:`VoiceRegion` | :data:`None`
            The region for the voice channel's voice communication.
            A value of :data:`None` indicates automatic voice region detection.
        video_quality_mode: :class:`VideoQualityMode`
            The camera video quality for the voice channel's participants.

        Returns
        -------
        ``PlaceholderID``
            A placeholder ID for the created voice channel.
        """
        _id, data = self._add_channel(
            type=ChannelType.voice,
            name=name,
            overwrites=overwrites,
            category=category,
            slowmode_delay=slowmode_delay,
            nsfw=nsfw,
        )

        if bitrate is not MISSING:
            data["bitrate"] = bitrate

        if user_limit is not MISSING:
            data["user_limit"] = user_limit

        if rtc_region is not MISSING:
            data["rtc_region"] = None if rtc_region is None else str(rtc_region)

        if video_quality_mode is not MISSING:
            data["video_quality_mode"] = try_enum_to_int(video_quality_mode)

        return _id<|MERGE_RESOLUTION|>--- conflicted
+++ resolved
@@ -887,11 +887,7 @@
             return ((k.position, k.id) if k else (-1, -1), v)
 
         _get = self._channels.get
-<<<<<<< HEAD
-        as_list: List[ByCategoryItem] = [(_get(k), v) for k, v in grouped.items()]  # pyright: ignore[reportAssignmentType, reportArgumentType]
-=======
-        as_list: list[ByCategoryItem] = [(_get(k), v) for k, v in grouped.items()]  # type: ignore
->>>>>>> 6c482d1e
+        as_list: list[ByCategoryItem] = [(_get(k), v) for k, v in grouped.items()]  # pyright: ignore[reportAssignmentType, reportArgumentType]
         as_list.sort(key=key)
         for _, channels in as_list:
             channels.sort(key=lambda c: (c._sorting_bucket, c.position, c.id))
