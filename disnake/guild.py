--- conflicted
+++ resolved
@@ -4633,11 +4633,7 @@
         )
         return AutoModRule(data=data, guild=self)
 
-<<<<<<< HEAD
-    async def fetch_onboarding(self) -> Onboarding:
-=======
     async def onboarding(self) -> Onboarding:
->>>>>>> f0ddf792
         """|coro|
 
         Retrieves the guild onboarding data.
