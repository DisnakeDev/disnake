--- conflicted
+++ resolved
@@ -4582,7 +4582,6 @@
         )
         return AutoModRule(data=data, guild=self)
 
-<<<<<<< HEAD
 
 PlaceholderID = NewType("PlaceholderID", int)
 
@@ -5047,7 +5046,7 @@
             data["video_quality_mode"] = try_enum_to_int(video_quality_mode)
 
         return _id
-=======
+
     async def get_onboarding(self) -> Onboarding:
         """|coro|
 
@@ -5122,5 +5121,4 @@
             flags=0,  # NOTE: I can't remove flags if I don't have the other flags
         )
         return Member(data=data, guild=self, state=self._state)
-    """
->>>>>>> 40b1009d
+    """