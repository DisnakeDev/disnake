--- conflicted
+++ resolved
@@ -434,14 +434,8 @@
 
         return role
 
-<<<<<<< HEAD
-    def get_command(self, application_command_id: int, /) -> Optional[ApplicationCommand]:
+    def get_command(self, application_command_id: int, /) -> Optional[APIApplicationCommand]:
         """Gets a cached application command matching the specified ID.
-=======
-    def get_command(self, application_command_id: int, /) -> Optional[APIApplicationCommand]:
-        """
-        Gets a cached application command matching the specified ID.
->>>>>>> f777f27d
 
         Parameters
         ----------
@@ -455,14 +449,8 @@
         """
         self._state._get_guild_application_command(self.id, application_command_id)
 
-<<<<<<< HEAD
-    def get_command_named(self, name: str, /) -> Optional[ApplicationCommand]:
+    def get_command_named(self, name: str, /) -> Optional[APIApplicationCommand]:
         """Gets a cached application command matching the specified name.
-=======
-    def get_command_named(self, name: str, /) -> Optional[APIApplicationCommand]:
-        """
-        Gets a cached application command matching the specified name.
->>>>>>> f777f27d
 
         Parameters
         ----------
