--- conflicted
+++ resolved
@@ -5188,11 +5188,7 @@
             ``trigger_metadata`` must be set accordingly.
 
             This cannot be changed after creation.
-<<<<<<< HEAD
-        actions: Sequence[Union[:class:`AutoModBlockMessageAction`, :class:`AutoModSendAlertAction`, :class:`AutoModTimeoutAction`, :class:`AutoModBlockInteractionAction`, :class:`AutoModAction`]]
-=======
-        actions: :class:`~collections.abc.Sequence`\\[:class:`AutoModBlockMessageAction` | :class:`AutoModSendAlertAction` | :class:`AutoModTimeoutAction` | :class:`AutoModAction`]
->>>>>>> b325cc45
+        actions: :class:`~collections.abc.Sequence`\\[:class:`AutoModBlockMessageAction` | :class:`AutoModSendAlertAction` | :class:`AutoModTimeoutAction` | :class:`AutoModBlockInteractionAction` | :class:`AutoModAction`]
             The list of actions that will execute if a matching event triggered this rule.
             Must contain at least one action.
         trigger_metadata: :class:`AutoModTriggerMetadata` | :data:`None`
