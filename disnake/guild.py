# SPDX-License-Identifier: MIT

from __future__ import annotations

import copy
import datetime
import unicodedata
from typing import (
    TYPE_CHECKING,
    Any,
    ClassVar,
    Dict,
    Iterable,
    List,
    Literal,
    NamedTuple,
    NewType,
    Optional,
    Sequence,
    Set,
    Tuple,
    Union,
    cast,
    overload,
)

from . import abc, utils
from .app_commands import GuildApplicationCommandPermissions
from .asset import Asset
from .automod import AutoModAction, AutoModRule
from .bans import BanEntry
from .channel import (
    CategoryChannel,
    ForumChannel,
    StageChannel,
    TextChannel,
    VoiceChannel,
    _guild_channel_factory,
    _threaded_guild_channel_factory,
)
from .colour import Colour
from .emoji import Emoji
from .enums import (
    AuditLogAction,
    AutoModEventType,
    AutoModTriggerType,
    ChannelType,
    ContentFilter,
    GuildScheduledEventEntityType,
    GuildScheduledEventPrivacyLevel,
    Locale,
    NotificationLevel,
    NSFWLevel,
<<<<<<< HEAD
    OnboardingMode,
=======
    ThreadLayout,
>>>>>>> 634f25f3
    ThreadSortOrder,
    VerificationLevel,
    VideoQualityMode,
    WidgetStyle,
    try_enum,
    try_enum_to_int,
)
from .errors import ClientException, HTTPException, InvalidData
from .file import File
from .flags import SystemChannelFlags
from .guild_scheduled_event import GuildScheduledEvent, GuildScheduledEventMetadata
from .integrations import Integration, _integration_factory
from .invite import Invite
from .iterators import AuditLogIterator, BanIterator, MemberIterator
from .member import Member, VoiceState
from .mixins import Hashable
from .onboarding import Onboarding
from .partial_emoji import PartialEmoji
from .permissions import PermissionOverwrite
from .role import Role
from .stage_instance import StageInstance
from .sticker import GuildSticker
from .threads import Thread, ThreadMember
from .user import User
from .voice_region import VoiceRegion
from .welcome_screen import WelcomeScreen, WelcomeScreenChannel
from .widget import Widget, WidgetSettings

__all__ = (
    "Guild",
    "GuildBuilder",
)

VocalGuildChannel = Union[VoiceChannel, StageChannel]
MISSING = utils.MISSING

if TYPE_CHECKING:
    from .abc import Snowflake, SnowflakeTime
    from .app_commands import APIApplicationCommand
    from .asset import AssetBytes
    from .automod import AutoModTriggerMetadata
    from .onboarding import OnboardingPrompt
    from .permissions import Permissions
    from .state import ConnectionState
    from .template import Template
    from .threads import AnyThreadArchiveDuration, ForumTag
    from .types.channel import PermissionOverwrite as PermissionOverwritePayload
    from .types.guild import (
        Ban as BanPayload,
        CreateGuildPlaceholderChannel,
        CreateGuildPlaceholderRole,
        Guild as GuildPayload,
        GuildFeature,
        MFALevel,
    )
    from .types.integration import IntegrationType
    from .types.onboarding import EditOnboarding as EditOnboardingPayload
    from .types.role import CreateRole as CreateRolePayload
    from .types.sticker import CreateGuildSticker as CreateStickerPayload
    from .types.threads import Thread as ThreadPayload, ThreadArchiveDurationLiteral
    from .types.voice import GuildVoiceState
    from .voice_client import VoiceProtocol
    from .webhook import Webhook

    GuildMessageable = Union[TextChannel, Thread, VoiceChannel, StageChannel]
    GuildChannel = Union[VoiceChannel, StageChannel, TextChannel, CategoryChannel, ForumChannel]
    ByCategoryItem = Tuple[Optional[CategoryChannel], List[GuildChannel]]


class _GuildLimit(NamedTuple):
    emoji: int
    stickers: int
    bitrate: float
    filesize: int


class Guild(Hashable):
    """Represents a Discord guild.

    This is referred to as a "server" in the official Discord UI.

    .. container:: operations

        .. describe:: x == y

            Checks if two guilds are equal.

        .. describe:: x != y

            Checks if two guilds are not equal.

        .. describe:: hash(x)

            Returns the guild's hash.

        .. describe:: str(x)

            Returns the guild's name.

    Attributes
    ----------
    name: :class:`str`
        The guild's name.
    emojis: Tuple[:class:`Emoji`, ...]
        All emojis that the guild owns.
    stickers: Tuple[:class:`GuildSticker`, ...]
        All stickers that the guild owns.

        .. versionadded:: 2.0

    afk_timeout: :class:`int`
        The timeout to get sent to the AFK channel.
    afk_channel: Optional[:class:`VoiceChannel`]
        The channel that denotes the AFK channel. ``None`` if it doesn't exist.
    id: :class:`int`
        The guild's ID.
    owner_id: :class:`int`
        The guild owner's ID. Use :attr:`Guild.owner` if you need a :class:`Member` object instead.
    unavailable: :class:`bool`
        Whether the guild is unavailable. If this is ``True`` then the
        reliability of other attributes outside of :attr:`Guild.id` is slim and they might
        all be ``None``. It is best to not do anything with the guild if it is unavailable.

        Check :func:`on_guild_unavailable` and :func:`on_guild_available` events.
    max_presences: Optional[:class:`int`]
        The maximum amount of presences for the guild.
    max_members: Optional[:class:`int`]
        The maximum amount of members for the guild.

        .. note::

            This attribute is only available via :meth:`.Client.fetch_guild`.
    max_video_channel_users: Optional[:class:`int`]
        The maximum amount of users in a video channel.

        .. versionadded:: 1.4

    max_stage_video_channel_users: Optional[:class:`int`]
        The maximum amount of users in a stage video channel.

        .. versionadded: 2.9

    description: Optional[:class:`str`]
        The guild's description.
    mfa_level: :class:`int`
        Indicates the guild's two-factor authentication level. If this value is 0 then
        the guild does not require 2FA for their administrative members
        to take moderation actions. If the value is 1, then 2FA is required.
    verification_level: :class:`VerificationLevel`
        The guild's verification level.
    explicit_content_filter: :class:`ContentFilter`
        The guild's explicit content filter.
    default_notifications: :class:`NotificationLevel`
        The guild's notification settings.
    features: List[:class:`str`]
        A list of features that the guild has. The features that a guild can have are
        subject to arbitrary change by Discord.

        A partial list of features is below:

        - ``ANIMATED_BANNER``: Guild can upload an animated banner.
        - ``ANIMATED_ICON``: Guild can upload an animated icon.
        - ``AUTO_MODERATION``: Guild has set up auto moderation rules.
        - ``BANNER``: Guild can upload and use a banner. (i.e. :attr:`.banner`)
        - ``COMMUNITY``: Guild is a community server.
        - ``CREATOR_MONETIZABLE_PROVISIONAL``: Guild has enabled monetization.
        - ``CREATOR_STORE_PAGE``: Guild has enabled the role subscription promo page.
        - ``DEVELOPER_SUPPORT_SERVER``: Guild is set as a support server in the app directory.
        - ``DISCOVERABLE``: Guild shows up in Server Discovery.
        - ``ENABLED_DISCOVERABLE_BEFORE``: Guild had Server Discovery enabled at least once.
        - ``FEATURABLE``: Guild is able to be featured in Server Discovery.
        - ``HAS_DIRECTORY_ENTRY``: Guild is listed in a student hub.
        - ``HUB``: Guild is a student hub.
        - ``INVITE_SPLASH``: Guild's invite page can have a special splash.
        - ``INVITES_DISABLED``: Guild has paused invites, preventing new users from joining.
        - ``LINKED_TO_HUB``: Guild is linked to a student hub.
        - ``MEMBER_VERIFICATION_GATE_ENABLED``: Guild has Membership Screening enabled.
        - ``MORE_EMOJI``: Guild has increased custom emoji slots.
        - ``MORE_STICKERS``: Guild has increased custom sticker slots.
        - ``NEWS``: Guild can create news channels.
        - ``NEW_THREAD_PERMISSIONS``: Guild is using the new thread permission system.
        - ``PARTNERED``: Guild is a partnered server.
        - ``PREVIEW_ENABLED``: Guild can be viewed before being accepted via Membership Screening.
        - ``PRIVATE_THREADS``: Guild has access to create private threads (no longer has any effect).
        - ``RAID_ALERTS_DISABLED``: Guild has disabled alerts for join raids in the configured safety alerts channel.
        - ``ROLE_ICONS``: Guild has access to role icons.
        - ``ROLE_SUBSCRIPTIONS_AVAILABLE_FOR_PURCHASE``: Guild has role subscriptions that can be purchased.
        - ``ROLE_SUBSCRIPTIONS_ENABLED``: Guild has enabled role subscriptions.
        - ``SEVEN_DAY_THREAD_ARCHIVE``: Guild has access to the seven day archive time for threads (no longer has any effect).
        - ``TEXT_IN_VOICE_ENABLED``: Guild has text in voice channels enabled (no longer has any effect).
        - ``THREE_DAY_THREAD_ARCHIVE``: Guild has access to the three day archive time for threads (no longer has any effect).
        - ``THREADS_ENABLED``: Guild has access to threads (no longer has any effect).
        - ``TICKETED_EVENTS_ENABLED``: Guild has enabled ticketed events (no longer has any effect).
        - ``VANITY_URL``: Guild can have a vanity invite URL (e.g. discord.gg/disnake).
        - ``VERIFIED``: Guild is a verified server.
        - ``VIP_REGIONS``: Guild has VIP voice regions.
        - ``WELCOME_SCREEN_ENABLED``: Guild has enabled the welcome screen.
    premium_progress_bar_enabled: :class:`bool`
        Whether the server boost progress bar is enabled.
    premium_tier: :class:`int`
        The premium tier for this guild. Corresponds to "Nitro Server" in the official UI.
        The number goes from 0 to 3 inclusive.
    premium_subscription_count: :class:`int`
        The number of "boosts" this guild currently has.
    preferred_locale: :class:`Locale`
        The preferred locale for the guild. Used when filtering Server Discovery
        results to a specific language.

        .. versionchanged:: 2.5
            Changed to :class:`Locale` instead of :class:`str`.

    nsfw_level: :class:`NSFWLevel`
        The guild's NSFW level.

        .. versionadded:: 2.0

    approximate_member_count: Optional[:class:`int`]
        The approximate number of members in the guild.
        Only available for manually fetched guilds.

        .. versionadded:: 2.3

    approximate_presence_count: Optional[:class:`int`]
        The approximate number of members currently active in the guild.
        This includes idle, dnd, online, and invisible members. Offline members are excluded.
        Only available for manually fetched guilds.

        .. versionadded:: 2.3

    widget_enabled: Optional[:class:`bool`]
        Whether the widget is enabled.

        .. versionadded:: 2.5

        .. note::

            This value is unreliable and will only be set after the guild was updated at least once.
            Avoid using this and use :func:`widget_settings` instead.

    widget_channel_id: Optional[:class:`int`]
        The widget channel ID, if set.

        .. versionadded:: 2.5

        .. note::

            This value is unreliable and will only be set after the guild was updated at least once.
            Avoid using this and use :func:`widget_settings` instead.

    vanity_url_code: Optional[:class:`str`]
        The vanity invite code for this guild, if set.

        To get a full :class:`Invite` object, see :attr:`Guild.vanity_invite`.

        .. versionadded:: 2.5
    """

    __slots__ = (
        "afk_timeout",
        "afk_channel",
        "name",
        "id",
        "unavailable",
        "owner_id",
        "mfa_level",
        "emojis",
        "stickers",
        "features",
        "verification_level",
        "explicit_content_filter",
        "default_notifications",
        "description",
        "max_presences",
        "max_members",
        "max_video_channel_users",
        "max_stage_video_channel_users",
        "premium_progress_bar_enabled",
        "premium_tier",
        "premium_subscription_count",
        "preferred_locale",
        "nsfw_level",
        "approximate_member_count",
        "approximate_presence_count",
        "widget_enabled",
        "widget_channel_id",
        "vanity_url_code",
        "_members",
        "_channels",
        "_icon",
        "_banner",
        "_state",
        "_roles",
        "_member_count",
        "_large",
        "_splash",
        "_voice_states",
        "_system_channel_id",
        "_system_channel_flags",
        "_discovery_splash",
        "_rules_channel_id",
        "_public_updates_channel_id",
        "_stage_instances",
        "_scheduled_events",
        "_threads",
        "_region",
        "_safety_alerts_channel_id",
    )

    _PREMIUM_GUILD_LIMITS: ClassVar[Dict[Optional[int], _GuildLimit]] = {
        None: _GuildLimit(emoji=50, stickers=5, bitrate=96e3, filesize=26214400),
        0: _GuildLimit(emoji=50, stickers=5, bitrate=96e3, filesize=26214400),
        1: _GuildLimit(emoji=100, stickers=15, bitrate=128e3, filesize=26214400),
        2: _GuildLimit(emoji=150, stickers=30, bitrate=256e3, filesize=52428800),
        3: _GuildLimit(emoji=250, stickers=60, bitrate=384e3, filesize=104857600),
    }

    def __init__(self, *, data: GuildPayload, state: ConnectionState) -> None:
        self._channels: Dict[int, GuildChannel] = {}
        self._members: Dict[int, Member] = {}
        self._voice_states: Dict[int, VoiceState] = {}
        self._threads: Dict[int, Thread] = {}
        self._stage_instances: Dict[int, StageInstance] = {}
        self._scheduled_events: Dict[int, GuildScheduledEvent] = {}
        self._state: ConnectionState = state
        self._from_data(data)

    def _add_channel(self, channel: GuildChannel, /) -> None:
        self._channels[channel.id] = channel

    def _remove_channel(self, channel: Snowflake, /) -> None:
        self._channels.pop(channel.id, None)

    def _voice_state_for(self, user_id: int, /) -> Optional[VoiceState]:
        return self._voice_states.get(user_id)

    def _add_member(self, member: Member, /) -> None:
        self._members[member.id] = member

    def _store_thread(self, payload: ThreadPayload, /) -> Thread:
        thread = Thread(guild=self, state=self._state, data=payload)
        self._threads[thread.id] = thread
        return thread

    def _remove_member(self, member: Snowflake, /) -> None:
        self._members.pop(member.id, None)

    def _add_thread(self, thread: Thread, /) -> None:
        self._threads[thread.id] = thread

    def _remove_thread(self, thread: Snowflake, /) -> None:
        self._threads.pop(thread.id, None)

    def _clear_threads(self) -> None:
        self._threads.clear()

    def _remove_threads_by_channel(self, channel_id: int) -> None:
        to_remove = [k for k, t in self._threads.items() if t.parent_id == channel_id]
        for k in to_remove:
            del self._threads[k]

    def _filter_threads(self, channel_ids: Set[int]) -> Dict[int, Thread]:
        to_remove: Dict[int, Thread] = {
            k: t for k, t in self._threads.items() if t.parent_id in channel_ids
        }
        for k in to_remove:
            del self._threads[k]
        return to_remove

    def __str__(self) -> str:
        return self.name or ""

    def __repr__(self) -> str:
        attrs = (
            ("id", self.id),
            ("name", self.name),
            ("shard_id", self.shard_id),
            ("chunked", self.chunked),
            ("member_count", getattr(self, "_member_count", None)),
        )
        inner = " ".join(f"{k!s}={v!r}" for k, v in attrs)
        return f"<Guild {inner}>"

    def _update_voice_state(
        self, data: GuildVoiceState, channel_id: Optional[int]
    ) -> Tuple[Optional[Member], VoiceState, VoiceState]:
        user_id = int(data["user_id"])
        channel: Optional[VocalGuildChannel] = self.get_channel(channel_id)  # type: ignore
        try:
            # check if we should remove the voice state from cache
            if channel is None:
                after = self._voice_states.pop(user_id)
            else:
                after = self._voice_states[user_id]

            before = copy.copy(after)
            after._update(data, channel)
        except KeyError:
            # if we're here then we're getting added into the cache
            after = VoiceState(data=data, channel=channel)
            before = VoiceState(data=data, channel=None)
            self._voice_states[user_id] = after

        member = self.get_member(user_id)
        if member is None:
            try:
                member = Member(data=data["member"], state=self._state, guild=self)
            except KeyError:
                member = None

        return member, before, after

    def _add_role(self, role: Role, /) -> None:
        # roles get added to the bottom (position 1, pos 0 is @everyone)
        # so since self.roles has the @everyone role, we can't increment
        # its position because it's stuck at position 0. Luckily x += False
        # is equivalent to adding 0. So we cast the position to a bool and
        # increment it.
        for r in self._roles.values():
            r.position += not r.is_default()

        self._roles[role.id] = role

    def _remove_role(self, role_id: int, /) -> Role:
        # this raises KeyError if it fails..
        role = self._roles.pop(role_id)

        # since it didn't, we can change the positions now
        # basically the same as above except we only decrement
        # the position if we're above the role we deleted.
        for r in self._roles.values():
            r.position -= r.position > role.position

        return role

    def get_command(self, application_command_id: int, /) -> Optional[APIApplicationCommand]:
        """Gets a cached application command matching the specified ID.

        Parameters
        ----------
        application_command_id: :class:`int`
            The application command ID to search for.

        Returns
        -------
        Optional[Union[:class:`.APIUserCommand`, :class:`.APIMessageCommand`, :class:`.APISlashCommand`]]
            The application command if found, or ``None`` otherwise.
        """
        return self._state._get_guild_application_command(self.id, application_command_id)

    def get_command_named(self, name: str, /) -> Optional[APIApplicationCommand]:
        """Gets a cached application command matching the specified name.

        Parameters
        ----------
        name: :class:`str`
            The application command name to search for.

        Returns
        -------
        Optional[Union[:class:`.APIUserCommand`, :class:`.APIMessageCommand`, :class:`.APISlashCommand`]]
            The application command if found, or ``None`` otherwise.
        """
        return self._state._get_guild_command_named(self.id, name)

    def _from_data(self, guild: GuildPayload) -> None:
        # according to Stan, this is always available even if the guild is unavailable
        # I don't have this guarantee when someone updates the guild.
        member_count = guild.get("member_count", None)
        if member_count is not None:
            self._member_count: int = member_count

        self.name: str = guild.get("name", "")
        self._region: str = guild.get("region", "")
        self.verification_level: VerificationLevel = try_enum(
            VerificationLevel, guild.get("verification_level")
        )
        self.default_notifications: NotificationLevel = try_enum(
            NotificationLevel, guild.get("default_message_notifications")
        )
        self.explicit_content_filter: ContentFilter = try_enum(
            ContentFilter, guild.get("explicit_content_filter", 0)
        )
        self.afk_timeout: int = guild.get("afk_timeout", 0)
        self._icon: Optional[str] = guild.get("icon")
        self._banner: Optional[str] = guild.get("banner")
        self.unavailable: bool = guild.get("unavailable", False)
        self.id: int = int(guild["id"])
        self._roles: Dict[int, Role] = {}
        state = self._state  # speed up attribute access
        for r in guild.get("roles", []):
            role = Role(guild=self, data=r, state=state)
            self._roles[role.id] = role

        self.mfa_level: MFALevel = guild.get("mfa_level", 0)
        self.emojis: Tuple[Emoji, ...] = tuple(
            state.store_emoji(self, d) for d in guild.get("emojis", [])
        )
        self.stickers: Tuple[GuildSticker, ...] = tuple(
            state.store_sticker(self, d) for d in guild.get("stickers", [])
        )
        self.features: List[GuildFeature] = guild.get("features", [])
        self._splash: Optional[str] = guild.get("splash")
        self._system_channel_id: Optional[int] = utils._get_as_snowflake(guild, "system_channel_id")
        self.description: Optional[str] = guild.get("description")
        self.max_presences: Optional[int] = guild.get("max_presences")
        self.max_members: Optional[int] = guild.get("max_members")
        self.max_video_channel_users: Optional[int] = guild.get("max_video_channel_users")
        self.max_stage_video_channel_users: Optional[int] = guild.get(
            "max_stage_video_channel_users"
        )
        self.premium_tier: int = guild.get("premium_tier", 0)
        self.premium_subscription_count: int = guild.get("premium_subscription_count") or 0
        self._system_channel_flags: int = guild.get("system_channel_flags", 0)
        self.preferred_locale: Locale = try_enum(Locale, guild.get("preferred_locale"))
        self._discovery_splash: Optional[str] = guild.get("discovery_splash")
        self._rules_channel_id: Optional[int] = utils._get_as_snowflake(guild, "rules_channel_id")
        self._public_updates_channel_id: Optional[int] = utils._get_as_snowflake(
            guild, "public_updates_channel_id"
        )
        self.nsfw_level: NSFWLevel = try_enum(NSFWLevel, guild.get("nsfw_level", 0))
        self.premium_progress_bar_enabled: bool = guild.get("premium_progress_bar_enabled", False)
        self.approximate_presence_count: Optional[int] = guild.get("approximate_presence_count")
        self.approximate_member_count: Optional[int] = guild.get("approximate_member_count")
        self.widget_enabled: Optional[bool] = guild.get("widget_enabled")
        self.widget_channel_id: Optional[int] = utils._get_as_snowflake(guild, "widget_channel_id")
        self.vanity_url_code: Optional[str] = guild.get("vanity_url_code")
        self._safety_alerts_channel_id: Optional[int] = utils._get_as_snowflake(
            guild, "safety_alerts_channel_id"
        )

        stage_instances = guild.get("stage_instances")
        if stage_instances is not None:
            self._stage_instances = {}
            for s in stage_instances:
                stage_instance = StageInstance(guild=self, data=s, state=state)
                self._stage_instances[stage_instance.id] = stage_instance

        scheduled_events = guild.get("guild_scheduled_events")
        if scheduled_events is not None:
            self._scheduled_events = {}
            for e in scheduled_events:
                scheduled_event = GuildScheduledEvent(state=state, data=e)
                self._scheduled_events[scheduled_event.id] = scheduled_event

        cache_joined = self._state.member_cache_flags.joined
        self_id = self._state.self_id
        for mdata in guild.get("members", []):
            # NOTE: Are we sure it's fine to not have the user part here?
            member = Member(data=mdata, guild=self, state=state)  # type: ignore
            if cache_joined or member.id == self_id:
                self._add_member(member)

        self._sync(guild)
        self._large: Optional[bool] = None if member_count is None else self._member_count >= 250

        self.owner_id: Optional[int] = utils._get_as_snowflake(guild, "owner_id")
        self.afk_channel: Optional[VocalGuildChannel] = self.get_channel(utils._get_as_snowflake(guild, "afk_channel_id"))  # type: ignore

        for obj in guild.get("voice_states", []):
            self._update_voice_state(obj, utils._get_as_snowflake(obj, "channel_id"))

    # TODO: refactor/remove?
    def _sync(self, data: GuildPayload) -> None:
        try:
            self._large = data["large"]
        except KeyError:
            pass

        empty_tuple = ()
        for presence in data.get("presences", []):
            user_id = int(presence["user"]["id"])
            member = self.get_member(user_id)
            if member is not None:
                member._presence_update(presence, empty_tuple)  # type: ignore

        if "channels" in data:
            channels = data["channels"]
            for c in channels:
                factory, _ = _guild_channel_factory(c["type"])
                if factory:
                    self._add_channel(factory(guild=self, data=c, state=self._state))  # type: ignore

        if "threads" in data:
            threads = data["threads"]
            for thread in threads:
                self._add_thread(Thread(guild=self, state=self._state, data=thread))

    @property
    def channels(self) -> List[GuildChannel]:
        """List[:class:`abc.GuildChannel`]: A list of channels that belong to this guild."""
        return list(self._channels.values())

    @property
    def threads(self) -> List[Thread]:
        """List[:class:`Thread`]: A list of threads that you have permission to view.

        .. versionadded:: 2.0
        """
        return list(self._threads.values())

    @property
    def large(self) -> bool:
        """:class:`bool`: Whether the guild is a 'large' guild.

        A large guild is defined as having more than ``large_threshold`` count
        members, which for this library is set to the maximum of 250.
        """
        if self._large is None:
            try:
                return self._member_count >= 250
            except AttributeError:
                return len(self._members) >= 250
        return self._large

    @property
    def voice_channels(self) -> List[VoiceChannel]:
        """List[:class:`VoiceChannel`]: A list of voice channels that belong to this guild.

        This is sorted by the position and are in UI order from top to bottom.
        """
        r = [ch for ch in self._channels.values() if isinstance(ch, VoiceChannel)]
        r.sort(key=lambda c: (c.position, c.id))
        return r

    @property
    def stage_channels(self) -> List[StageChannel]:
        """List[:class:`StageChannel`]: A list of stage channels that belong to this guild.

        .. versionadded:: 1.7

        This is sorted by the position and are in UI order from top to bottom.
        """
        r = [ch for ch in self._channels.values() if isinstance(ch, StageChannel)]
        r.sort(key=lambda c: (c.position, c.id))
        return r

    @property
    def forum_channels(self) -> List[ForumChannel]:
        """List[:class:`ForumChannel`]: A list of forum channels that belong to this guild.

        This is sorted by the position and are in UI order from top to bottom.

        .. versionadded:: 2.5
        """
        r = [ch for ch in self._channels.values() if isinstance(ch, ForumChannel)]
        r.sort(key=lambda c: (c.position, c.id))
        return r

    @property
    def me(self) -> Member:
        """:class:`Member`: Similar to :attr:`Client.user` except an instance of :class:`Member`.
        This is essentially used to get the member version of yourself.
        """
        self_id = self._state.user.id
        # The self member is *always* cached
        return self.get_member(self_id)  # type: ignore

    @property
    def voice_client(self) -> Optional[VoiceProtocol]:
        """Optional[:class:`VoiceProtocol`]: Returns the :class:`VoiceProtocol` associated with this guild, if any."""
        return self._state._get_voice_client(self.id)

    @property
    def text_channels(self) -> List[TextChannel]:
        """List[:class:`TextChannel`]: A list of text channels that belong to this guild.

        This is sorted by the position and are in UI order from top to bottom.
        """
        r = [ch for ch in self._channels.values() if isinstance(ch, TextChannel)]
        r.sort(key=lambda c: (c.position, c.id))
        return r

    @property
    def categories(self) -> List[CategoryChannel]:
        """List[:class:`CategoryChannel`]: A list of categories that belong to this guild.

        This is sorted by the position and are in UI order from top to bottom.
        """
        r = [ch for ch in self._channels.values() if isinstance(ch, CategoryChannel)]
        r.sort(key=lambda c: (c.position, c.id))
        return r

    def by_category(self) -> List[ByCategoryItem]:
        """Returns every :class:`CategoryChannel` and their associated channels.

        These channels and categories are sorted in the official Discord UI order.

        If the channels do not have a category, then the first element of the tuple is
        ``None``.

        Returns
        -------
        List[Tuple[Optional[:class:`CategoryChannel`], List[:class:`abc.GuildChannel`]]]:
            The categories and their associated channels.
        """
        grouped: Dict[Optional[int], List[GuildChannel]] = {}
        for channel in self._channels.values():
            if isinstance(channel, CategoryChannel):
                grouped.setdefault(channel.id, [])
                continue

            try:
                grouped[channel.category_id].append(channel)
            except KeyError:
                grouped[channel.category_id] = [channel]

        def key(t: ByCategoryItem) -> Tuple[Tuple[int, int], List[GuildChannel]]:
            k, v = t
            return ((k.position, k.id) if k else (-1, -1), v)

        _get = self._channels.get
        as_list: List[ByCategoryItem] = [(_get(k), v) for k, v in grouped.items()]  # type: ignore
        as_list.sort(key=key)
        for _, channels in as_list:
            channels.sort(key=lambda c: (c._sorting_bucket, c.position, c.id))
        return as_list

    def _resolve_channel(self, id: Optional[int], /) -> Optional[Union[GuildChannel, Thread]]:
        if id is None:
            return

        return self._channels.get(id) or self._threads.get(id)

    def get_channel_or_thread(self, channel_id: int, /) -> Optional[Union[Thread, GuildChannel]]:
        """Returns a channel or thread with the given ID.

        .. versionadded:: 2.0

        Parameters
        ----------
        channel_id: :class:`int`
            The ID to search for.

        Returns
        -------
        Optional[Union[:class:`Thread`, :class:`.abc.GuildChannel`]]
            The returned channel or thread or ``None`` if not found.
        """
        return self._channels.get(channel_id) or self._threads.get(channel_id)

    def get_channel(self, channel_id: int, /) -> Optional[GuildChannel]:
        """Returns a channel with the given ID.

        .. note::

            This does *not* search for threads.

        Parameters
        ----------
        channel_id: :class:`int`
            The ID to search for.

        Returns
        -------
        Optional[:class:`.abc.GuildChannel`]
            The returned channel or ``None`` if not found.
        """
        return self._channels.get(channel_id)

    def get_thread(self, thread_id: int, /) -> Optional[Thread]:
        """Returns a thread with the given ID.

        .. versionadded:: 2.0

        Parameters
        ----------
        thread_id: :class:`int`
            The ID to search for.

        Returns
        -------
        Optional[:class:`Thread`]
            The returned thread or ``None`` if not found.
        """
        return self._threads.get(thread_id)

    @property
    def system_channel(self) -> Optional[TextChannel]:
        """Optional[:class:`TextChannel`]: Returns the guild's channel used for system messages.

        If no channel is set, then this returns ``None``.
        """
        channel_id = self._system_channel_id
        return channel_id and self._channels.get(channel_id)  # type: ignore

    @property
    def system_channel_flags(self) -> SystemChannelFlags:
        """:class:`SystemChannelFlags`: Returns the guild's system channel settings."""
        return SystemChannelFlags._from_value(self._system_channel_flags)

    @property
    def rules_channel(self) -> Optional[TextChannel]:
        """Optional[:class:`TextChannel`]: Returns the guild's channel used for the rules.
        The guild must be a Community guild.

        If no channel is set, then this returns ``None``.

        .. versionadded:: 1.3
        """
        channel_id = self._rules_channel_id
        return channel_id and self._channels.get(channel_id)  # type: ignore

    @property
    def public_updates_channel(self) -> Optional[TextChannel]:
        """Optional[:class:`TextChannel`]: Returns the guild's channel where admins and
        moderators of the guild receive notices from Discord. The guild must be a
        Community guild.

        If no channel is set, then this returns ``None``.

        .. versionadded:: 1.4
        """
        channel_id = self._public_updates_channel_id
        return channel_id and self._channels.get(channel_id)  # type: ignore

    @property
    def safety_alerts_channel(self) -> Optional[TextChannel]:
        """Optional[:class:`TextChannel`]: Returns the guild's channel where admins and
        moderators of the guild receive safety alerts from Discord. The guild must be a
        Community guild.

        If no channel is set, then this returns ``None``.

        .. versionadded:: 2.9
        """
        channel_id = self._safety_alerts_channel_id
        return channel_id and self._channels.get(channel_id)  # type: ignore

    @property
    def emoji_limit(self) -> int:
        """:class:`int`: The maximum number of emoji slots this guild has.

        Premium emojis (i.e. those associated with subscription roles) count towards a
        separate limit of 25.
        """
        more_emoji = 200 if "MORE_EMOJI" in self.features else 50
        return max(more_emoji, self._PREMIUM_GUILD_LIMITS[self.premium_tier].emoji)

    @property
    def sticker_limit(self) -> int:
        """:class:`int`: The maximum number of sticker slots this guild has.

        .. versionadded:: 2.0
        """
        more_stickers = 60 if "MORE_STICKERS" in self.features else 0
        return max(more_stickers, self._PREMIUM_GUILD_LIMITS[self.premium_tier].stickers)

    @property
    def bitrate_limit(self) -> float:
        """:class:`float`: The maximum bitrate for voice channels this guild can have.
        For stage channels, the maximum bitrate is 64000.
        """
        vip_guild = self._PREMIUM_GUILD_LIMITS[3].bitrate if "VIP_REGIONS" in self.features else 0
        return max(vip_guild, self._PREMIUM_GUILD_LIMITS[self.premium_tier].bitrate)

    @property
    def filesize_limit(self) -> int:
        """:class:`int`: The maximum number of bytes files can have when uploaded to this guild."""
        return self._PREMIUM_GUILD_LIMITS[self.premium_tier].filesize

    @property
    def members(self) -> List[Member]:
        """List[:class:`Member`]: A list of members that belong to this guild."""
        return list(self._members.values())

    def get_member(self, user_id: int, /) -> Optional[Member]:
        """Returns a member with the given ID.

        Parameters
        ----------
        user_id: :class:`int`
            The ID to search for.

        Returns
        -------
        Optional[:class:`Member`]
            The member or ``None`` if not found.
        """
        return self._members.get(user_id)

    @property
    def premium_subscribers(self) -> List[Member]:
        """List[:class:`Member`]: A list of members who have "boosted" this guild."""
        return [member for member in self.members if member.premium_since is not None]

    @property
    def roles(self) -> List[Role]:
        """List[:class:`Role`]: Returns a :class:`list` of the guild's roles in hierarchy order.

        The first element of this list will be the lowest role in the
        hierarchy.
        """
        return sorted(self._roles.values())

    def get_role(self, role_id: int, /) -> Optional[Role]:
        """Returns a role with the given ID.

        Parameters
        ----------
        role_id: :class:`int`
            The ID to search for.

        Returns
        -------
        Optional[:class:`Role`]
            The role or ``None`` if not found.
        """
        return self._roles.get(role_id)

    @property
    def default_role(self) -> Role:
        """:class:`Role`: Gets the @everyone role that all members have by default."""
        # The @everyone role is *always* given
        return self.get_role(self.id)  # type: ignore

    @property
    def premium_subscriber_role(self) -> Optional[Role]:
        """Optional[:class:`Role`]: Gets the premium subscriber role, AKA "boost" role, in this guild, if any.

        .. versionadded:: 1.6
        """
        for role in self._roles.values():
            if role.is_premium_subscriber():
                return role
        return None

    @property
    def self_role(self) -> Optional[Role]:
        """Optional[:class:`Role`]: Gets the role associated with this client's user, if any.

        .. versionadded:: 1.6
        """
        self_id = self._state.self_id
        for role in self._roles.values():
            tags = role.tags
            if tags and tags.bot_id == self_id:
                return role
        return None

    @property
    def stage_instances(self) -> List[StageInstance]:
        """List[:class:`StageInstance`]: Returns a :class:`list` of the guild's stage instances that
        are currently running.

        .. versionadded:: 2.0
        """
        return list(self._stage_instances.values())

    def get_stage_instance(self, stage_instance_id: int, /) -> Optional[StageInstance]:
        """Returns a stage instance with the given ID.

        .. versionadded:: 2.0

        Parameters
        ----------
        stage_instance_id: :class:`int`
            The ID to search for.

        Returns
        -------
        Optional[:class:`StageInstance`]
            The stage instance or ``None`` if not found.
        """
        return self._stage_instances.get(stage_instance_id)

    @property
    def scheduled_events(self) -> List[GuildScheduledEvent]:
        """List[:class:`GuildScheduledEvent`]: Returns a :class:`list` of existing guild scheduled events.

        .. versionadded:: 2.3
        """
        return list(self._scheduled_events.values())

    def get_scheduled_event(self, event_id: int, /) -> Optional[GuildScheduledEvent]:
        """Returns a guild scheduled event with the given ID.

        .. versionadded:: 2.3

        Parameters
        ----------
        event_id: :class:`int`
            The ID to search for.

        Returns
        -------
        Optional[:class:`GuildScheduledEvent`]
            The guild scheduled event or ``None`` if not found.
        """
        return self._scheduled_events.get(event_id)

    @property
    def owner(self) -> Optional[Member]:
        """Optional[:class:`Member`]: Returns the member that owns the guild."""
        return self.get_member(self.owner_id)  # type: ignore

    @property
    def icon(self) -> Optional[Asset]:
        """Optional[:class:`Asset`]: Returns the guild's icon asset, if available."""
        if self._icon is None:
            return None
        return Asset._from_guild_icon(self._state, self.id, self._icon)

    @property
    def banner(self) -> Optional[Asset]:
        """Optional[:class:`Asset`]: Returns the guild's banner asset, if available."""
        if self._banner is None:
            return None
        return Asset._from_banner(self._state, self.id, self._banner)

    @property
    def splash(self) -> Optional[Asset]:
        """Optional[:class:`Asset`]: Returns the guild's invite splash asset, if available."""
        if self._splash is None:
            return None
        return Asset._from_guild_image(self._state, self.id, self._splash, path="splashes")

    @property
    def discovery_splash(self) -> Optional[Asset]:
        """Optional[:class:`Asset`]: Returns the guild's discovery splash asset, if available."""
        if self._discovery_splash is None:
            return None
        return Asset._from_guild_image(
            self._state, self.id, self._discovery_splash, path="discovery-splashes"
        )

    @property
    def member_count(self) -> int:
        """:class:`int`: Returns the true member count regardless of it being loaded fully or not.

        .. warning::

            Due to a Discord limitation, in order for this attribute to remain up-to-date and
            accurate, it requires :attr:`Intents.members` to be specified.
        """
        try:
            return self._member_count
        except AttributeError:
            return len(self._members)

    @property
    def region(self) -> str:
        """Optional[:class:`str`]: The region the guild belongs on.

        .. deprecated:: 2.5

            VoiceRegion is no longer set on the guild, and is set on the individual voice channels instead.
            See :attr:`VoiceChannel.rtc_region` and :attr:`StageChannel.rtc_region` instead.

        .. versionchanged:: 2.5
            No longer a ``VoiceRegion`` instance.
        """
        utils.warn_deprecated(
            "Guild.region is deprecated and will be removed in a future version.", stacklevel=2
        )
        return self._region

    @property
    def chunked(self) -> bool:
        """:class:`bool`: Whether the guild is "chunked".

        A chunked guild means that :attr:`member_count` is equal to the
        number of members stored in the internal :attr:`members` cache.

        If this value returns ``False``, then you should request for
        offline members.
        """
        count = getattr(self, "_member_count", None)
        if count is None:
            return False
        return count == len(self._members)

    @property
    def shard_id(self) -> int:
        """:class:`int`: Returns the shard ID for this guild if applicable."""
        count = self._state.shard_count
        if count is None:
            return 0
        return (self.id >> 22) % count

    @property
    def created_at(self) -> datetime.datetime:
        """:class:`datetime.datetime`: Returns the guild's creation time in UTC."""
        return utils.snowflake_time(self.id)

    def get_member_named(self, name: str, /) -> Optional[Member]:
        """Returns the first member found that matches the name provided.

        The lookup strategy is as follows (in order):

        1. Lookup by nickname.
        2. Lookup by global name.
        3. Lookup by username.

        The name can have an optional discriminator argument, e.g. "Jake#0001",
        in which case it will be treated as a username + discriminator combo
        (note: this only works with usernames, not nicknames).

        If no member is found, ``None`` is returned.

        .. versionchanged:: 2.9
            Now takes :attr:`User.global_name` into account.

        Parameters
        ----------
        name: :class:`str`
            The name of the member to lookup (with an optional discriminator).

        Returns
        -------
        Optional[:class:`Member`]
            The member in this guild with the associated name. If not found
            then ``None`` is returned.
        """
        username, _, discriminator = name.rpartition("#")
        if username and (
            discriminator == "0" or (len(discriminator) == 4 and discriminator.isdecimal())
        ):
            # legacy behavior
            result = utils.get(self._members.values(), name=username, discriminator=discriminator)
            if result is not None:
                return result

        def pred(m: Member) -> bool:
            return m.nick == name or m.global_name == name or m.name == name

        return utils.find(pred, self._members.values())

    def _create_channel(
        self,
        name: str,
        channel_type: ChannelType,
        overwrites: Dict[Union[Role, Member], PermissionOverwrite] = MISSING,
        category: Optional[Snowflake] = None,
        **options: Any,
    ) -> Any:
        if overwrites is MISSING:
            overwrites = {}
        elif not isinstance(overwrites, dict):
            raise TypeError("overwrites parameter expects a dict.")

        perms = []
        for target, perm in overwrites.items():
            if not isinstance(perm, PermissionOverwrite):
                raise TypeError(f"Expected PermissionOverwrite received {perm.__class__.__name__}")

            allow, deny = perm.pair()
            payload = {"allow": allow.value, "deny": deny.value, "id": target.id}

            if isinstance(target, Role):
                payload["type"] = abc._Overwrites.ROLE
            else:
                payload["type"] = abc._Overwrites.MEMBER

            perms.append(payload)

        parent_id = category.id if category else None
        return self._state.http.create_channel(
            self.id,
            channel_type.value,
            name=name,
            parent_id=parent_id,
            permission_overwrites=perms,
            **options,
        )

    async def create_text_channel(
        self,
        name: str,
        *,
        reason: Optional[str] = None,
        category: Optional[CategoryChannel] = None,
        position: int = MISSING,
        topic: Optional[str] = MISSING,
        slowmode_delay: int = MISSING,
        default_thread_slowmode_delay: int = MISSING,
        default_auto_archive_duration: AnyThreadArchiveDuration = MISSING,
        nsfw: bool = MISSING,
        news: bool = MISSING,
        overwrites: Dict[Union[Role, Member], PermissionOverwrite] = MISSING,
    ) -> TextChannel:
        """|coro|

        Creates a :class:`TextChannel` for the guild.

        You need :attr:`~Permissions.manage_channels` permission
        to create the channel.

        The ``overwrites`` parameter can be used to create a 'secret'
        channel upon creation. This parameter expects a :class:`dict` of
        overwrites with the target (either a :class:`Member` or a :class:`Role`)
        as the key and a :class:`PermissionOverwrite` as the value.

        .. note::

            Creating a channel of a specified position will not update the position of
            other channels to follow suit. A follow-up call to :meth:`~TextChannel.edit`
            will be required to update the position of the channel in the channel list.

        .. versionchanged:: 2.6
            Raises :exc:`TypeError` instead of ``InvalidArgument``.

        Examples
        --------
        Creating a basic channel:

        .. code-block:: python3

            channel = await guild.create_text_channel('cool-channel')

        Creating a "secret" channel:

        .. code-block:: python3

            overwrites = {
                guild.default_role: disnake.PermissionOverwrite(view_channel=False),
                guild.me: disnake.PermissionOverwrite(view_channel=True)
            }

            channel = await guild.create_text_channel('secret', overwrites=overwrites)

        Parameters
        ----------
        name: :class:`str`
            The channel's name.
        overwrites: Dict[Union[:class:`Role`, :class:`Member`], :class:`PermissionOverwrite`]
            A :class:`dict` of target (either a role or a member) to
            :class:`PermissionOverwrite` to apply upon creation of a channel.
            Useful for creating secret channels.
        category: Optional[:class:`CategoryChannel`]
            The category to place the newly created channel under.
            The permissions will be automatically synced to category if no
            overwrites are provided.
        position: :class:`int`
            The position in the channel list. This is a number that starts
            at 0. e.g. the top channel is position 0.
        topic: Optional[:class:`str`]
            The channel's topic.
        slowmode_delay: :class:`int`
            Specifies the slowmode rate limit for users in this channel, in seconds.
            A value of ``0`` disables slowmode. The maximum value possible is ``21600``.
            If not provided, slowmode is disabled.
        default_thread_slowmode_delay: :class:`int`
            Specifies the slowmode rate limit at which users can send messages
            in newly created threads in this channel, in seconds.
            A value of ``0`` disables slowmode by default. The maximum value possible is ``21600``.
            If not provided, slowmode is disabled.

            .. versionadded:: 2.8

        default_auto_archive_duration: Union[:class:`int`, :class:`ThreadArchiveDuration`]
            The default auto archive duration in minutes for threads created in this channel.
            Must be one of ``60``, ``1440``, ``4320``, or ``10080``.

            .. versionadded:: 2.5

        nsfw: :class:`bool`
            Whether to mark the channel as NSFW.
        news: :class:`bool`
            Whether to make a news channel. News channels are text channels that can be followed.
            This is only available to guilds that contain ``NEWS`` in :attr:`Guild.features`.

            .. versionadded:: 2.5

        reason: Optional[:class:`str`]
            The reason for creating this channel. Shows up on the audit log.

        Raises
        ------
        Forbidden
            You do not have the proper permissions to create this channel.
        HTTPException
            Creating the channel failed.
        TypeError
            The permission overwrite information is not in proper form.

        Returns
        -------
        :class:`TextChannel`
            The channel that was just created.
        """
        options = {}
        if position is not MISSING:
            options["position"] = position

        if topic is not MISSING:
            options["topic"] = topic

        if slowmode_delay is not MISSING:
            options["rate_limit_per_user"] = slowmode_delay

        if default_thread_slowmode_delay is not MISSING:
            options["default_thread_rate_limit_per_user"] = default_thread_slowmode_delay

        if nsfw is not MISSING:
            options["nsfw"] = nsfw

        if default_auto_archive_duration is not MISSING:
            options["default_auto_archive_duration"] = cast(
                "ThreadArchiveDurationLiteral", try_enum_to_int(default_auto_archive_duration)
            )

        if news:
            channel_type = ChannelType.news
        else:
            channel_type = ChannelType.text

        data = await self._create_channel(
            name,
            overwrites=overwrites,
            channel_type=channel_type,
            category=category,
            reason=reason,
            **options,
        )
        channel = TextChannel(state=self._state, guild=self, data=data)

        # temporarily add to the cache
        self._channels[channel.id] = channel
        return channel

    async def create_voice_channel(
        self,
        name: str,
        *,
        category: Optional[CategoryChannel] = None,
        position: int = MISSING,
        bitrate: int = MISSING,
        user_limit: int = MISSING,
        rtc_region: Optional[Union[str, VoiceRegion]] = MISSING,
        video_quality_mode: VideoQualityMode = MISSING,
        nsfw: bool = MISSING,
        slowmode_delay: int = MISSING,
        overwrites: Dict[Union[Role, Member], PermissionOverwrite] = MISSING,
        reason: Optional[str] = None,
    ) -> VoiceChannel:
        """|coro|

        This is similar to :meth:`create_text_channel` except makes a :class:`VoiceChannel` instead.

        .. versionchanged:: 2.6
            Raises :exc:`TypeError` instead of ``InvalidArgument``.

        Parameters
        ----------
        name: :class:`str`
            The channel's name.
        overwrites: Dict[Union[:class:`Role`, :class:`Member`], :class:`PermissionOverwrite`]
            A :class:`dict` of target (either a role or a member) to
            :class:`PermissionOverwrite` to apply upon creation of a channel.
            Useful for creating secret channels.
        category: Optional[:class:`CategoryChannel`]
            The category to place the newly created channel under.
            The permissions will be automatically synced to category if no
            overwrites are provided.
        position: :class:`int`
            The position in the channel list. This is a number that starts
            at 0. e.g. the top channel is position 0.
        bitrate: :class:`int`
            The channel's preferred audio bitrate in bits per second.
        user_limit: :class:`int`
            The channel's limit for number of members that can be in a voice channel.
        rtc_region: Optional[Union[:class:`str`, :class:`VoiceRegion`]]
            The region for the voice channel's voice communication.
            A value of ``None`` indicates automatic voice region detection.

            .. versionadded:: 1.7

        video_quality_mode: :class:`VideoQualityMode`
            The camera video quality for the voice channel's participants.

            .. versionadded:: 2.0

        nsfw: :class:`bool`
            Whether to mark the channel as NSFW.

            .. versionadded:: 2.5

        slowmode_delay: :class:`int`
            Specifies the slowmode rate limit for users in this channel, in seconds.
            A value of ``0`` disables slowmode. The maximum value possible is ``21600``.
            If not provided, slowmode is disabled.

            .. versionadded:: 2.6

        reason: Optional[:class:`str`]
            The reason for creating this channel. Shows up on the audit log.

        Raises
        ------
        Forbidden
            You do not have the proper permissions to create this channel.
        HTTPException
            Creating the channel failed.
        TypeError
            The permission overwrite information is not in proper form.

        Returns
        -------
        :class:`VoiceChannel`
            The channel that was just created.
        """
        options = {}
        if position is not MISSING:
            options["position"] = position

        if bitrate is not MISSING:
            options["bitrate"] = bitrate

        if user_limit is not MISSING:
            options["user_limit"] = user_limit

        if rtc_region is not MISSING:
            options["rtc_region"] = None if rtc_region is None else str(rtc_region)

        if video_quality_mode is not MISSING:
            options["video_quality_mode"] = video_quality_mode.value

        if nsfw is not MISSING:
            options["nsfw"] = nsfw

        if slowmode_delay is not MISSING:
            options["rate_limit_per_user"] = slowmode_delay

        data = await self._create_channel(
            name,
            overwrites=overwrites,
            channel_type=ChannelType.voice,
            category=category,
            reason=reason,
            **options,
        )
        channel = VoiceChannel(state=self._state, guild=self, data=data)

        # temporarily add to the cache
        self._channels[channel.id] = channel
        return channel

    async def create_stage_channel(
        self,
        name: str,
        *,
        topic: Optional[str] = MISSING,
        position: int = MISSING,
        bitrate: int = MISSING,
        user_limit: int = MISSING,
        rtc_region: Optional[Union[str, VoiceRegion]] = MISSING,
        video_quality_mode: VideoQualityMode = MISSING,
        overwrites: Dict[Union[Role, Member], PermissionOverwrite] = MISSING,
        category: Optional[CategoryChannel] = None,
        nsfw: bool = MISSING,
        slowmode_delay: int = MISSING,
        reason: Optional[str] = None,
    ) -> StageChannel:
        """|coro|

        This is similar to :meth:`create_text_channel` except makes a :class:`StageChannel` instead.

        .. versionadded:: 1.7

        .. versionchanged:: 2.6
            Raises :exc:`TypeError` instead of ``InvalidArgument``.

        Parameters
        ----------
        name: :class:`str`
            The channel's name.
        topic: Optional[:class:`str`]
            The channel's topic.

            .. versionchanged:: 2.5
                This is no longer required to be provided.

        overwrites: Dict[Union[:class:`Role`, :class:`Member`], :class:`PermissionOverwrite`]
            A :class:`dict` of target (either a role or a member) to
            :class:`PermissionOverwrite` to apply upon creation of a channel.
            Useful for creating secret channels.
        category: Optional[:class:`CategoryChannel`]
            The category to place the newly created channel under.
            The permissions will be automatically synced to category if no
            overwrites are provided.
        position: :class:`int`
            The position in the channel list. This is a number that starts
            at 0. e.g. the top channel is position 0.
        bitrate: :class:`int`
            The channel's preferred audio bitrate in bits per second.

            .. versionadded:: 2.6

        rtc_region: Optional[Union[:class:`str`, :class:`VoiceRegion`]]
            The region for the stage channel's voice communication.
            A value of ``None`` indicates automatic voice region detection.

            .. versionadded:: 2.5

        nsfw: :class:`bool`
            Whether to mark the channel as NSFW.

            .. versionadded:: 2.9

        slowmode_delay: :class:`int`
            Specifies the slowmode rate limit for users in this channel, in seconds.
            A value of ``0`` disables slowmode. The maximum value possible is ``21600``.
            If not provided, slowmode is disabled.

            .. versionadded:: 2.9


        reason: Optional[:class:`str`]
            The reason for creating this channel. Shows up on the audit log.

        Raises
        ------
        Forbidden
            You do not have the proper permissions to create this channel.
        HTTPException
            Creating the channel failed.
        TypeError
            The permission overwrite information is not in proper form.

        Returns
        -------
        :class:`StageChannel`
            The channel that was just created.
        """
        options: Dict[str, Any] = {}

        if topic is not MISSING:
            options["topic"] = topic

        if bitrate is not MISSING:
            options["bitrate"] = bitrate

        if user_limit is not MISSING:
            options["user_limit"] = user_limit

        if position is not MISSING:
            options["position"] = position

        if rtc_region is not MISSING:
            options["rtc_region"] = None if rtc_region is None else str(rtc_region)

        if video_quality_mode is not MISSING:
            options["video_quality_mode"] = video_quality_mode.value

        if nsfw is not MISSING:
            options["nsfw"] = nsfw

        if slowmode_delay is not MISSING:
            options["rate_limit_per_user"] = slowmode_delay

        data = await self._create_channel(
            name,
            overwrites=overwrites,
            channel_type=ChannelType.stage_voice,
            category=category,
            reason=reason,
            **options,
        )
        channel = StageChannel(state=self._state, guild=self, data=data)

        # temporarily add to the cache
        self._channels[channel.id] = channel
        return channel

    async def create_forum_channel(
        self,
        name: str,
        *,
        topic: Optional[str] = None,
        category: Optional[CategoryChannel] = None,
        position: int = MISSING,
        slowmode_delay: int = MISSING,
        default_thread_slowmode_delay: int = MISSING,
        default_auto_archive_duration: Optional[AnyThreadArchiveDuration] = None,
        nsfw: bool = MISSING,
        overwrites: Dict[Union[Role, Member], PermissionOverwrite] = MISSING,
        available_tags: Optional[Sequence[ForumTag]] = None,
        default_reaction: Optional[Union[str, Emoji, PartialEmoji]] = None,
        default_sort_order: Optional[ThreadSortOrder] = None,
        default_layout: Optional[ThreadLayout] = None,
        reason: Optional[str] = None,
    ) -> ForumChannel:
        """|coro|

        This is similar to :meth:`create_text_channel` except makes a :class:`ForumChannel` instead.

        .. versionadded:: 2.5

        .. versionchanged:: 2.6
            Raises :exc:`TypeError` instead of ``InvalidArgument``.

        Parameters
        ----------
        name: :class:`str`
            The channel's name.
        topic: Optional[:class:`str`]
            The channel's topic.
        category: Optional[:class:`CategoryChannel`]
            The category to place the newly created channel under.
            The permissions will be automatically synced to category if no
            overwrites are provided.
        position: :class:`int`
            The position in the channel list. This is a number that starts
            at 0. e.g. the top channel is position 0.
        slowmode_delay: :class:`int`
            Specifies the slowmode rate limit at which users can create
            threads in this channel, in seconds.
            A value of ``0`` disables slowmode. The maximum value possible is ``21600``.
            If not provided, slowmode is disabled.
        default_thread_slowmode_delay: :class:`int`
            Specifies the slowmode rate limit at which users can send messages
            in newly created threads in this channel, in seconds.
            A value of ``0`` disables slowmode by default. The maximum value possible is ``21600``.
            If not provided, slowmode is disabled.

            .. versionadded:: 2.6

        default_auto_archive_duration: Union[:class:`int`, :class:`ThreadArchiveDuration`]
            The default auto archive duration in minutes for threads created in this channel.
            Must be one of ``60``, ``1440``, ``4320``, or ``10080``.
        nsfw: :class:`bool`
            Whether to mark the channel as NSFW.
        overwrites: Dict[Union[:class:`Role`, :class:`Member`], :class:`PermissionOverwrite`]
            A :class:`dict` of target (either a role or a member) to
            :class:`PermissionOverwrite` to apply upon creation of a channel.
            Useful for creating secret channels.
        available_tags: Optional[Sequence[:class:`ForumTag`]]
            The tags available for threads in this channel.

            .. versionadded:: 2.6

        default_reaction: Optional[Union[:class:`str`, :class:`Emoji`, :class:`PartialEmoji`]]
            The default emoji shown for reacting to threads.

            .. versionadded:: 2.6

        default_sort_order: Optional[:class:`ThreadSortOrder`]
            The default sort order of threads in this channel.

            .. versionadded:: 2.6

        default_layout: :class:`ThreadLayout`
            The default layout of threads in this channel.

            .. versionadded:: 2.10

        reason: Optional[:class:`str`]
            The reason for creating this channel. Shows up on the audit log.

        Raises
        ------
        Forbidden
            You do not have the proper permissions to create this channel.
        HTTPException
            Creating the channel failed.
        TypeError
            The permission overwrite information is not in proper form.

        Returns
        -------
        :class:`ForumChannel`
            The channel that was just created.
        """
        options = {}
        if position is not MISSING:
            options["position"] = position

        if topic is not MISSING:
            options["topic"] = topic

        if slowmode_delay is not MISSING:
            options["rate_limit_per_user"] = slowmode_delay

        if default_thread_slowmode_delay is not MISSING:
            options["default_thread_rate_limit_per_user"] = default_thread_slowmode_delay

        if nsfw is not MISSING:
            options["nsfw"] = nsfw

        if default_auto_archive_duration is not None:
            options["default_auto_archive_duration"] = cast(
                "ThreadArchiveDurationLiteral", try_enum_to_int(default_auto_archive_duration)
            )

        if available_tags is not None:
            options["available_tags"] = [tag.to_dict() for tag in available_tags]

        if default_reaction is not None:
            emoji_name, emoji_id = PartialEmoji._emoji_to_name_id(default_reaction)
            options["default_reaction_emoji"] = {
                "emoji_name": emoji_name,
                "emoji_id": emoji_id,
            }

        if default_sort_order is not None:
            options["default_sort_order"] = try_enum_to_int(default_sort_order)

        if default_layout is not None:
            options["default_forum_layout"] = try_enum_to_int(default_layout)

        data = await self._create_channel(
            name,
            overwrites=overwrites,
            channel_type=ChannelType.forum,
            category=category,
            reason=reason,
            **options,
        )
        channel = ForumChannel(state=self._state, guild=self, data=data)

        # temporarily add to the cache
        self._channels[channel.id] = channel
        return channel

    async def create_category(
        self,
        name: str,
        *,
        overwrites: Dict[Union[Role, Member], PermissionOverwrite] = MISSING,
        reason: Optional[str] = None,
        position: int = MISSING,
    ) -> CategoryChannel:
        """|coro|

        Same as :meth:`create_text_channel` except makes a :class:`CategoryChannel` instead.

        .. note::

            The ``category`` parameter is not supported in this function since categories
            cannot have categories.

        .. versionchanged:: 2.6
            Raises :exc:`TypeError` instead of ``InvalidArgument``.

        Parameters
        ----------
        name: :class:`str`
            The category's name.
        overwrites: Dict[Union[:class:`Role`, :class:`Member`], :class:`PermissionOverwrite`]
            A :class:`dict` of target (either a role or a member) to
            :class:`PermissionOverwrite` which can be synced to channels.
        position: :class:`int`
            The position in the channel list. This is a number that starts
            at 0. e.g. the top channel is position 0.
        reason: Optional[:class:`str`]
            The reason for creating this category. Shows up on the audit log.

        Raises
        ------
        Forbidden
            You do not have the proper permissions to create this channel.
        HTTPException
            Creating the channel failed.
        TypeError
            The permission overwrite information is not in proper form.

        Returns
        -------
        :class:`CategoryChannel`
            The channel that was just created.
        """
        options: Dict[str, Any] = {}
        if position is not MISSING:
            options["position"] = position

        data = await self._create_channel(
            name, overwrites=overwrites, channel_type=ChannelType.category, reason=reason, **options
        )
        channel = CategoryChannel(state=self._state, guild=self, data=data)

        # temporarily add to the cache
        self._channels[channel.id] = channel
        return channel

    create_category_channel = create_category

    async def leave(self) -> None:
        """|coro|

        Leaves the guild.

        .. note::

            You cannot leave the guild that you own, you must delete it instead
            via :meth:`delete`.

        Raises
        ------
        HTTPException
            Leaving the guild failed.
        """
        await self._state.http.leave_guild(self.id)

    async def delete(self) -> None:
        """|coro|

        Deletes the guild. You must be the guild owner to delete the
        guild.

        Raises
        ------
        HTTPException
            Deleting the guild failed.
        Forbidden
            You do not have permissions to delete the guild.
        """
        await self._state.http.delete_guild(self.id)

    async def edit(
        self,
        *,
        reason: Optional[str] = MISSING,
        name: str = MISSING,
        description: Optional[str] = MISSING,
        icon: Optional[AssetBytes] = MISSING,
        banner: Optional[AssetBytes] = MISSING,
        splash: Optional[AssetBytes] = MISSING,
        discovery_splash: Optional[AssetBytes] = MISSING,
        community: bool = MISSING,
        invites_disabled: bool = MISSING,
        raid_alerts_disabled: bool = MISSING,
        afk_channel: Optional[VoiceChannel] = MISSING,
        owner: Snowflake = MISSING,
        afk_timeout: int = MISSING,
        default_notifications: NotificationLevel = MISSING,
        verification_level: VerificationLevel = MISSING,
        explicit_content_filter: ContentFilter = MISSING,
        vanity_code: str = MISSING,
        system_channel: Optional[TextChannel] = MISSING,
        system_channel_flags: SystemChannelFlags = MISSING,
        preferred_locale: Locale = MISSING,
        rules_channel: Optional[TextChannel] = MISSING,
        public_updates_channel: Optional[TextChannel] = MISSING,
        safety_alerts_channel: Optional[TextChannel] = MISSING,
        premium_progress_bar_enabled: bool = MISSING,
    ) -> Guild:
        """|coro|

        Edits the guild.

        You must have :attr:`~Permissions.manage_guild` permission
        to use this.

        .. versionchanged:: 1.4
            The `rules_channel` and `public_updates_channel` keyword-only parameters were added.

        .. versionchanged:: 2.0
            The `discovery_splash` and `community` keyword-only parameters were added.

        .. versionchanged:: 2.0
            The newly updated guild is returned.

        .. versionchanged:: 2.5
            Removed the ``region`` parameter.
            Use :func:`VoiceChannel.edit` or :func:`StageChannel.edit` with ``rtc_region`` instead.

        .. versionchanged:: 2.6
            Raises :exc:`TypeError` or :exc:`ValueError` instead of ``InvalidArgument``.

        Parameters
        ----------
        name: :class:`str`
            The new name of the guild.
        description: Optional[:class:`str`]
            The new description of the guild. Could be ``None`` for no description.
            This is only available to guilds that contain ``COMMUNITY`` in :attr:`Guild.features`.
        icon: Optional[|resource_type|]
            The new guild icon. Only PNG/JPG is supported.
            GIF is only available to guilds that contain ``ANIMATED_ICON`` in :attr:`Guild.features`.
            Could be ``None`` to denote removal of the icon.

            .. versionchanged:: 2.5
                Now accepts various resource types in addition to :class:`bytes`.

        banner: Optional[|resource_type|]
            The new guild banner.
            GIF is only available to guilds that contain ``ANIMATED_BANNER`` in :attr:`Guild.features`.
            Could be ``None`` to denote removal of the banner. This is only available to guilds that contain
            ``BANNER`` in :attr:`Guild.features`.

            .. versionchanged:: 2.5
                Now accepts various resource types in addition to :class:`bytes`.

        splash: Optional[|resource_type|]
            The new guild invite splash.
            Only PNG/JPG is supported. Could be ``None`` to denote removing the
            splash. This is only available to guilds that contain ``INVITE_SPLASH``
            in :attr:`Guild.features`.

            .. versionchanged:: 2.5
                Now accepts various resource types in addition to :class:`bytes`.

        discovery_splash: Optional[|resource_type|]
            The new guild discovery splash.
            Only PNG/JPG is supported. Could be ``None`` to denote removing the
            splash. This is only available to guilds that contain ``DISCOVERABLE``
            in :attr:`Guild.features`.

            .. versionchanged:: 2.5
                Now accepts various resource types in addition to :class:`bytes`.

        community: :class:`bool`
            Whether the guild should be a Community guild. If set to ``True``\\, both ``rules_channel``
            and ``public_updates_channel`` parameters are required.
        invites_disabled: :class:`bool`
            Whether the guild has paused invites, preventing new users from joining.

            This is only available to guilds that contain ``COMMUNITY``
            in :attr:`Guild.features`.

            This cannot be changed at the same time as the ``community`` feature due a Discord API limitation.

            .. versionadded:: 2.6

        raid_alerts_disabled: :class:`bool`
            Whether the guild has disabled join raid alerts.

            This is only available to guilds that contain ``COMMUNITY``
            in :attr:`Guild.features`.

            This cannot be changed at the same time as the ``community`` feature due a Discord API limitation.

            .. versionadded:: 2.9

        afk_channel: Optional[:class:`VoiceChannel`]
            The new channel that is the AFK channel. Could be ``None`` for no AFK channel.
        afk_timeout: :class:`int`
            The number of seconds until someone is moved to the AFK channel.
            This can be set to ``60``, ``300``, ``900``, ``1800``, and ``3600``.
        owner: :class:`Member`
            The new owner of the guild to transfer ownership to. Note that you must
            be owner of the guild to do this.
        verification_level: :class:`VerificationLevel`
            The new verification level for the guild.
        default_notifications: :class:`NotificationLevel`
            The new default notification level for the guild.
        explicit_content_filter: :class:`ContentFilter`
            The new explicit content filter for the guild.
        vanity_code: :class:`str`
            The new vanity code for the guild.
        system_channel: Optional[:class:`TextChannel`]
            The new channel that is used for the system channel. Could be ``None`` for no system channel.
        system_channel_flags: :class:`SystemChannelFlags`
            The new system channel settings to use with the new system channel.
        preferred_locale: :class:`Locale`
            The new preferred locale for the guild. Used as the primary language in the guild.

            .. versionchanged:: 2.5
                Changed to :class:`Locale` instead of :class:`str`.

        rules_channel: Optional[:class:`TextChannel`]
            The new channel that is used for rules. This is only available to
            guilds that contain ``COMMUNITY`` in :attr:`Guild.features`. Could be ``None`` for no rules
            channel.
        public_updates_channel: Optional[:class:`TextChannel`]
            The new channel that is used for public updates from Discord. This is only available to
            guilds that contain ``COMMUNITY`` in :attr:`Guild.features`. Could be ``None`` for no
            public updates channel.
        safety_alerts_channel: Optional[:class:`TextChannel`]
            The new channel that is used for safety alerts. This is only available to
            guilds that contain ``COMMUNITY`` in :attr:`Guild.features`. Could be ``None`` for no
            safety alerts channel.

            .. versionadded:: 2.9

        premium_progress_bar_enabled: :class:`bool`
            Whether the server boost progress bar is enabled.
        reason: Optional[:class:`str`]
            The reason for editing this guild. Shows up on the audit log.

        Raises
        ------
        NotFound
            At least one of the assets (``icon``, ``banner``, ``splash`` or ``discovery_splash``) couldn't be found.
        Forbidden
            You do not have permissions to edit the guild.
        HTTPException
            Editing the guild failed.
        TypeError
            At least one of the assets (``icon``, ``banner``, ``splash`` or ``discovery_splash``)
            is a lottie sticker (see :func:`Sticker.read`),
            or one of the parameters ``default_notifications``, ``verification_level``,
            ``explicit_content_filter``, or ``system_channel_flags`` was of the incorrect type.
        ValueError
            ``community`` was set without setting both ``rules_channel`` and ``public_updates_channel`` parameters,
            or if you are not the owner of the guild and request an ownership transfer,
            or the image format passed in to ``icon`` is invalid,
            or both ``community`` and ``invites_disabled` or ``raid_alerts_disabled`` were provided.

        Returns
        -------
        :class:`Guild`
            The newly updated guild. Note that this has the same limitations as
            mentioned in :meth:`Client.fetch_guild` and may not have full data.
        """
        http = self._state.http

        if vanity_code is not MISSING:
            await http.change_vanity_code(self.id, vanity_code, reason=reason)

        fields: Dict[str, Any] = {}
        if name is not MISSING:
            fields["name"] = name

        if description is not MISSING:
            fields["description"] = description

        if preferred_locale is not MISSING:
            fields["preferred_locale"] = str(preferred_locale)

        if afk_timeout is not MISSING:
            fields["afk_timeout"] = afk_timeout

        if icon is not MISSING:
            fields["icon"] = await utils._assetbytes_to_base64_data(icon)

        if banner is not MISSING:
            fields["banner"] = await utils._assetbytes_to_base64_data(banner)

        if splash is not MISSING:
            fields["splash"] = await utils._assetbytes_to_base64_data(splash)

        if discovery_splash is not MISSING:
            fields["discovery_splash"] = await utils._assetbytes_to_base64_data(discovery_splash)

        if default_notifications is not MISSING:
            if not isinstance(default_notifications, NotificationLevel):
                raise TypeError("default_notifications field must be of type NotificationLevel")
            fields["default_message_notifications"] = default_notifications.value

        if afk_channel is not MISSING:
            if afk_channel is None:
                fields["afk_channel_id"] = afk_channel
            else:
                fields["afk_channel_id"] = afk_channel.id

        if system_channel is not MISSING:
            if system_channel is None:
                fields["system_channel_id"] = system_channel
            else:
                fields["system_channel_id"] = system_channel.id

        if rules_channel is not MISSING:
            if rules_channel is None:
                fields["rules_channel_id"] = rules_channel
            else:
                fields["rules_channel_id"] = rules_channel.id

        if public_updates_channel is not MISSING:
            if public_updates_channel is None:
                fields["public_updates_channel_id"] = public_updates_channel
            else:
                fields["public_updates_channel_id"] = public_updates_channel.id

        if safety_alerts_channel is not MISSING:
            if safety_alerts_channel is None:
                fields["safety_alerts_channel_id"] = safety_alerts_channel
            else:
                fields["safety_alerts_channel_id"] = safety_alerts_channel.id

        if owner is not MISSING:
            if self.owner_id != self._state.self_id:
                raise ValueError("To transfer ownership you must be the owner of the guild.")

            fields["owner_id"] = owner.id

        if verification_level is not MISSING:
            if not isinstance(verification_level, VerificationLevel):
                raise TypeError("verification_level field must be of type VerificationLevel")

            fields["verification_level"] = verification_level.value

        if explicit_content_filter is not MISSING:
            if not isinstance(explicit_content_filter, ContentFilter):
                raise TypeError("explicit_content_filter field must be of type ContentFilter")

            fields["explicit_content_filter"] = explicit_content_filter.value

        if system_channel_flags is not MISSING:
            if not isinstance(system_channel_flags, SystemChannelFlags):
                raise TypeError("system_channel_flags field must be of type SystemChannelFlags")

            fields["system_channel_flags"] = system_channel_flags.value

        if (
            community is not MISSING
            or invites_disabled is not MISSING
            or raid_alerts_disabled is not MISSING
        ):
            # If we don't have complete feature information for the guild,
            # it is possible to disable or enable other features that we didn't intend to touch.
            # To enable or disable a feature, we will need to provide all of the existing features in advance.
            if self.unavailable:
                raise RuntimeError(
                    "cannot modify features of an unavailable guild due to potentially destructive results."
                )
            features = set(self.features)
            if community is not MISSING:
                if not isinstance(community, bool):
                    raise TypeError("community must be a bool")
                if community:
                    if "rules_channel_id" in fields and "public_updates_channel_id" in fields:
                        features.add("COMMUNITY")
                    else:
                        raise ValueError(
                            "community field requires both rules_channel and public_updates_channel fields to be provided"
                        )
                else:
                    features.discard("COMMUNITY")

            if invites_disabled is not MISSING:
                if community is not MISSING:
                    raise ValueError(
                        "cannot modify both the COMMUNITY feature and INVITES_DISABLED feature at the "
                        "same time due to a discord limitation."
                    )
                if not isinstance(invites_disabled, bool):
                    raise TypeError("invites_disabled must be a bool")
                if invites_disabled:
                    features.add("INVITES_DISABLED")
                else:
                    features.discard("INVITES_DISABLED")

            if raid_alerts_disabled is not MISSING:
                if community is not MISSING:
                    raise ValueError(
                        "cannot modify both the COMMUNITY feature and RAID_ALERTS_DISABLED feature at the "
                        "same time due to a discord limitation."
                    )
                if not isinstance(raid_alerts_disabled, bool):
                    raise TypeError("raid_alerts_disabled must be a bool")
                if raid_alerts_disabled:
                    features.add("RAID_ALERTS_DISABLED")
                else:
                    features.discard("RAID_ALERTS_DISABLED")

            fields["features"] = list(features)

        if premium_progress_bar_enabled is not MISSING:
            fields["premium_progress_bar_enabled"] = premium_progress_bar_enabled

        data = await http.edit_guild(self.id, reason=reason, **fields)
        return Guild(data=data, state=self._state)

    async def fetch_channels(self) -> Sequence[GuildChannel]:
        """|coro|

        Retrieves all :class:`abc.GuildChannel` that the guild has.

        .. note::

            This method is an API call. For general usage, consider :attr:`channels` instead.

        .. versionadded:: 1.2

        Raises
        ------
        InvalidData
            An unknown channel type was received from Discord.
        HTTPException
            Retrieving the channels failed.

        Returns
        -------
        Sequence[:class:`abc.GuildChannel`]
            All channels that the guild has.
        """
        data = await self._state.http.get_all_guild_channels(self.id)

        def convert(d):
            factory, _ = _guild_channel_factory(d["type"])
            if factory is None:
                raise InvalidData("Unknown channel type {type} for channel ID {id}.".format_map(d))

            channel = factory(guild=self, state=self._state, data=d)
            return channel

        return [convert(d) for d in data]

    async def active_threads(self) -> List[Thread]:
        """|coro|

        Returns a list of active :class:`Thread` that the client can access.

        This includes both private and public threads.

        .. versionadded:: 2.0

        Raises
        ------
        HTTPException
            The request to get the active threads failed.

        Returns
        -------
        List[:class:`Thread`]
            The active threads.
        """
        data = await self._state.http.get_active_threads(self.id)
        threads = [Thread(guild=self, state=self._state, data=d) for d in data.get("threads", [])]
        thread_lookup: Dict[int, Thread] = {thread.id: thread for thread in threads}
        for member in data.get("members", []):
            thread = thread_lookup.get(int(member["id"]))
            if thread is not None:
                thread._add_member(ThreadMember(parent=thread, data=member))

        return threads

    async def fetch_scheduled_events(
        self, *, with_user_count: bool = False
    ) -> List[GuildScheduledEvent]:
        """|coro|

        Retrieves a list of all :class:`GuildScheduledEvent` instances that the guild has.

        .. versionadded:: 2.3

        Parameters
        ----------
        with_user_count: :class:`bool`
            Whether to include number of users subscribed to each event.

        Raises
        ------
        HTTPException
            Retrieving the guild scheduled events failed.

        Returns
        -------
        List[:class:`GuildScheduledEvent`]
            The existing guild scheduled events.
        """
        raw_events = await self._state.http.get_guild_scheduled_events(
            self.id, with_user_count=with_user_count
        )
        return [GuildScheduledEvent(state=self._state, data=data) for data in raw_events]

    async def fetch_scheduled_event(
        self, event_id: int, *, with_user_count: bool = False
    ) -> GuildScheduledEvent:
        """|coro|

        Retrieves a :class:`GuildScheduledEvent` with the given ID.

        .. versionadded:: 2.3

        Parameters
        ----------
        event_id: :class:`int`
            The ID to look for.
        with_user_count: :class:`bool`
            Whether to include number of users subscribed to the event.

        Raises
        ------
        HTTPException
            Retrieving the guild scheduled event failed.

        Returns
        -------
        :class:`GuildScheduledEvent`
            The guild scheduled event.
        """
        data = await self._state.http.get_guild_scheduled_event(
            self.id, event_id, with_user_count=with_user_count
        )
        return GuildScheduledEvent(state=self._state, data=data)

    @overload
    async def create_scheduled_event(
        self,
        *,
        name: str,
        entity_type: Literal[GuildScheduledEventEntityType.external],
        scheduled_start_time: datetime.datetime,
        scheduled_end_time: datetime.datetime,
        entity_metadata: GuildScheduledEventMetadata,
        privacy_level: GuildScheduledEventPrivacyLevel = ...,
        description: str = ...,
        image: AssetBytes = ...,
        reason: Optional[str] = ...,
    ) -> GuildScheduledEvent:
        ...

    @overload
    async def create_scheduled_event(
        self,
        *,
        name: str,
        channel: Snowflake,
        scheduled_start_time: datetime.datetime,
        entity_type: Literal[
            GuildScheduledEventEntityType.voice,
            GuildScheduledEventEntityType.stage_instance,
        ] = ...,
        scheduled_end_time: Optional[datetime.datetime] = ...,
        privacy_level: GuildScheduledEventPrivacyLevel = ...,
        description: str = ...,
        image: AssetBytes = ...,
        reason: Optional[str] = ...,
    ) -> GuildScheduledEvent:
        ...

    @overload
    async def create_scheduled_event(
        self,
        *,
        name: str,
        channel: None,
        scheduled_start_time: datetime.datetime,
        scheduled_end_time: datetime.datetime,
        entity_metadata: GuildScheduledEventMetadata,
        entity_type: Literal[GuildScheduledEventEntityType.external] = ...,
        privacy_level: GuildScheduledEventPrivacyLevel = ...,
        description: str = ...,
        image: AssetBytes = ...,
        reason: Optional[str] = ...,
    ) -> GuildScheduledEvent:
        ...

    async def create_scheduled_event(
        self,
        *,
        name: str,
        scheduled_start_time: datetime.datetime,
        channel: Optional[Snowflake] = MISSING,
        entity_type: GuildScheduledEventEntityType = MISSING,
        scheduled_end_time: Optional[datetime.datetime] = MISSING,
        privacy_level: GuildScheduledEventPrivacyLevel = MISSING,
        entity_metadata: GuildScheduledEventMetadata = MISSING,
        description: str = MISSING,
        image: AssetBytes = MISSING,
        reason: Optional[str] = None,
    ) -> GuildScheduledEvent:
        """|coro|

        Creates a :class:`GuildScheduledEvent`.

        You must have :attr:`.Permissions.manage_events` permission to do this.

        Based on the channel/entity type, there are different restrictions regarding
        other parameter values, as shown in this table:

        .. csv-table::
            :widths: 30, 30, 20, 20
            :header: "``channel``", "``entity_type``", "``scheduled_end_time``", "``entity_metadata`` with location"

            :class:`.abc.Snowflake` with ``type`` attribute being :class:`ChannelType.voice` , :attr:`~GuildScheduledEventEntityType.voice` (set automatically), optional, unset
            :class:`.abc.Snowflake` with ``type`` attribute being :class:`ChannelType.stage_voice`, :attr:`~GuildScheduledEventEntityType.stage_instance` (set automatically), optional, unset
            :class:`.abc.Snowflake` with missing/other ``type`` attribute, required, optional, unset
            ``None``, :attr:`~GuildScheduledEventEntityType.external` (set automatically), required, required
            unset, :attr:`~GuildScheduledEventEntityType.external`, required, required

        .. versionadded:: 2.3

        .. versionchanged:: 2.6
            Now raises :exc:`TypeError` instead of :exc:`ValueError` for
            invalid parameter types.

        .. versionchanged:: 2.6
            Removed ``channel_id`` parameter in favor of ``channel``.

        .. versionchanged:: 2.6
            Naive datetime parameters are now assumed to be in the local
            timezone instead of UTC.

        .. versionchanged:: 2.6
            Infer ``entity_type`` from channel if provided.

        Parameters
        ----------
        name: :class:`str`
            The name of the guild scheduled event.
        description: :class:`str`
            The description of the guild scheduled event.
        image: |resource_type|
            The cover image of the guild scheduled event.

            .. versionadded:: 2.4

            .. versionchanged:: 2.5
                Now accepts various resource types in addition to :class:`bytes`.

        channel: Optional[:class:`.abc.Snowflake`]
            The channel in which the guild scheduled event will be hosted.
            Passing in `None` assumes the ``entity_type`` to be :class:`GuildScheduledEventEntityType.external`

            .. versionadded:: 2.6

        privacy_level: :class:`GuildScheduledEventPrivacyLevel`
            The privacy level of the guild scheduled event.
        scheduled_start_time: :class:`datetime.datetime`
            The time to schedule the guild scheduled event.
            If the datetime is naive, it is assumed to be local time.
        scheduled_end_time: Optional[:class:`datetime.datetime`]
            The time when the guild scheduled event is scheduled to end.
            If the datetime is naive, it is assumed to be local time.
        entity_type: :class:`GuildScheduledEventEntityType`
            The entity type of the guild scheduled event.
        entity_metadata: :class:`GuildScheduledEventMetadata`
            The entity metadata of the guild scheduled event.
        reason: Optional[:class:`str`]
            The reason for creating the guild scheduled event. Shows up on the audit log.

        Raises
        ------
        NotFound
            The ``image`` asset couldn't be found.
        HTTPException
            The request failed.
        TypeError
            The ``image`` asset is a lottie sticker (see :func:`Sticker.read`),
            one of ``entity_type``, ``privacy_level``, or ``entity_metadata``
            is not of the correct type, or the ``entity_type`` was not provided and
            could not be assumed from the ``channel``.

        Returns
        -------
        :class:`GuildScheduledEvent`
            The newly created guild scheduled event.
        """
        if entity_type is MISSING:
            if channel is None:
                entity_type = GuildScheduledEventEntityType.external
            elif isinstance(channel_type := getattr(channel, "type", None), ChannelType):
                if channel_type is ChannelType.voice:
                    entity_type = GuildScheduledEventEntityType.voice
                elif channel_type is ChannelType.stage_voice:
                    entity_type = GuildScheduledEventEntityType.stage_instance
                else:
                    raise TypeError("channel type must be either 'voice' or 'stage_voice'")
            else:
                raise TypeError(
                    "`entity_type` must be provided if it cannot be derived from `channel`"
                )

        if not isinstance(entity_type, GuildScheduledEventEntityType):
            raise TypeError("entity_type must be an instance of GuildScheduledEventEntityType")

        if privacy_level is MISSING:
            privacy_level = GuildScheduledEventPrivacyLevel.guild_only
        elif not isinstance(privacy_level, GuildScheduledEventPrivacyLevel):
            raise TypeError("privacy_level must be an instance of GuildScheduledEventPrivacyLevel")

        fields: Dict[str, Any] = {
            "name": name,
            "privacy_level": privacy_level.value,
            "scheduled_start_time": utils.isoformat_utc(scheduled_start_time),
            "entity_type": entity_type.value,
        }

        if entity_metadata is not MISSING:
            if not isinstance(entity_metadata, GuildScheduledEventMetadata):
                raise TypeError(
                    "entity_metadata must be an instance of GuildScheduledEventMetadata"
                )

            fields["entity_metadata"] = entity_metadata.to_dict()

        if description is not MISSING:
            fields["description"] = description

        if image is not MISSING:
            fields["image"] = await utils._assetbytes_to_base64_data(image)

        if channel:
            fields["channel_id"] = channel.id

        if scheduled_end_time is not MISSING:
            fields["scheduled_end_time"] = utils.isoformat_utc(scheduled_end_time)

        data = await self._state.http.create_guild_scheduled_event(self.id, reason=reason, **fields)
        return GuildScheduledEvent(state=self._state, data=data)

    async def welcome_screen(self) -> WelcomeScreen:
        """|coro|

        Retrieves the guild's :class:`WelcomeScreen`.

        Requires the :attr:`~Permissions.manage_guild` permission if the welcome screen is not enabled.

        .. note::

            To determine whether the welcome screen is enabled, check for the
            presence of ``WELCOME_SCREEN_ENABLED`` in :attr:`Guild.features`.

        .. versionadded:: 2.5

        Raises
        ------
        NotFound
            The welcome screen is not set up, or you do not have permission to view it.
        HTTPException
            Retrieving the welcome screen failed.

        Returns
        -------
        :class:`WelcomeScreen`
            The guild's welcome screen.
        """
        data = await self._state.http.get_guild_welcome_screen(self.id)
        return WelcomeScreen(state=self._state, data=data, guild=self)

    async def edit_welcome_screen(
        self,
        *,
        enabled: bool = MISSING,
        channels: Optional[List[WelcomeScreenChannel]] = MISSING,
        description: Optional[str] = MISSING,
        reason: Optional[str] = None,
    ) -> WelcomeScreen:
        """|coro|

        This is a lower level method to :meth:`WelcomeScreen.edit` that allows you
        to edit the welcome screen without fetching it and save an API request.

        This requires 'COMMUNITY' in :attr:`.Guild.features`.

        .. versionadded:: 2.5

        Parameters
        ----------
        enabled: :class:`bool`
            Whether the welcome screen is enabled.
        description: Optional[:class:`str`]
            The new guild description in the welcome screen.
        channels: Optional[List[:class:`WelcomeScreenChannel`]]
            The new welcome channels.
        reason: Optional[:class:`str`]
            The reason for editing the welcome screen. Shows up on the audit log.

        Raises
        ------
        Forbidden
            You do not have permissions to change the welcome screen
            or the guild is not allowed to create welcome screens.
        HTTPException
            Editing the welcome screen failed.
        TypeError
            ``channels`` is not a list of :class:`~disnake.WelcomeScreenChannel` instances

        Returns
        -------
        :class:`WelcomeScreen`
            The newly edited welcome screen.
        """
        payload = {}

        if enabled is not MISSING:
            payload["enabled"] = enabled

        if description is not MISSING:
            payload["description"] = description

        if channels is not MISSING:
            if channels is None:
                payload["welcome_channels"] = None
            else:
                welcome_channel_payload = []
                for channel in channels:
                    if not isinstance(channel, WelcomeScreenChannel):
                        raise TypeError(
                            "'channels' must be a list of 'WelcomeScreenChannel' objects"
                        )
                    welcome_channel_payload.append(channel.to_dict())
                payload["welcome_channels"] = welcome_channel_payload

        data = await self._state.http.edit_guild_welcome_screen(self.id, reason=reason, **payload)
        return WelcomeScreen(state=self._state, data=data, guild=self)

    # TODO: Remove Optional typing here when async iterators are refactored
    def fetch_members(
        self, *, limit: Optional[int] = 1000, after: Optional[SnowflakeTime] = None
    ) -> MemberIterator:
        """Retrieves an :class:`.AsyncIterator` that enables receiving the guild's members.

        In order to use this, the :attr:`~Intents.members` intent must be
        enabled in the developer portal.

        .. note::

            This method is an API call. For general usage, consider :attr:`members` instead.

        .. versionadded:: 1.3

        .. versionchanged:: 2.9
            No longer requires the intent to be enabled on the websocket connection.

        All parameters are optional.

        Parameters
        ----------
        limit: Optional[:class:`int`]
            The number of members to retrieve. Defaults to 1000.
            Pass ``None`` to fetch all members. Note that this is potentially slow.
        after: Optional[Union[:class:`.abc.Snowflake`, :class:`datetime.datetime`]]
            Retrieve members after this date or object.
            If a datetime is provided, it is recommended to use a UTC aware datetime.
            If the datetime is naive, it is assumed to be local time.

        Raises
        ------
        ClientException
            The members intent is not enabled in the developer portal.
        HTTPException
            Retrieving the members failed.

        Yields
        ------
        :class:`.Member`
            The member with the member data parsed.

        Examples
        --------
        Usage ::

            async for member in guild.fetch_members(limit=150):
                print(member.name)

        Flattening into a list ::

            members = await guild.fetch_members(limit=150).flatten()
            # members is now a list of Member...
        """
        # `hasattr` check to avoid issues with uninitialized state
        if hasattr(self._state, "application_flags"):
            flags = self._state.application_flags
            if not (flags.gateway_guild_members_limited or flags.gateway_guild_members):
                raise ClientException(
                    "The `members` intent must be enabled in the Developer Portal to be able to use this method."
                )

        return MemberIterator(self, limit=limit, after=after)

    async def fetch_member(self, member_id: int, /) -> Member:
        """|coro|

        Retrieves a :class:`Member` with the given ID.

        .. note::

            This method is an API call. If you have :attr:`Intents.members` and member cache enabled, consider :meth:`get_member` instead.

        Parameters
        ----------
        member_id: :class:`int`
            The member's ID to fetch from.

        Raises
        ------
        Forbidden
            You do not have access to the guild.
        HTTPException
            Retrieving the member failed.

        Returns
        -------
        :class:`Member`
            The member from the member ID.
        """
        data = await self._state.http.get_member(self.id, member_id)
        return Member(data=data, state=self._state, guild=self)

    async def fetch_ban(self, user: Snowflake) -> BanEntry:
        """|coro|

        Retrieves the :class:`BanEntry` for a user.

        You must have :attr:`~Permissions.ban_members` permission
        to use this.

        Parameters
        ----------
        user: :class:`abc.Snowflake`
            The user to get ban information from.

        Raises
        ------
        Forbidden
            You do not have proper permissions to get the information.
        NotFound
            This user is not banned.
        HTTPException
            An error occurred while fetching the information.

        Returns
        -------
        :class:`BanEntry`
            The :class:`BanEntry` object for the specified user.
        """
        data: BanPayload = await self._state.http.get_ban(user.id, self.id)
        return BanEntry(user=User(state=self._state, data=data["user"]), reason=data["reason"])

    async def fetch_channel(self, channel_id: int, /) -> Union[GuildChannel, Thread]:
        """|coro|

        Retrieves a :class:`.abc.GuildChannel` or :class:`.Thread` with the given ID.

        .. note::

            This method is an API call. For general usage, consider :meth:`get_channel_or_thread` instead.

        .. versionadded:: 2.0

        Raises
        ------
        InvalidData
            An unknown channel type was received from Discord
            or the guild the channel belongs to is not the same
            as the one in this object points to.
        HTTPException
            Retrieving the channel failed.
        NotFound
            Invalid Channel ID.
        Forbidden
            You do not have permission to fetch this channel.

        Returns
        -------
        Union[:class:`.abc.GuildChannel`, :class:`.Thread`]
            The channel from the ID.
        """
        data = await self._state.http.get_channel(channel_id)

        factory, ch_type = _threaded_guild_channel_factory(data["type"])
        if factory is None:
            raise InvalidData("Unknown channel type {type} for channel ID {id}.".format_map(data))

        if ch_type in (ChannelType.group, ChannelType.private):
            raise InvalidData("Channel ID resolved to a private channel")

        guild_id = int(data["guild_id"])  # type: ignore
        if self.id != guild_id:
            raise InvalidData("Guild ID resolved to a different guild")

        channel: GuildChannel = factory(guild=self, state=self._state, data=data)  # type: ignore
        return channel

    def bans(
        self,
        *,
        limit: Optional[int] = 1000,
        before: Optional[Snowflake] = None,
        after: Optional[Snowflake] = None,
    ) -> BanIterator:
        """Returns an :class:`~disnake.AsyncIterator` that enables receiving the destination's bans.

        You must have the :attr:`~Permissions.ban_members` permission to get this information.

        .. versionchanged:: 2.5
            Due to a breaking change in Discord's API, this now returns an :class:`~disnake.AsyncIterator` instead of a :class:`list`.

        Examples
        --------
        Usage ::

            counter = 0
            async for ban in guild.bans(limit=200):
                if not ban.user.bot:
                    counter += 1

        Flattening into a list: ::

            bans = await guild.bans(limit=123).flatten()
            # bans is now a list of BanEntry...

        All parameters are optional.

        Parameters
        ----------
        limit: Optional[:class:`int`]
            The number of bans to retrieve.
            If ``None``, it retrieves every ban in the guild. Note, however,
            that this would make it a slow operation.
            Defaults to 1000.
        before: Optional[:class:`~disnake.abc.Snowflake`]
            Retrieve bans before this user.
        after: Optional[:class:`~disnake.abc.Snowflake`]
            Retrieve bans after this user.

        Raises
        ------
        ~disnake.Forbidden
            You do not have permissions to get the bans.
        ~disnake.HTTPException
            An error occurred while fetching the bans.

        Yields
        ------
        :class:`~disnake.BanEntry`
            The ban with the ban data parsed.
        """
        return BanIterator(self, limit=limit, before=before, after=after)

    async def prune_members(
        self,
        *,
        days: int,
        compute_prune_count: bool = True,
        roles: List[Snowflake] = MISSING,
        reason: Optional[str] = None,
    ) -> Optional[int]:
        """|coro|

        Prunes the guild from its inactive members.

        The inactive members are denoted if they have not logged on in
        ``days`` number of days and they have no roles.

        You must have :attr:`~Permissions.kick_members` permission
        to use this.

        To check how many members you would prune without actually pruning,
        see the :meth:`estimate_pruned_members` function.

        To prune members that have specific roles see the ``roles`` parameter.

        .. versionchanged:: 1.4
            The ``roles`` keyword-only parameter was added.

        .. versionchanged:: 2.6
            Raises :exc:`TypeError` instead of ``InvalidArgument``.

        Parameters
        ----------
        days: :class:`int`
            The number of days before counting as inactive.
        compute_prune_count: :class:`bool`
            Whether to compute the prune count. This defaults to ``True``
            which makes it prone to timeouts in very large guilds. In order
            to prevent timeouts, you must set this to ``False``. If this is
            set to ``False``\\, then this function will always return ``None``.
        roles: List[:class:`abc.Snowflake`]
            A list of :class:`abc.Snowflake` that represent roles to include in the pruning process. If a member
            has a role that is not specified, they'll be excluded.
        reason: Optional[:class:`str`]
            The reason for doing this action. Shows up on the audit log.

        Raises
        ------
        Forbidden
            You do not have permissions to prune members.
        HTTPException
            An error occurred while pruning members.
        TypeError
            An integer was not passed for ``days``.

        Returns
        -------
        Optional[:class:`int`]
            The number of members pruned. If ``compute_prune_count`` is ``False``
            then this returns ``None``.
        """
        if not isinstance(days, int):
            raise TypeError(
                f"Expected int for ``days``, received {days.__class__.__name__} instead."
            )

        if roles:
            role_ids = [str(role.id) for role in roles]
        else:
            role_ids = []

        data = await self._state.http.prune_members(
            self.id, days, compute_prune_count=compute_prune_count, roles=role_ids, reason=reason
        )
        return data["pruned"]

    async def templates(self) -> List[Template]:
        """|coro|

        Gets the list of templates from this guild.

        You must have :attr:`~.Permissions.manage_guild` permission
        to use this.

        .. versionadded:: 1.7

        Raises
        ------
        Forbidden
            You don't have permissions to get the templates.

        Returns
        -------
        List[:class:`Template`]
            The templates for this guild.
        """
        from .template import Template

        data = await self._state.http.guild_templates(self.id)
        return [Template(data=d, state=self._state) for d in data]

    async def webhooks(self) -> List[Webhook]:
        """|coro|

        Gets the list of webhooks from this guild.

        You must have :attr:`~.Permissions.manage_webhooks` permission
        to use this.

        Raises
        ------
        Forbidden
            You don't have permissions to get the webhooks.

        Returns
        -------
        List[:class:`Webhook`]
            The webhooks for this guild.
        """
        from .webhook import Webhook

        data = await self._state.http.guild_webhooks(self.id)
        return [Webhook.from_state(d, state=self._state) for d in data]

    async def estimate_pruned_members(self, *, days: int, roles: List[Snowflake] = MISSING) -> int:
        """|coro|

        Similar to :meth:`prune_members` except instead of actually
        pruning members, it returns how many members it would prune
        from the guild had it been called.

        .. versionchanged:: 2.6
            Raises :exc:`TypeError` instead of ``InvalidArgument``.

        Parameters
        ----------
        days: :class:`int`
            The number of days before counting as inactive.
        roles: List[:class:`abc.Snowflake`]
            A list of :class:`abc.Snowflake` that represent roles to include in the estimate. If a member
            has a role that is not specified, they'll be excluded.

            .. versionadded:: 1.7

        Raises
        ------
        Forbidden
            You do not have permissions to prune members.
        HTTPException
            An error occurred while fetching the prune members estimate.
        TypeError
            An integer was not passed for ``days``.

        Returns
        -------
        :class:`int`
            The number of members estimated to be pruned.
        """
        if not isinstance(days, int):
            raise TypeError(
                f"Expected int for ``days``, received {days.__class__.__name__} instead."
            )

        if roles:
            role_ids = [str(role.id) for role in roles]
        else:
            role_ids = []

        data = await self._state.http.estimate_pruned_members(self.id, days, role_ids)
        return data["pruned"]

    async def invites(self) -> List[Invite]:
        """|coro|

        Returns a list of all active instant invites from the guild.

        You must have :attr:`~Permissions.manage_guild` permission to
        use this.

        .. note::

            This method does not include the guild's vanity URL invite.
            To get the vanity URL :class:`Invite`, refer to :meth:`Guild.vanity_invite`.

        Raises
        ------
        Forbidden
            You do not have proper permissions to get the information.
        HTTPException
            An error occurred while fetching the information.

        Returns
        -------
        List[:class:`Invite`]
            The list of invites that are currently active.
        """
        data = await self._state.http.invites_from(self.id)
        result = []
        for invite in data:
            channel = self.get_channel(int(invite["channel"]["id"]))
            result.append(Invite(state=self._state, data=invite, guild=self, channel=channel))

        return result

    async def create_template(self, *, name: str, description: str = MISSING) -> Template:
        """|coro|

        Creates a template for the guild.

        You must have :attr:`~Permissions.manage_guild` permission to
        use this.

        .. versionadded:: 1.7

        Parameters
        ----------
        name: :class:`str`
            The name of the template.
        description: :class:`str`
            The description of the template.

        Returns
        -------
        :class:`Template`
            The created template.
        """
        from .template import Template

        payload: Any = {"name": name}

        if description:
            payload["description"] = description

        data = await self._state.http.create_template(self.id, payload)

        return Template(state=self._state, data=data)

    @utils.deprecated()
    async def create_integration(self, *, type: IntegrationType, id: int) -> None:
        """|coro|

        .. deprecated:: 2.5
            No longer supported, bots cannot use this endpoint anymore.

        Attaches an integration to the guild.

        You must have :attr:`~Permissions.manage_guild` permission to
        use this.

        .. versionadded:: 1.4

        Parameters
        ----------
        type: :class:`str`
            The integration type (e.g. Twitch).
        id: :class:`int`
            The integration ID.

        Raises
        ------
        Forbidden
            You do not have permission to create the integration.
        HTTPException
            The account could not be found.
        """
        await self._state.http.create_integration(self.id, type, id)

    async def integrations(self) -> List[Integration]:
        """|coro|

        Returns a list of all integrations attached to the guild.

        You must have :attr:`~Permissions.manage_guild` permission to
        use this.

        .. versionadded:: 1.4

        Raises
        ------
        Forbidden
            You do not have permission to create the integration.
        HTTPException
            Fetching the integrations failed.

        Returns
        -------
        List[:class:`Integration`]
            The list of integrations that are attached to the guild.
        """
        data = await self._state.http.get_all_integrations(self.id)

        def convert(d):
            factory, _ = _integration_factory(d["type"])
            if factory is None:
                raise InvalidData(
                    "Unknown integration type {type!r} for integration ID {id}".format_map(d)
                )
            return factory(guild=self, data=d)

        return [convert(d) for d in data]

    async def fetch_stickers(self) -> List[GuildSticker]:
        """|coro|

        Retrieves a list of all :class:`Sticker`\\s that the guild has.

        .. versionadded:: 2.0

        .. note::

            This method is an API call. For general usage, consider :attr:`stickers` instead.

        Raises
        ------
        HTTPException
            Retrieving the stickers failed.

        Returns
        -------
        List[:class:`GuildSticker`]
            The retrieved stickers.
        """
        data = await self._state.http.get_all_guild_stickers(self.id)
        return [GuildSticker(state=self._state, data=d) for d in data]

    async def fetch_sticker(self, sticker_id: int, /) -> GuildSticker:
        """|coro|

        Retrieves a custom :class:`Sticker` from the guild.

        .. versionadded:: 2.0

        .. note::

            This method is an API call.
            For general usage, consider iterating over :attr:`stickers` instead.

        Parameters
        ----------
        sticker_id: :class:`int`
            The sticker's ID.

        Raises
        ------
        NotFound
            The sticker requested could not be found.
        HTTPException
            Retrieving the sticker failed.

        Returns
        -------
        :class:`GuildSticker`
            The retrieved sticker.
        """
        data = await self._state.http.get_guild_sticker(self.id, sticker_id)
        return GuildSticker(state=self._state, data=data)

    async def create_sticker(
        self,
        *,
        name: str,
        description: Optional[str] = None,
        emoji: str,
        file: File,
        reason: Optional[str] = None,
    ) -> GuildSticker:
        """|coro|

        Creates a :class:`Sticker` for the guild.

        You must have :attr:`~Permissions.manage_guild_expressions` permission to
        do this.

        .. versionadded:: 2.0

        Parameters
        ----------
        name: :class:`str`
            The sticker name. Must be at least 2 characters.
        description: Optional[:class:`str`]
            The sticker's description. You can pass ``None`` or an empty string to not set a description.
        emoji: :class:`str`
            The name of a unicode emoji that represents the sticker's expression.
        file: :class:`File`
            The file of the sticker to upload.
        reason: Optional[:class:`str`]
            The reason for creating this sticker. Shows up on the audit log.

        Raises
        ------
        Forbidden
            You are not allowed to create stickers.
        HTTPException
            An error occurred creating a sticker.

        Returns
        -------
        :class:`GuildSticker`
            The newly created sticker.
        """
        if description is None:
            description = ""

        try:
            emoji = unicodedata.name(emoji)
        except TypeError:
            pass
        else:
            emoji = emoji.replace(" ", "_")

        payload: CreateStickerPayload = {"name": name, "description": description, "tags": emoji}

        data = await self._state.http.create_guild_sticker(self.id, payload, file, reason=reason)
        return self._state.store_sticker(self, data)

    async def delete_sticker(self, sticker: Snowflake, *, reason: Optional[str] = None) -> None:
        """|coro|

        Deletes the custom :class:`Sticker` from the guild.

        You must have :attr:`~Permissions.manage_guild_expressions` permission to
        do this.

        .. versionadded:: 2.0

        Parameters
        ----------
        sticker: :class:`abc.Snowflake`
            The sticker you are deleting.
        reason: Optional[:class:`str`]
            The reason for deleting this sticker. Shows up on the audit log.

        Raises
        ------
        Forbidden
            You are not allowed to delete stickers.
        HTTPException
            An error occurred deleting the sticker.
        """
        await self._state.http.delete_guild_sticker(self.id, sticker.id, reason=reason)

    async def fetch_emojis(self) -> List[Emoji]:
        """|coro|

        Retrieves all custom :class:`Emoji`\\s that the guild has.

        .. note::

            This method is an API call. For general usage, consider :attr:`emojis` instead.

        Raises
        ------
        HTTPException
            Retrieving the emojis failed.

        Returns
        -------
        List[:class:`Emoji`]
            The retrieved emojis.
        """
        data = await self._state.http.get_all_custom_emojis(self.id)
        return [Emoji(guild=self, state=self._state, data=d) for d in data]

    async def fetch_emoji(self, emoji_id: int, /) -> Emoji:
        """|coro|

        Retrieves a custom :class:`Emoji` from the guild.

        .. note::

            This method is an API call.
            For general usage, consider iterating over :attr:`emojis` instead.

        Parameters
        ----------
        emoji_id: :class:`int`
            The emoji's ID.

        Raises
        ------
        NotFound
            The emoji requested could not be found.
        HTTPException
            An error occurred fetching the emoji.

        Returns
        -------
        :class:`Emoji`
            The retrieved emoji.
        """
        data = await self._state.http.get_custom_emoji(self.id, emoji_id)
        return Emoji(guild=self, state=self._state, data=data)

    async def create_custom_emoji(
        self,
        *,
        name: str,
        image: AssetBytes,
        roles: Sequence[Role] = MISSING,
        reason: Optional[str] = None,
    ) -> Emoji:
        """|coro|

        Creates a custom :class:`Emoji` for the guild.

        Depending on the boost level of your guild (which can be obtained via :attr:`premium_tier`),
        the amount of custom emojis that can be created changes:

        .. csv-table::
            :header: "Boost level", "Max custom emoji limit"

            "0", "50"
            "1", "100"
            "2", "150"
            "3", "250"

        Emojis with subscription roles (see ``roles`` below) are considered premium emoji,
        and count towards a separate limit of 25 emojis.

        You must have :attr:`~Permissions.manage_guild_expressions` permission to
        do this.

        Parameters
        ----------
        name: :class:`str`
            The emoji name. Must be at least 2 characters.
        image: |resource_type|
            The image data of the emoji.
            Only JPG, PNG and GIF images are supported.

            .. versionchanged:: 2.5
                Now accepts various resource types in addition to :class:`bytes`.

        roles: List[:class:`Role`]
            A list of roles that can use this emoji. Leave empty to make it available to everyone.

            An emoji cannot have both subscription roles (see :attr:`RoleTags.integration_id`) and
            non-subscription roles, and emojis can't be converted between premium and non-premium
            after creation.

        reason: Optional[:class:`str`]
            The reason for creating this emoji. Shows up on the audit log.

        Raises
        ------
        NotFound
            The ``image`` asset couldn't be found.
        Forbidden
            You are not allowed to create emojis.
        HTTPException
            An error occurred creating an emoji.
        TypeError
            The ``image`` asset is a lottie sticker (see :func:`Sticker.read`).
        ValueError
            Wrong image format passed for ``image``.

        Returns
        -------
        :class:`Emoji`
            The newly created emoji.
        """
        img = await utils._assetbytes_to_base64_data(image)
        if roles:
            role_ids = [role.id for role in roles]
        else:
            role_ids = []

        data = await self._state.http.create_custom_emoji(
            self.id, name, img, roles=role_ids, reason=reason
        )
        return self._state.store_emoji(self, data)

    async def delete_emoji(self, emoji: Snowflake, *, reason: Optional[str] = None) -> None:
        """|coro|

        Deletes the custom :class:`Emoji` from the guild.

        You must have :attr:`~Permissions.manage_guild_expressions` permission to
        do this.

        Parameters
        ----------
        emoji: :class:`abc.Snowflake`
            The emoji you are deleting.
        reason: Optional[:class:`str`]
            The reason for deleting this emoji. Shows up on the audit log.

        Raises
        ------
        Forbidden
            You are not allowed to delete emojis.
        HTTPException
            An error occurred deleting the emoji.
        """
        await self._state.http.delete_custom_emoji(self.id, emoji.id, reason=reason)

    async def fetch_roles(self) -> List[Role]:
        """|coro|

        Retrieves all :class:`Role` that the guild has.

        .. note::

            This method is an API call. For general usage, consider :attr:`roles` instead.

        .. versionadded:: 1.3

        Raises
        ------
        HTTPException
            Retrieving the roles failed.

        Returns
        -------
        List[:class:`Role`]
            All roles that the guild has.
        """
        data = await self._state.http.get_roles(self.id)
        return [Role(guild=self, state=self._state, data=d) for d in data]

    @overload
    async def get_or_fetch_member(
        self, member_id: int, *, strict: Literal[False] = ...
    ) -> Optional[Member]:
        ...

    @overload
    async def get_or_fetch_member(self, member_id: int, *, strict: Literal[True]) -> Member:
        ...

    async def get_or_fetch_member(
        self, member_id: int, *, strict: bool = False
    ) -> Optional[Member]:
        """|coro|

        Tries to get a member from the cache with the given ID. If fails, it fetches
        the member from the API and caches it.

        If you want to make a bulk get-or-fetch call, use :meth:`get_or_fetch_members`.

        Parameters
        ----------
        member_id: :class:`int`
            The ID to search for.
        strict: :class:`bool`
            Whether to propagate exceptions from :func:`fetch_member`
            instead of returning ``None`` in case of failure
            (e.g. if the member wasn't found).
            Defaults to ``False``.

        Returns
        -------
        Optional[:class:`Member`]
            The member with the given ID, or ``None`` if not found and ``strict`` is set to ``False``.
        """
        member = self.get_member(member_id)
        if member is not None:
            return member
        try:
            member = await self.fetch_member(member_id)
            self._add_member(member)
        except HTTPException:
            if strict:
                raise
            return None
        return member

    getch_member = get_or_fetch_member

    @overload
    async def create_role(
        self,
        *,
        reason: Optional[str] = ...,
        name: str = ...,
        permissions: Permissions = ...,
        colour: Union[Colour, int] = ...,
        hoist: bool = ...,
        icon: AssetBytes = ...,
        emoji: str = ...,
        mentionable: bool = ...,
    ) -> Role:
        ...

    @overload
    async def create_role(
        self,
        *,
        reason: Optional[str] = ...,
        name: str = ...,
        permissions: Permissions = ...,
        color: Union[Colour, int] = ...,
        hoist: bool = ...,
        icon: AssetBytes = ...,
        emoji: str = ...,
        mentionable: bool = ...,
    ) -> Role:
        ...

    async def create_role(
        self,
        *,
        name: str = MISSING,
        permissions: Permissions = MISSING,
        color: Union[Colour, int] = MISSING,
        colour: Union[Colour, int] = MISSING,
        hoist: bool = MISSING,
        icon: AssetBytes = MISSING,
        emoji: str = MISSING,
        mentionable: bool = MISSING,
        reason: Optional[str] = None,
    ) -> Role:
        """|coro|

        Creates a :class:`Role` for the guild.

        All fields are optional.

        You must have :attr:`~Permissions.manage_roles` permission to
        do this.

        .. versionchanged:: 1.6
            Can now pass ``int`` to ``colour`` keyword-only parameter.

        .. versionchanged:: 2.6
            Raises :exc:`TypeError` instead of ``InvalidArgument``.

        Parameters
        ----------
        name: :class:`str`
            The role name. Defaults to 'new role'.
        permissions: :class:`Permissions`
            The permissions the role should have. Defaults to no permissions.
        colour: Union[:class:`Colour`, :class:`int`]
            The colour for the role. Defaults to :meth:`Colour.default`.
            This is aliased to ``color`` as well.
        hoist: :class:`bool`
            Whether the role should be shown separately in the member list.
            Defaults to ``False``.
        icon: |resource_type|
            The role's icon image (if the guild has the ``ROLE_ICONS`` feature).

            .. versionchanged:: 2.5
                Now accepts various resource types in addition to :class:`bytes`.

        emoji: :class:`str`
            The role's unicode emoji.
        mentionable: :class:`bool`
            Whether the role should be mentionable by others.
            Defaults to ``False``.
        reason: Optional[:class:`str`]
            The reason for creating this role. Shows up on the audit log.

        Raises
        ------
        NotFound
            The ``icon`` asset couldn't be found.
        Forbidden
            You do not have permissions to create the role.
        HTTPException
            Creating the role failed.
        TypeError
            An invalid keyword argument was given,
            or the ``icon`` asset is a lottie sticker (see :func:`Sticker.read`).

        Returns
        -------
        :class:`Role`
            The newly created role.
        """
        fields: CreateRolePayload = {}
        if permissions is not MISSING:
            fields["permissions"] = str(permissions.value)
        else:
            fields["permissions"] = "0"

        actual_colour = colour or color or Colour.default()
        if isinstance(actual_colour, int):
            fields["color"] = actual_colour
        else:
            fields["color"] = actual_colour.value

        if hoist is not MISSING:
            fields["hoist"] = hoist

        if mentionable is not MISSING:
            fields["mentionable"] = mentionable

        if name is not MISSING:
            fields["name"] = name

        if icon is not MISSING:
            fields["icon"] = await utils._assetbytes_to_base64_data(icon)

        if emoji is not MISSING:
            fields["unicode_emoji"] = emoji

        data = await self._state.http.create_role(self.id, reason=reason, **fields)
        role = Role(guild=self, data=data, state=self._state)

        # TODO: add to cache
        return role

    async def edit_role_positions(
        self, positions: Dict[Snowflake, int], *, reason: Optional[str] = None
    ) -> List[Role]:
        """|coro|

        Bulk edits a list of :class:`Role` in the guild.

        You must have :attr:`~Permissions.manage_roles` permission to
        do this.

        .. versionadded:: 1.4

        .. versionchanged:: 2.6
            Raises :exc:`TypeError` instead of ``InvalidArgument``.

        Example:

        .. code-block:: python3

            positions = {
                bots_role: 1, # penultimate role
                tester_role: 2,
                admin_role: 6
            }

            await guild.edit_role_positions(positions=positions)

        Parameters
        ----------
        positions
            A :class:`dict` of :class:`Role` to :class:`int` to change the positions
            of each given role.
        reason: Optional[:class:`str`]
            The reason for editing the role positions. Shows up on the audit log.

        Raises
        ------
        Forbidden
            You do not have permissions to move the roles.
        HTTPException
            Moving the roles failed.
        TypeError
            An invalid keyword argument was given.

        Returns
        -------
        List[:class:`Role`]
            A list of all the roles in the guild.
        """
        if not isinstance(positions, dict):
            raise TypeError("positions parameter expects a dict.")

        role_positions: List[Any] = []
        for role, position in positions.items():
            payload = {"id": role.id, "position": position}

            role_positions.append(payload)

        data = await self._state.http.move_role_position(self.id, role_positions, reason=reason)
        roles: List[Role] = []
        for d in data:
            role = Role(guild=self, data=d, state=self._state)
            roles.append(role)
            self._roles[role.id] = role

        return roles

    async def kick(self, user: Snowflake, *, reason: Optional[str] = None) -> None:
        """|coro|

        Kicks a user from the guild.

        The user must meet the :class:`abc.Snowflake` abc.

        You must have :attr:`~Permissions.kick_members` permission to
        do this.

        Parameters
        ----------
        user: :class:`abc.Snowflake`
            The user to kick from the guild.
        reason: Optional[:class:`str`]
            The reason for kicking this user. Shows up on the audit log.

        Raises
        ------
        Forbidden
            You do not have the proper permissions to kick.
        HTTPException
            Kicking failed.
        """
        await self._state.http.kick(user.id, self.id, reason=reason)

    @overload
    async def ban(
        self,
        user: Snowflake,
        *,
        clean_history_duration: Union[int, datetime.timedelta] = 86400,
        reason: Optional[str] = None,
    ) -> None:
        ...

    @overload
    async def ban(
        self,
        user: Snowflake,
        *,
        delete_message_days: Literal[0, 1, 2, 3, 4, 5, 6, 7] = 1,
        reason: Optional[str] = None,
    ) -> None:
        ...

    async def ban(
        self,
        user: Snowflake,
        *,
        clean_history_duration: Union[int, datetime.timedelta] = MISSING,
        delete_message_days: Literal[0, 1, 2, 3, 4, 5, 6, 7] = MISSING,
        reason: Optional[str] = None,
    ) -> None:
        """|coro|

        Bans a user from the guild.

        The user must meet the :class:`abc.Snowflake` abc.

        You must have :attr:`~Permissions.ban_members` permission to
        do this.

        Parameters
        ----------
        user: :class:`abc.Snowflake`
            The user to ban from the guild.
        clean_history_duration: Union[:class:`int`, :class:`datetime.timedelta`]
            The timespan (seconds or timedelta) of messages to delete from the user
            in the guild, up to 7 days (604800 seconds).
            Defaults to 1 day (86400 seconds).

            This is incompatible with ``delete_message_days``.

            .. versionadded:: 2.6

            .. note::
                This may not be accurate with small durations (e.g. a few minutes)
                and delete a couple minutes' worth of messages more than specified.

        delete_message_days: :class:`int`
            The number of days worth of messages to delete from the user
            in the guild. The minimum is 0 and the maximum is 7.

            This is incompatible with ``clean_history_duration``.

            .. deprecated:: 2.6
                Use ``clean_history_duration`` instead.

        reason: Optional[:class:`str`]
            The reason for banning this user. Shows up on the audit log.

        Raises
        ------
        TypeError
            Both ``clean_history_duration`` and ``delete_message_days`` were provided,
            or ``clean_history_duration`` has an invalid type.
        Forbidden
            You do not have the proper permissions to ban.
        HTTPException
            Banning failed.
        """
        if delete_message_days is not MISSING and clean_history_duration is not MISSING:
            raise TypeError(
                "Only one of `clean_history_duration` and `delete_message_days` may be provided."
            )

        if delete_message_days is not MISSING:
            utils.warn_deprecated(
                "`delete_message_days` is deprecated and will be removed in a future version. Consider using `clean_history_duration` instead.",
                stacklevel=2,
            )
            delete_message_seconds = delete_message_days * 86400
        elif clean_history_duration is MISSING:
            delete_message_seconds = 86400
        elif isinstance(clean_history_duration, datetime.timedelta):
            delete_message_seconds = int(clean_history_duration.total_seconds())
        elif isinstance(clean_history_duration, int):
            delete_message_seconds = clean_history_duration
        else:
            raise TypeError(
                "`clean_history_duration` should be int or timedelta, "
                f"not {type(clean_history_duration).__name__}"
            )

        await self._state.http.ban(
            user.id, self.id, delete_message_seconds=delete_message_seconds, reason=reason
        )

    async def unban(self, user: Snowflake, *, reason: Optional[str] = None) -> None:
        """|coro|

        Unbans a user from the guild.

        The user must meet the :class:`abc.Snowflake` abc.

        You must have :attr:`~Permissions.ban_members` permission to
        do this.

        Parameters
        ----------
        user: :class:`abc.Snowflake`
            The user to unban.
        reason: Optional[:class:`str`]
            The reason for unbanning this user. Shows up on the audit log.

        Raises
        ------
        Forbidden
            You do not have the proper permissions to unban.
        HTTPException
            Unbanning failed.
        """
        await self._state.http.unban(user.id, self.id, reason=reason)

    async def vanity_invite(self, *, use_cached: bool = False) -> Optional[Invite]:
        """|coro|

        Returns the guild's special vanity invite.

        The guild must have ``VANITY_URL`` in :attr:`~Guild.features`.

        If ``use_cached`` is False, then you must have
        :attr:`~Permissions.manage_guild` permission to use this.

        Parameters
        ----------
        use_cached: :class:`bool`
            Whether to use the cached :attr:`Guild.vanity_url_code`
            and attempt to convert it into a full invite.

            .. note::

                If set to ``True``, the :attr:`Invite.uses`
                information will not be accurate.

            .. versionadded:: 2.5

        Raises
        ------
        Forbidden
            You do not have the proper permissions to get this.
        HTTPException
            Retrieving the vanity invite failed.

        Returns
        -------
        Optional[:class:`Invite`]
            The special vanity invite. If ``None`` then the guild does not
            have a vanity invite set.
        """
        # we start with { code: abc }
        if use_cached:
            if not self.vanity_url_code:
                return None
            payload: Any = {"code": self.vanity_url_code}
        else:
            payload: Any = await self._state.http.get_vanity_code(self.id)
            if not payload["code"]:
                return None

        # get the vanity URL channel since default channels aren't
        # reliable or a thing anymore
        data = await self._state.http.get_invite(payload["code"])

        channel = self.get_channel(int(data["channel"]["id"]))
        payload["temporary"] = False
        payload["max_uses"] = 0
        payload["max_age"] = 0
        payload["uses"] = payload.get("uses", 0)
        return Invite(state=self._state, data=payload, guild=self, channel=channel)

    # TODO: use MISSING when async iterators get refactored
    def audit_logs(
        self,
        *,
        limit: Optional[int] = 100,
        before: Optional[SnowflakeTime] = None,
        after: Optional[SnowflakeTime] = None,
        user: Optional[Snowflake] = None,
        action: Optional[AuditLogAction] = None,
        oldest_first: bool = False,
    ) -> AuditLogIterator:
        """Returns an :class:`AsyncIterator` that enables receiving the guild's audit logs.

        You must have :attr:`~Permissions.view_audit_log` permission to use this.

        Entries are returned in order from newest to oldest by default;
        pass ``oldest_first=True`` to reverse the iteration order.

        Examples
        --------
        Getting the first 100 entries: ::

            async for entry in guild.audit_logs(limit=100):
                print(f'{entry.user} did {entry.action} to {entry.target}')

        Getting entries for a specific action: ::

            async for entry in guild.audit_logs(action=disnake.AuditLogAction.ban):
                print(f'{entry.user} banned {entry.target}')

        Getting entries made by a specific user: ::

            entries = await guild.audit_logs(limit=None, user=guild.me).flatten()
            await channel.send(f'I made {len(entries)} moderation actions.')

        Parameters
        ----------
        limit: Optional[:class:`int`]
            The number of entries to retrieve. If ``None`` retrieve all entries.
        before: Optional[Union[:class:`abc.Snowflake`, :class:`datetime.datetime`]]
            Retrieve entries before this date or entry.
            If a datetime is provided, it is recommended to use a UTC aware datetime.
            If the datetime is naive, it is assumed to be local time.
        after: Optional[Union[:class:`abc.Snowflake`, :class:`datetime.datetime`]]
            Retrieve entries after this date or entry.
            If a datetime is provided, it is recommended to use a UTC aware datetime.
            If the datetime is naive, it is assumed to be local time.
        user: Optional[:class:`abc.Snowflake`]
            The moderator to filter entries from.
        action: Optional[:class:`AuditLogAction`]
            The action to filter with.
        oldest_first: :class:`bool`
            If set to ``True``, return entries in oldest->newest order. Defaults to ``False``.

            .. versionadded:: 2.9

        Raises
        ------
        Forbidden
            You are not allowed to fetch audit logs
        HTTPException
            An error occurred while fetching the audit logs.

        Yields
        ------
        :class:`AuditLogEntry`
            The audit log entry.
        """
        if user is not None:
            user_id = user.id
        else:
            user_id = None

        return AuditLogIterator(
            self,
            before=before,
            after=after,
            limit=limit,
            user_id=user_id,
            action_type=action.value if action is not None else None,
            oldest_first=oldest_first,
        )

    async def widget(self) -> Widget:
        """|coro|

        Retrieves the widget of the guild.

        .. note::

            The guild must have the widget enabled to get this information.

        Raises
        ------
        Forbidden
            The widget for this guild is disabled.
        HTTPException
            Retrieving the widget failed.

        Returns
        -------
        :class:`Widget`
            The guild's widget.
        """
        data = await self._state.http.get_widget(self.id)

        return Widget(state=self._state, data=data)

    async def widget_settings(self) -> WidgetSettings:
        """|coro|

        Retrieves the widget settings of the guild.

        To edit the widget settings, you may also use :func:`~Guild.edit_widget`.

        .. versionadded:: 2.5

        Raises
        ------
        Forbidden
            You do not have permission to view the widget settings.
        HTTPException
            Retrieving the widget settings failed.

        Returns
        -------
        :class:`WidgetSettings`
            The guild's widget settings.
        """
        data = await self._state.http.get_widget_settings(self.id)
        return WidgetSettings(state=self._state, guild=self, data=data)

    async def edit_widget(
        self,
        *,
        enabled: bool = MISSING,
        channel: Optional[Snowflake] = MISSING,
        reason: Optional[str] = None,
    ) -> WidgetSettings:
        """|coro|

        Edits the widget of the guild.

        You must have :attr:`~Permissions.manage_guild` permission to
        use this.

        .. versionadded:: 2.0

        .. versionchanged:: 2.5

            Returns the new widget settings.

        Parameters
        ----------
        enabled: :class:`bool`
            Whether to enable the widget for the guild.
        channel: Optional[:class:`~disnake.abc.Snowflake`]
            The new widget channel. ``None`` removes the widget channel.
            If set, an invite link for this channel will be generated,
            which allows users to join the guild from the widget.
        reason: Optional[:class:`str`]
            The reason for editing the widget. Shows up on the audit log.

            .. versionadded:: 2.4

        Raises
        ------
        Forbidden
            You do not have permission to edit the widget.
        HTTPException
            Editing the widget failed.

        Returns
        -------
        :class:`WidgetSettings`
            The new widget settings.
        """
        payload = {}
        if channel is not MISSING:
            payload["channel_id"] = None if channel is None else channel.id
        if enabled is not MISSING:
            payload["enabled"] = enabled

        data = await self._state.http.edit_widget(self.id, payload=payload, reason=reason)
        return WidgetSettings(state=self._state, guild=self, data=data)

    def widget_image_url(self, style: WidgetStyle = WidgetStyle.shield) -> str:
        """Returns an URL to the widget's .png image.

        .. versionadded:: 2.5

        Parameters
        ----------
        style: :class:`WidgetStyle`
            The widget style.

        Returns
        -------
        :class:`str`
            The widget image URL.
        """
        return self._state.http.widget_image_url(self.id, style=str(style))

    async def edit_mfa_level(self, mfa_level: MFALevel, *, reason: Optional[str] = None) -> None:
        """|coro|

        Edits the two-factor authentication level of the guild.

        You must be the guild owner to use this.

        .. versionadded:: 2.6

        Parameters
        ----------
        mfa_level: :class:`int`
            The new 2FA level. If set to 0, the guild does not require
            2FA for their administrative members to take
            moderation actions. If set to 1, then 2FA is required.
        reason: Optional[:class:`str`]
            The reason for editing the mfa level. Shows up on the audit log.

        Raises
        ------
        HTTPException
            Editing the 2FA level failed.
        ValueError
            You are not the owner of the guild.
        """
        if isinstance(mfa_level, bool) or not isinstance(mfa_level, int):
            raise TypeError(f"`mfa_level` must be of type int, got {type(mfa_level).__name__}")
        if self.owner_id != self._state.self_id:
            raise ValueError("To edit the 2FA level, you must be the owner of the guild.")
        # return value unused
        await self._state.http.edit_mfa_level(self.id, mfa_level, reason=reason)

    async def chunk(self, *, cache: bool = True) -> Optional[List[Member]]:
        """|coro|

        Returns a :class:`list` of all guild members.

        Requests all members that belong to this guild. In order to use this,
        :meth:`Intents.members` must be enabled.

        This is a websocket operation and can be slow.

        .. versionadded:: 1.5

        Parameters
        ----------
        cache: :class:`bool`
            Whether to cache the members as well.

        Raises
        ------
        ClientException
            The members intent is not enabled.

        Returns
        -------
        Optional[List[:class:`Member`]]
             Returns a list of all the members within the guild.
        """
        if not self._state._intents.members:
            raise ClientException("Intents.members must be enabled to use this.")

        if not self._state.is_guild_evicted(self):
            return await self._state.chunk_guild(self, cache=cache)

    async def query_members(
        self,
        query: Optional[str] = None,
        *,
        limit: int = 5,
        user_ids: Optional[List[int]] = None,
        presences: bool = False,
        cache: bool = True,
    ) -> List[Member]:
        """|coro|

        Request members that belong to this guild whose name starts with
        the query given.

        This is a websocket operation and can be slow.

        See also :func:`search_members`.

        .. versionadded:: 1.3

        Parameters
        ----------
        query: Optional[:class:`str`]
            The string that the names start with.
        limit: :class:`int`
            The maximum number of members to send back. This must be
            a number between 5 and 100.
        presences: :class:`bool`
            Whether to request for presences to be provided. This defaults
            to ``False``.

            .. versionadded:: 1.6

        cache: :class:`bool`
            Whether to cache the members internally. This makes operations
            such as :meth:`get_member` work for those that matched.
        user_ids: Optional[List[:class:`int`]]
            List of user IDs to search for. If the user ID is not in the guild then it won't be returned.

            .. versionadded:: 1.4


        Raises
        ------
        asyncio.TimeoutError
            The query timed out waiting for the members.
        ValueError
            Invalid parameters were passed to the function
        ClientException
            The presences intent is not enabled.

        Returns
        -------
        List[:class:`Member`]
            The list of members that have matched the query.
        """
        if presences and not self._state._intents.presences:
            raise ClientException("Intents.presences must be enabled to use this.")

        if query is None:
            if user_ids is None:
                raise ValueError("Must pass either query or user_ids")

        elif not query:
            raise ValueError("Cannot pass empty query string.")

        elif user_ids is not None:
            raise ValueError("Cannot pass both query and user_ids")

        if user_ids is not None and not user_ids:
            raise ValueError("user_ids must contain at least 1 value")

        limit = min(100, limit or 5)
        return await self._state.query_members(
            self, query=query, limit=limit, user_ids=user_ids, presences=presences, cache=cache
        )

    async def search_members(
        self,
        query: str,
        *,
        limit: int = 1,
        cache: bool = True,
    ):
        """|coro|

        Retrieves members that belong to this guild whose name starts with
        the query given.

        Note that unlike :func:`query_members`, this is not a websocket operation, but an HTTP operation.

        See also :func:`query_members`.

        .. versionadded:: 2.5

        Parameters
        ----------
        query: :class:`str`
            The string that the names start with.
        limit: :class:`int`
            The maximum number of members to send back. This must be
            a number between 1 and 1000.
        cache: :class:`bool`
            Whether to cache the members internally. This makes operations
            such as :meth:`get_member` work for those that matched.

        Raises
        ------
        ValueError
            Invalid parameters were passed to the function

        Returns
        -------
        List[:class:`Member`]
            The list of members that have matched the query.
        """
        if not query:
            raise ValueError("Cannot pass empty query string.")
        if limit < 1:
            raise ValueError("limit must be at least 1")
        limit = min(1000, limit)
        members = await self._state.http.search_guild_members(self.id, query=query, limit=limit)
        resp = []
        for member in members:
            member = Member(state=self._state, data=member, guild=self)
            if cache and member.id not in self._members:
                self._add_member(member)
            resp.append(member)
        return resp

    async def get_or_fetch_members(
        self,
        user_ids: List[int],
        *,
        presences: bool = False,
        cache: bool = True,
    ) -> List[Member]:
        """|coro|

        Tries to get the guild members matching the provided IDs from cache.
        If some of them were not found, the method requests the missing members using websocket operations.
        If ``cache`` kwarg is ``True`` (default value) the missing members will be cached.

        If more than 100 members are missing, several websocket operations are made.

        Websocket operations can be slow, however, this method is cheaper than multiple :meth:`get_or_fetch_member` calls.

        .. versionadded:: 2.4

        Parameters
        ----------
        user_ids: List[:class:`int`]
            List of user IDs to search for. If the user ID is not in the guild then it won't be returned.
        presences: :class:`bool`
            Whether to request for presences to be provided. Defaults to ``False``.
        cache: :class:`bool`
            Whether to cache the missing members internally. This makes operations
            such as :meth:`get_member` work for those that matched.
            It also speeds up this method on repeated calls. Defaults to ``True``.

        Raises
        ------
        asyncio.TimeoutError
            The query timed out waiting for the members.
        ClientException
            The presences intent is not enabled.

        Returns
        -------
        List[:class:`Member`]
            The list of members with the given IDs, if they exist.
        """
        if presences and not self._state._intents.presences:
            raise ClientException("Intents.presences must be enabled to use this.")

        members: List[Member] = []
        unresolved_ids: List[int] = []

        for user_id in user_ids:
            member = self.get_member(user_id)
            if member is None:
                unresolved_ids.append(user_id)
            else:
                members.append(member)

        if not unresolved_ids:
            return members

        if len(unresolved_ids) == 1:
            # fetch_member is cheaper than query_members
            try:
                member = await self.fetch_member(unresolved_ids[0])
                members.append(member)
                if cache:
                    self._add_member(member)
            except HTTPException:
                pass
        else:
            # We have to split the request into several smaller requests
            # because the limit is 100 members per request.
            for i in range(0, len(unresolved_ids), 100):
                limit = min(100, len(unresolved_ids) - i)
                members += await self._state.query_members(
                    self,
                    query=None,
                    limit=limit,
                    user_ids=unresolved_ids[i : i + 100],
                    presences=presences,
                    cache=cache,
                )

        return members

    getch_members = get_or_fetch_members

    async def fetch_voice_regions(self) -> List[VoiceRegion]:
        """|coro|

        Retrieves a list of :class:`VoiceRegion` for this guild.

        .. versionadded:: 2.5

        Raises
        ------
        HTTPException
            Retrieving voice regions failed.
        """
        data = await self._state.http.get_guild_voice_regions(self.id)
        return [VoiceRegion(data=region) for region in data]

    async def change_voice_state(
        self, *, channel: Optional[Snowflake], self_mute: bool = False, self_deaf: bool = False
    ) -> None:
        """|coro|

        Changes client's voice state in the guild.

        .. versionadded:: 1.4

        Parameters
        ----------
        channel: Optional[:class:`VoiceChannel`]
            The channel the client wants to join. Use ``None`` to disconnect.
        self_mute: :class:`bool`
            Whether the client should be self-muted.
        self_deaf: :class:`bool`
            Whether the client should be self-deafened.
        """
        ws = self._state._get_websocket(self.id)
        channel_id = channel.id if channel else None
        await ws.voice_state(self.id, channel_id, self_mute, self_deaf)

    # Application command permissions

    async def bulk_fetch_command_permissions(self) -> List[GuildApplicationCommandPermissions]:
        """|coro|

        Requests a list of :class:`GuildApplicationCommandPermissions` configured for this guild.

        .. versionadded:: 2.1
        """
        return await self._state.bulk_fetch_command_permissions(self.id)

    async def fetch_command_permissions(
        self, command_id: int
    ) -> GuildApplicationCommandPermissions:
        """|coro|

        Retrieves :class:`GuildApplicationCommandPermissions` for a specific command.

        .. versionadded:: 2.1

        Parameters
        ----------
        command_id: :class:`int`
            The ID of the application command, or the application ID to fetch application-wide permissions.

            .. versionchanged:: 2.5
                Can now also fetch application-wide permissions.

        Returns
        -------
        :class:`GuildApplicationCommandPermissions`
            The application command permissions.
        """
        return await self._state.fetch_command_permissions(self.id, command_id)

    @overload
    async def timeout(
        self,
        user: Snowflake,
        *,
        duration: Optional[Union[float, datetime.timedelta]],
        reason: Optional[str] = None,
    ) -> Member:
        ...

    @overload
    async def timeout(
        self,
        user: Snowflake,
        *,
        until: Optional[datetime.datetime],
        reason: Optional[str] = None,
    ) -> Member:
        ...

    async def timeout(
        self,
        user: Snowflake,
        *,
        duration: Optional[Union[float, datetime.timedelta]] = MISSING,
        until: Optional[datetime.datetime] = MISSING,
        reason: Optional[str] = None,
    ) -> Member:
        """|coro|

        Times out the member from the guild; until then, the member will not be able to interact with the guild.

        Exactly one of ``duration`` or ``until`` must be provided. To remove a timeout, set one of the parameters to ``None``.

        The user must meet the :class:`abc.Snowflake` abc.

        You must have the :attr:`~Permissions.moderate_members` permission to do this.

        .. versionadded:: 2.3

        Parameters
        ----------
        user: :class:`abc.Snowflake`
            The member to timeout.
        duration: Optional[Union[:class:`float`, :class:`datetime.timedelta`]]
            The duration (seconds or timedelta) of the member's timeout. Set to ``None`` to remove the timeout.
            Supports up to 28 days in the future.
            May not be used in combination with the ``until`` parameter.
        until: Optional[:class:`datetime.datetime`]
            The expiry date/time of the member's timeout. Set to ``None`` to remove the timeout.
            Supports up to 28 days in the future.
            May not be used in combination with the ``duration`` parameter.
        reason: Optional[:class:`str`]
            The reason for this timeout. Shows up on the audit log.

        Raises
        ------
        Forbidden
            You do not have permissions to timeout this member.
        HTTPException
            Timing out the member failed.

        Returns
        -------
        :class:`Member`
            The newly updated member.
        """
        if not (duration is MISSING) ^ (until is MISSING):
            raise ValueError("Exactly one of `duration` and `until` must be provided")

        payload: Dict[str, Any] = {}

        if duration is not MISSING:
            if duration is None:
                until = None
            elif isinstance(duration, datetime.timedelta):
                until = utils.utcnow() + duration
            else:
                until = utils.utcnow() + datetime.timedelta(seconds=duration)

        # at this point `until` cannot be `MISSING`
        payload["communication_disabled_until"] = utils.isoformat_utc(until)

        data = await self._state.http.edit_member(self.id, user.id, reason=reason, **payload)
        return Member(data=data, guild=self, state=self._state)

    async def fetch_automod_rule(self, rule_id: int, /) -> AutoModRule:
        """|coro|

        Retrieves an auto moderation rules from the guild.
        See also :func:`~Guild.fetch_automod_rules`.

        Requires the :attr:`~Permissions.manage_guild` permission.

        .. versionadded:: 2.6

        Raises
        ------
        Forbidden
            You do not have proper permissions to retrieve auto moderation rules.
        NotFound
            An auto moderation rule with the provided ID does not exist in the guild.
        HTTPException
            Retrieving the rule failed.

        Returns
        -------
        :class:`AutoModRule`
            The auto moderation rule.
        """
        data = await self._state.http.get_auto_moderation_rule(self.id, rule_id)
        return AutoModRule(data=data, guild=self)

    async def fetch_automod_rules(self) -> List[AutoModRule]:
        """|coro|

        Retrieves the guild's auto moderation rules.
        See also :func:`~Guild.fetch_automod_rule`.

        Requires the :attr:`~Permissions.manage_guild` permission.

        .. versionadded:: 2.6

        Raises
        ------
        Forbidden
            You do not have proper permissions to retrieve auto moderation rules.
        NotFound
            The guild does not have any auto moderation rules set up.
        HTTPException
            Retrieving the rules failed.

        Returns
        -------
        List[:class:`AutoModRule`]
            The guild's auto moderation rules.
        """
        data = await self._state.http.get_auto_moderation_rules(self.id)
        return [AutoModRule(data=rule_data, guild=self) for rule_data in data]

    async def create_automod_rule(
        self,
        *,
        name: str,
        event_type: AutoModEventType,
        trigger_type: AutoModTriggerType,
        actions: Sequence[AutoModAction],
        trigger_metadata: Optional[AutoModTriggerMetadata] = None,
        enabled: bool = False,
        exempt_roles: Optional[Sequence[Snowflake]] = None,
        exempt_channels: Optional[Sequence[Snowflake]] = None,
        reason: Optional[str] = None,
    ) -> AutoModRule:
        """|coro|

        Creates a new :class:`AutoModRule` for the guild.

        You must have :attr:`.Permissions.manage_guild` permission to do this.

        The maximum number of rules for each trigger type is limited, see the
        :ddocs:`api docs <resources/auto-moderation#auto-moderation-rule-object-trigger-types>`
        for more details.

        .. versionadded:: 2.6

        .. versionchanged:: 2.9
            Now raises a :exc:`TypeError` if given ``actions`` have an invalid type.

        Parameters
        ----------
        name: :class:`str`
            The rule name.
        event_type: :class:`AutoModEventType`
            The type of events that this rule will be applied to.
        trigger_type: :class:`AutoModTriggerType`
            The type of trigger that determines whether this rule's actions should run for a specific event.
            If set to :attr:`~AutoModTriggerType.keyword`, :attr:`~AutoModTriggerType.keyword_preset`,
            or :attr:`~AutoModTriggerType.mention_spam`, ``trigger_metadata`` must be set accordingly.
            This cannot be changed after creation.
        actions: Sequence[Union[:class:`AutoModBlockMessageAction`, :class:`AutoModSendAlertAction`, :class:`AutoModTimeoutAction`, :class:`AutoModAction`]]
            The list of actions that will execute if a matching event triggered this rule.
            Must contain at least one action.
        trigger_metadata: Optional[:class:`AutoModTriggerMetadata`]
            Additional metadata associated with the trigger type.
        enabled: :class:`bool`
            Whether to enable the rule. Defaults to ``False``.
        exempt_roles: Optional[Sequence[:class:`abc.Snowflake`]]
            The roles that are exempt from this rule, up to 20. By default, no roles are exempt.
        exempt_channels: Optional[Sequence[:class:`abc.Snowflake`]]
            The channels that are exempt from this rule, up to 50. By default, no channels are exempt.
            Can also include categories, in which case all channels inside that category will be exempt.
        reason: Optional[:class:`str`]
            The reason for creating the rule. Shows up on the audit log.

        Raises
        ------
        ValueError
            The specified trigger type requires ``trigger_metadata`` to be set,
            or no actions have been provided.
        TypeError
            The specified ``actions`` are of an invalid type.
        Forbidden
            You do not have proper permissions to create auto moderation rules.
        HTTPException
            Creating the rule failed.

        Returns
        -------
        :class:`AutoModRule`
            The newly created auto moderation rule.
        """
        trigger_type_int = try_enum_to_int(trigger_type)
        if not trigger_metadata and trigger_type_int in (
            AutoModTriggerType.keyword.value,
            AutoModTriggerType.keyword_preset.value,
            AutoModTriggerType.mention_spam.value,
        ):
            raise ValueError("Specified trigger type requires `trigger_metadata` to not be empty")

        if not actions:
            raise ValueError("At least one action must be provided.")
        for action in actions:
            if not isinstance(action, AutoModAction):
                raise TypeError(
                    f"actions must be of type `AutoModAction` (or subtype), not {type(action)!r}"
                )

        data = await self._state.http.create_auto_moderation_rule(
            self.id,
            name=name,
            event_type=try_enum_to_int(event_type),
            trigger_type=trigger_type_int,
            actions=[a.to_dict() for a in actions],
            trigger_metadata=trigger_metadata.to_dict() if trigger_metadata is not None else None,
            enabled=enabled,
            exempt_roles=[e.id for e in exempt_roles] if exempt_roles is not None else None,
            exempt_channels=(
                [e.id for e in exempt_channels] if exempt_channels is not None else None
            ),
            reason=reason,
        )
        return AutoModRule(data=data, guild=self)

    async def onboarding(self) -> Onboarding:
        """|coro|

        Retrieves the guild onboarding data.

        .. versionadded:: 2.9

        Raises
        ------
        HTTPException
            Retrieving the guild onboarding data failed.

        Returns
        -------
        :class:`Onboarding`
            The guild onboarding data.
        """
        data = await self._state.http.get_guild_onboarding(self.id)
        return Onboarding(data=data, guild=self)

    async def edit_onboarding(
        self,
        *,
        prompts: List[OnboardingPrompt] = MISSING,
        default_channels: Iterable[Snowflake] = MISSING,
        enabled: bool = MISSING,
        mode: OnboardingMode = MISSING,
        reason: Optional[str] = None,
    ) -> Onboarding:
        """|coro|

        Edits the guild onboarding.

        You must have :attr:`.Permissions.manage_guild` and :attr:`.Permissions.manage_roles`
        permissions to do this.

        .. versionadded:: 2.10

        Parameters
        ----------
        prompts: List[:class:`OnboardingPrompt`]
            The onboarding's new prompts.
        default_channels: Iterable[:class:`abc.Snowflake`]
            The onboarding's new default channels.
        enabled: :class:`bool`
            Whether the onboarding is enabled.
        mode: :class:`OnboardingMode`
            The onboarding's new mode. This defines the criteria used to satisfy Onboarding
            constraints that are required for enabling it.
        reason: Optional[:class:`str`]
            The reason for editing the guild onboarding. Shows up on the audit log.

        Raises
        ------
        HTTPException
            Editing the guild onboarding failed.

        Returns
        -------
        :class:`Onboarding`
            The newly edited guild onboarding.
        """
        edit_payload: EditOnboardingPayload = {}

        if prompts is not MISSING:
            edit_payload["prompts"] = [p.to_dict() for p in prompts]

        if default_channels is not MISSING:
            edit_payload["default_channel_ids"] = [c.id for c in default_channels]

        if enabled is not MISSING:
            edit_payload["enabled"] = enabled

        if mode is not MISSING:
            edit_payload["mode"] = mode.value

        data = await self._state.http.edit_guild_onboarding(
            self.id,
            **edit_payload,
            reason=reason,
        )
        return Onboarding(data=data, guild=self)


PlaceholderID = NewType("PlaceholderID", int)


class GuildBuilder:
    """A guild builder object, created by :func:`Client.guild_builder`.

    This allows for easier configuration of more complex guild setups,
    abstracting away some of the quirks of the guild creation endpoint.

    .. versionadded:: 2.8

    .. note::
        Many methods of this class return unspecified placeholder IDs
        (called ``PlaceholderID`` below) that can be used to reference the
        created object in other objects, for example referencing a category when
        creating a new text channel, or a role when setting permission overwrites.

    Examples
    --------
    Basic usage:

    .. code-block:: python3

        builder = client.guild_builder("Cat Pics")
        builder.add_text_channel("meow", topic="cat.")
        guild = await builder.create()

    Adding more channels + roles:

    .. code-block:: python3

        builder = client.guild_builder("More Cat Pics")
        builder.add_text_channel("welcome")

        # add roles
        guests = builder.add_role("guests")
        admins = builder.add_role(
            "catmins",
            permissions=Permissions(administrator=True),
            hoist=True,
        )

        # add cat-egory and text channel
        category = builder.add_category("cats!")
        meow_channel = builder.add_text_channel(
            "meow",
            topic="cat.",
            category=category,
            overwrites={guests: PermissionOverwrite(send_messages=False)}
        )

        # set as system channel
        builder.system_channel = meow_channel

        # add hidden voice channel
        builder.add_voice_channel(
            "secret-admin-vc",
            category=category,
            overwrites={builder.everyone: PermissionOverwrite(view_channel=False)}
        )

        # finally, create the guild
        guild = await builder.create()

    Attributes
    ----------
    name: :class:`str`
        The name of the new guild.
    icon: Optional[|resource_type|]
        The icon of the new guild.
    verification_level: Optional[:class:`VerificationLevel`]
        The verification level of the new guild.
    default_notifications: Optional[:class:`NotificationLevel`]
        The default notification level for the new guild.
    explicit_content_filter: Optional[:class:`ContentFilter`]
        The explicit content filter for the new guild.
    afk_channel: Optional[``PlaceholderID``]
        The channel that is used as the AFK channel.
    afk_timeout: Optional[:class:`int`]
        The number of seconds until someone is moved to the AFK channel.
    system_channel: Optional[``PlaceholderID``]
        The channel that is used as the system channel.
    system_channel_flags: Optional[:class:`SystemChannelFlags`]
        The settings to use with the system channel.
    """

    def __init__(self, *, state: ConnectionState, name: str) -> None:
        self._state = state
        self.name: str = name

        # note: the first role corresponds to @everyone
        self._roles: List[CreateGuildPlaceholderRole] = []
        self._channels: List[CreateGuildPlaceholderChannel] = []

        self.icon: Optional[AssetBytes] = None
        self.verification_level: Optional[VerificationLevel] = None
        self.default_notifications: Optional[NotificationLevel] = None
        self.explicit_content_filter: Optional[ContentFilter] = None
        self.afk_channel: Optional[PlaceholderID] = None
        self.afk_timeout: Optional[int] = None
        self.system_channel: Optional[PlaceholderID] = None
        self.system_channel_flags: Optional[SystemChannelFlags] = None

        self._current_id: int = 1

        self._everyone_id: PlaceholderID = self._next_id()

    def _next_id(self) -> PlaceholderID:
        self._current_id = (_id := self._current_id) + 1
        return PlaceholderID(_id)

    def _add_channel(
        self,
        *,
        type: ChannelType,
        name: str,
        overwrites: Dict[PlaceholderID, PermissionOverwrite] = MISSING,
        category: PlaceholderID = MISSING,
        topic: Optional[str] = MISSING,
        slowmode_delay: int = MISSING,
        nsfw: bool = MISSING,
    ) -> Tuple[PlaceholderID, CreateGuildPlaceholderChannel]:
        _id = self._next_id()
        data: CreateGuildPlaceholderChannel = {
            "id": _id,
            "type": try_enum_to_int(type),
            "name": name,
        }

        if overwrites is not MISSING:
            overwrites_data: List[PermissionOverwritePayload] = []
            for target, perm in overwrites.items():
                allow, deny = perm.pair()
                overwrites_data.append(
                    {
                        "allow": str(allow.value),
                        "deny": str(deny.value),
                        "id": target,
                        # can only set overrides for roles here
                        "type": abc._Overwrites.ROLE,
                    }
                )
            data["permission_overwrites"] = overwrites_data

        if category is not MISSING:
            data["parent_id"] = category

        if topic is not MISSING:
            data["topic"] = topic

        if slowmode_delay is not MISSING:
            data["rate_limit_per_user"] = slowmode_delay

        if nsfw is not MISSING:
            data["nsfw"] = nsfw

        self._channels.append(data)
        return _id, data

    @property
    def everyone(self) -> PlaceholderID:
        """``PlaceholderID``: The placeholder ID used for the ``@everyone`` role."""
        return self._everyone_id

    async def create(self) -> Guild:
        """|coro|

        Creates the configured guild.

        Raises
        ------
        NotFound
            The :attr:`.icon` asset couldn't be found.
        HTTPException
            Guild creation failed.
        ValueError
            Invalid icon image format given. Must be PNG or JPG.
        TypeError
            The :attr:`.icon` asset is a lottie sticker (see :func:`Sticker.read <disnake.Sticker.read>`).

        Returns
        -------
        :class:`.Guild`
            The created guild. This is not the same guild that is added to cache.

            .. note::
                Due to API limitations, this returned guild does
                not contain any of the configured channels.
        """
        if self.icon is not None:
            icon_base64 = await utils._assetbytes_to_base64_data(self.icon)
        else:
            icon_base64 = None

        data = await self._state.http.create_guild(
            name=self.name,
            icon=icon_base64,
            roles=self._roles if self._roles else None,
            channels=self._channels if self._channels else None,
            verification_level=try_enum_to_int(self.verification_level),
            default_message_notifications=try_enum_to_int(self.default_notifications),
            explicit_content_filter=try_enum_to_int(self.explicit_content_filter),
            afk_channel=self.afk_channel,
            afk_timeout=self.afk_timeout,
            system_channel=self.system_channel,
            system_channel_flags=try_enum_to_int(self.system_channel_flags),
        )
        return Guild(data=data, state=self._state)

    def update_everyone_role(self, *, permissions: Permissions = MISSING) -> PlaceholderID:
        """Updates attributes of the ``@everyone`` role.

        Parameters
        ----------
        permissions: :class:`Permissions`
            The permissions the role should have.

        Returns
        -------
        ``PlaceholderID``
            The placeholder ID for the ``@everyone`` role.
            Also available as :attr:`everyone`.
        """
        if len(self._roles) == 0:
            self._roles.append({"id": self._everyone_id})
        role = self._roles[0]

        if permissions is not MISSING:
            role["permissions"] = str(permissions.value)

        return self._everyone_id

    def add_role(
        self,
        name: str = MISSING,
        *,
        permissions: Permissions = MISSING,
        color: Union[Colour, int] = MISSING,
        colour: Union[Colour, int] = MISSING,
        hoist: bool = MISSING,
        mentionable: bool = MISSING,
    ) -> PlaceholderID:
        """Adds a role to the guild builder.

        The default (``@everyone``) role can be referenced using :attr:`everyone`
        and configured through :func:`update_everyone_role`.

        Parameters
        ----------
        name: :class:`str`
            The role name. Defaults to 'new role'.
        permissions: :class:`Permissions`
            The permissions the role should have. Defaults to no permissions.
        colour: Union[:class:`Colour`, :class:`int`]
            The colour for the role. Defaults to :meth:`Colour.default`.
            This is aliased to ``color`` as well.
        hoist: :class:`bool`
            Whether the role should be shown separately in the member list.
            Defaults to ``False``.
        mentionable: :class:`bool`
            Whether the role should be mentionable by others.
            Defaults to ``False``.

        Returns
        -------
        ``PlaceholderID``
            A placeholder ID for the created role.
        """
        # always create @everyone role first if not created already
        if len(self._roles) == 0:
            self.update_everyone_role()

        _id = self._next_id()
        data: CreateGuildPlaceholderRole = {"id": _id}

        if name is not MISSING:
            data["name"] = name

        if permissions is not MISSING:
            data["permissions"] = str(permissions.value)
        else:
            data["permissions"] = "0"

        actual_colour = colour or color or Colour.default()
        if isinstance(actual_colour, int):
            data["color"] = actual_colour
        else:
            data["color"] = actual_colour.value

        if hoist is not MISSING:
            data["hoist"] = hoist

        if mentionable is not MISSING:
            data["mentionable"] = mentionable

        self._roles.append(data)
        return _id

    def add_category(
        self,
        name: str,
        *,
        overwrites: Dict[PlaceholderID, PermissionOverwrite] = MISSING,
    ) -> PlaceholderID:
        """Adds a category channel to the guild builder.

        There is an alias for this named ``add_category_channel``.

        Parameters
        ----------
        name: :class:`str`
            The category's name.
        overwrites: Dict[``PlaceholderID``, :class:`PermissionOverwrite`]
            A :class:`dict` of roles to :class:`PermissionOverwrite`\\s which can be synced to channels.

        Returns
        -------
        ``PlaceholderID``
            A placeholder ID for the created category.
        """
        _id, _ = self._add_channel(type=ChannelType.category, name=name, overwrites=overwrites)
        return _id

    add_category_channel = add_category

    def add_text_channel(
        self,
        name: str,
        *,
        overwrites: Dict[PlaceholderID, PermissionOverwrite] = MISSING,
        category: PlaceholderID = MISSING,
        topic: Optional[str] = MISSING,
        slowmode_delay: int = MISSING,
        nsfw: bool = MISSING,
        default_auto_archive_duration: AnyThreadArchiveDuration = MISSING,
    ) -> PlaceholderID:
        """Adds a text channel to the guild builder.

        Parameters
        ----------
        name: :class:`str`
            The channel's name.
        overwrites: Dict[``PlaceholderID``, :class:`PermissionOverwrite`]
            A :class:`dict` of roles to :class:`PermissionOverwrite`\\s to apply to the channel.
        category: ``PlaceholderID``
            The category to place the new channel under.

            .. warning::
                Unlike :func:`Guild.create_text_channel`, the parent category's
                permissions will *not* be synced to this new channel by default.

        topic: Optional[:class:`str`]
            The channel's topic.
        slowmode_delay: :class:`int`
            Specifies the slowmode rate limit for users in this channel, in seconds.
            A value of ``0`` disables slowmode. The maximum value possible is ``21600``.
            If not provided, slowmode is disabled.
        nsfw: :class:`bool`
            Whether to mark the channel as NSFW.
        default_auto_archive_duration: Union[:class:`int`, :class:`ThreadArchiveDuration`]
            The default auto archive duration in minutes for threads created in this channel.
            Must be one of ``60``, ``1440``, ``4320``, or ``10080``.

        Returns
        -------
        ``PlaceholderID``
            A placeholder ID for the created text channel.
        """
        _id, data = self._add_channel(
            type=ChannelType.text,
            name=name,
            overwrites=overwrites,
            category=category,
            topic=topic,
            slowmode_delay=slowmode_delay,
            nsfw=nsfw,
        )

        if default_auto_archive_duration is not MISSING:
            data["default_auto_archive_duration"] = cast(
                "ThreadArchiveDurationLiteral", try_enum_to_int(default_auto_archive_duration)
            )

        return _id

    def add_voice_channel(
        self,
        name: str,
        *,
        overwrites: Dict[PlaceholderID, PermissionOverwrite] = MISSING,
        category: PlaceholderID = MISSING,
        slowmode_delay: int = MISSING,
        nsfw: bool = MISSING,
        bitrate: int = MISSING,
        user_limit: int = MISSING,
        rtc_region: Optional[Union[str, VoiceRegion]] = MISSING,
        video_quality_mode: VideoQualityMode = MISSING,
    ) -> PlaceholderID:
        """Adds a voice channel to the guild builder.

        Parameters
        ----------
        name: :class:`str`
            The channel's name.
        overwrites: Dict[``PlaceholderID``, :class:`PermissionOverwrite`]
            A :class:`dict` of roles to :class:`PermissionOverwrite`\\s to apply to the channel.
        category: ``PlaceholderID``
            The category to place the new channel under.

            .. warning::
                Unlike :func:`Guild.create_voice_channel`, the parent category's
                permissions will *not* be synced to this new channel by default.

        slowmode_delay: :class:`int`
            Specifies the slowmode rate limit for users in this channel, in seconds.
            A value of ``0`` disables slowmode. The maximum value possible is ``21600``.
            If not provided, slowmode is disabled.
        nsfw: :class:`bool`
            Whether to mark the channel as NSFW.
        bitrate: :class:`int`
            The channel's preferred audio bitrate in bits per second.
        user_limit: :class:`int`
            The channel's limit for number of members that can be in a voice channel.
        rtc_region: Optional[Union[:class:`str`, :class:`VoiceRegion`]]
            The region for the voice channel's voice communication.
            A value of ``None`` indicates automatic voice region detection.
        video_quality_mode: :class:`VideoQualityMode`
            The camera video quality for the voice channel's participants.

        Returns
        -------
        ``PlaceholderID``
            A placeholder ID for the created voice channel.
        """
        _id, data = self._add_channel(
            type=ChannelType.voice,
            name=name,
            overwrites=overwrites,
            category=category,
            slowmode_delay=slowmode_delay,
            nsfw=nsfw,
        )

        if bitrate is not MISSING:
            data["bitrate"] = bitrate

        if user_limit is not MISSING:
            data["user_limit"] = user_limit

        if rtc_region is not MISSING:
            data["rtc_region"] = None if rtc_region is None else str(rtc_region)

        if video_quality_mode is not MISSING:
            data["video_quality_mode"] = try_enum_to_int(video_quality_mode)

        return _id<|MERGE_RESOLUTION|>--- conflicted
+++ resolved
@@ -51,11 +51,8 @@
     Locale,
     NotificationLevel,
     NSFWLevel,
-<<<<<<< HEAD
     OnboardingMode,
-=======
     ThreadLayout,
->>>>>>> 634f25f3
     ThreadSortOrder,
     VerificationLevel,
     VideoQualityMode,
