--- conflicted
+++ resolved
@@ -4636,11 +4636,7 @@
         )
         return AutoModRule(data=data, guild=self)
 
-<<<<<<< HEAD
-    async def fetch_onboarding(self) -> Onboarding:
-=======
     async def onboarding(self) -> Onboarding:
->>>>>>> f0ddf792
         """|coro|
 
         Retrieves the guild onboarding data.
@@ -4660,7 +4656,6 @@
         data = await self._state.http.get_guild_onboarding(self.id)
         return Onboarding(data=data, guild=self)
 
-<<<<<<< HEAD
     async def edit_guild_onboarding(
         self,
         prompts: List[OnboardingPrompt],
@@ -4709,8 +4704,6 @@
         )
         return Onboarding(data=data, guild=self)
 
-=======
->>>>>>> f0ddf792
 
 PlaceholderID = NewType("PlaceholderID", int)
 
