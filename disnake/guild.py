--- conflicted
+++ resolved
@@ -87,11 +87,8 @@
 from .sticker import GuildSticker
 from .threads import Thread, ThreadMember
 from .user import User
-<<<<<<< HEAD
+from .voice_region import VoiceRegion
 from .welcome_screen import WelcomeScreen, WelcomeScreenChannel
-=======
-from .voice_region import VoiceRegion
->>>>>>> 73ef5679
 from .widget import Widget, WidgetSettings
 
 __all__ = ("Guild",)
