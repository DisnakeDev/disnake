# SPDX-License-Identifier: MIT

from __future__ import annotations

from typing import TYPE_CHECKING, List, Optional

from . import utils
from .asset import Asset
from .flags import ApplicationFlags
from .permissions import Permissions

if TYPE_CHECKING:
    from .guild import Guild
    from .state import ConnectionState
    from .types.appinfo import (
        AppInfo as AppInfoPayload,
        BotAppInfo as BotAppInfoPayload,
        InstallParams as InstallParamsPayload,
        PartialAppInfo as PartialAppInfoPayload,
        Team as TeamPayload,
    )
    from .user import User

__all__ = (
    "PartialAppInfo",
    "AppInfo",
    "BotAppInfo",
    "InstallParams",
)


class InstallParams:
    """Represents the installation parameters for the application, provided by Discord.

    .. versionadded:: 2.5

    Attributes
    ----------
    scopes: List[:class:`str`]
        The scopes requested by the application.
    permissions: :class:`Permissions`
        The permissions requested for the bot role.
    """

    __slots__ = (
        "_app_id",
        "scopes",
        "permissions",
    )

    def __init__(self, data: InstallParamsPayload, parent: AppInfo):
        self._app_id = parent.id
        self.scopes = data["scopes"]
        self.permissions = Permissions(int(data["permissions"]))

    def __repr__(self):
        return f"<InstallParams scopes={self.scopes!r} permissions={self.permissions!r}>"

    def to_url(self) -> str:
        """Return a string that can be used to add this application to a server.

        Returns
        -------
        :class:`str`
            The invite url.
        """
        return utils.oauth_url(self._app_id, scopes=self.scopes, permissions=self.permissions)


class PartialAppInfo:
    """Represents partial application information, for example applications in
    game/stream invites in messages.

    .. versionadded:: 2.0

    .. versionchanged:: 2.7
        Moved ``rpc_origins``, ``verify_key``, ``terms_of_service_url``,
        and ``privacy_policy_url`` attributes to the :class:`AppInfo` class instead.
        Added :attr:`cover_image`, and removed deprecated ``summary`` attribute.

    Attributes
    ----------
    id: :class:`int`
        The application's ID.
    name: :class:`str`
        The application's name.
    description: :class:`str`
        The application's description.
    """

    __slots__ = (
        "_state",
        "id",
        "name",
        "description",
        "_icon",
        "_cover_image",
    )

    def __init__(self, *, state: ConnectionState, data: PartialAppInfoPayload):
        self._state: ConnectionState = state

        self.id: int = int(data["id"])
        self.name: str = data["name"]
        self.description: str = data.get("description") or ""
        self._icon: Optional[str] = data.get("icon")
        self._cover_image: Optional[str] = data.get("cover_image")

    def __repr__(self) -> str:
        return (
            f"<{self.__class__.__name__} id={self.id}"
            f" name={self.name!r} description={self.description!r}>"
        )

    @property
    def icon(self) -> Optional[Asset]:
        """Optional[:class:`.Asset`]: Retrieves the application's icon asset, if any."""
        if self._icon is None:
            return None
        return Asset._from_icon(self._state, self.id, self._icon, path="app")

    @property
    def cover_image(self) -> Optional[Asset]:
        """Optional[:class:`.Asset`]: Retrieves the application's cover image asset, if any."""
        if self._cover_image is None:
            return None
        return Asset._from_icon(self._state, self.id, self._cover_image, path="app")


class AppInfo(PartialAppInfo):
    """Represents application information, for example applications in invites.

    .. versionadded:: 2.0

    .. versionchanged:: 2.7
        Removed deprecated ``summary`` attribute.

    Attributes
    ----------
    id: :class:`int`
        The application's ID.
    name: :class:`str`
        The application's name.
    description: :class:`str`
        The application's description.
    rpc_origins: List[:class:`str`]
        A list of RPC origin URLs, if RPC is enabled.
    verify_key: :class:`str`
        The hex encoded key for verification in interactions and the
<<<<<<< HEAD
        GameSDK's `GetTicket <https://discord.com/developers/docs/game-sdk/applications#getticket>`_.
    terms_of_service_url: Optional[:class:`str`]
        The application's terms of service URL, if set.
    privacy_policy_url: Optional[:class:`str`]
        The application's privacy policy URL, if set.
    bot_public: Optional[:class:`bool`]
        Whether the bot can be invited by anyone or if it is locked
        to the application owner.
    bot_require_code_grant: Optional[:class:`bool`]
        Whether the bot requires the completion of the full oauth2 code
        grant flow to join.
=======
        GameSDK's :ddocs:`GetTicket <game-sdk/applications#getticket>`.

        .. versionadded:: 1.3

>>>>>>> b37240ff
    guild_id: Optional[:class:`int`]
        If this application is a game sold on Discord,
        this field will be the guild to which it has been linked to.

        .. versionadded:: 1.3

    primary_sku_id: Optional[:class:`int`]
        If this application is a game sold on Discord,
        this field will be the ID of the "Game SKU" that is created,
        if it exists.

        .. versionadded:: 1.3

    slug: Optional[:class:`str`]
        If this application is a game sold on Discord,
        this field will be the URL slug that links to the store page.

        .. versionadded:: 1.3

    flags: Optional[:class:`ApplicationFlags`]
        The application's public flags.

        .. versionadded:: 2.3

    tags: Optional[List[:class:`str`]]
        The application's tags.

        .. versionadded:: 2.5

    install_params: Optional[:class:`InstallParams`]
        The installation parameters for this application.

        .. versionadded:: 2.5

    custom_install_url: Optional[:class:`str`]
        The custom installation url for this application.

        .. versionadded:: 2.5
    """

    __slots__ = (
        "rpc_origins",
        "verify_key",
        "terms_of_service_url",
        "privacy_policy_url",
        "bot_public",
        "bot_require_code_grant",
        "guild_id",
        "primary_sku_id",
        "slug",
        "flags",
        "tags",
        "install_params",
        "custom_install_url",
    )

    def __init__(self, *, state: ConnectionState, data: AppInfoPayload):
        super().__init__(state=state, data=data)

        self.verify_key: str = data["verify_key"]

        self.rpc_origins: List[str] = data.get("rpc_origins") or []
        self.terms_of_service_url: Optional[str] = data.get("terms_of_service_url")
        self.privacy_policy_url: Optional[str] = data.get("privacy_policy_url")

        self.bot_public: Optional[bool] = data.get("bot_public")
        self.bot_require_code_grant: Optional[bool] = data.get("bot_require_code_grant")

        self.guild_id: Optional[int] = utils._get_as_snowflake(data, "guild_id")

        self.primary_sku_id: Optional[int] = utils._get_as_snowflake(data, "primary_sku_id")
        self.slug: Optional[str] = data.get("slug")

        flags: Optional[int] = data.get("flags")
        self.flags: Optional[ApplicationFlags] = (
            ApplicationFlags._from_value(flags) if flags is not None else None
        )
        self.tags: Optional[List[str]] = data.get("tags")
        self.install_params: Optional[InstallParams] = (
            InstallParams(data["install_params"], parent=self) if "install_params" in data else None
        )
        self.custom_install_url: Optional[str] = data.get("custom_install_url")

    @property
    def guild(self) -> Optional[Guild]:
        """Optional[:class:`Guild`]: If this application is a game sold on Discord,
        this field will be the guild to which it has been linked

        .. versionadded:: 1.3
        """
        return self._state._get_guild(self.guild_id)


class BotAppInfo(AppInfo):
    """Represents the application info for the bot provided by Discord.

    Equivalent to :class:`AppInfo`, but with additional :attr:`owner`
    and :attr:`team` attributes.

    .. versionadded:: 2.7

    Attributes
    ----------
    id: :class:`int`
        The application's ID.
    name: :class:`str`
        The application's name.
    description: :class:`str`
        The application's description.
    rpc_origins: List[:class:`str`]
        A list of RPC origin URLs, if RPC is enabled.
    verify_key: :class:`str`
        The hex encoded key for verification in interactions and the
        GameSDK's :ddocs:`GetTicket <game-sdk/applications#getticket>`.
    terms_of_service_url: Optional[:class:`str`]
        The application's terms of service URL, if set.
    privacy_policy_url: Optional[:class:`str`]
        The application's privacy policy URL, if set.
    bot_public: Optional[:class:`bool`]
        Whether the bot can be invited by anyone or if it is locked
        to the application owner.
    bot_require_code_grant: Optional[:class:`bool`]
        Whether the bot requires the completion of the full oauth2 code
        grant flow to join.
    guild_id: Optional[:class:`int`]
        If this application is a game sold on Discord,
        this field will be the guild to which it has been linked to.
    primary_sku_id: Optional[:class:`int`]
        If this application is a game sold on Discord,
        this field will be the ID of the "Game SKU" that is created,
        if it exists.
    slug: Optional[:class:`str`]
        If this application is a game sold on Discord,
        this field will be the URL slug that links to the store page.
    flags: Optional[:class:`ApplicationFlags`]
        The application's public flags.
    tags: Optional[List[:class:`str`]]
        The application's tags.
    install_params: Optional[:class:`InstallParams`]
        The installation parameters for this application.
    custom_install_url: Optional[:class:`str`]
        The custom installation url for this application.
    owner: :class:`User`
        The application's owner.
    team: Optional[:class:`Team`]
        The application's team.
    """

    __slots__ = (
        "owner",
        "team",
    )

    def __init__(self, state: ConnectionState, data: BotAppInfoPayload):
        super().__init__(state=state, data=data)

        self.owner: User = state.create_user(data["owner"])

        from .team import Team

        team: Optional[TeamPayload] = data.get("team")
        self.team: Optional[Team] = Team(state, team) if team else None

    def __repr__(self) -> str:
        return (
            f"<{self.__class__.__name__} id={self.id} name={self.name!r} "
            f"description={self.description!r} public={self.bot_public} "
            f"owner={self.owner!r}>"
        )<|MERGE_RESOLUTION|>--- conflicted
+++ resolved
@@ -134,137 +134,6 @@
 
     .. versionchanged:: 2.7
         Removed deprecated ``summary`` attribute.
-
-    Attributes
-    ----------
-    id: :class:`int`
-        The application's ID.
-    name: :class:`str`
-        The application's name.
-    description: :class:`str`
-        The application's description.
-    rpc_origins: List[:class:`str`]
-        A list of RPC origin URLs, if RPC is enabled.
-    verify_key: :class:`str`
-        The hex encoded key for verification in interactions and the
-<<<<<<< HEAD
-        GameSDK's `GetTicket <https://discord.com/developers/docs/game-sdk/applications#getticket>`_.
-    terms_of_service_url: Optional[:class:`str`]
-        The application's terms of service URL, if set.
-    privacy_policy_url: Optional[:class:`str`]
-        The application's privacy policy URL, if set.
-    bot_public: Optional[:class:`bool`]
-        Whether the bot can be invited by anyone or if it is locked
-        to the application owner.
-    bot_require_code_grant: Optional[:class:`bool`]
-        Whether the bot requires the completion of the full oauth2 code
-        grant flow to join.
-=======
-        GameSDK's :ddocs:`GetTicket <game-sdk/applications#getticket>`.
-
-        .. versionadded:: 1.3
-
->>>>>>> b37240ff
-    guild_id: Optional[:class:`int`]
-        If this application is a game sold on Discord,
-        this field will be the guild to which it has been linked to.
-
-        .. versionadded:: 1.3
-
-    primary_sku_id: Optional[:class:`int`]
-        If this application is a game sold on Discord,
-        this field will be the ID of the "Game SKU" that is created,
-        if it exists.
-
-        .. versionadded:: 1.3
-
-    slug: Optional[:class:`str`]
-        If this application is a game sold on Discord,
-        this field will be the URL slug that links to the store page.
-
-        .. versionadded:: 1.3
-
-    flags: Optional[:class:`ApplicationFlags`]
-        The application's public flags.
-
-        .. versionadded:: 2.3
-
-    tags: Optional[List[:class:`str`]]
-        The application's tags.
-
-        .. versionadded:: 2.5
-
-    install_params: Optional[:class:`InstallParams`]
-        The installation parameters for this application.
-
-        .. versionadded:: 2.5
-
-    custom_install_url: Optional[:class:`str`]
-        The custom installation url for this application.
-
-        .. versionadded:: 2.5
-    """
-
-    __slots__ = (
-        "rpc_origins",
-        "verify_key",
-        "terms_of_service_url",
-        "privacy_policy_url",
-        "bot_public",
-        "bot_require_code_grant",
-        "guild_id",
-        "primary_sku_id",
-        "slug",
-        "flags",
-        "tags",
-        "install_params",
-        "custom_install_url",
-    )
-
-    def __init__(self, *, state: ConnectionState, data: AppInfoPayload):
-        super().__init__(state=state, data=data)
-
-        self.verify_key: str = data["verify_key"]
-
-        self.rpc_origins: List[str] = data.get("rpc_origins") or []
-        self.terms_of_service_url: Optional[str] = data.get("terms_of_service_url")
-        self.privacy_policy_url: Optional[str] = data.get("privacy_policy_url")
-
-        self.bot_public: Optional[bool] = data.get("bot_public")
-        self.bot_require_code_grant: Optional[bool] = data.get("bot_require_code_grant")
-
-        self.guild_id: Optional[int] = utils._get_as_snowflake(data, "guild_id")
-
-        self.primary_sku_id: Optional[int] = utils._get_as_snowflake(data, "primary_sku_id")
-        self.slug: Optional[str] = data.get("slug")
-
-        flags: Optional[int] = data.get("flags")
-        self.flags: Optional[ApplicationFlags] = (
-            ApplicationFlags._from_value(flags) if flags is not None else None
-        )
-        self.tags: Optional[List[str]] = data.get("tags")
-        self.install_params: Optional[InstallParams] = (
-            InstallParams(data["install_params"], parent=self) if "install_params" in data else None
-        )
-        self.custom_install_url: Optional[str] = data.get("custom_install_url")
-
-    @property
-    def guild(self) -> Optional[Guild]:
-        """Optional[:class:`Guild`]: If this application is a game sold on Discord,
-        this field will be the guild to which it has been linked
-
-        .. versionadded:: 1.3
-        """
-        return self._state._get_guild(self.guild_id)
-
-
-class BotAppInfo(AppInfo):
-    """Represents the application info for the bot provided by Discord.
-
-    Equivalent to :class:`AppInfo`, but with additional :attr:`owner`
-    and :attr:`team` attributes.
-
-    .. versionadded:: 2.7
 
     Attributes
     ----------
@@ -292,6 +161,130 @@
     guild_id: Optional[:class:`int`]
         If this application is a game sold on Discord,
         this field will be the guild to which it has been linked to.
+
+        .. versionadded:: 1.3
+
+    primary_sku_id: Optional[:class:`int`]
+        If this application is a game sold on Discord,
+        this field will be the ID of the "Game SKU" that is created,
+        if it exists.
+
+        .. versionadded:: 1.3
+
+    slug: Optional[:class:`str`]
+        If this application is a game sold on Discord,
+        this field will be the URL slug that links to the store page.
+
+        .. versionadded:: 1.3
+
+    flags: Optional[:class:`ApplicationFlags`]
+        The application's public flags.
+
+        .. versionadded:: 2.3
+
+    tags: Optional[List[:class:`str`]]
+        The application's tags.
+
+        .. versionadded:: 2.5
+
+    install_params: Optional[:class:`InstallParams`]
+        The installation parameters for this application.
+
+        .. versionadded:: 2.5
+
+    custom_install_url: Optional[:class:`str`]
+        The custom installation url for this application.
+
+        .. versionadded:: 2.5
+    """
+
+    __slots__ = (
+        "rpc_origins",
+        "verify_key",
+        "terms_of_service_url",
+        "privacy_policy_url",
+        "bot_public",
+        "bot_require_code_grant",
+        "guild_id",
+        "primary_sku_id",
+        "slug",
+        "flags",
+        "tags",
+        "install_params",
+        "custom_install_url",
+    )
+
+    def __init__(self, *, state: ConnectionState, data: AppInfoPayload):
+        super().__init__(state=state, data=data)
+
+        self.verify_key: str = data["verify_key"]
+
+        self.rpc_origins: List[str] = data.get("rpc_origins") or []
+        self.terms_of_service_url: Optional[str] = data.get("terms_of_service_url")
+        self.privacy_policy_url: Optional[str] = data.get("privacy_policy_url")
+
+        self.bot_public: Optional[bool] = data.get("bot_public")
+        self.bot_require_code_grant: Optional[bool] = data.get("bot_require_code_grant")
+
+        self.guild_id: Optional[int] = utils._get_as_snowflake(data, "guild_id")
+
+        self.primary_sku_id: Optional[int] = utils._get_as_snowflake(data, "primary_sku_id")
+        self.slug: Optional[str] = data.get("slug")
+
+        flags: Optional[int] = data.get("flags")
+        self.flags: Optional[ApplicationFlags] = (
+            ApplicationFlags._from_value(flags) if flags is not None else None
+        )
+        self.tags: Optional[List[str]] = data.get("tags")
+        self.install_params: Optional[InstallParams] = (
+            InstallParams(data["install_params"], parent=self) if "install_params" in data else None
+        )
+        self.custom_install_url: Optional[str] = data.get("custom_install_url")
+
+    @property
+    def guild(self) -> Optional[Guild]:
+        """Optional[:class:`Guild`]: If this application is a game sold on Discord,
+        this field will be the guild to which it has been linked
+
+        .. versionadded:: 1.3
+        """
+        return self._state._get_guild(self.guild_id)
+
+
+class BotAppInfo(AppInfo):
+    """Represents the application info for the bot provided by Discord.
+
+    Equivalent to :class:`AppInfo`, but with additional :attr:`owner`
+    and :attr:`team` attributes.
+
+    .. versionadded:: 2.7
+
+    Attributes
+    ----------
+    id: :class:`int`
+        The application's ID.
+    name: :class:`str`
+        The application's name.
+    description: :class:`str`
+        The application's description.
+    rpc_origins: List[:class:`str`]
+        A list of RPC origin URLs, if RPC is enabled.
+    verify_key: :class:`str`
+        The hex encoded key for verification in interactions and the
+        GameSDK's :ddocs:`GetTicket <game-sdk/applications#getticket>`.
+    terms_of_service_url: Optional[:class:`str`]
+        The application's terms of service URL, if set.
+    privacy_policy_url: Optional[:class:`str`]
+        The application's privacy policy URL, if set.
+    bot_public: Optional[:class:`bool`]
+        Whether the bot can be invited by anyone or if it is locked
+        to the application owner.
+    bot_require_code_grant: Optional[:class:`bool`]
+        Whether the bot requires the completion of the full oauth2 code
+        grant flow to join.
+    guild_id: Optional[:class:`int`]
+        If this application is a game sold on Discord,
+        this field will be the guild to which it has been linked to.
     primary_sku_id: Optional[:class:`int`]
         If this application is a game sold on Discord,
         this field will be the ID of the "Game SKU" that is created,
