--- conflicted
+++ resolved
@@ -221,13 +221,8 @@
         "role_connections_verification_url",
     )
 
-<<<<<<< HEAD
-    def __init__(self, *, state: ConnectionState, data: AppInfoPayload):
+    def __init__(self, state: ConnectionState, data: AppInfoPayload) -> None:
         super().__init__(state=state, data=data)
-=======
-    def __init__(self, state: ConnectionState, data: AppInfoPayload) -> None:
-        from .team import Team
->>>>>>> b6d3ced0
 
         self.verify_key: str = data["verify_key"]
 
@@ -326,25 +321,8 @@
         "team",
     )
 
-<<<<<<< HEAD
-    def __init__(self, state: ConnectionState, data: BotAppInfoPayload):
+    def __init__(self, state: ConnectionState, data: BotAppInfoPayload) -> None:
         super().__init__(state=state, data=data)
-=======
-    def __init__(self, *, state: ConnectionState, data: PartialAppInfoPayload) -> None:
-        self._state: ConnectionState = state
-        self.id: int = int(data["id"])
-        self.name: str = data["name"]
-        self._icon: Optional[str] = data.get("icon")
-        self.description: str = data["description"]
-        self.rpc_origins: Optional[List[str]] = data.get("rpc_origins")
-        self._summary: str = data.get("summary", "")
-        self.verify_key: str = data["verify_key"]
-        self.terms_of_service_url: Optional[str] = data.get("terms_of_service_url")
-        self.privacy_policy_url: Optional[str] = data.get("privacy_policy_url")
-
-    def __repr__(self) -> str:
-        return f"<{self.__class__.__name__} id={self.id} name={self.name!r} description={self.description!r}>"
->>>>>>> b6d3ced0
 
         self.owner: User = state.create_user(data["owner"])
 
