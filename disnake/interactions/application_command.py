# SPDX-License-Identifier: MIT

from __future__ import annotations

from typing import TYPE_CHECKING, Any, Dict, List, Mapping, Optional, Tuple, Union

from .. import utils
from ..enums import ApplicationCommandType, Locale, OptionType, try_enum
from ..guild import Guild
from ..member import Member
from ..message import Message
from ..user import User
from .base import ClientT, Interaction, InteractionDataResolved

__all__ = (
    "ApplicationCommandInteraction",
    "GuildCommandInteraction",
    "UserCommandInteraction",
    "MessageCommandInteraction",
    "ApplicationCommandInteractionData",
    "ApplicationCommandInteractionDataOption",
    "ApplicationCommandInteractionDataResolved",
    # aliases (we're trying to find out which one catches on)
    "CommandInteraction",
    "CmdInteraction",
    "CommandInter",
    "CmdInter",
    "AppCommandInteraction",
    "AppCommandInter",
    "AppCmdInter",
)

MISSING = utils.MISSING

if TYPE_CHECKING:
    from ..ext.commands import InvokableApplicationCommand
    from ..state import ConnectionState
    from ..types.interactions import (
        ApplicationCommandInteraction as ApplicationCommandInteractionPayload,
        ApplicationCommandInteractionData as ApplicationCommandInteractionDataPayload,
    )


class ApplicationCommandInteraction(Interaction[ClientT]):
    """Represents an interaction with an application command.

    Current examples are slash commands, user commands and message commands.

    .. versionadded:: 2.1

    Attributes
    ----------
    id: :class:`int`
        The interaction's ID.
    type: :class:`InteractionType`
        The interaction's type.
    application_id: :class:`int`
        The application ID that the interaction was for.
    guild_id: Optional[:class:`int`]
        The guild ID the interaction was sent from.
    channel: Union[:class:`abc.GuildChannel`, :class:`Thread`, :class:`abc.PrivateChannel`, :class:`PartialMessageable`]
        The channel the interaction was sent from.

        Note that due to a Discord limitation, DM channels
        may not contain recipient information.
        Unknown channel types will be :class:`PartialMessageable`.

        .. versionchanged:: 2.10
            If the interaction was sent from a thread and the bot cannot normally access the thread,
            this is now a proper :class:`Thread` object.
            Private channels are now proper :class:`DMChannel`/:class:`GroupChannel`
            objects instead of :class:`PartialMessageable`.

        .. note::
            If you want to compute the interaction author's or bot's permissions in the channel,
            consider using :attr:`permissions` or :attr:`app_permissions`.

    author: Union[:class:`User`, :class:`Member`]
        The user or member that sent the interaction.

        .. note::
            In scenarios where an interaction occurs in a guild but :attr:`.guild` is unavailable,
            such as with user-installed applications in guilds, some attributes of :class:`Member`\\s
            that depend on the guild/role cache will not work due to an API limitation.
            This includes :attr:`~Member.roles`, :attr:`~Member.top_role`, :attr:`~Member.role_icon`,
            and :attr:`~Member.guild_permissions`.
    locale: :class:`Locale`
        The selected language of the interaction's author.

        .. versionadded:: 2.4

        .. versionchanged:: 2.5
            Changed to :class:`Locale` instead of :class:`str`.

    guild_locale: Optional[:class:`Locale`]
        The selected language of the interaction's guild.
        This value is only meaningful in guilds with ``COMMUNITY`` feature and receives a default value otherwise.
        If the interaction was in a DM, then this value is ``None``.

        .. versionadded:: 2.4

        .. versionchanged:: 2.5
            Changed to :class:`Locale` instead of :class:`str`.

    token: :class:`str`
        The token to continue the interaction. These are valid for 15 minutes.
    client: :class:`Client`
        The interaction client.
    entitlements: List[:class:`Entitlement`]
        The entitlements for the invoking user and guild,
        representing access to an application subscription.

        .. versionadded:: 2.10

    authorizing_integration_owners: :class:`AuthorizingIntegrationOwners`
        Details about the authorizing user/guild for the application installation
        related to the interaction.

        .. versionadded:: 2.10

    context: :class:`InteractionContextTypes`
        The context where the interaction was triggered from.

        This is a flag object, with exactly one of the flags set to ``True``.
        To check whether an interaction originated from e.g. a :attr:`~InteractionContextTypes.guild`
        context, you can use ``if interaction.context.guild:``.

        .. versionadded:: 2.10

    attachment_size_limit: :class:`int`
        The maximum number of bytes files can have in responses to this interaction.

        This may be higher than the default limit, depending on the guild's boost
        status or the invoking user's nitro status.

        .. versionadded:: 2.11

    data: :class:`ApplicationCommandInteractionData`
        The wrapped interaction data.
    application_command: :class:`.InvokableApplicationCommand`
        The command invoked by the interaction.
    command_failed: :class:`bool`
        Whether the command failed to be checked or invoked.
    """

    def __init__(
        self, *, data: ApplicationCommandInteractionPayload, state: ConnectionState
    ) -> None:
        super().__init__(data=data, state=state)
        self.data: ApplicationCommandInteractionData = ApplicationCommandInteractionData(
            data=data["data"], parent=self
        )
        self.application_command: InvokableApplicationCommand = MISSING
        self.command_failed: bool = False

    @property
    def target(self) -> Optional[Union[User, Member, Message]]:
        """Optional[Union[:class:`abc.User`, :class:`Message`]]: The user or message targeted by a user or message command"""
        return self.data.target

    @property
    def options(self) -> Dict[str, Any]:
        """Dict[:class:`str`, :class:`Any`]: The full option tree, including nestings"""
        return {opt.name: opt._simplified_value() for opt in self.data.options}

    @property
    def filled_options(self) -> Dict[str, Any]:
        """Dict[:class:`str`, :class:`Any`]: The options of the command (or sub-command) being invoked"""
        _, kwargs = self.data._get_chain_and_kwargs()
        return kwargs


# TODO(3.0): consider making these classes @type_check_only and not affect runtime behavior, or even remove entirely
class GuildCommandInteraction(ApplicationCommandInteraction[ClientT]):
    """An :class:`ApplicationCommandInteraction` subclass, primarily meant for annotations.

    This restricts the command to only be usable in guilds and only as a guild-installed command,
    by automatically setting :attr:`ApplicationCommand.contexts` to :attr:`~InteractionContextTypes.guild` only
    and :attr:`ApplicationCommand.install_types` to :attr:`~ApplicationInstallTypes.guild` only.
    Note that this does not apply to slash subcommands, subcommand groups, or autocomplete callbacks.

    Additionally, the type annotations of :attr:`~Interaction.author`, :attr:`~Interaction.guild`,
    :attr:`~Interaction.guild_id`, :attr:`~Interaction.guild_locale`, and :attr:`~Interaction.me`
    are modified to match the expected types in guilds.
    """

    author: Member
    guild: Guild
    guild_id: int
    guild_locale: Locale
    me: Member


class UserCommandInteraction(ApplicationCommandInteraction[ClientT]):
    """An :class:`ApplicationCommandInteraction` subclass meant for annotations
    in user context menu commands.

    No runtime behavior is changed, but the type annotations of :attr:`~ApplicationCommandInteraction.target`
    are modified to match the expected type with user commands.
    """

    target: Union[User, Member]


class MessageCommandInteraction(ApplicationCommandInteraction[ClientT]):
    """An :class:`ApplicationCommandInteraction` subclass meant for annotations
    in message context menu commands.

    No runtime behavior is changed, but the type annotations of :attr:`~ApplicationCommandInteraction.target`
    are modified to match the expected type with message commands.
    """

    target: Message


class ApplicationCommandInteractionData(Dict[str, Any]):
    """Represents the data of an interaction with an application command.

    .. versionadded:: 2.1

    Attributes
    ----------
    id: :class:`int`
        The application command ID.
    name: :class:`str`
        The application command name.
    type: :class:`ApplicationCommandType`
        The application command type.
    resolved: :class:`InteractionDataResolved`
        All resolved objects related to this interaction.
    options: List[:class:`ApplicationCommandInteractionDataOption`]
        A list of options from the API.
    guild_id: Optional[:class:`int`]
        ID of the guild the command is registered to.

        .. versionadded:: 2.12
    target_id: :class:`int`
<<<<<<< HEAD
        ID of the user or message targeted by a user or message command.
    target: Union[:class:`User`, :class:`Member`, :class:`Message`]
        The user or message targeted by a user or message command.
=======
        ID of the user or message targeted by a user or message command
    target: Union[:class:`User`, :class:`Member`, :class:`Message`]
        The user or message targeted by a user or message command
>>>>>>> 8716e20e
    """

    __slots__ = (
        "id",
        "name",
        "type",
        "guild_id",
        "target_id",
        "target",
        "resolved",
        "options",
    )

    def __init__(
        self,
        *,
        data: ApplicationCommandInteractionDataPayload,
<<<<<<< HEAD
        state: ConnectionState,
        guild_id: Optional[int],  # the ID of the guild where this command has been invoked
=======
        parent: ApplicationCommandInteraction[ClientT],
>>>>>>> 8716e20e
    ) -> None:
        super().__init__(data)
        self.id: int = int(data["id"])
        self.name: str = data["name"]
        self.type: ApplicationCommandType = try_enum(ApplicationCommandType, data["type"])

<<<<<<< HEAD
        self.resolved = InteractionDataResolved(
            data=data.get("resolved", {}), state=state, guild_id=guild_id
        )
        self.guild_id: Optional[int] = utils._get_as_snowflake(data, "guild_id")
=======
        self.resolved = InteractionDataResolved(data=data.get("resolved", {}), parent=parent)
>>>>>>> 8716e20e
        self.target_id: Optional[int] = utils._get_as_snowflake(data, "target_id")
        target = self.resolved.get_by_id(self.target_id)
        self.target: Optional[Union[User, Member, Message]] = target  # type: ignore

        self.options: List[ApplicationCommandInteractionDataOption] = [
            ApplicationCommandInteractionDataOption(data=d, resolved=self.resolved)
            for d in data.get("options", [])
        ]

    def __repr__(self) -> str:
        return (
            f"<ApplicationCommandInteractionData id={self.id!r} name={self.name!r} type={self.type!r} "
            f"target_id={self.target_id!r} target={self.target!r} resolved={self.resolved!r} options={self.options!r}>"
        )

    def _get_chain_and_kwargs(
        self, chain: Optional[Tuple[str, ...]] = None
    ) -> Tuple[Tuple[str, ...], Dict[str, Any]]:
        """Returns a chain of sub-command names and a dict of filled options."""
        if chain is None:
            chain = ()
        for option in self.options:
            if option.value is None:
                # Extend the chain and collect kwargs in the nesting
                return option._get_chain_and_kwargs((*chain, option.name))
            return chain, {o.name: o.value for o in self.options}
        return chain, {}

    def _get_focused_option(self) -> Optional[ApplicationCommandInteractionDataOption]:
        for option in self.options:
            if option.focused:
                return option
            if option.value is None:
                # This means that we're inside a group/subcmd now
                # We can use 'return' here because user can only
                # choose one subcommand per interaction
                return option._get_focused_option()

        return None

    @property
    def focused_option(self) -> ApplicationCommandInteractionDataOption:
        """The focused option"""
        # don't annotate as None for user experience
        return self._get_focused_option()  # type: ignore


class ApplicationCommandInteractionDataOption(Dict[str, Any]):
    """Represents the structure of an interaction data option from the API.

    Attributes
    ----------
    name: :class:`str`
        The option's name.
    type: :class:`OptionType`
        The option's type.
    value: :class:`Any`
        The option's value.
    options: List[:class:`ApplicationCommandInteractionDataOption`]
        The list of options of this option. Only exists for subcommands and groups.
    focused: :class:`bool`
        Whether this option is focused by the user. May be ``True`` in
        autocomplete interactions.
    """

    __slots__ = ("name", "type", "value", "options", "focused")

    def __init__(self, *, data: Mapping[str, Any], resolved: InteractionDataResolved) -> None:
        super().__init__(data)
        self.name: str = data["name"]
        self.type: OptionType = try_enum(OptionType, data["type"])

        self.value: Any = None
        if (value := data.get("value")) is not None:
            self.value: Any = resolved.get_with_type(value, self.type, value)

        self.options: List[ApplicationCommandInteractionDataOption] = [
            ApplicationCommandInteractionDataOption(data=d, resolved=resolved)
            for d in data.get("options", [])
        ]
        self.focused: bool = data.get("focused", False)

    def __repr__(self) -> str:
        return (
            f"<ApplicationCommandInteractionDataOption name={self.name!r} type={self.type!r}>"
            f"value={self.value!r} focused={self.focused!r} options={self.options!r}>"
        )

    def _simplified_value(self) -> Any:
        if self.value is not None:
            return self.value
        return {opt.name: opt._simplified_value() for opt in self.options}

    def _get_focused_option(self) -> Optional[ApplicationCommandInteractionDataOption]:
        for option in self.options:
            if option.focused:
                return option
            if option.value is None:
                return option._get_focused_option()
        return None

    def _get_chain_and_kwargs(
        self, chain: Optional[Tuple[str, ...]] = None
    ) -> Tuple[Tuple[str, ...], Dict[str, Any]]:
        if chain is None:
            chain = ()
        for option in self.options:
            if option.value is None:
                # Extend the chain and collect kwargs in the nesting
                return option._get_chain_and_kwargs((*chain, option.name))
            return chain, {o.name: o.value for o in self.options}
        return chain, {}


# backwards compatibility
ApplicationCommandInteractionDataResolved = InteractionDataResolved


# People asked about shorter aliases, let's see which one catches on the most
CommandInteraction = ApplicationCommandInteraction
CmdInteraction = ApplicationCommandInteraction
CommandInter = ApplicationCommandInteraction
CmdInter = ApplicationCommandInteraction
AppCommandInteraction = ApplicationCommandInteraction
AppCommandInter = ApplicationCommandInteraction
AppCmdInter = ApplicationCommandInteraction<|MERGE_RESOLUTION|>--- conflicted
+++ resolved
@@ -235,15 +235,9 @@
 
         .. versionadded:: 2.12
     target_id: :class:`int`
-<<<<<<< HEAD
         ID of the user or message targeted by a user or message command.
     target: Union[:class:`User`, :class:`Member`, :class:`Message`]
         The user or message targeted by a user or message command.
-=======
-        ID of the user or message targeted by a user or message command
-    target: Union[:class:`User`, :class:`Member`, :class:`Message`]
-        The user or message targeted by a user or message command
->>>>>>> 8716e20e
     """
 
     __slots__ = (
@@ -261,26 +255,17 @@
         self,
         *,
         data: ApplicationCommandInteractionDataPayload,
-<<<<<<< HEAD
-        state: ConnectionState,
-        guild_id: Optional[int],  # the ID of the guild where this command has been invoked
-=======
-        parent: ApplicationCommandInteraction[ClientT],
->>>>>>> 8716e20e
+        parent: ApplicationCommandInteraction[
+            ClientT
+        ],  # the ID of the guild where this command has been invoked
     ) -> None:
         super().__init__(data)
         self.id: int = int(data["id"])
         self.name: str = data["name"]
         self.type: ApplicationCommandType = try_enum(ApplicationCommandType, data["type"])
 
-<<<<<<< HEAD
-        self.resolved = InteractionDataResolved(
-            data=data.get("resolved", {}), state=state, guild_id=guild_id
-        )
+        self.resolved = InteractionDataResolved(data=data.get("resolved", {}), parent=parent)
         self.guild_id: Optional[int] = utils._get_as_snowflake(data, "guild_id")
-=======
-        self.resolved = InteractionDataResolved(data=data.get("resolved", {}), parent=parent)
->>>>>>> 8716e20e
         self.target_id: Optional[int] = utils._get_as_snowflake(data, "target_id")
         target = self.resolved.get_by_id(self.target_id)
         self.target: Optional[Union[User, Member, Message]] = target  # type: ignore
