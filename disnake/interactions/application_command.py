--- conflicted
+++ resolved
@@ -346,25 +346,16 @@
     users: Dict[:class:`int`, :class:`User`]
         A mapping of IDs to users.
     roles: Dict[:class:`int`, :class:`Role`]
-<<<<<<< HEAD
         A mapping of IDs to roles.
     channels: Dict[:class:`int`, Channel]
         A mapping of IDs to partial channels (only ``id``, ``name`` and ``permissions`` are included,
         threads also have ``thread_metadata`` and ``parent_id``).
     messages: Dict[:class:`int`, :class:`Message`]
         A mapping of IDs to messages.
-=======
-        IDs and roles
-    channels: Dict[:class:`int`, :class:`Channel`]
-        IDs and partial channels (only ``id``, ``name`` and ``permissions`` are included,
-        threads also have ``thread_metadata`` and ``parent_id``)
-    messages: Dict[:class:`int`, :class:`Message`]
-        IDs and messages
     attachments: Dict[:class:`int`, :class:`Attachment`]
-        IDs and attachments
+        A mapping of IDs to attachments.
 
         .. versionadded:: 2.4
->>>>>>> 3d550a49
     """
 
     __slots__ = ("members", "users", "roles", "channels", "messages", "attachments")
