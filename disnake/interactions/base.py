# SPDX-License-Identifier: MIT

from __future__ import annotations

import asyncio
from datetime import timedelta
from typing import (
    TYPE_CHECKING,
    Any,
    Dict,
    Generic,
    List,
    Mapping,
    Optional,
    Sequence,
    Tuple,
    TypeVar,
    Union,
    cast,
    overload,
)

from .. import utils
from ..app_commands import OptionChoice
from ..channel import PartialMessageable
from ..entitlement import Entitlement
from ..enums import (
    ComponentType,
    InteractionResponseType,
    InteractionType,
    Locale,
    OptionType,
    WebhookType,
    try_enum,
)
from ..errors import (
    HTTPException,
    InteractionNotEditable,
    InteractionNotResponded,
    InteractionResponded,
    InteractionTimedOut,
    ModalChainNotSupported,
    NotFound,
)
from ..flags import InteractionContextTypes, MessageFlags
from ..guild import Guild
from ..http import HTTPClient
from ..i18n import Localized
from ..member import Member
from ..message import Attachment, AuthorizingIntegrationOwners, Message
from ..object import Object
from ..permissions import Permissions
from ..role import Role
from ..ui.action_row import normalize_components, normalize_components_to_dict
from ..user import ClientUser, User
from ..webhook.async_ import Webhook, async_context, handle_message_parameters

__all__ = (
    "Interaction",
    "InteractionMessage",
    "InteractionResponse",
    "InteractionDataResolved",
)

if TYPE_CHECKING:
    from datetime import datetime

    from aiohttp import ClientSession

    from ..abc import AnyChannel, MessageableChannel
    from ..app_commands import Choices
    from ..client import Client
    from ..embeds import Embed
    from ..ext.commands import AutoShardedBot, Bot
    from ..file import File
    from ..mentions import AllowedMentions
    from ..poll import Poll
    from ..state import ConnectionState
    from ..types.components import (
        Modal as ModalPayload,
        ModalTopLevelComponent as ModalTopLevelComponentPayload,
    )
    from ..types.interactions import (
        ApplicationCommandOptionChoice as ApplicationCommandOptionChoicePayload,
        Interaction as InteractionPayload,
        InteractionDataResolved as InteractionDataResolvedPayload,
    )
    from ..types.snowflake import Snowflake
<<<<<<< HEAD
    from ..ui._types import MessageComponents, ModalComponents, ModalTopLevelComponent
=======
    from ..types.user import User as UserPayload
    from ..ui._types import MessageComponents, ModalComponents
>>>>>>> b03ae1d6
    from ..ui.modal import Modal
    from ..ui.view import View
    from .message import MessageInteraction
    from .modal import ModalInteraction

    AnyBot = Union[Bot, AutoShardedBot]


MISSING: Any = utils.MISSING

T = TypeVar("T")
ClientT = TypeVar("ClientT", bound="Client", covariant=True)


class Interaction(Generic[ClientT]):
    """A base class representing a user-initiated Discord interaction.

    An interaction happens when a user performs an action that the client needs to
    be notified of. Current examples are application commands and components.

    .. versionadded:: 2.0

    Attributes
    ----------
    data: Mapping[:class:`str`, Any]
        The interaction's raw data. This might be replaced with a more processed version in subclasses.
    id: :class:`int`
        The interaction's ID.
    type: :class:`InteractionType`
        The interaction's type.
    application_id: :class:`int`
        The application ID that the interaction was for.
    guild_id: Optional[:class:`int`]
        The guild ID the interaction was sent from.
    guild_locale: Optional[:class:`Locale`]
        The selected language of the interaction's guild.
        This value is only meaningful in guilds with ``COMMUNITY`` feature and receives a default value otherwise.
        If the interaction was in a DM, then this value is ``None``.

        .. versionadded:: 2.4

        .. versionchanged:: 2.5
            Changed to :class:`Locale` instead of :class:`str`.

    channel: Union[:class:`abc.GuildChannel`, :class:`Thread`, :class:`abc.PrivateChannel`, :class:`PartialMessageable`]
        The channel the interaction was sent from.

        Note that due to a Discord limitation, DM channels
        may not contain recipient information.
        Unknown channel types will be :class:`PartialMessageable`.

        .. versionchanged:: 2.10
            If the interaction was sent from a thread and the bot cannot normally access the thread,
            this is now a proper :class:`Thread` object.
            Private channels are now proper :class:`DMChannel`/:class:`GroupChannel`
            objects instead of :class:`PartialMessageable`.

        .. note::
            If you want to compute the interaction author's or bot's permissions in the channel,
            consider using :attr:`permissions` or :attr:`app_permissions`.

    author: Union[:class:`User`, :class:`Member`]
        The user or member that sent the interaction.

        .. note::
            In scenarios where an interaction occurs in a guild but :attr:`.guild` is unavailable,
            such as with user-installed applications in guilds, some attributes of :class:`Member`\\s
            that depend on the guild/role cache will not work due to an API limitation.
            This includes :attr:`~Member.roles`, :attr:`~Member.top_role`, :attr:`~Member.role_icon`,
            and :attr:`~Member.guild_permissions`.
    locale: :class:`Locale`
        The selected language of the interaction's author.

        .. versionadded:: 2.4

        .. versionchanged:: 2.5
            Changed to :class:`Locale` instead of :class:`str`.

    token: :class:`str`
        The token to continue the interaction. These are valid for 15 minutes.
    client: :class:`Client`
        The interaction client.
    entitlements: List[:class:`Entitlement`]
        The entitlements for the invoking user and guild,
        representing access to an application subscription.

        .. versionadded:: 2.10

    authorizing_integration_owners: :class:`AuthorizingIntegrationOwners`
        Details about the authorizing user/guild for the application installation
        related to the interaction.

        .. versionadded:: 2.10

    context: :class:`InteractionContextTypes`
        The context where the interaction was triggered from.

        This is a flag object, with exactly one of the flags set to ``True``.
        To check whether an interaction originated from e.g. a :attr:`~InteractionContextTypes.guild`
        context, you can use ``if interaction.context.guild:``.

        .. versionadded:: 2.10

    attachment_size_limit: :class:`int`
        The maximum number of bytes files can have in responses to this interaction.

        This may be higher than the default limit, depending on the guild's boost
        status or the invoking user's nitro status.

        .. versionadded:: 2.11
    """

    __slots__: Tuple[str, ...] = (
        "data",
        "id",
        "type",
        "guild_id",
        "channel",
        "application_id",
        "author",
        "token",
        "version",
        "locale",
        "guild_locale",
        "client",
        "entitlements",
        "authorizing_integration_owners",
        "context",
        "attachment_size_limit",
        "_app_permissions",
        "_permissions",
        "_state",
        "_session",
        "_original_response",
        "_cs_response",
        "_cs_followup",
        "_cs_me",
        "_cs_expires_at",
    )

    def __init__(self, *, data: InteractionPayload, state: ConnectionState) -> None:
        self.data: Mapping[str, Any] = data.get("data") or {}
        self._state: ConnectionState = state
        # TODO: Maybe use a unique session
        self._session: ClientSession = state.http._HTTPClient__session  # type: ignore
        self.client: ClientT = cast("ClientT", state._get_client())
        self._original_response: Optional[InteractionMessage] = None

        self.id: int = int(data["id"])
        self.type: InteractionType = try_enum(InteractionType, data["type"])
        self.token: str = data["token"]
        self.version: int = data["version"]
        self.application_id: int = int(data["application_id"])
        self.guild_id: Optional[int] = utils._get_as_snowflake(data, "guild_id")

        self.locale: Locale = try_enum(Locale, data["locale"])
        guild_locale = data.get("guild_locale")
        self.guild_locale: Optional[Locale] = (
            try_enum(Locale, guild_locale) if guild_locale else None
        )

        self._app_permissions: int = int(data.get("app_permissions", 0))
        self._permissions: Optional[int] = None
        # one of user and member will always exist
        self.author: Union[User, Member] = MISSING

        guild_fallback: Optional[Union[Guild, Object]] = None
        if self.guild_id:
            guild_fallback = self.guild or Object(self.guild_id)

        if guild_fallback and (member := data.get("member")):
            self.author = (
                isinstance(guild_fallback, Guild)
                and guild_fallback.get_member(int(member["user"]["id"]))
            ) or Member(
                state=self._state,
                guild=guild_fallback,  # type: ignore  # may be `Object`
                data=member,
            )
            self._permissions = int(member.get("permissions", 0))
        elif user := data.get("user"):
            self.author = self._state.store_user(user)

        # TODO: consider making this optional in 3.0
        self.channel: MessageableChannel = state._get_partial_interaction_channel(
            data["channel"], guild_fallback, return_messageable=True
        )

        self.entitlements: List[Entitlement] = (
            [Entitlement(data=e, state=state) for e in entitlements_data]
            if (entitlements_data := data.get("entitlements"))
            else []
        )

        self.authorizing_integration_owners: AuthorizingIntegrationOwners = (
            AuthorizingIntegrationOwners(data.get("authorizing_integration_owners") or {})
        )

        # this *should* always exist, but fall back to an empty flag object if it somehow doesn't
        self.context: InteractionContextTypes = InteractionContextTypes._from_values(
            [context] if (context := data.get("context")) is not None else []
        )

        self.attachment_size_limit: int = data["attachment_size_limit"]

    @property
    def bot(self) -> ClientT:
        """:class:`~disnake.ext.commands.Bot`: An alias for :attr:`.client`."""
        return self.client

    @property
    def created_at(self) -> datetime:
        """:class:`datetime.datetime`: Returns the interaction's creation time in UTC."""
        return utils.snowflake_time(self.id)

    @property
    def user(self) -> Union[User, Member]:
        """Union[:class:`.User`, :class:`.Member`]: The user or member that sent the interaction.
        There is an alias for this named :attr:`author`.
        """
        return self.author

    @property
    def guild(self) -> Optional[Guild]:
        """Optional[:class:`Guild`]: The guild the interaction was sent from.

        .. note::
            In some scenarios, e.g. for user-installed applications, this will usually be
            ``None``, despite the interaction originating from a guild.
            This will only return a full :class:`Guild` for cached guilds,
            i.e. those the bot is already a member of.

            To check whether an interaction was sent from a guild, consider using
            :attr:`guild_id` or :attr:`context` instead.
        """
        return self._state._get_guild(self.guild_id)

    @utils.cached_slot_property("_cs_me")
    def me(self) -> Union[Member, ClientUser]:
        """Union[:class:`.Member`, :class:`.ClientUser`]: Similar to :attr:`.Guild.me`,
        except it may return the :class:`.ClientUser` in private message contexts or
        when the bot is not a member of the guild (e.g. in the case of user-installed applications).
        """
        # NOTE: guild.me will return None if we start using the partial guild from the interaction
        return self.guild.me if self.guild is not None else self.client.user

    @property
    def channel_id(self) -> int:
        """The channel ID the interaction was sent from.

        See also :attr:`channel`.
        """
        return self.channel.id

    @property
    def permissions(self) -> Permissions:
        """:class:`Permissions`: The resolved permissions of the member in the channel, including overwrites.

        In a guild context, this is provided directly by Discord.

        In a non-guild context this will be an instance of :meth:`Permissions.private_channel`.
        """
        if self._permissions is not None:
            return Permissions(self._permissions)
        return Permissions.private_channel()

    @property
    def app_permissions(self) -> Permissions:
        """:class:`Permissions`: The resolved permissions of the bot in the channel, including overwrites.

        .. versionadded:: 2.6

        .. versionchanged:: 2.10
            This is now always provided by Discord.
        """
        return Permissions(self._app_permissions)

    @utils.cached_slot_property("_cs_response")
    def response(self) -> InteractionResponse:
        """:class:`InteractionResponse`: Returns an object responsible for handling responding to the interaction.

        A response can only be done once. If secondary messages need to be sent, consider using :attr:`followup`
        instead.
        """
        return InteractionResponse(self)

    @utils.cached_slot_property("_cs_followup")
    def followup(self) -> Webhook:
        """:class:`Webhook`: Returns the follow up webhook for follow up interactions."""
        payload = {
            "id": self.application_id,
            "type": WebhookType.application.value,
            "token": self.token,
        }
        return Webhook.from_state(data=payload, state=self._state)

    @utils.cached_slot_property("_cs_expires_at")
    def expires_at(self) -> datetime:
        """:class:`datetime.datetime`: Returns the interaction's expiration time in UTC.

        This is exactly 15 minutes after the interaction was created.

        .. versionadded:: 2.5
        """
        return self.created_at + timedelta(minutes=15)

    def is_expired(self) -> bool:
        """Whether the interaction can still be used to make requests to Discord.

        This does not take into account the 3 second limit for the initial response.

        .. versionadded:: 2.5

        :return type: :class:`bool`
        """
        return self.expires_at <= utils.utcnow()

    async def original_response(self) -> InteractionMessage:
        """|coro|

        Fetches the original interaction response message associated with the interaction.

        Repeated calls to this will return a cached value.

        .. versionchanged:: 2.6

            This function was renamed from ``original_message``.

        Raises
        ------
        HTTPException
            Fetching the original response message failed.

        Returns
        -------
        InteractionMessage
            The original interaction response message.
        """
        if self._original_response is not None:
            return self._original_response

        adapter = async_context.get()
        data = await adapter.get_original_interaction_response(
            application_id=self.application_id,
            token=self.token,
            session=self._session,
        )
        state = _InteractionMessageState(self, self._state)
        message = InteractionMessage(state=state, channel=self.channel, data=data)  # type: ignore
        self._original_response = message
        return message

    async def edit_original_response(
        self,
        content: Optional[str] = MISSING,
        *,
        embed: Optional[Embed] = MISSING,
        embeds: List[Embed] = MISSING,
        file: File = MISSING,
        files: List[File] = MISSING,
        attachments: Optional[List[Attachment]] = MISSING,
        view: Optional[View] = MISSING,
        components: Optional[MessageComponents] = MISSING,
        poll: Poll = MISSING,
        suppress_embeds: bool = MISSING,
        flags: MessageFlags = MISSING,
        allowed_mentions: Optional[AllowedMentions] = None,
        delete_after: Optional[float] = None,
    ) -> InteractionMessage:
        """|coro|

        Edits the original, previously sent interaction response message.

        This is a lower level interface to :meth:`InteractionMessage.edit` in case
        you do not want to fetch the message and save an HTTP request.

        This method is also the only way to edit the original response if
        the message sent was ephemeral.

        .. note::
            If the original response message has embeds with images that were created from local files
            (using the ``file`` parameter with :meth:`Embed.set_image` or :meth:`Embed.set_thumbnail`),
            those images will be removed if the message's attachments are edited in any way
            (i.e. by setting ``file``/``files``/``attachments``, or adding an embed with local files).

        .. versionchanged:: 2.6

            This function was renamed from ``edit_original_message``.

        Parameters
        ----------
        content: Optional[:class:`str`]
            The content to edit the message with, or ``None`` to clear it.
        embed: Optional[:class:`Embed`]
            The new embed to replace the original with. This cannot be mixed with the
            ``embeds`` parameter.
            Could be ``None`` to remove the embed.
        embeds: List[:class:`Embed`]
            The new embeds to replace the original with. Must be a maximum of 10.
            This cannot be mixed with the ``embed`` parameter.
            To remove all embeds ``[]`` should be passed.
        file: :class:`File`
            The file to upload. This cannot be mixed with the ``files`` parameter.
            Files will be appended to the message, see the ``attachments`` parameter
            to remove/replace existing files.
        files: List[:class:`File`]
            A list of files to upload. This cannot be mixed with the ``file`` parameter.
            Files will be appended to the message, see the ``attachments`` parameter
            to remove/replace existing files.
        attachments: Optional[List[:class:`Attachment`]]
            A list of attachments to keep in the message.
            If ``[]`` or ``None`` is passed then all existing attachments are removed.
            Keeps existing attachments if not provided.

            .. versionadded:: 2.2

            .. versionchanged:: 2.5
                Supports passing ``None`` to clear attachments.

        view: Optional[:class:`~disnake.ui.View`]
            The updated view to update this message with. This cannot be mixed with ``components``.
            If ``None`` is passed then the view is removed.
        components: Optional[|components_type|]
            A list of components to update this message with. This cannot be mixed with ``view``.
            If ``None`` is passed then the components are removed.

            .. versionadded:: 2.4

            .. note::
                Passing v2 components here automatically sets the :attr:`~MessageFlags.is_components_v2` flag.
                Setting this flag cannot be reverted. Note that this also disables the
                ``content`` and ``embeds`` fields.
                If the message previously had any of these fields set, you must set them to ``None``.

        poll: :class:`Poll`
            A poll. This can only be sent after a defer. If not used after a defer the
            discord API ignore the field.

            .. versionadded:: 2.10

        allowed_mentions: :class:`AllowedMentions`
            Controls the mentions being processed in this message.
            See :meth:`.abc.Messageable.send` for more information.

        suppress_embeds: :class:`bool`
            Whether to suppress embeds for the message. This hides
            all the embeds from the UI if set to ``True``. If set
            to ``False``, this brings the embeds back if they were
            suppressed.

            .. versionadded:: 2.7

        flags: :class:`MessageFlags`
            The new flags to set for this message. Overrides existing flags.
            Only :attr:`~MessageFlags.suppress_embeds` and :attr:`~MessageFlags.is_components_v2`
            are supported.

            If parameter ``suppress_embeds`` is provided,
            that will override the setting of :attr:`.MessageFlags.suppress_embeds`.

            .. versionadded:: 2.9

        delete_after: Optional[:class:`float`]
            If provided, the number of seconds to wait in the background
            before deleting the message we just edited. If the deletion fails,
            then it is silently ignored.

            Can be up to 15 minutes after the interaction was created
            (see also :attr:`Interaction.expires_at`/:attr:`~Interaction.is_expired`).

            .. versionadded:: 2.10

        Raises
        ------
        HTTPException
            Editing the message failed.
        Forbidden
            Edited a message that is not yours.
        TypeError
            You specified both ``embed`` and ``embeds`` or ``file`` and ``files``.
        ValueError
            The length of ``embeds`` was invalid, or
            you tried to send v2 components together with ``content`` or ``embeds``.

        Returns
        -------
        :class:`InteractionMessage`
            The newly edited message.
        """
        # if no attachment list was provided but we're uploading new files,
        # use current attachments as the base
        if attachments is MISSING and (file or files):
            attachments = (await self.original_response()).attachments

        previous_mentions: Optional[AllowedMentions] = self._state.allowed_mentions
        params = handle_message_parameters(
            content=content,
            file=file,
            files=files,
            attachments=attachments,
            embed=embed,
            embeds=embeds,
            view=view,
            components=components,
            poll=poll,
            suppress_embeds=suppress_embeds,
            flags=flags,
            allowed_mentions=allowed_mentions,
            previous_allowed_mentions=previous_mentions,
        )
        adapter = async_context.get()
        try:
            data = await adapter.edit_original_interaction_response(
                self.application_id,
                self.token,
                session=self._session,
                payload=params.payload,
                multipart=params.multipart,
                files=params.files,
            )
        except NotFound as e:
            if e.code == 10015:
                raise InteractionNotResponded(self) from e
            raise
        finally:
            if params.files:
                for f in params.files:
                    f.close()

        # The message channel types should always match
        state = _InteractionMessageState(self, self._state)
        message = InteractionMessage(state=state, channel=self.channel, data=data)  # type: ignore

        if view and not view.is_finished():
            self._state.store_view(view, message.id)

        if delete_after is not None:
            await self.delete_original_response(delay=delete_after)

        return message

    async def delete_original_response(self, *, delay: Optional[float] = None) -> None:
        """|coro|

        Deletes the original interaction response message.

        This is a lower level interface to :meth:`InteractionMessage.delete` in case
        you do not want to fetch the message and save an HTTP request.

        .. versionchanged:: 2.6

            This function was renamed from ``delete_original_message``.

        Parameters
        ----------
        delay: Optional[:class:`float`]
            If provided, the number of seconds to wait in the background
            before deleting the original response message. If the deletion fails,
            then it is silently ignored.

            Can be up to 15 minutes after the interaction was created
            (see also :attr:`Interaction.expires_at`/:attr:`~Interaction.is_expired`).

        Raises
        ------
        HTTPException
            Deleting the message failed.
        Forbidden
            Deleted a message that is not yours.
        """
        adapter = async_context.get()
        deleter = adapter.delete_original_interaction_response(
            self.application_id,
            self.token,
            session=self._session,
        )

        if delay is not None:

            async def delete(delay: float) -> None:
                await asyncio.sleep(delay)
                try:
                    await deleter
                except HTTPException:
                    pass

            asyncio.create_task(delete(delay))
            return

        try:
            await deleter
        except NotFound as e:
            if e.code == 10015:
                raise InteractionNotResponded(self) from e
            raise

    # legacy namings
    # TODO: these should have a deprecation warning before 3.0
    original_message = original_response
    edit_original_message = edit_original_response
    delete_original_message = delete_original_response

    async def send(
        self,
        content: Optional[str] = None,
        *,
        embed: Embed = MISSING,
        embeds: List[Embed] = MISSING,
        file: File = MISSING,
        files: List[File] = MISSING,
        allowed_mentions: AllowedMentions = MISSING,
        view: View = MISSING,
        components: MessageComponents = MISSING,
        tts: bool = False,
        ephemeral: bool = MISSING,
        suppress_embeds: bool = MISSING,
        flags: MessageFlags = MISSING,
        delete_after: float = MISSING,
        poll: Poll = MISSING,
    ) -> None:
        """|coro|

        Sends a message using either :meth:`response.send_message <InteractionResponse.send_message>`
        or :meth:`followup.send <Webhook.send>`.

        If the interaction hasn't been responded to yet, this method will call :meth:`response.send_message <InteractionResponse.send_message>`.
        Otherwise, it will call :meth:`followup.send <Webhook.send>`.

        .. note::
            This method does not return a :class:`Message` object. If you need a message object,
            use :meth:`original_response` to fetch it, or use :meth:`followup.send <Webhook.send>`
            directly instead of this method if you're sending a followup message.

        Parameters
        ----------
        content: Optional[:class:`str`]
            The content of the message to send.
        embed: :class:`Embed`
            The rich embed for the content to send. This cannot be mixed with the
            ``embeds`` parameter.
        embeds: List[:class:`Embed`]
            A list of embeds to send with the content. Must be a maximum of 10.
            This cannot be mixed with the ``embed`` parameter.
        file: :class:`File`
            The file to upload. This cannot be mixed with the ``files`` parameter.
        files: List[:class:`File`]
            A list of files to upload. Must be a maximum of 10.
            This cannot be mixed with the ``file`` parameter.
        allowed_mentions: :class:`AllowedMentions`
            Controls the mentions being processed in this message. If this is
            passed, then the object is merged with :attr:`Client.allowed_mentions <disnake.Client.allowed_mentions>`.
            The merging behaviour only overrides attributes that have been explicitly passed
            to the object, otherwise it uses the attributes set in :attr:`Client.allowed_mentions <disnake.Client.allowed_mentions>`.
            If no object is passed at all then the defaults given by :attr:`Client.allowed_mentions <disnake.Client.allowed_mentions>`
            are used instead.
        tts: :class:`bool`
            Whether the message should be sent using text-to-speech.
        view: :class:`disnake.ui.View`
            The view to send with the message. This cannot be mixed with ``components``.
        components: |components_type|
            A list of components to send with the message. This cannot be mixed with ``view``.

            .. versionadded:: 2.4

            .. note::
                Passing v2 components here automatically sets the :attr:`~MessageFlags.is_components_v2` flag.
                Setting this flag cannot be reverted. Note that this also disables the
                ``content``, ``embeds``, and ``poll`` fields.

        ephemeral: :class:`bool`
            Whether the message should only be visible to the user who started the interaction.
            If a view is sent with an ephemeral message and it has no timeout set then the timeout
            is set to 15 minutes.
        suppress_embeds: :class:`bool`
            Whether to suppress embeds for the message. This hides
            all the embeds from the UI if set to ``True``.

            .. versionadded:: 2.5

        flags: :class:`MessageFlags`
            The flags to set for this message.
            Only :attr:`~MessageFlags.suppress_embeds`, :attr:`~MessageFlags.ephemeral`,
            :attr:`~MessageFlags.suppress_notifications`, and :attr:`~MessageFlags.is_components_v2`
            are supported.

            If parameters ``suppress_embeds`` or ``ephemeral`` are provided,
            they will override the corresponding setting of this ``flags`` parameter.

            .. versionadded:: 2.9

        delete_after: :class:`float`
            If provided, the number of seconds to wait in the background
            before deleting the message we just sent. If the deletion fails,
            then it is silently ignored.

            Can be up to 15 minutes after the interaction was created
            (see also :attr:`expires_at`/:attr:`is_expired`).

            .. versionchanged:: 2.7
                Added support for ephemeral responses.

        poll: :class:`Poll`
            The poll to send with the message.

            .. versionadded:: 2.10

        Raises
        ------
        HTTPException
            Sending the message failed.
        TypeError
            You specified both ``embed`` and ``embeds``.
        ValueError
            The length of ``embeds`` was invalid, or
            you tried to send v2 components together with ``content``, ``embeds``, or ``poll``.
        """
        if self.response._response_type is not None:
            sender = self.followup.send
        else:
            sender = self.response.send_message
        await sender(
            content=content,
            embed=embed,
            embeds=embeds,
            file=file,
            files=files,
            allowed_mentions=allowed_mentions,
            view=view,
            components=components,
            tts=tts,
            ephemeral=ephemeral,
            suppress_embeds=suppress_embeds,
            flags=flags,
            delete_after=delete_after,
            poll=poll,
        )


class InteractionResponse:
    """Represents a Discord interaction response.

    This type can be accessed through :attr:`Interaction.response`.

    .. versionadded:: 2.0
    """

    __slots__: Tuple[str, ...] = (
        "_parent",
        "_response_type",
    )

    def __init__(self, parent: Interaction) -> None:
        self._parent: Interaction = parent
        self._response_type: Optional[InteractionResponseType] = None

    @property
    def type(self) -> Optional[InteractionResponseType]:
        """Optional[:class:`InteractionResponseType`]: If a response was successfully made, this is the type of the response.

        .. versionadded:: 2.6
        """
        return self._response_type

    def is_done(self) -> bool:
        """Whether an interaction response has been done before.

        An interaction can only be responded to once.

        :return type: :class:`bool`
        """
        return self._response_type is not None

    async def defer(
        self,
        *,
        with_message: bool = MISSING,
        ephemeral: bool = MISSING,
    ) -> None:
        """|coro|

        Defers the interaction response.

        This is typically used when the interaction is acknowledged
        and a secondary action will be done later.

        .. versionchanged:: 2.5

            Raises :exc:`TypeError` when an interaction cannot be deferred.

        Parameters
        ----------
        with_message: :class:`bool`
            Whether the response will be a separate message with thinking state (bot is thinking...).
            This only applies to interactions of type :attr:`InteractionType.component`
            (default ``False``) and :attr:`InteractionType.modal_submit` (default ``True``).

            ``True`` corresponds to a :attr:`~InteractionResponseType.deferred_channel_message` response type,
            while ``False`` corresponds to :attr:`~InteractionResponseType.deferred_message_update`.

            .. note::
                Responses to interactions of type :attr:`InteractionType.application_command` must
                defer using a message, i.e. this will effectively always be ``True`` for those.

            .. versionadded:: 2.4

            .. versionchanged:: 2.6
                Added support for setting this to ``False`` in modal interactions.

        ephemeral: :class:`bool`
            Whether the deferred message will eventually be ephemeral.
            This applies to interactions of type :attr:`InteractionType.application_command`,
            or when the ``with_message`` parameter is ``True``.

            Defaults to ``False``.

        Raises
        ------
        HTTPException
            Deferring the interaction failed.
        InteractionResponded
            This interaction has already been responded to before.
        TypeError
            This interaction cannot be deferred.
        """
        if self._response_type is not None:
            raise InteractionResponded(self._parent)

        defer_type: Optional[InteractionResponseType] = None
        data: Dict[str, Any] = {}
        parent = self._parent

        if parent.type is InteractionType.application_command:
            defer_type = InteractionResponseType.deferred_channel_message
        elif parent.type in (InteractionType.component, InteractionType.modal_submit):
            # if not provided, set default based on interaction type
            # (true for modal_submit, false for component)
            if with_message is MISSING:
                with_message = parent.type is InteractionType.modal_submit

            if with_message:
                defer_type = InteractionResponseType.deferred_channel_message
            else:
                defer_type = InteractionResponseType.deferred_message_update
        else:
            raise TypeError(
                "This interaction must be of type 'application_command', 'modal_submit', or 'component' in order to defer."
            )

        if defer_type is InteractionResponseType.deferred_channel_message:
            # we only want to set flags if we are sending a message
            data["flags"] = 0
            if ephemeral:
                data["flags"] |= MessageFlags.ephemeral.flag

        adapter = async_context.get()
        await adapter.create_interaction_response(
            parent.id,
            parent.token,
            session=parent._session,
            type=defer_type.value,
            data=data or None,
        )
        self._response_type = defer_type

    async def pong(self) -> None:
        """|coro|

        Pongs the ping interaction.

        This should rarely be used.

        Raises
        ------
        HTTPException
            Ponging the interaction failed.
        InteractionResponded
            This interaction has already been responded to before.
        """
        if self._response_type is not None:
            raise InteractionResponded(self._parent)

        parent = self._parent
        if parent.type is InteractionType.ping:
            adapter = async_context.get()
            response_type = InteractionResponseType.pong
            await adapter.create_interaction_response(
                parent.id,
                parent.token,
                session=parent._session,
                type=response_type.value,
            )
            self._response_type = response_type

    async def send_message(
        self,
        content: Optional[str] = None,
        *,
        embed: Embed = MISSING,
        embeds: List[Embed] = MISSING,
        file: File = MISSING,
        files: List[File] = MISSING,
        allowed_mentions: AllowedMentions = MISSING,
        view: View = MISSING,
        components: MessageComponents = MISSING,
        tts: bool = False,
        ephemeral: bool = MISSING,
        suppress_embeds: bool = MISSING,
        flags: MessageFlags = MISSING,
        delete_after: float = MISSING,
        poll: Poll = MISSING,
    ) -> None:
        """|coro|

        Responds to this interaction by sending a message.

        Parameters
        ----------
        content: Optional[:class:`str`]
            The content of the message to send.
        embed: :class:`Embed`
            The rich embed for the content to send. This cannot be mixed with the
            ``embeds`` parameter.
        embeds: List[:class:`Embed`]
            A list of embeds to send with the content. Must be a maximum of 10.
            This cannot be mixed with the ``embed`` parameter.
        file: :class:`File`
            The file to upload. This cannot be mixed with the ``files`` parameter.
        files: List[:class:`File`]
            A list of files to upload. Must be a maximum of 10.
            This cannot be mixed with the ``file`` parameter.
        allowed_mentions: :class:`AllowedMentions`
            Controls the mentions being processed in this message.
        view: :class:`disnake.ui.View`
            The view to send with the message. This cannot be mixed with ``components``.
        components: |components_type|
            A list of components to send with the message. This cannot be mixed with ``view``.

            .. versionadded:: 2.4

            .. note::
                Passing v2 components here automatically sets the :attr:`~MessageFlags.is_components_v2` flag.
                Setting this flag cannot be reverted. Note that this also disables the
                ``content``, ``embeds``, and ``poll`` fields.

        tts: :class:`bool`
            Whether the message should be sent using text-to-speech.
        ephemeral: :class:`bool`
            Whether the message should only be visible to the user who started the interaction.
            If a view is sent with an ephemeral message and it has no timeout set then the timeout
            is set to 15 minutes.
        delete_after: :class:`float`
            If provided, the number of seconds to wait in the background
            before deleting the message we just sent. If the deletion fails,
            then it is silently ignored.

            Can be up to 15 minutes after the interaction was created
            (see also :attr:`Interaction.expires_at`/:attr:`~Interaction.is_expired`).

            .. versionchanged:: 2.7
                Added support for ephemeral responses.

        suppress_embeds: :class:`bool`
            Whether to suppress embeds for the message. This hides
            all the embeds from the UI if set to ``True``.

            .. versionadded:: 2.5

        flags: :class:`MessageFlags`
            The flags to set for this message.
            Only :attr:`~MessageFlags.suppress_embeds`, :attr:`~MessageFlags.ephemeral`,
            :attr:`~MessageFlags.suppress_notifications`, and :attr:`~MessageFlags.is_components_v2`
            are supported.

            If parameters ``suppress_embeds`` or ``ephemeral`` are provided,
            they will override the corresponding setting of this ``flags`` parameter.

            .. versionadded:: 2.9

        poll: :class:`Poll`
            The poll to send with the message.

            .. versionadded:: 2.10


        Raises
        ------
        HTTPException
            Sending the message failed.
        TypeError
            You specified both ``embed`` and ``embeds``.
        ValueError
            The length of ``embeds`` was invalid, or
            you tried to send v2 components together with ``content``, ``embeds``, or ``poll``.
        InteractionResponded
            This interaction has already been responded to before.
        """
        if self._response_type is not None:
            raise InteractionResponded(self._parent)

        payload: Dict[str, Any] = {
            "tts": tts,
        }

        if embed is not MISSING and embeds is not MISSING:
            raise TypeError("cannot mix embed and embeds keyword arguments")

        if file is not MISSING and files is not MISSING:
            raise TypeError("cannot mix file and files keyword arguments")

        if view is not MISSING and components is not MISSING:
            raise TypeError("cannot mix view and components keyword arguments")

        if file is not MISSING:
            files = [file]

        if embed is not MISSING:
            embeds = [embed]

        if embeds:
            if len(embeds) > 10:
                raise ValueError("embeds cannot exceed maximum of 10 elements")
            payload["embeds"] = [e.to_dict() for e in embeds]
            for embed in embeds:
                if embed._files:
                    files = files or []
                    files.extend(embed._files.values())

        if files is not MISSING and len(files) > 10:
            raise ValueError("files cannot exceed maximum of 10 elements")

        previous_mentions: Optional[AllowedMentions] = getattr(
            self._parent._state, "allowed_mentions", None
        )
        if allowed_mentions:
            if previous_mentions is not None:
                payload["allowed_mentions"] = previous_mentions.merge(allowed_mentions).to_dict()
            else:
                payload["allowed_mentions"] = allowed_mentions.to_dict()
        elif previous_mentions is not None:
            payload["allowed_mentions"] = previous_mentions.to_dict()

        if content is not None:
            payload["content"] = str(content)

        is_v2 = False
        if view is not MISSING:
            payload["components"] = view.to_components()
        elif components is not MISSING:
            payload["components"], is_v2 = normalize_components_to_dict(components)

        # set cv2 flag automatically
        if is_v2:
            flags = MessageFlags._from_value(0 if flags is MISSING else flags.value)
            flags.is_components_v2 = True
        # components v2 cannot be used with other content fields
        if flags and flags.is_components_v2 and (content or embeds or poll):
            raise ValueError("Cannot use v2 components with content, embeds, or polls")

        if poll is not MISSING:
            payload["poll"] = poll._to_dict()

        if suppress_embeds is not MISSING or ephemeral is not MISSING:
            flags = MessageFlags._from_value(0 if flags is MISSING else flags.value)
            if suppress_embeds is not MISSING:
                flags.suppress_embeds = suppress_embeds
            if ephemeral is not MISSING:
                flags.ephemeral = ephemeral
        if flags is not MISSING:
            payload["flags"] = flags.value

        parent = self._parent
        adapter = async_context.get()
        response_type = InteractionResponseType.channel_message
        try:
            await adapter.create_interaction_response(
                parent.id,
                parent.token,
                session=parent._session,
                type=response_type.value,
                data=payload,
                files=files or None,
            )
        except NotFound as e:
            if e.code == 10062:
                raise InteractionTimedOut(self._parent) from e
            raise
        finally:
            if files:
                for f in files:
                    f.close()

        self._response_type = response_type

        if view is not MISSING:
            if ephemeral and view.timeout is None:
                view.timeout = 15 * 60.0

            self._parent._state.store_view(view)

        if delete_after is not MISSING:
            await self._parent.delete_original_response(delay=delete_after)

    async def edit_message(
        self,
        content: Optional[str] = MISSING,
        *,
        embed: Optional[Embed] = MISSING,
        embeds: List[Embed] = MISSING,
        file: File = MISSING,
        files: List[File] = MISSING,
        attachments: Optional[List[Attachment]] = MISSING,
        view: Optional[View] = MISSING,
        components: Optional[MessageComponents] = MISSING,
        flags: MessageFlags = MISSING,
        allowed_mentions: AllowedMentions = MISSING,
        delete_after: Optional[float] = None,
    ) -> None:
        """|coro|

        Responds to this interaction by editing the original message of
        a component interaction or modal interaction (if the modal was sent in
        response to a component interaction).

        .. versionchanged:: 2.5

            Now supports editing the original message of modal interactions that started from a component.

        .. note::
            If the original message has embeds with images that were created from local files
            (using the ``file`` parameter with :meth:`Embed.set_image` or :meth:`Embed.set_thumbnail`),
            those images will be removed if the message's attachments are edited in any way
            (i.e. by setting ``file``/``files``/``attachments``, or adding an embed with local files).

        Parameters
        ----------
        content: Optional[:class:`str`]
            The new content to replace the message with. ``None`` removes the content.
        embed: Optional[:class:`Embed`]
            The new embed to replace the original with. This cannot be mixed with the
            ``embeds`` parameter.
            Could be ``None`` to remove the embed.
        embeds: List[:class:`Embed`]
            The new embeds to replace the original with. Must be a maximum of 10.
            This cannot be mixed with the ``embed`` parameter.
            To remove all embeds ``[]`` should be passed.
        file: :class:`File`
            The file to upload. This cannot be mixed with the ``files`` parameter.
            Files will be appended to the message.

            .. versionadded:: 2.2

        files: List[:class:`File`]
            A list of files to upload. This cannot be mixed with the ``file`` parameter.
            Files will be appended to the message.

            .. versionadded:: 2.2

        attachments: Optional[List[:class:`Attachment`]]
            A list of attachments to keep in the message.
            If ``[]`` or ``None`` is passed then all existing attachments are removed.
            Keeps existing attachments if not provided.

            .. versionadded:: 2.4

            .. versionchanged:: 2.5
                Supports passing ``None`` to clear attachments.

        view: Optional[:class:`~disnake.ui.View`]
            The updated view to update this message with. This cannot be mixed with ``components``.
            If ``None`` is passed then the view is removed.
        components: Optional[|components_type|]
            A list of components to update this message with. This cannot be mixed with ``view``.
            If ``None`` is passed then the components are removed.

            .. versionadded:: 2.4

            .. note::
                Passing v2 components here automatically sets the :attr:`~MessageFlags.is_components_v2` flag.
                Setting this flag cannot be reverted. Note that this also disables the
                ``content`` and ``embeds`` fields.
                If the message previously had any of these fields set, you must set them to ``None``.

        flags: :class:`MessageFlags`
            The new flags to set for this message. Overrides existing flags.
            Only :attr:`~MessageFlags.suppress_embeds` and :attr:`~MessageFlags.is_components_v2`
            are supported.

            .. versionadded:: 2.11

        allowed_mentions: :class:`AllowedMentions`
            Controls the mentions being processed in this message.

        delete_after: Optional[:class:`float`]
            If provided, the number of seconds to wait in the background
            before deleting the message we just edited. If the deletion fails,
            then it is silently ignored.

            Can be up to 15 minutes after the interaction was created
            (see also :attr:`Interaction.expires_at`/:attr:`~Interaction.is_expired`).

            .. versionadded:: 2.10

        Raises
        ------
        HTTPException
            Editing the message failed.
        TypeError
            You specified both ``embed`` and ``embeds``.
        ValueError
            You tried to send v2 components together with ``content`` or ``embeds``.
        InteractionResponded
            This interaction has already been responded to before.
        """
        if self._response_type is not None:
            raise InteractionResponded(self._parent)

        parent = self._parent
        state = parent._state

        if parent.type not in (InteractionType.component, InteractionType.modal_submit):
            raise InteractionNotEditable(parent)
        parent = cast("Union[MessageInteraction, ModalInteraction]", parent)
        message = parent.message
        # message in modal interactions only exists if modal was sent from component interaction
        if not message:
            raise InteractionNotEditable(parent)

        payload = {}
        if content is not MISSING:
            payload["content"] = None if content is None else str(content)

        if file is not MISSING and files is not MISSING:
            raise TypeError("cannot mix file and files keyword arguments")

        if file is not MISSING:
            files = [file]

        if embed is not MISSING and embeds is not MISSING:
            raise TypeError("cannot mix both embed and embeds keyword arguments")

        if embed is not MISSING:
            embeds = [] if embed is None else [embed]
        if embeds is not MISSING:
            payload["embeds"] = [e.to_dict() for e in embeds]
            for embed in embeds:
                if embed._files:
                    files = files or []
                    files.extend(embed._files.values())

        if files is not MISSING and len(files) > 10:
            raise ValueError("files cannot exceed maximum of 10 elements")

        previous_mentions: Optional[AllowedMentions] = getattr(
            self._parent._state, "allowed_mentions", None
        )
        if allowed_mentions:
            if previous_mentions is not None:
                payload["allowed_mentions"] = previous_mentions.merge(allowed_mentions).to_dict()
            else:
                payload["allowed_mentions"] = allowed_mentions.to_dict()
        elif previous_mentions is not None:
            payload["allowed_mentions"] = previous_mentions.to_dict()

        # if no attachment list was provided but we're uploading new files,
        # use current attachments as the base
        if attachments is MISSING and (file or files):
            attachments = message.attachments
        if attachments is not MISSING:
            payload["attachments"] = (
                [] if attachments is None else [a.to_dict() for a in attachments]
            )

        if view is not MISSING and components is not MISSING:
            raise TypeError("cannot mix view and components keyword arguments")

        is_v2 = False
        if view is not MISSING:
            state.prevent_view_updates_for(message.id)
            payload["components"] = [] if view is None else view.to_components()
        elif components is not MISSING:
            if components:
                payload["components"], is_v2 = normalize_components_to_dict(components)
            else:
                payload["components"] = []

        # set cv2 flag automatically
        if is_v2:
            flags = MessageFlags._from_value(0 if flags is MISSING else flags.value)
            flags.is_components_v2 = True
        # components v2 cannot be used with other content fields
        if flags and flags.is_components_v2 and (content or embeds):
            raise ValueError("Cannot use v2 components with content or embeds")

        if flags is not MISSING:
            payload["flags"] = flags.value

        adapter = async_context.get()
        response_type = InteractionResponseType.message_update
        try:
            await adapter.create_interaction_response(
                parent.id,
                parent.token,
                session=parent._session,
                type=response_type.value,
                data=payload,
                files=files,
            )
        finally:
            if files:
                for f in files:
                    f.close()

        if view and not view.is_finished():
            state.store_view(view, message.id)

        self._response_type = response_type

        if delete_after is not None:
            await self._parent.delete_original_response(delay=delete_after)

    async def autocomplete(self, *, choices: Choices) -> None:
        """|coro|

        Responds to this interaction by displaying a list of possible autocomplete results.
        Only works for autocomplete interactions.

        Parameters
        ----------
        choices: Union[Sequence[:class:`OptionChoice`], Sequence[Union[:class:`str`, :class:`int`, :class:`float`]], Mapping[:class:`str`, Union[:class:`str`, :class:`int`, :class:`float`]]]
            The choices to suggest.

        Raises
        ------
        HTTPException
            Autocomplete response has failed.
        InteractionResponded
            This interaction has already been responded to before.
        """
        if self._response_type is not None:
            raise InteractionResponded(self._parent)

        choices_data: List[ApplicationCommandOptionChoicePayload]
        if isinstance(choices, Mapping):
            choices_data = [{"name": n, "value": v} for n, v in choices.items()]
        else:
            if isinstance(choices, str):  # str matches `Sequence[str]`, but isn't meant to be used
                raise TypeError("choices argument should be a list/sequence or dict, not str")

            choices_data = []
            value: ApplicationCommandOptionChoicePayload
            i18n = self._parent.client.i18n
            for c in choices:
                if isinstance(c, Localized):
                    c = OptionChoice(c, c.string)

                if isinstance(c, OptionChoice):
                    c.localize(i18n)
                    value = c.to_dict(locale=self._parent.locale)
                else:
                    value = {"name": str(c), "value": c}
                choices_data.append(value)

        parent = self._parent
        adapter = async_context.get()
        response_type = InteractionResponseType.application_command_autocomplete_result
        await adapter.create_interaction_response(
            parent.id,
            parent.token,
            session=parent._session,
            type=response_type.value,
            data={"choices": choices_data},
        )

        self._response_type = response_type

    @overload
    async def send_modal(self, modal: Modal) -> None: ...

    @overload
    async def send_modal(
        self,
        *,
        title: str,
        custom_id: str,
        components: ModalComponents,
    ) -> None: ...

    async def send_modal(
        self,
        modal: Optional[Modal] = None,
        *,
        title: Optional[str] = None,
        custom_id: Optional[str] = None,
        components: Optional[ModalComponents] = None,
    ) -> None:
        """|coro|

        Responds to this interaction by displaying a modal.

        .. versionadded:: 2.4

        .. note::

            Not passing the ``modal`` parameter here will not register a callback, and a :func:`on_modal_submit`
            interaction will need to be handled manually.

        Parameters
        ----------
        modal: :class:`~.ui.Modal`
            The modal to display. This cannot be mixed with the ``title``, ``custom_id`` and ``components`` parameters.
        title: :class:`str`
            The title of the modal. This cannot be mixed with the ``modal`` parameter.
        custom_id: :class:`str`
            The ID of the modal that gets received during an interaction.
            This cannot be mixed with the ``modal`` parameter.
        components: |modal_components_type|
            The components to display in the modal. A maximum of 5.
            Currently only supports :class:`.ui.TextInput` and
            :class:`.ui.StringSelect`, wrapped in :class:`.ui.Label`\\s.

            This cannot be mixed with the ``modal`` parameter.

            .. versionchanged:: 2.11
                Using action rows in modals or passing :class:`.ui.TextInput` directly
                (which implicitly wraps it in an action row) is deprecated.
                Use :class:`.ui.TextInput` inside a :class:`.ui.Label` instead.

        Raises
        ------
        TypeError
            Cannot mix the ``modal`` parameter and the ``title``, ``custom_id``, ``components`` parameters.
        ValueError
            Maximum number of components (5) exceeded.
        HTTPException
            Displaying the modal failed.
        ModalChainNotSupported
            This interaction cannot be responded with a modal.
        InteractionResponded
            This interaction has already been responded to before.
        """
        if modal is not None and any((title, components, custom_id)):
            raise TypeError("Cannot mix modal argument and title, custom_id, components arguments")

        parent = self._parent

        if parent.type is InteractionType.modal_submit:
            raise ModalChainNotSupported(parent)  # type: ignore

        if self._response_type is not None:
            raise InteractionResponded(parent)

        modal_data: ModalPayload

        if modal is not None:
            modal_data = modal.to_components()
        elif title and components and custom_id:
            items: Sequence[ModalTopLevelComponent] = normalize_components(components, modal=True)
            if len(items) > 5:
                raise ValueError("Maximum number of components exceeded.")

            modal_data = {
                "title": title,
                "custom_id": custom_id,
                "components": cast(
                    "List[ModalTopLevelComponentPayload]",
                    [component.to_component_dict() for component in items],
                ),
            }
        else:
            raise TypeError("Either modal or title, custom_id, components must be provided")

        adapter = async_context.get()
        response_type = InteractionResponseType.modal
        await adapter.create_interaction_response(
            parent.id,
            parent.token,
            session=parent._session,
            type=response_type.value,
            data=modal_data,  # type: ignore
        )
        self._response_type = response_type

        if modal is not None:
            parent._state.store_modal(parent.author.id, modal)

    @utils.deprecated("premium buttons")
    async def require_premium(self) -> None:
        """|coro|

        Responds to this interaction with a message containing an upgrade button.

        Only available for applications with monetization enabled.

        .. versionadded:: 2.10

        .. deprecated:: 2.11
            Use premium buttons (:class:`ui.Button` with :attr:`~ui.Button.sku_id`) instead.

        Example
        -------
        Require an application subscription for a command: ::

            @bot.slash_command()
            async def cool_command(inter: disnake.ApplicationCommandInteraction):
                if not inter.entitlements:
                    await inter.response.require_premium()
                    return  # skip remaining code
                ...

        Raises
        ------
        HTTPException
            Sending the response has failed.
        InteractionResponded
            This interaction has already been responded to before.
        """
        if self._response_type is not None:
            raise InteractionResponded(self._parent)

        parent = self._parent
        adapter = async_context.get()
        response_type = InteractionResponseType.premium_required
        await adapter.create_interaction_response(
            parent.id,
            parent.token,
            session=parent._session,
            type=response_type.value,
        )

        self._response_type = response_type


class _InteractionMessageState:
    __slots__ = ("_parent", "_interaction")

    def __init__(self, interaction: Interaction, parent: ConnectionState) -> None:
        self._interaction: Interaction = interaction
        self._parent: ConnectionState = parent

    def _get_guild(self, guild_id) -> Optional[Guild]:
        return self._parent._get_guild(guild_id)

    def store_user(self, data: UserPayload) -> User:
        return self._parent.store_user(data)

    def create_user(self, data: UserPayload) -> User:
        return self._parent.create_user(data)

    @property
    def http(self) -> HTTPClient:
        return self._parent.http

    def __getattr__(self, attr: str) -> Any:
        return getattr(self._parent, attr)


class InteractionMessage(Message):
    """Represents the original interaction response message.

    This allows you to edit or delete the message associated with
    the interaction response. To retrieve this object see :meth:`Interaction.original_response`.

    This inherits from :class:`disnake.Message` with changes to
    :meth:`edit` and :meth:`delete` to work.

    .. versionadded:: 2.0

    Attributes
    ----------
    type: :class:`MessageType`
        The type of message.
    author: Union[:class:`Member`, :class:`abc.User`]
        A :class:`Member` that sent the message. If :attr:`channel` is a
        private channel, then it is a :class:`User` instead.
    content: :class:`str`
        The actual contents of the message.
    embeds: List[:class:`Embed`]
        A list of embeds the message has.
    channel: Union[:class:`TextChannel`, :class:`VoiceChannel`, :class:`StageChannel`, :class:`Thread`, :class:`DMChannel`, :class:`GroupChannel`, :class:`PartialMessageable`]
        The channel that the message was sent from.
        Could be a :class:`DMChannel` or :class:`GroupChannel` if it's a private message.
    reference: Optional[:class:`~disnake.MessageReference`]
        The message that this message references. This is only applicable to message replies.
    interaction_metadata: Optional[:class:`InteractionMetadata`]
        The metadata about the interaction that caused this message, if any.

        .. versionadded:: 2.10

    mention_everyone: :class:`bool`
        Specifies if the message mentions everyone.

        .. note::

            This does not check if the ``@everyone`` or the ``@here`` text is in the message itself.
            Rather this boolean indicates if either the ``@everyone`` or the ``@here`` text is in the message
            **and** it did end up mentioning.
    mentions: List[:class:`abc.User`]
        A list of :class:`Member` that were mentioned. If the message is in a private message
        then the list will be of :class:`User` instead.

        .. warning::

            The order of the mentions list is not in any particular order so you should
            not rely on it. This is a Discord limitation, not one with the library.
    role_mentions: List[:class:`Role`]
        A list of :class:`Role` that were mentioned. If the message is in a private message
        then the list is always empty.
    id: :class:`int`
        The message ID.
    webhook_id: Optional[:class:`int`]
        The ID of the application that sent this message.
    attachments: List[:class:`Attachment`]
        A list of attachments given to a message.
    pinned: :class:`bool`
        Specifies if the message is currently pinned.
    flags: :class:`MessageFlags`
        Extra features of the message.
    reactions : List[:class:`Reaction`]
        Reactions to a message. Reactions can be either custom emoji or standard unicode emoji.
    stickers: List[:class:`StickerItem`]
        A list of sticker items given to the message.
    components: List[:class:`Component`]
        A list of components in the message.
    guild: Optional[:class:`Guild`]
        The guild that the message belongs to, if applicable.
    poll: Optional[:class:`Poll`]
        The poll contained in this message.

        .. versionadded:: 2.10
    """

    __slots__ = ()
    _state: _InteractionMessageState

    @overload
    async def edit(
        self,
        content: Optional[str] = ...,
        *,
        embed: Optional[Embed] = ...,
        file: File = ...,
        attachments: Optional[List[Attachment]] = ...,
        suppress_embeds: bool = ...,
        flags: MessageFlags = ...,
        allowed_mentions: Optional[AllowedMentions] = ...,
        view: Optional[View] = ...,
        components: Optional[MessageComponents] = ...,
        delete_after: Optional[float] = ...,
    ) -> InteractionMessage: ...

    @overload
    async def edit(
        self,
        content: Optional[str] = ...,
        *,
        embed: Optional[Embed] = ...,
        files: List[File] = ...,
        attachments: Optional[List[Attachment]] = ...,
        suppress_embeds: bool = ...,
        flags: MessageFlags = ...,
        allowed_mentions: Optional[AllowedMentions] = ...,
        view: Optional[View] = ...,
        components: Optional[MessageComponents] = ...,
        delete_after: Optional[float] = ...,
    ) -> InteractionMessage: ...

    @overload
    async def edit(
        self,
        content: Optional[str] = ...,
        *,
        embeds: List[Embed] = ...,
        file: File = ...,
        attachments: Optional[List[Attachment]] = ...,
        suppress_embeds: bool = ...,
        flags: MessageFlags = ...,
        allowed_mentions: Optional[AllowedMentions] = ...,
        view: Optional[View] = ...,
        components: Optional[MessageComponents] = ...,
        delete_after: Optional[float] = ...,
    ) -> InteractionMessage: ...

    @overload
    async def edit(
        self,
        content: Optional[str] = ...,
        *,
        embeds: List[Embed] = ...,
        files: List[File] = ...,
        attachments: Optional[List[Attachment]] = ...,
        suppress_embeds: bool = ...,
        flags: MessageFlags = ...,
        allowed_mentions: Optional[AllowedMentions] = ...,
        view: Optional[View] = ...,
        components: Optional[MessageComponents] = ...,
        delete_after: Optional[float] = ...,
    ) -> InteractionMessage: ...

    async def edit(
        self,
        content: Optional[str] = MISSING,
        *,
        embed: Optional[Embed] = MISSING,
        embeds: List[Embed] = MISSING,
        file: File = MISSING,
        files: List[File] = MISSING,
        attachments: Optional[List[Attachment]] = MISSING,
        suppress_embeds: bool = MISSING,
        flags: MessageFlags = MISSING,
        allowed_mentions: Optional[AllowedMentions] = MISSING,
        view: Optional[View] = MISSING,
        components: Optional[MessageComponents] = MISSING,
        delete_after: Optional[float] = None,
    ) -> Message:
        """|coro|

        Edits the message.

        .. note::
            If the original message has embeds with images that were created from local files
            (using the ``file`` parameter with :meth:`Embed.set_image` or :meth:`Embed.set_thumbnail`),
            those images will be removed if the message's attachments are edited in any way
            (i.e. by setting ``file``/``files``/``attachments``, or adding an embed with local files).

        Parameters
        ----------
        content: Optional[:class:`str`]
            The content to edit the message with, or ``None`` to clear it.
        embed: Optional[:class:`Embed`]
            The new embed to replace the original with. This cannot be mixed with the
            ``embeds`` parameter.
            Could be ``None`` to remove the embed.
        embeds: List[:class:`Embed`]
            The new embeds to replace the original with. Must be a maximum of 10.
            This cannot be mixed with the ``embed`` parameter.
            To remove all embeds ``[]`` should be passed.
        file: :class:`File`
            The file to upload. This cannot be mixed with the ``files`` parameter.
            Files will be appended to the message, see the ``attachments`` parameter
            to remove/replace existing files.
        files: List[:class:`File`]
            A list of files to upload. This cannot be mixed with the ``file`` parameter.
            Files will be appended to the message, see the ``attachments`` parameter
            to remove/replace existing files.
        attachments: Optional[List[:class:`Attachment`]]
            A list of attachments to keep in the message.
            If ``[]`` or ``None`` is passed then all existing attachments are removed.
            Keeps existing attachments if not provided.

            .. versionadded:: 2.2

            .. versionchanged:: 2.5
                Supports passing ``None`` to clear attachments.

        view: Optional[:class:`~disnake.ui.View`]
            The updated view to update this message with. This cannot be mixed with ``components``.
            If ``None`` is passed then the view is removed.
        components: Optional[|components_type|]
            A list of components to update this message with. This cannot be mixed with ``view``.
            If ``None`` is passed then the components are removed.

            .. versionadded:: 2.4

            .. note::
                Passing v2 components here automatically sets the :attr:`~MessageFlags.is_components_v2` flag.
                Setting this flag cannot be reverted. Note that this also disables the
                ``content`` and ``embeds`` fields.
                If the message previously had any of these fields set, you must set them to ``None``.

        suppress_embeds: :class:`bool`
            Whether to suppress embeds for the message. This hides
            all the embeds from the UI if set to ``True``. If set
            to ``False``, this brings the embeds back if they were
            suppressed.

            .. versionadded:: 2.7

        flags: :class:`MessageFlags`
            The new flags to set for this message. Overrides existing flags.
            Only :attr:`~MessageFlags.suppress_embeds` and :attr:`~MessageFlags.is_components_v2`
            are supported.

            If parameter ``suppress_embeds`` is provided,
            that will override the setting of :attr:`.MessageFlags.suppress_embeds`.

            .. versionadded:: 2.9

        allowed_mentions: :class:`AllowedMentions`
            Controls the mentions being processed in this message.
            See :meth:`.abc.Messageable.send` for more information.
        delete_after: Optional[:class:`float`]
            If provided, the number of seconds to wait in the background
            before deleting the message we just edited. If the deletion fails,
            then it is silently ignored.

            Can be up to 15 minutes after the interaction was created
            (see also :attr:`Interaction.expires_at`/:attr:`~Interaction.is_expired`).

            .. versionadded:: 2.10

        Raises
        ------
        HTTPException
            Editing the message failed.
        Forbidden
            Edited a message that is not yours.
        TypeError
            You specified both ``embed`` and ``embeds`` or ``file`` and ``files``.
        ValueError
            The length of ``embeds`` was invalid, or
            you tried to send v2 components together with ``content`` or ``embeds``.

        Returns
        -------
        :class:`InteractionMessage`
            The newly edited message.
        """
        if self._state._interaction.is_expired():
            # We have to choose between type-ignoring the entire call,
            # or not having these specific parameters type-checked,
            # as we'd otherwise not match any of the overloads if all
            # parameters were provided
            params = {"file": file, "embed": embed}
            return await super().edit(
                content=content,
                embeds=embeds,
                files=files,
                attachments=attachments,
                suppress_embeds=suppress_embeds,
                flags=flags,
                allowed_mentions=allowed_mentions,
                view=view,
                components=components,
                delete_after=delete_after,
                **params,
            )

        # if no attachment list was provided but we're uploading new files,
        # use current attachments as the base
        # this isn't necessary when using the superclass, as the implementation there takes care of attachments
        if attachments is MISSING and (file or files):
            attachments = self.attachments

        return await self._state._interaction.edit_original_response(
            content=content,
            embed=embed,
            embeds=embeds,
            file=file,
            files=files,
            attachments=attachments,
            suppress_embeds=suppress_embeds,
            flags=flags,
            allowed_mentions=allowed_mentions,
            view=view,
            components=components,
            delete_after=delete_after,
        )

    async def delete(self, *, delay: Optional[float] = None) -> None:
        """|coro|

        Deletes the message.

        Parameters
        ----------
        delay: Optional[:class:`float`]
            If provided, the number of seconds to wait before deleting the message.
            The waiting is done in the background and deletion failures are ignored.

        Raises
        ------
        Forbidden
            You do not have proper permissions to delete the message.
        NotFound
            The message was deleted already.
        HTTPException
            Deleting the message failed.
        """
        if self._state._interaction.is_expired():
            return await super().delete(delay=delay)
        if delay is not None:

            async def inner_call(delay: float = delay) -> None:
                await asyncio.sleep(delay)
                try:
                    await self._state._interaction.delete_original_response()
                except HTTPException:
                    pass

            asyncio.create_task(inner_call())
        else:
            await self._state._interaction.delete_original_response()


class InteractionDataResolved(Dict[str, Any]):
    """Represents the resolved data related to an interaction.

    .. versionadded:: 2.1

    .. versionchanged:: 2.7
        Renamed from ``ApplicationCommandInteractionDataResolved`` to ``InteractionDataResolved``.

    Attributes
    ----------
    members: Dict[:class:`int`, :class:`Member`]
        A mapping of IDs to partial members (``deaf`` and ``mute`` attributes are missing).
    users: Dict[:class:`int`, :class:`User`]
        A mapping of IDs to users.
    roles: Dict[:class:`int`, :class:`Role`]
        A mapping of IDs to roles.
    channels: Dict[:class:`int`, Union[:class:`abc.GuildChannel`, :class:`Thread`, :class:`abc.PrivateChannel`, :class:`PartialMessageable`]]
        A mapping of IDs to partial channels (only ``id``, ``name`` and ``permissions`` are included,
        threads also have ``thread_metadata`` and ``parent_id``).
    messages: Dict[:class:`int`, :class:`Message`]
        A mapping of IDs to messages.
    attachments: Dict[:class:`int`, :class:`Attachment`]
        A mapping of IDs to attachments.

        .. versionadded:: 2.4
    """

    __slots__ = ("members", "users", "roles", "channels", "messages", "attachments")

    def __init__(
        self,
        *,
        data: InteractionDataResolvedPayload,
        parent: Interaction[ClientT],
    ) -> None:
        data = data or {}
        super().__init__(data)

        self.members: Dict[int, Member] = {}
        self.users: Dict[int, User] = {}
        self.roles: Dict[int, Role] = {}
        self.channels: Dict[int, AnyChannel] = {}
        self.messages: Dict[int, Message] = {}
        self.attachments: Dict[int, Attachment] = {}

        users = data.get("users", {})
        members = data.get("members", {})
        roles = data.get("roles", {})
        channels = data.get("channels", {})
        messages = data.get("messages", {})
        attachments = data.get("attachments", {})

        state = parent._state
        guild_id = parent.guild_id

        guild: Optional[Guild] = None
        # `guild_fallback` is only used in guild contexts, so this `MISSING` value should never be used.
        # We need to define it anyway to satisfy the typechecker.
        guild_fallback: Union[Guild, Object] = MISSING
        if guild_id is not None:
            guild = state._get_guild(guild_id)
            guild_fallback = guild or Object(id=guild_id)

        for str_id, user in users.items():
            user_id = int(str_id)
            member = members.get(str_id)
            if member is not None:
                self.members[user_id] = (guild and guild.get_member(user_id)) or Member(
                    data=member,
                    user_data=user,
                    guild=guild_fallback,  # type: ignore
                    state=state,
                )
            else:
                self.users[user_id] = User(state=state, data=user)

        for str_id, role in roles.items():
            self.roles[int(str_id)] = Role(
                guild=guild_fallback,  # type: ignore
                state=state,
                data=role,
            )

        for str_id, channel_data in channels.items():
            self.channels[int(str_id)] = state._get_partial_interaction_channel(
                channel_data, guild_fallback
            )

        for str_id, message in messages.items():
            channel_id = int(message["channel_id"])
            channel: Optional[MessageableChannel] = None

            if channel_id == parent.channel.id:
                # fast path, this should generally be the case
                channel = parent.channel
            else:
                # in case this ever happens, fall back to guild channel cache
                channel = cast(
                    "Optional[MessageableChannel]",
                    (guild and guild.get_channel(channel_id)),
                )

                if channel is None:
                    # n.b. the message's channel is not sent as part of `resolved.channels`,
                    # so we need to fall back to partials here.
                    channel = PartialMessageable(state=state, id=channel_id, type=None)

            self.messages[int(str_id)] = Message(state=state, channel=channel, data=message)

        for str_id, attachment in attachments.items():
            self.attachments[int(str_id)] = Attachment(data=attachment, state=state)

    def __repr__(self) -> str:
        return (
            f"<InteractionDataResolved members={self.members!r} users={self.users!r} "
            f"roles={self.roles!r} channels={self.channels!r} messages={self.messages!r} attachments={self.attachments!r}>"
        )

    @overload
    def get_with_type(
        self, key: Snowflake, data_type: Union[OptionType, ComponentType]
    ) -> Union[Member, User, Role, AnyChannel, Message, Attachment, None]: ...

    @overload
    def get_with_type(
        self, key: Snowflake, data_type: Union[OptionType, ComponentType], default: T
    ) -> Union[Member, User, Role, AnyChannel, Message, Attachment, T]: ...

    def get_with_type(
        self, key: Snowflake, data_type: Union[OptionType, ComponentType], default: T = None
    ) -> Union[Member, User, Role, AnyChannel, Message, Attachment, T, None]:
        if data_type is OptionType.mentionable or data_type is ComponentType.mentionable_select:
            key = int(key)
            if (result := self.members.get(key)) is not None:
                return result
            if (result := self.users.get(key)) is not None:
                return result
            return self.roles.get(key, default)

        if data_type is OptionType.user or data_type is ComponentType.user_select:
            key = int(key)
            if (member := self.members.get(key)) is not None:
                return member
            return self.users.get(key, default)

        if data_type is OptionType.channel or data_type is ComponentType.channel_select:
            return self.channels.get(int(key), default)

        if data_type is OptionType.role or data_type is ComponentType.role_select:
            return self.roles.get(int(key), default)

        if data_type is OptionType.attachment:
            return self.attachments.get(int(key), default)

        return default

    def get_by_id(
        self, key: Optional[int]
    ) -> Optional[Union[Member, User, Role, AnyChannel, Message, Attachment]]:
        if key is None:
            return None

        if (res := self.members.get(key)) is not None:
            return res
        if (res := self.users.get(key)) is not None:
            return res
        if (res := self.roles.get(key)) is not None:
            return res
        if (res := self.channels.get(key)) is not None:
            return res
        if (res := self.messages.get(key)) is not None:
            return res
        if (res := self.attachments.get(key)) is not None:
            return res

        return None<|MERGE_RESOLUTION|>--- conflicted
+++ resolved
@@ -86,12 +86,8 @@
         InteractionDataResolved as InteractionDataResolvedPayload,
     )
     from ..types.snowflake import Snowflake
-<<<<<<< HEAD
+    from ..types.user import User as UserPayload
     from ..ui._types import MessageComponents, ModalComponents, ModalTopLevelComponent
-=======
-    from ..types.user import User as UserPayload
-    from ..ui._types import MessageComponents, ModalComponents
->>>>>>> b03ae1d6
     from ..ui.modal import Modal
     from ..ui.view import View
     from .message import MessageInteraction
