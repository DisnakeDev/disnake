# -*- coding: utf-8 -*-

"""
The MIT License (MIT)

Copyright (c) 2015-2021 Rapptz
Copyright (c) 2021-present Disnake Development

Permission is hereby granted, free of charge, to any person obtaining a
copy of this software and associated documentation files (the "Software"),
to deal in the Software without restriction, including without limitation
the rights to use, copy, modify, merge, publish, distribute, sublicense,
and/or sell copies of the Software, and to permit persons to whom the
Software is furnished to do so, subject to the following conditions:

The above copyright notice and this permission notice shall be included in
all copies or substantial portions of the Software.

THE SOFTWARE IS PROVIDED "AS IS", WITHOUT WARRANTY OF ANY KIND, EXPRESS
OR IMPLIED, INCLUDING BUT NOT LIMITED TO THE WARRANTIES OF MERCHANTABILITY,
FITNESS FOR A PARTICULAR PURPOSE AND NONINFRINGEMENT. IN NO EVENT SHALL THE
AUTHORS OR COPYRIGHT HOLDERS BE LIABLE FOR ANY CLAIM, DAMAGES OR OTHER
LIABILITY, WHETHER IN AN ACTION OF CONTRACT, TORT OR OTHERWISE, ARISING
FROM, OUT OF OR IN CONNECTION WITH THE SOFTWARE OR THE USE OR OTHER
DEALINGS IN THE SOFTWARE.
"""

from __future__ import annotations

import asyncio
<<<<<<< HEAD
from typing import TYPE_CHECKING, Any, Dict, List, Mapping, Optional, Tuple, Union, cast
=======
from typing import TYPE_CHECKING, Any, Dict, List, Mapping, Optional, Tuple, Union, overload
>>>>>>> bb443aeb

from .. import utils
from ..app_commands import OptionChoice
from ..channel import ChannelType, PartialMessageable
from ..enums import InteractionResponseType, InteractionType, WebhookType, try_enum
from ..errors import (
    HTTPException,
    InteractionNotResponded,
    InteractionResponded,
    InteractionTimedOut,
    ModalChainNotSupported,
    NotFound,
)
from ..guild import Guild
from ..member import Member
from ..message import Attachment, Message
from ..object import Object
from ..permissions import Permissions
from ..ui.action_row import components_to_dict
from ..user import ClientUser, User
from ..webhook.async_ import Webhook, async_context, handle_message_parameters

__all__ = (
    "Interaction",
    "InteractionMessage",
    "InteractionResponse",
)

if TYPE_CHECKING:
    from datetime import datetime

    from aiohttp import ClientSession

    from ..app_commands import Choices
    from ..channel import (
        CategoryChannel,
        PartialMessageable,
        StageChannel,
        StoreChannel,
        TextChannel,
        VoiceChannel,
    )
    from ..client import Client
    from ..embeds import Embed
    from ..ext.commands import AutoShardedBot, Bot
    from ..file import File
    from ..mentions import AllowedMentions
    from ..state import ConnectionState
    from ..threads import Thread
    from ..types.components import Modal as ModalPayload
    from ..types.interactions import (
        ApplicationCommandOptionChoice as ApplicationCommandOptionChoicePayload,
        Interaction as InteractionPayload,
    )
    from ..ui.action_row import Components
    from ..ui.modal import Modal
    from ..ui.view import View
    from .message import MessageInteraction

    InteractionChannel = Union[
        VoiceChannel,
        StageChannel,
        TextChannel,
        CategoryChannel,
        StoreChannel,
        Thread,
        PartialMessageable,
    ]

    AnyBot = Union[Bot, AutoShardedBot]
else:
    MessageInteraction = ...  # only used for typecasting

MISSING: Any = utils.MISSING


class Interaction:
    """A base class representing a user-initiated Discord interaction.

    An interaction happens when a user performs an action that the client needs to
    be notified of. Current examples are application commands and components.

    .. versionadded:: 2.0

    Attributes
    -----------
    id: :class:`int`
        The interaction's ID.
    type: :class:`InteractionType`
        The interaction type.
    application_id: :class:`int`
        The application ID that the interaction was for.
    token: :class:`str`
        The token to continue the interaction. These are valid for 15 minutes.
    guild_id: Optional[:class:`int`]
        The guild ID the interaction was sent from.
    guild_locale: Optional[:class:`str`]
        The selected language of the interaction's guild.
        This value is only meaningful in guilds with ``COMMUNITY`` feature and receives a default value otherwise.
        If the interaction was in a DM, then this value is ``None``.

        .. versionadded:: 2.4
    channel_id: :class:`int`
        The channel ID the interaction was sent from.
    author: Union[:class:`User`, :class:`Member`]
        The user or member that sent the interaction.
    locale: :class:`str`
        The selected language of the interaction's author.

        .. versionadded:: 2.4
    client: :class:`Client`
        The interaction client.
    """

    __slots__: Tuple[str, ...] = (
        "id",
        "type",
        "guild_id",
        "channel_id",
        "application_id",
        "author",
        "token",
        "version",
        "locale",
        "guild_locale",
        "client",
        "_permissions",
        "_state",
        "_session",
        "_original_message",
        "_cs_response",
        "_cs_followup",
        "_cs_channel",
        "_cs_me",
    )

    def __init__(self, *, data: InteractionPayload, state: ConnectionState):
        self._state: ConnectionState = state
        # TODO: Maybe use a unique session
        self._session: ClientSession = state.http._HTTPClient__session  # type: ignore
        self.client: Client = state._get_client()
        self._original_message: Optional[InteractionMessage] = None

        self.id: int = int(data["id"])
        self.type: InteractionType = try_enum(InteractionType, data["type"])
        self.token: str = data["token"]
        self.version: int = data["version"]
        self.application_id: int = int(data["application_id"])

        self.channel_id: int = int(data["channel_id"])
        self.guild_id: Optional[int] = utils._get_as_snowflake(data, "guild_id")
        self.locale: str = data["locale"]
        self.guild_locale: Optional[str] = data.get("guild_locale")
        # one of user and member will always exist
        self.author: Union[User, Member] = MISSING
        self._permissions: int = 0

        if self.guild_id and (member := data.get("member")):
            guild: Guild = self.guild or Object(id=self.guild_id)  # type: ignore
            self.author = (
                isinstance(guild, Guild)
                and guild.get_member(int(member["user"]["id"]))
                or Member(state=self._state, guild=guild, data=member)
            )
            self._permissions = int(member.get("permissions", 0))
        elif user := data.get("user"):
            self.author = self._state.store_user(user)

    @property
    def bot(self) -> AnyBot:
        """:class:`~disnake.ext.commands.Bot`: The bot handling the interaction.

        Only applicable when used with :class:`~disnake.ext.commands.Bot`.
        This is an alias for :attr:`.client`.
        """
        return self.client  # type: ignore

    @property
    def created_at(self) -> datetime:
        return utils.snowflake_time(self.id)

    @property
    def user(self) -> Union[User, Member]:
        return self.author

    @property
    def guild(self) -> Optional[Guild]:
        """Optional[:class:`Guild`]: The guild the interaction was sent from."""
        return self._state._get_guild(self.guild_id)

    @utils.cached_slot_property("_cs_me")
    def me(self) -> Union[Member, ClientUser]:
        """Union[:class:`.Member`, :class:`.ClientUser`]:
        Similar to :attr:`.Guild.me` except it may return the :class:`.ClientUser` in private message contexts.
        """
        if self.guild is None:
            return None if self.bot is None else self.bot.user  # type: ignore
        return self.guild.me

    @utils.cached_slot_property("_cs_channel")
    def channel(self) -> Union[TextChannel, Thread, VoiceChannel]:
        """Union[:class:`abc.GuildChannel`, :class:`PartialMessageable`, :class:`Thread`]: The channel the interaction was sent from.

        Note that due to a Discord limitation, DM channels are not resolved since there is
        no data to complete them. These are :class:`PartialMessageable` instead.
        """
        # the actual typing of these is a bit complicated, we just leave it at text channels
        guild = self.guild
        channel = guild and guild._resolve_channel(self.channel_id)
        if channel is None:
            type = (
                None if self.guild_id is not None else ChannelType.private
            )  # could be a text, voice, or thread channel in a guild
            return PartialMessageable(state=self._state, id=self.channel_id, type=type)  # type: ignore
        return channel  # type: ignore

    @property
    def permissions(self) -> Permissions:
        """:class:`Permissions`: The resolved permissions of the member in the channel, including overwrites.

        In a non-guild context where this doesn't apply, an empty permissions object is returned.
        """
        return Permissions(self._permissions)

    @utils.cached_slot_property("_cs_response")
    def response(self) -> InteractionResponse:
        """:class:`InteractionResponse`: Returns an object responsible for handling responding to the interaction.

        A response can only be done once. If secondary messages need to be sent, consider using :attr:`followup`
        instead.
        """
        return InteractionResponse(self)

    @utils.cached_slot_property("_cs_followup")
    def followup(self) -> Webhook:
        """:class:`Webhook`: Returns the follow up webhook for follow up interactions."""
        payload = {
            "id": self.application_id,
            "type": WebhookType.application.value,
            "token": self.token,
        }
        return Webhook.from_state(data=payload, state=self._state)

    async def original_message(self) -> InteractionMessage:
        """|coro|

        Fetches the original interaction response message associated with the interaction.

        Here is a table with response types and their associated original message:

        .. csv-table::
            :header: "Response type", "Original message"

            :meth:`InteractionResponse.send_message`, "The message you sent"
            :meth:`InteractionResponse.edit_message`, "The message you edited"
            :meth:`InteractionResponse.defer`, "The message with thinking state (bot is thinking...)"
            "Other response types", "None"

        Repeated calls to this will return a cached value.

        Raises
        -------
        HTTPException
            Fetching the original response message failed.

        Returns
        --------
        InteractionMessage
            The original interaction response message.
        """

        if self._original_message is not None:
            return self._original_message

        adapter = async_context.get()
        data = await adapter.get_original_interaction_response(
            application_id=self.application_id,
            token=self.token,
            session=self._session,
        )
        state = _InteractionMessageState(self, self._state)
        message = InteractionMessage(state=state, channel=self.channel, data=data)  # type: ignore
        self._original_message = message
        return message

    async def edit_original_message(
        self,
        *,
        content: Optional[str] = MISSING,
        embed: Optional[Embed] = MISSING,
        embeds: List[Embed] = MISSING,
        file: File = MISSING,
        files: List[File] = MISSING,
        attachments: List[Attachment] = MISSING,
        view: Optional[View] = MISSING,
        components: Optional[Components] = MISSING,
        allowed_mentions: Optional[AllowedMentions] = None,
    ) -> InteractionMessage:
        """|coro|

        Edits the original, previously sent interaction response message.

        This is a lower level interface to :meth:`InteractionMessage.edit` in case
        you do not want to fetch the message and save an HTTP request.

        This method is also the only way to edit the original message if
        the message sent was ephemeral.

        .. note::
            If the original message has embeds with images that were created from local files
            (using the ``file`` parameter with :meth:`Embed.set_image` or :meth:`Embed.set_thumbnail`),
            those images will be removed if the message's attachments are edited in any way
            (i.e. by setting ``file``/``files``/``attachments``, or adding an embed with local files).

        Parameters
        ------------
        content: Optional[:class:`str`]
            The content to edit the message with or ``None`` to clear it.
        embed: Optional[:class:`Embed`]
            The new embed to replace the original with. This cannot be mixed with the
            ``embeds`` parameter.
            Could be ``None`` to remove the embed.
        embeds: List[:class:`Embed`]
            The new embeds to replace the original with. Must be a maximum of 10.
            This cannot be mixed with the ``embed`` parameter.
            To remove all embeds ``[]`` should be passed.
        file: :class:`File`
            The file to upload. This cannot be mixed with ``files`` parameter.
            Files will be appended to the message, see the ``attachments`` parameter
            to remove/replace existing files.
        files: List[:class:`File`]
            A list of files to upload. This cannot be mixed with the ``file`` parameter.
            Files will be appended to the message, see the ``attachments`` parameter
            to remove/replace existing files.
        attachments: List[:class:`Attachment`]
            A list of attachments to keep in the message. If ``[]`` is passed
            then all existing attachments are removed.
            Keeps existing attachments if not provided.

            .. versionadded:: 2.2
        view: Optional[:class:`~disnake.ui.View`]
            The updated view to update this message with. If ``None`` is passed then
            the view is removed. This can not be mixed with ``components``.
        components: Optional[|components_type|]
            A list of components to update this message with. This can not be mixed with ``view``.
            If ``None`` is passed then the components are removed.

            .. versionadded:: 2.4
        allowed_mentions: :class:`AllowedMentions`
            Controls the mentions being processed in this message.
            See :meth:`.abc.Messageable.send` for more information.

        Raises
        -------
        HTTPException
            Editing the message failed.
        Forbidden
            Edited a message that is not yours.
        TypeError
            You specified both ``embed`` and ``embeds`` or ``file`` and ``files``
        ValueError
            The length of ``embeds`` was invalid.

        Returns
        --------
        :class:`InteractionMessage`
            The newly edited message.
        """

        # if no attachment list was provided but we're uploading new files,
        # use current attachments as the base
        if attachments is MISSING and (file or files):
            attachments = (await self.original_message()).attachments

        previous_mentions: Optional[AllowedMentions] = self._state.allowed_mentions
        params = handle_message_parameters(
            content=content,
            file=file,
            files=files,
            attachments=attachments,
            embed=embed,
            embeds=embeds,
            view=view,
            components=components,
            allowed_mentions=allowed_mentions,
            previous_allowed_mentions=previous_mentions,
        )
        adapter = async_context.get()
        try:
            data = await adapter.edit_original_interaction_response(
                self.application_id,
                self.token,
                session=self._session,
                payload=params.payload,
                multipart=params.multipart,
                files=params.files,
            )
        except NotFound as e:
            if e.code == 10015:
                raise InteractionNotResponded(self) from e
            raise
        finally:
            if params.files:
                for f in params.files:
                    f.close()

        # The message channel types should always match
        state = _InteractionMessageState(self, self._state)
        message = InteractionMessage(state=state, channel=self.channel, data=data)  # type: ignore
        if view and not view.is_finished():
            self._state.store_view(view, message.id)
        return message

    async def delete_original_message(self, *, delay: float = None) -> None:
        """|coro|

        Deletes the original interaction response message.

        This is a lower level interface to :meth:`InteractionMessage.delete` in case
        you do not want to fetch the message and save an HTTP request.

        Parameters
        ----------
        delay: :class:`float`
            If provided, the number of seconds to wait in the background
            before deleting the original message. If the deletion fails,
            then it is silently ignored.

        Raises
        -------
        HTTPException
            Deleting the message failed.
        Forbidden
            Deleted a message that is not yours.
        """
        adapter = async_context.get()
        deleter = adapter.delete_original_interaction_response(
            self.application_id,
            self.token,
            session=self._session,
        )

        if delay is not None:

            async def delete(delay: float):
                await asyncio.sleep(delay)
                try:
                    await deleter
                except HTTPException:
                    pass

            asyncio.create_task(delete(delay))
            return

        try:
            await deleter
        except NotFound as e:
            if e.code == 10015:
                raise InteractionNotResponded(self) from e
            raise

    async def send(
        self,
        content: Optional[Any] = None,
        *,
        embed: Embed = MISSING,
        embeds: List[Embed] = MISSING,
        file: File = MISSING,
        files: List[File] = MISSING,
        allowed_mentions: AllowedMentions = MISSING,
        view: View = MISSING,
        components: Components = MISSING,
        tts: bool = False,
        ephemeral: bool = False,
        delete_after: float = MISSING,
    ) -> None:
        """|coro|

        Sends a message using either :meth:`response.send_message <InteractionResponse.send_message>`
        or :meth:`followup.send <Webhook.send>`.

        If the interaction hasn't been responded to yet, this method will call :meth:`response.send_message <InteractionResponse.send_message>`.
        Otherwise, it will call :meth:`followup.send <Webhook.send>`.

        .. note::
            This method does not return a :class:`Message` object. If you need a message object,
            use :meth:`original_message` to fetch it, or use :meth:`followup.send <Webhook.send>`
            directly instead of this method if you're sending a followup message.

        Parameters
        -----------
        content: Optional[:class:`str`]
            The content of the message to send.
        embed: :class:`Embed`
            The rich embed for the content to send. This cannot be mixed with
            ``embeds`` parameter.
        embeds: List[:class:`Embed`]
            A list of embeds to send with the content. Must be a maximum of 10.
            This cannot be mixed with the ``embed`` parameter.
        file: :class:`File`
            The file to upload. This cannot be mixed with ``files`` parameter.
        files: List[:class:`File`]
            A list of files to upload. Must be a maximum of 10.
            This cannot be mixed with the ``file`` parameter.
        allowed_mentions: :class:`AllowedMentions`
            Controls the mentions being processed in this message. If this is
            passed, then the object is merged with :attr:`Client.allowed_mentions <disnake.Client.allowed_mentions>`.
            The merging behaviour only overrides attributes that have been explicitly passed
            to the object, otherwise it uses the attributes set in :attr:`Client.allowed_mentions <disnake.Client.allowed_mentions>`.
            If no object is passed at all then the defaults given by :attr:`Client.allowed_mentions <disnake.Client.allowed_mentions>`
            are used instead.
        tts: :class:`bool`
            Indicates if the message should be sent using text-to-speech.
        view: :class:`disnake.ui.View`
            The view to send with the message. This can not be mixed with ``components``.
        components: |components_type|
            A list of components to send with the message. This can not be mixed with ``view``.

            .. versionadded:: 2.4
        ephemeral: :class:`bool`
            Indicates if the message should only be visible to the user who started the interaction.
            If a view is sent with an ephemeral message and it has no timeout set then the timeout
            is set to 15 minutes.
        delete_after: :class:`float`
            If provided, the number of seconds to wait in the background
            before deleting the message we just sent. If the deletion fails,
            then it is silently ignored.

        Raises
        -------
        HTTPException
            Sending the message failed.
        TypeError
            You specified both ``embed`` and ``embeds``.
        ValueError
            The length of ``embeds`` was invalid.
        """
        if self.response._responded:
            sender = self.followup.send
        else:
            sender = self.response.send_message
        await sender(
            content=content,  # type: ignore
            embed=embed,
            embeds=embeds,
            file=file,
            files=files,
            allowed_mentions=allowed_mentions,
            view=view,
            components=components,
            tts=tts,
            ephemeral=ephemeral,
            delete_after=delete_after,
        )


class InteractionResponse:
    """Represents a Discord interaction response.

    This type can be accessed through :attr:`Interaction.response`.

    .. versionadded:: 2.0
    """

    __slots__: Tuple[str, ...] = (
        "_responded",
        "_parent",
    )

    def __init__(self, parent: Interaction):
        self._parent: Interaction = parent
        self._responded: bool = False

    def is_done(self) -> bool:
        """Indicates whether an interaction response has been done before.

        An interaction can only be responded to once.

        :return type: :class:`bool`
        """
        return self._responded

    async def defer(self, *, ephemeral: bool = False, with_message: bool = False) -> None:
        """|coro|

        Defers the interaction response.

        This is typically used when the interaction is acknowledged
        and a secondary action will be done later.

        Parameters
        -----------
        ephemeral: :class:`bool`
            Indicates whether the deferred message will eventually be ephemeral.
            This applies to interactions of type :attr:`InteractionType.application_command` and :attr:`InteractionType.modal_submit`
            or when the ``with_message`` parameter is ``True``.
        with_message: :class:`bool`
            Indicates whether the response will be a message with thinking state (bot is thinking...).
            This only applies to interactions of type :attr:`InteractionType.component`.

            .. versionadded:: 2.4

        Raises
        -------
        HTTPException
            Deferring the interaction failed.
        InteractionResponded
            This interaction has already been responded to before.
        """
        if self._responded:
            raise InteractionResponded(self._parent)

        defer_type: int = 0
        data: Optional[Dict[str, Any]] = None
        parent = self._parent
        if (
            parent.type in (InteractionType.application_command, InteractionType.modal_submit)
            or with_message
        ):
            defer_type = InteractionResponseType.deferred_channel_message.value
            if ephemeral:
                data = {"flags": 64}
        elif parent.type is InteractionType.component:
            defer_type = InteractionResponseType.deferred_message_update.value

        if defer_type:
            adapter = async_context.get()
            await adapter.create_interaction_response(
                parent.id, parent.token, session=parent._session, type=defer_type, data=data
            )
            self._responded = True

    async def pong(self) -> None:
        """|coro|

        Pongs the ping interaction.

        This should rarely be used.

        Raises
        -------
        HTTPException
            Ponging the interaction failed.
        InteractionResponded
            This interaction has already been responded to before.
        """
        if self._responded:
            raise InteractionResponded(self._parent)

        parent = self._parent
        if parent.type is InteractionType.ping:
            adapter = async_context.get()
            await adapter.create_interaction_response(
                parent.id,
                parent.token,
                session=parent._session,
                type=InteractionResponseType.pong.value,
            )
            self._responded = True

    async def send_message(
        self,
        content: Optional[Any] = None,
        *,
        embed: Embed = MISSING,
        embeds: List[Embed] = MISSING,
        file: File = MISSING,
        files: List[File] = MISSING,
        allowed_mentions: AllowedMentions = MISSING,
        view: View = MISSING,
        components: Components = MISSING,
        tts: bool = False,
        ephemeral: bool = False,
        delete_after: float = MISSING,
    ) -> None:
        """|coro|

        Responds to this interaction by sending a message.

        Parameters
        -----------
        content: Optional[:class:`str`]
            The content of the message to send.
        embed: :class:`Embed`
            The rich embed for the content to send. This cannot be mixed with
            ``embeds`` parameter.
        embeds: List[:class:`Embed`]
            A list of embeds to send with the content. Must be a maximum of 10.
            This cannot be mixed with the ``embed`` parameter.
        file: :class:`File`
            The file to upload. This cannot be mixed with ``files`` parameter.
        files: List[:class:`File`]
            A list of files to upload. Must be a maximum of 10.
            This cannot be mixed with the ``file`` parameter.
        allowed_mentions: :class:`AllowedMentions`
            Controls the mentions being processed in this message.
        view: :class:`disnake.ui.View`
            The view to send with the message. This can not be mixed with ``components``.
        components: |components_type|
            A list of components to send with the message. This can not be mixed with ``view``.

            .. versionadded:: 2.4
        tts: :class:`bool`
            Indicates if the message should be sent using text-to-speech.
        ephemeral: :class:`bool`
            Indicates if the message should only be visible to the user who started the interaction.
            If a view is sent with an ephemeral message and it has no timeout set then the timeout
            is set to 15 minutes.
        delete_after: :class:`float`
            If provided, the number of seconds to wait in the background
            before deleting the message we just sent. If the deletion fails,
            then it is silently ignored.

        Raises
        -------
        HTTPException
            Sending the message failed.
        TypeError
            You specified both ``embed`` and ``embeds``.
        ValueError
            The length of ``embeds`` was invalid.
        InteractionResponded
            This interaction has already been responded to before.
        """
        if self._responded:
            raise InteractionResponded(self._parent)

        payload: Dict[str, Any] = {
            "tts": tts,
        }

        if delete_after is not MISSING and ephemeral:
            raise ValueError("ephemeral messages can not be deleted via endpoints")

        if embed is not MISSING and embeds is not MISSING:
            raise TypeError("cannot mix embed and embeds keyword arguments")

        if file is not MISSING and files is not MISSING:
            raise TypeError("cannot mix file and files keyword arguments")

        if view is not MISSING and components is not MISSING:
            raise TypeError("cannot mix view and components keyword arguments")

        if file is not MISSING:
            files = [file]

        if embed is not MISSING:
            embeds = [embed]

        if embeds:
            if len(embeds) > 10:
                raise ValueError("embeds cannot exceed maximum of 10 elements")
            payload["embeds"] = [e.to_dict() for e in embeds]
            for embed in embeds:
                if embed._files:
                    files = files or []
                    files += embed._files

        if files is not MISSING and len(files) > 10:
            raise ValueError("files cannot exceed maximum of 10 elements")

        previous_mentions: Optional[AllowedMentions] = getattr(
            self._parent._state, "allowed_mentions", None
        )
        if allowed_mentions:
            if previous_mentions is not None:
                payload["allowed_mentions"] = previous_mentions.merge(allowed_mentions).to_dict()
            else:
                payload["allowed_mentions"] = allowed_mentions.to_dict()
        elif previous_mentions is not None:
            payload["allowed_mentions"] = previous_mentions.to_dict()

        if content is not None:
            payload["content"] = str(content)

        if ephemeral:
            payload["flags"] = 64

        if view is not MISSING:
            payload["components"] = view.to_components()

        if components is not MISSING:
            payload["components"] = components_to_dict(components)

        parent = self._parent
        adapter = async_context.get()
        try:
            await adapter.create_interaction_response(
                parent.id,
                parent.token,
                session=parent._session,
                type=InteractionResponseType.channel_message.value,
                data=payload,
                files=files or None,
            )
        except NotFound as e:
            if e.code == 10062:
                raise InteractionTimedOut(self._parent) from e
            raise
        finally:
            if files:
                for f in files:
                    f.close()

        self._responded = True

        if view is not MISSING:
            if ephemeral and view.timeout is None:
                view.timeout = 15 * 60.0

            self._parent._state.store_view(view)

        if delete_after is not MISSING:
            await self._parent.delete_original_message(delay=delete_after)

    async def edit_message(
        self,
        *,
        content: Optional[Any] = MISSING,
        embed: Optional[Embed] = MISSING,
        embeds: List[Embed] = MISSING,
        file: File = MISSING,
        files: List[File] = MISSING,
        attachments: List[Attachment] = MISSING,
        allowed_mentions: AllowedMentions = MISSING,
        view: Optional[View] = MISSING,
        components: Optional[Components] = MISSING,
    ) -> None:
        """|coro|

        Responds to this interaction by editing the original message of
        a component interaction.

        .. note::
            If the original message has embeds with images that were created from local files
            (using the ``file`` parameter with :meth:`Embed.set_image` or :meth:`Embed.set_thumbnail`),
            those images will be removed if the message's attachments are edited in any way
            (i.e. by setting ``file``/``files``/``attachments``, or adding an embed with local files).

        Parameters
        -----------
        content: Optional[:class:`str`]
            The new content to replace the message with. ``None`` removes the content.
        embed: Optional[:class:`Embed`]
            The new embed to replace the original with. This cannot be mixed with the
            ``embeds`` parameter.
            Could be ``None`` to remove the embed.
        embeds: List[:class:`Embed`]
            The new embeds to replace the original with. Must be a maximum of 10.
            This cannot be mixed with the ``embed`` parameter.
            To remove all embeds ``[]`` should be passed.
        file: :class:`File`
            The file to upload. This cannot be mixed with ``files`` parameter.
            Files will be appended to the message.

            .. versionadded:: 2.2
        files: List[:class:`File`]
            A list of files to upload. This cannot be mixed with the ``file`` parameter.
            Files will be appended to the message.

            .. versionadded:: 2.2
        attachments: List[:class:`Attachment`]
            A list of attachments to keep in the message. If ``[]`` is passed
            then all existing attachments are removed.
            Keeps existing attachments if not provided.

            .. versionadded:: 2.4
        allowed_mentions: :class:`AllowedMentions`
            Controls the mentions being processed in this message.
        view: Optional[:class:`~disnake.ui.View`]
            The updated view to update this message with. This can not be mixed with ``components``.
            If ``None`` is passed then the view is removed.
        components: Optional[|components_type|]
            A list of components to update this message with. This can not be mixed with ``view``.
            If ``None`` is passed then the components are removed.

            .. versionadded:: 2.4

        Raises
        -------
        HTTPException
            Editing the message failed.
        TypeError
            You specified both ``embed`` and ``embeds``.
        InteractionResponded
            This interaction has already been responded to before.
        """
        if self._responded:
            raise InteractionResponded(self._parent)

        parent = self._parent
        msg: Optional[Message] = getattr(parent, "message", None)
        state = parent._state
        message_id = msg.id if msg else None
        if parent.type is not InteractionType.component:
            return
        parent = cast(MessageInteraction, parent)

        payload = {}
        if content is not MISSING:
            payload["content"] = None if content is None else str(content)
        if embed is not MISSING and embeds is not MISSING:
            raise TypeError("cannot mix both embed and embeds keyword arguments")

        if embed is not MISSING:
            embeds = [] if embed is None else [embed]
        if embeds is not MISSING:
            payload["embeds"] = [e.to_dict() for e in embeds]
            for embed in embeds:
                if embed._files:
                    raise NotImplementedError(
                        "Embed images in edit interaction responses are not supported"
                    )

        if file is not MISSING and files is not MISSING:
            raise TypeError("cannot mix file and files keyword arguments")

        if file is not MISSING:
            files = [file]

        if files is not MISSING and len(files) > 10:
            raise ValueError("files cannot exceed maximum of 10 elements")

        previous_mentions: Optional[AllowedMentions] = getattr(
            self._parent._state, "allowed_mentions", None
        )
        if allowed_mentions:
            if previous_mentions is not None:
                payload["allowed_mentions"] = previous_mentions.merge(allowed_mentions).to_dict()
            else:
                payload["allowed_mentions"] = allowed_mentions.to_dict()
        elif previous_mentions is not None:
            payload["allowed_mentions"] = previous_mentions.to_dict()

        # if no attachment list was provided but we're uploading new files,
        # use current attachments as the base
        if attachments is MISSING and (file or files):
            attachments = parent.message.attachments
        if attachments is not MISSING:
            payload["attachments"] = [a.to_dict() for a in attachments]

        if view is not MISSING and components is not MISSING:
            raise TypeError("cannot mix view and components keyword arguments")

        if view is not MISSING:
            if message_id:
                state.prevent_view_updates_for(message_id)
            payload["components"] = [] if view is None else view.to_components()

        if components is not MISSING:
            payload["components"] = [] if components is None else components_to_dict(components)

        adapter = async_context.get()
        try:
            await adapter.create_interaction_response(
                parent.id,
                parent.token,
                session=parent._session,
                type=InteractionResponseType.message_update.value,
                data=payload,
                files=files,
            )
        finally:
            if files:
                for f in files:
                    f.close()

        if view and not view.is_finished():
            state.store_view(view, message_id)

        self._responded = True

    async def autocomplete(self, *, choices: Choices) -> None:
        """|coro|

        Responds to this interaction by displaying a list of possible autocomplete results.
        Only works for autocomplete interactions.

        Parameters
        -----------
        choices: Union[List[:class:`OptionChoice`], List[Union[:class:`str`, :class:`int`]], Dict[:class:`str`, Union[:class:`str`, :class:`int`]]]
            The list of choices to suggest.

        Raises
        -------
        HTTPException
            Autocomplete response has failed.
        InteractionResponded
            This interaction has already been responded to before.
        """
        if self._responded:
            raise InteractionResponded(self._parent)

        choices_data: List[ApplicationCommandOptionChoicePayload]
        if isinstance(choices, Mapping):
            choices_data = [{"name": n, "value": v} for n, v in choices.items()]
        else:
            choices_data = []
            value: ApplicationCommandOptionChoicePayload
            for c in choices:
                if isinstance(c, OptionChoice):
                    value = c.to_dict()
                else:
                    value = {"name": str(c), "value": c}
                choices_data.append(value)

        parent = self._parent
        adapter = async_context.get()
        await adapter.create_interaction_response(
            parent.id,
            parent.token,
            session=parent._session,
            type=InteractionResponseType.application_command_autocomplete_result.value,
            data={"choices": choices_data},
        )

        self._responded = True

    @overload
    async def send_modal(self, modal: Modal) -> None:
        ...

    @overload
    async def send_modal(
        self,
        *,
        title: str,
        custom_id: str,
        components: Components,
    ) -> None:
        ...

    async def send_modal(
        self,
        modal: Modal = None,
        *,
        title: str = None,
        custom_id: str = None,
        components: Components = None,
    ) -> None:
        """|coro|

        Responds to this interaction by displaying a modal.

        .. versionadded:: 2.4

        .. note::

            Not passing the ``modal`` parameter here will not register a callback, and a :func:`on_modal_submit`
            interaction will need to be handled manually.

        Parameters
        ----------
        modal: :class:`~.ui.Modal`
            The modal to display. This cannot be mixed with the ``title``, ``custom_id`` and ``components`` parameters.
        title: :class:`str`
            The title of the modal. This cannot be mixed with the ``modal`` parameter.
        custom_id: :class:`str`
            The ID of the modal that gets received during an interaction.
            This cannot be mixed with the ``modal`` parameter.
        components: |components_type|
            The components to display in the modal. A maximum of 5.
            This cannot be mixed with the ``modal`` parameter.

        Raises
        ------
        TypeError
            Cannot mix the ``modal`` parameter and the ``title``, ``custom_id``, ``components`` parameters.
        ValueError
            Maximum number of components (5) exceeded.
        HTTPException
            Displaying the modal failed.
        ModalChainNotSupported
            This interaction cannot be responded with a modal.
        InteractionResponded
            This interaction has already been responded to before.
        """
        if modal is not None and any((title, components, custom_id)):
            raise TypeError(f"Cannot mix modal argument and title, custom_id, components arguments")

        parent = self._parent

        if parent.type is InteractionType.modal_submit:
            raise ModalChainNotSupported(parent)  # type: ignore

        if self._responded:
            raise InteractionResponded(parent)

        modal_data: ModalPayload

        if modal is not None:
            modal_data = modal.to_components()
        elif title and components and custom_id:

            rows = components_to_dict(components)
            if len(rows) > 5:
                raise ValueError("Maximum number of components exceeded.")

            modal_data = {
                "title": title,
                "custom_id": custom_id,
                "components": rows,
            }
        else:
            raise TypeError("Either modal or title, custom_id, components must be provided")

        adapter = async_context.get()
        await adapter.create_interaction_response(
            parent.id,
            parent.token,
            session=parent._session,
            type=InteractionResponseType.modal.value,
            data=modal_data,  # type: ignore
        )
        self._responded = True

        if modal is not None:
            parent._state.store_modal(parent.author.id, modal)


class _InteractionMessageState:
    __slots__ = ("_parent", "_interaction")

    def __init__(self, interaction: Interaction, parent: ConnectionState):
        self._interaction: Interaction = interaction
        self._parent: ConnectionState = parent

    def _get_guild(self, guild_id):
        return self._parent._get_guild(guild_id)

    def store_user(self, data):
        return self._parent.store_user(data)

    def create_user(self, data):
        return self._parent.create_user(data)

    @property
    def http(self):
        return self._parent.http

    def __getattr__(self, attr):
        return getattr(self._parent, attr)


class InteractionMessage(Message):
    """Represents the original interaction response message.

    This allows you to edit or delete the message associated with
    the interaction response. To retrieve this object see :meth:`Interaction.original_message`.

    This inherits from :class:`disnake.Message` with changes to
    :meth:`edit` and :meth:`delete` to work.

    .. versionadded:: 2.0
    """

    __slots__ = ()
    _state: _InteractionMessageState

    async def edit(
        self,
        content: Optional[str] = MISSING,
        embed: Optional[Embed] = MISSING,
        embeds: List[Embed] = MISSING,
        file: File = MISSING,
        files: List[File] = MISSING,
        attachments: List[Attachment] = MISSING,
        view: Optional[View] = MISSING,
        components: Optional[Components] = MISSING,
        allowed_mentions: Optional[AllowedMentions] = None,
    ) -> InteractionMessage:
        """|coro|

        Edits the message.

        .. note::
            If the original message has embeds with images that were created from local files
            (using the ``file`` parameter with :meth:`Embed.set_image` or :meth:`Embed.set_thumbnail`),
            those images will be removed if the message's attachments are edited in any way
            (i.e. by setting ``file``/``files``/``attachments``, or adding an embed with local files).

        Parameters
        ------------
        content: Optional[:class:`str`]
            The content to edit the message with or ``None`` to clear it.
        embed: Optional[:class:`Embed`]
            The new embed to replace the original with. This cannot be mixed with the
            ``embeds`` parameter.
            Could be ``None`` to remove the embed.
        embeds: List[:class:`Embed`]
            The new embeds to replace the original with. Must be a maximum of 10.
            This cannot be mixed with the ``embed`` parameter.
            To remove all embeds ``[]`` should be passed.
        file: :class:`File`
            The file to upload. This cannot be mixed with ``files`` parameter.
            Files will be appended to the message, see the ``attachments`` parameter
            to remove/replace existing files.
        files: List[:class:`File`]
            A list of files to upload. This cannot be mixed with the ``file`` parameter.
            Files will be appended to the message, see the ``attachments`` parameter
            to remove/replace existing files.
        attachments: List[:class:`Attachment`]
            A list of attachments to keep in the message. If ``[]`` is passed
            then all existing attachments are removed.
            Keeps existing attachments if not provided.

            .. versionadded:: 2.2
        view: Optional[:class:`~disnake.ui.View`]
            The updated view to update this message with. This can not be mixed with ``components``.
            If ``None`` is passed then the view is removed.
        components: Optional[|components_type|]
            A list of components to update this message with. This can not be mixed with ``view``.
            If ``None`` is passed then the components are removed.

            .. versionadded:: 2.4
        allowed_mentions: :class:`AllowedMentions`
            Controls the mentions being processed in this message.
            See :meth:`.abc.Messageable.send` for more information.

        Raises
        -------
        HTTPException
            Editing the message failed.
        Forbidden
            Edited a message that is not yours.
        TypeError
            You specified both ``embed`` and ``embeds`` or ``file`` and ``files``
        ValueError
            The length of ``embeds`` was invalid.

        Returns
        ---------
        :class:`InteractionMessage`
            The newly edited message.
        """

        # if no attachment list was provided but we're uploading new files,
        # use current attachments as the base
        if attachments is MISSING and (file or files):
            attachments = self.attachments

        return await self._state._interaction.edit_original_message(
            content=content,
            embeds=embeds,
            embed=embed,
            file=file,
            files=files,
            attachments=attachments,
            view=view,
            components=components,
            allowed_mentions=allowed_mentions,
        )

    async def delete(self, *, delay: Optional[float] = None) -> None:
        """|coro|

        Deletes the message.

        Parameters
        -----------
        delay: Optional[:class:`float`]
            If provided, the number of seconds to wait before deleting the message.
            The waiting is done in the background and deletion failures are ignored.

        Raises
        ------
        Forbidden
            You do not have proper permissions to delete the message.
        NotFound
            The message was deleted already.
        HTTPException
            Deleting the message failed.
        """

        if delay is not None:

            async def inner_call(delay: float = delay):
                await asyncio.sleep(delay)
                try:
                    await self._state._interaction.delete_original_message()
                except HTTPException:
                    pass

            asyncio.create_task(inner_call())
        else:
            await self._state._interaction.delete_original_message()<|MERGE_RESOLUTION|>--- conflicted
+++ resolved
@@ -28,11 +28,7 @@
 from __future__ import annotations
 
 import asyncio
-<<<<<<< HEAD
-from typing import TYPE_CHECKING, Any, Dict, List, Mapping, Optional, Tuple, Union, cast
-=======
-from typing import TYPE_CHECKING, Any, Dict, List, Mapping, Optional, Tuple, Union, overload
->>>>>>> bb443aeb
+from typing import TYPE_CHECKING, Any, Dict, List, Mapping, Optional, Tuple, Union, cast, overload
 
 from .. import utils
 from ..app_commands import OptionChoice
