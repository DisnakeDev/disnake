# -*- coding: utf-8 -*-

"""
The MIT License (MIT)

Copyright (c) 2015-2021 Rapptz
Copyright (c) 2021-present Disnake Development

Permission is hereby granted, free of charge, to any person obtaining a
copy of this software and associated documentation files (the "Software"),
to deal in the Software without restriction, including without limitation
the rights to use, copy, modify, merge, publish, distribute, sublicense,
and/or sell copies of the Software, and to permit persons to whom the
Software is furnished to do so, subject to the following conditions:

The above copyright notice and this permission notice shall be included in
all copies or substantial portions of the Software.

THE SOFTWARE IS PROVIDED "AS IS", WITHOUT WARRANTY OF ANY KIND, EXPRESS
OR IMPLIED, INCLUDING BUT NOT LIMITED TO THE WARRANTIES OF MERCHANTABILITY,
FITNESS FOR A PARTICULAR PURPOSE AND NONINFRINGEMENT. IN NO EVENT SHALL THE
AUTHORS OR COPYRIGHT HOLDERS BE LIABLE FOR ANY CLAIM, DAMAGES OR OTHER
LIABILITY, WHETHER IN AN ACTION OF CONTRACT, TORT OR OTHERWISE, ARISING
FROM, OUT OF OR IN CONNECTION WITH THE SOFTWARE OR THE USE OR OTHER
DEALINGS IN THE SOFTWARE.
"""

from __future__ import annotations

import asyncio
from typing import TYPE_CHECKING, Any, Dict, List, Mapping, Optional, Tuple, Union

from .. import utils
from ..app_commands import OptionChoice
from ..channel import ChannelType, PartialMessageable
from ..enums import InteractionResponseType, InteractionType, try_enum
from ..errors import (
    ClientException,
    HTTPException,
    InteractionNotResponded,
    InteractionResponded,
    InteractionTimedOut,
    NotFound,
)
from ..guild import Guild
from ..member import Member
from ..message import Attachment, Message
from ..object import Object
from ..permissions import Permissions
from ..ui.action_row import components_to_dict
from ..user import ClientUser, User
from ..webhook.async_ import Webhook, async_context, handle_message_parameters
from ..ui.action_row import components_to_dict

__all__ = (
    "Interaction",
    "InteractionMessage",
    "InteractionResponse",
)

if TYPE_CHECKING:
    from datetime import datetime

    from aiohttp import ClientSession

    from ..app_commands import Choices
    from ..channel import (
        CategoryChannel,
        PartialMessageable,
        StageChannel,
        StoreChannel,
        TextChannel,
        VoiceChannel,
    )
    from ..embeds import Embed
    from ..ext.commands.bot import Bot
    from ..file import File
    from ..mentions import AllowedMentions
    from ..state import ConnectionState
    from ..threads import Thread
<<<<<<< HEAD
    from ..types.interactions import Interaction as InteractionPayload
<<<<<<< HEAD
=======
    from ..types.interactions import (
        ApplicationCommandOptionChoice as ApplicationCommandOptionChoicePayload,
        Interaction as InteractionPayload,
    )
>>>>>>> bef982f0
    from ..ui.action_row import Components
    from ..ui.view import View
=======
    from ..ui import Components, View
>>>>>>> upstream/master

    InteractionChannel = Union[
        VoiceChannel,
        StageChannel,
        TextChannel,
        CategoryChannel,
        StoreChannel,
        Thread,
        PartialMessageable,
    ]

MISSING: Any = utils.MISSING


class Interaction:
    """A base class representing a Discord interaction.

    An interaction happens when a user does an action that needs to
    be notified. Current examples are application commands and components.

    .. versionadded:: 2.0

    Attributes
    -----------
    id: :class:`int`
        The interaction's ID.
    type: :class:`InteractionType`
        The interaction type.
    guild_id: Optional[:class:`int`]
        The guild ID the interaction was sent from.
    guild_locale: Optional[:class:`str`]
        The selected language of the interaction's guild.
        This value is only meaningful in guilds with ``COMMUNITY`` feature and receives a default value otherwise.
        If the interaction was in a DM, then this value is ``None``.

        .. versionadded:: 2.4
    channel_id: Optional[:class:`int`]
        The channel ID the interaction was sent from.
    application_id: :class:`int`
        The application ID that the interaction was for.
    author: Optional[Union[:class:`User`, :class:`Member`]]
        The user or member that sent the interaction.
    locale: :class:`str`
        The selected language of the interaction's author.

        .. versionadded:: 2.4
    token: :class:`str`
        The token to continue the interaction. These are valid
        for 15 minutes.
    """

    __slots__: Tuple[str, ...] = (
        "id",
        "type",
        "guild_id",
        "channel_id",
        "application_id",
        "author",
        "token",
        "version",
        "bot",
        "locale",
        "guild_locale",
        "_permissions",
        "_state",
        "_session",
        "_original_message",
        "_cs_response",
        "_cs_followup",
        "_cs_channel",
        "_cs_me",
    )

    def __init__(self, *, data: InteractionPayload, state: ConnectionState):
        self._state: ConnectionState = state
        # TODO: Maybe use a unique session
        self._session: ClientSession = state.http._HTTPClient__session  # type: ignore
        self._original_message: Optional[InteractionMessage] = None
        self._from_data(data)
        self.bot: Optional[Bot] = None

    def _from_data(self, data: InteractionPayload):
        self.id: int = int(data["id"])
        self.type: InteractionType = try_enum(InteractionType, data["type"])
        self.token: str = data["token"]
        self.version: int = data["version"]
        self.channel_id: Optional[int] = utils._get_as_snowflake(data, "channel_id")
        self.guild_id: Optional[int] = utils._get_as_snowflake(data, "guild_id")
        self.application_id: int = int(data["application_id"])
        self.locale: str = data["locale"]
        self.guild_locale: Optional[str] = data.get("guild_locale")
        # think about the user's experience
        self.author: Union[User, Member] = None  # type: ignore
        self._permissions: int = 0

        # TODO: there's a potential data loss here
        if self.guild_id:
            guild = self.guild or Object(id=self.guild_id)
            try:
                member = data["member"]  # type: ignore
            except KeyError:
                pass
            else:
                self.author = (
                    isinstance(guild, Guild)
                    and guild.get_member(int(member["user"]["id"]))  # type: ignore
                    or Member(state=self._state, guild=guild, data=member)  # type: ignore
                )
                self._permissions = int(member.get("permissions", 0))
        else:
            try:
                self.author = User(state=self._state, data=data["user"])
            except KeyError:
                pass

    @property
    def created_at(self) -> datetime:
        return utils.snowflake_time(self.id)

    @property
    def client(self) -> Optional[Bot]:
        return self.bot

    @property
    def user(self) -> Optional[Union[User, Member]]:
        return self.author

    @property
    def guild(self) -> Optional[Guild]:
        """Optional[:class:`Guild`]: The guild the interaction was sent from."""
        return self._state and self._state._get_guild(self.guild_id)

    @utils.cached_slot_property("_cs_me")
    def me(self) -> Union[Member, ClientUser]:
        """Union[:class:`.Member`, :class:`.ClientUser`]:
        Similar to :attr:`.Guild.me` except it may return the :class:`.ClientUser` in private message contexts.
        """
        if self.guild is None:
            return None if self.bot is None else self.bot.user  # type: ignore
        return self.guild.me

    @utils.cached_slot_property("_cs_channel")
    def channel(self) -> Union[TextChannel, Thread, VoiceChannel]:
        """Optional[Union[:class:`abc.GuildChannel`, :class:`PartialMessageable`, :class:`Thread`]]: The channel the interaction was sent from.

        Note that due to a Discord limitation, DM channels are not resolved since there is
        no data to complete them. These are :class:`PartialMessageable` instead.
        """
        # the actual typing of these is a bit complicated, we just leave it at text channels
        guild = self.guild
        channel = guild and guild._resolve_channel(self.channel_id)
        if channel is None:
            if self.channel_id is not None:
                type = (
                    None if self.guild_id is not None else ChannelType.private
                )  # could be a text, voice, or thread channel in a guild
                return PartialMessageable(state=self._state, id=self.channel_id, type=type)  # type: ignore
            return None  # type: ignore
        return channel  # type: ignore

    @property
    def permissions(self) -> Permissions:
        """:class:`Permissions`: The resolved permissions of the member in the channel, including overwrites.

        In a non-guild context where this doesn't apply, an empty permissions object is returned.
        """
        return Permissions(self._permissions)

    @utils.cached_slot_property("_cs_response")
    def response(self) -> InteractionResponse:
        """:class:`InteractionResponse`: Returns an object responsible for handling responding to the interaction.

        A response can only be done once. If secondary messages need to be sent, consider using :attr:`followup`
        instead.
        """
        return InteractionResponse(self)

    @utils.cached_slot_property("_cs_followup")
    def followup(self) -> Webhook:
        """:class:`Webhook`: Returns the follow up webhook for follow up interactions."""
        payload = {
            "id": self.application_id,
            "type": 3,
            "token": self.token,
        }
        return Webhook.from_state(data=payload, state=self._state)

    async def original_message(self) -> InteractionMessage:
        """|coro|

        Fetches the original interaction response message associated with the interaction.

        Here is a table with response types and their associated original message:

        .. csv-table::
            :header: "Response type", "Original message"

            :meth:`InteractionResponse.send_message`, "The message you sent"
            :meth:`InteractionResponse.edit_message`, "The message you edited"
            :meth:`InteractionResponse.defer`, "The message with thinking state (bot is thinking...)"
            "Other response types", "None"

        Repeated calls to this will return a cached value.

        Raises
        -------
        HTTPException
            Fetching the original response message failed.
        ClientException
            The channel for the message could not be resolved.

        Returns
        --------
        InteractionMessage
            The original interaction response message.
        """

        if self._original_message is not None:
            return self._original_message

        # TODO: fix later to not raise?
        channel = self.channel
        if channel is None:
            raise ClientException("Channel for message could not be resolved")

        adapter = async_context.get()
        data = await adapter.get_original_interaction_response(
            application_id=self.application_id,
            token=self.token,
            session=self._session,
        )
        state = _InteractionMessageState(self, self._state)
        message = InteractionMessage(state=state, channel=channel, data=data)  # type: ignore
        self._original_message = message
        return message

    async def edit_original_message(
        self,
        *,
        content: Optional[str] = MISSING,
        embed: Optional[Embed] = MISSING,
        embeds: List[Embed] = MISSING,
        file: File = MISSING,
        files: List[File] = MISSING,
        attachments: List[Attachment] = MISSING,
        view: Optional[View] = MISSING,
        components: Optional[Components] = MISSING,
        allowed_mentions: Optional[AllowedMentions] = None,
    ) -> InteractionMessage:
        """|coro|

        Edits the original, previously sent interaction response message.

        This is a lower level interface to :meth:`InteractionMessage.edit` in case
        you do not want to fetch the message and save an HTTP request.

        This method is also the only way to edit the original message if
        the message sent was ephemeral.

        .. note::
            If the original message has embeds with images that were created from local files
            (using the ``file`` parameter with :meth:`Embed.set_image` or :meth:`Embed.set_thumbnail`),
            those images will be removed if the message's attachments are edited in any way
            (i.e. by setting ``file``/``files``/``attachments``, or adding an embed with local files).

        Parameters
        ------------
        content: Optional[:class:`str`]
            The content to edit the message with or ``None`` to clear it.
        embed: Optional[:class:`Embed`]
            The new embed to replace the original with. This cannot be mixed with the
            ``embeds`` parameter.
            Could be ``None`` to remove the embed.
        embeds: List[:class:`Embed`]
            The new embeds to replace the original with. Must be a maximum of 10.
            This cannot be mixed with the ``embed`` parameter.
            To remove all embeds ``[]`` should be passed.
        file: :class:`File`
            The file to upload. This cannot be mixed with ``files`` parameter.
            Files will be appended to the message, see the ``attachments`` parameter
            to remove/replace existing files.
        files: List[:class:`File`]
            A list of files to upload. This cannot be mixed with the ``file`` parameter.
            Files will be appended to the message, see the ``attachments`` parameter
            to remove/replace existing files.
        attachments: List[:class:`Attachment`]
            A list of attachments to keep in the message. If ``[]`` is passed
            then all existing attachments are removed.
            Keeps existing attachments if not provided.

            .. versionadded:: 2.2
        view: Optional[:class:`~disnake.ui.View`]
            The updated view to update this message with. If ``None`` is passed then
            the view is removed. This can not be mixed with ``components``.
        components: Optional[|components_type|]
            A list of components to update this message with. This can not be mixed with ``view``.
            If ``None`` is passed then the components are removed.

            .. versionadded:: 2.4
        allowed_mentions: :class:`AllowedMentions`
            Controls the mentions being processed in this message.
            See :meth:`.abc.Messageable.send` for more information.

        Raises
        -------
        HTTPException
            Editing the message failed.
        Forbidden
            Edited a message that is not yours.
        TypeError
            You specified both ``embed`` and ``embeds`` or ``file`` and ``files``
        ValueError
            The length of ``embeds`` was invalid.

        Returns
        --------
        :class:`InteractionMessage`
            The newly edited message.
        """

        # if no attachment list was provided but we're uploading new files,
        # use current attachments as the base
        if attachments is MISSING and (file or files):
            attachments = (await self.original_message()).attachments

        previous_mentions: Optional[AllowedMentions] = self._state.allowed_mentions
        params = handle_message_parameters(
            content=content,
            file=file,
            files=files,
            attachments=attachments,
            embed=embed,
            embeds=embeds,
            view=view,
            components=components,
            allowed_mentions=allowed_mentions,
            previous_allowed_mentions=previous_mentions,
        )
        adapter = async_context.get()
        try:
            data = await adapter.edit_original_interaction_response(
                self.application_id,
                self.token,
                session=self._session,
                payload=params.payload,
                multipart=params.multipart,
                files=params.files,
            )
        except NotFound as e:
            if e.code == 10015:
                raise InteractionNotResponded(self) from e
            raise
        finally:
            if params.files:
                for f in params.files:
                    f.close()

        # The message channel types should always match
        state = _InteractionMessageState(self, self._state)
        message = InteractionMessage(state=state, channel=self.channel, data=data)  # type: ignore
        if view and not view.is_finished():
            self._state.store_view(view, message.id)
        return message

    async def delete_original_message(self, *, delay: float = None) -> None:
        """|coro|

        Deletes the original interaction response message.

        This is a lower level interface to :meth:`InteractionMessage.delete` in case
        you do not want to fetch the message and save an HTTP request.

        Parameters
        ----------
        delay: :class:`float`
            If provided, the number of seconds to wait in the background
            before deleting the original message. If the deletion fails,
            then it is silently ignored.

        Raises
        -------
        HTTPException
            Deleting the message failed.
        Forbidden
            Deleted a message that is not yours.
        """
        adapter = async_context.get()
        deleter = adapter.delete_original_interaction_response(
            self.application_id,
            self.token,
            session=self._session,
        )

        if delay is not None:

            async def delete(delay: float):
                await asyncio.sleep(delay)
                try:
                    await deleter
                except HTTPException:
                    pass

            asyncio.create_task(delete(delay))
            return

        try:
            await deleter
        except NotFound as e:
            if e.code == 10015:
                raise InteractionNotResponded(self) from e
            raise

    async def send(
        self,
        content: Optional[Any] = None,
        *,
        embed: Embed = MISSING,
        embeds: List[Embed] = MISSING,
        file: File = MISSING,
        files: List[File] = MISSING,
        allowed_mentions: AllowedMentions = MISSING,
        view: View = MISSING,
        components: Components = MISSING,
        tts: bool = False,
        ephemeral: bool = False,
        delete_after: float = MISSING,
    ) -> None:
        """|coro|

        Sends a message using either :meth:`response.send_message <InteractionResponse.send_message>`
        or :meth:`followup.send <Webhook.send>`.

        If the interaction hasn't been responded to yet, this method will call :meth:`response.send_message <InteractionResponse.send_message>`.
        Otherwise, it will call :meth:`followup.send <Webhook.send>`.

        .. note::
            This method does not return a :class:`Message` object. If you need a message object,
            use :meth:`original_message` to fetch it, or use :meth:`followup.send <Webhook.send>`
            directly instead of this method if you're sending a followup message.

        Parameters
        -----------
        content: Optional[:class:`str`]
            The content of the message to send.
        embed: :class:`Embed`
            The rich embed for the content to send. This cannot be mixed with
            ``embeds`` parameter.
        embeds: List[:class:`Embed`]
            A list of embeds to send with the content. Must be a maximum of 10.
            This cannot be mixed with the ``embed`` parameter.
        file: :class:`File`
            The file to upload. This cannot be mixed with ``files`` parameter.
        files: List[:class:`File`]
            A list of files to upload. Must be a maximum of 10.
            This cannot be mixed with the ``file`` parameter.
        allowed_mentions: :class:`AllowedMentions`
            Controls the mentions being processed in this message. If this is
            passed, then the object is merged with :attr:`Client.allowed_mentions <disnake.Client.allowed_mentions>`.
            The merging behaviour only overrides attributes that have been explicitly passed
            to the object, otherwise it uses the attributes set in :attr:`Client.allowed_mentions <disnake.Client.allowed_mentions>`.
            If no object is passed at all then the defaults given by :attr:`Client.allowed_mentions <disnake.Client.allowed_mentions>`
            are used instead.
        tts: :class:`bool`
            Indicates if the message should be sent using text-to-speech.
        view: :class:`disnake.ui.View`
            The view to send with the message. This can not be mixed with ``components``.
        components: |components_type|
            A list of components to send with the message. This can not be mixed with ``view``.

            .. versionadded:: 2.4
        ephemeral: :class:`bool`
            Indicates if the message should only be visible to the user who started the interaction.
            If a view is sent with an ephemeral message and it has no timeout set then the timeout
            is set to 15 minutes.
        delete_after: :class:`float`
            If provided, the number of seconds to wait in the background
            before deleting the message we just sent. If the deletion fails,
            then it is silently ignored.

        Raises
        -------
        HTTPException
            Sending the message failed.
        TypeError
            You specified both ``embed`` and ``embeds``.
        ValueError
            The length of ``embeds`` was invalid.
        """
        if self.response._responded:
            sender = self.followup.send
        else:
            sender = self.response.send_message
        await sender(
            content=content,  # type: ignore
            embed=embed,
            embeds=embeds,
            file=file,
            files=files,
            allowed_mentions=allowed_mentions,
            view=view,
            components=components,
            tts=tts,
            ephemeral=ephemeral,
            delete_after=delete_after,
        )


class InteractionResponse:
    """Represents a Discord interaction response.

    This type can be accessed through :attr:`Interaction.response`.

    .. versionadded:: 2.0
    """

    __slots__: Tuple[str, ...] = (
        "_responded",
        "_parent",
    )

    def __init__(self, parent: Interaction):
        self._parent: Interaction = parent
        self._responded: bool = False

    def is_done(self) -> bool:
        """Indicates whether an interaction response has been done before.

        An interaction can only be responded to once.

        :return type: :class:`bool`
        """
        return self._responded

    async def defer(self, *, ephemeral: bool = False, with_message: bool = False) -> None:
        """|coro|

        Defers the interaction response.

        This is typically used when the interaction is acknowledged
        and a secondary action will be done later.

        Parameters
        -----------
        ephemeral: :class:`bool`
            Indicates whether the deferred message will eventually be ephemeral.
            This only applies for interactions of type :attr:`InteractionType.application_command` or when ``with_message`` is True
        with_message: :class:`bool`
            Indicates whether the response will be a message with thinking state (bot is thinking...).
            This is always True for interactions of type :attr:`InteractionType.application_command`.
            For interactions of type :attr:`InteractionType.component` this defaults to False.

            .. versionadded:: 2.4

        Raises
        -------
        HTTPException
            Deferring the interaction failed.
        InteractionResponded
            This interaction has already been responded to before.
        """
        if self._responded:
            raise InteractionResponded(self._parent)

        defer_type: int = 0
        data: Optional[Dict[str, Any]] = None
        parent = self._parent
        if parent.type is InteractionType.application_command or with_message:
            defer_type = InteractionResponseType.deferred_channel_message.value
            if ephemeral:
                data = {"flags": 64}
        elif parent.type is InteractionType.component:
            defer_type = InteractionResponseType.deferred_message_update.value

        if defer_type:
            adapter = async_context.get()
            await adapter.create_interaction_response(
                parent.id, parent.token, session=parent._session, type=defer_type, data=data
            )
            self._responded = True

    async def pong(self) -> None:
        """|coro|

        Pongs the ping interaction.

        This should rarely be used.

        Raises
        -------
        HTTPException
            Ponging the interaction failed.
        InteractionResponded
            This interaction has already been responded to before.
        """
        if self._responded:
            raise InteractionResponded(self._parent)

        parent = self._parent
        if parent.type is InteractionType.ping:
            adapter = async_context.get()
            await adapter.create_interaction_response(
                parent.id,
                parent.token,
                session=parent._session,
                type=InteractionResponseType.pong.value,
            )
            self._responded = True

    async def send_message(
        self,
        content: Optional[Any] = None,
        *,
        embed: Embed = MISSING,
        embeds: List[Embed] = MISSING,
        file: File = MISSING,
        files: List[File] = MISSING,
        allowed_mentions: AllowedMentions = MISSING,
        view: View = MISSING,
        components: Components = MISSING,
        tts: bool = False,
        ephemeral: bool = False,
        delete_after: float = MISSING,
    ) -> None:
        """|coro|

        Responds to this interaction by sending a message.

        Parameters
        -----------
        content: Optional[:class:`str`]
            The content of the message to send.
        embed: :class:`Embed`
            The rich embed for the content to send. This cannot be mixed with
            ``embeds`` parameter.
        embeds: List[:class:`Embed`]
            A list of embeds to send with the content. Must be a maximum of 10.
            This cannot be mixed with the ``embed`` parameter.
        file: :class:`File`
            The file to upload. This cannot be mixed with ``files`` parameter.
        files: List[:class:`File`]
            A list of files to upload. Must be a maximum of 10.
            This cannot be mixed with the ``file`` parameter.
        allowed_mentions: :class:`AllowedMentions`
            Controls the mentions being processed in this message.
        view: :class:`disnake.ui.View`
            The view to send with the message. This can not be mixed with ``components``.
        components: |components_type|
            A list of components to send with the message. This can not be mixed with ``view``.

            .. versionadded:: 2.4
        tts: :class:`bool`
            Indicates if the message should be sent using text-to-speech.
        ephemeral: :class:`bool`
            Indicates if the message should only be visible to the user who started the interaction.
            If a view is sent with an ephemeral message and it has no timeout set then the timeout
            is set to 15 minutes.
        delete_after: :class:`float`
            If provided, the number of seconds to wait in the background
            before deleting the message we just sent. If the deletion fails,
            then it is silently ignored.

        Raises
        -------
        HTTPException
            Sending the message failed.
        TypeError
            You specified both ``embed`` and ``embeds``.
        ValueError
            The length of ``embeds`` was invalid.
        InteractionResponded
            This interaction has already been responded to before.
        """
        if self._responded:
            raise InteractionResponded(self._parent)

        payload: Dict[str, Any] = {
            "tts": tts,
        }

        if delete_after is not MISSING and ephemeral:
            raise ValueError("ephemeral messages can not be deleted via endpoints")

        if embed is not MISSING and embeds is not MISSING:
            raise TypeError("cannot mix embed and embeds keyword arguments")

        if file is not MISSING and files is not MISSING:
            raise TypeError("cannot mix file and files keyword arguments")

        if view is not MISSING and components is not MISSING:
            raise TypeError("cannot mix view and components keyword arguments")

        if file is not MISSING:
            files = [file]

        if embed is not MISSING:
            embeds = [embed]

        if embeds:
            if len(embeds) > 10:
                raise ValueError("embeds cannot exceed maximum of 10 elements")
            payload["embeds"] = [e.to_dict() for e in embeds]
            for embed in embeds:
                if embed._files:
                    files = files or []
                    files += embed._files

        if files is not MISSING and len(files) > 10:
            raise ValueError("files cannot exceed maximum of 10 elements")

        previous_mentions: Optional[AllowedMentions] = getattr(
            self._parent._state, "allowed_mentions", None
        )
        if allowed_mentions:
            if previous_mentions is not None:
                payload["allowed_mentions"] = previous_mentions.merge(allowed_mentions).to_dict()
            else:
                payload["allowed_mentions"] = allowed_mentions.to_dict()
        elif previous_mentions is not None:
            payload["allowed_mentions"] = previous_mentions.to_dict()

        if content is not None:
            payload["content"] = str(content)

        if ephemeral:
            payload["flags"] = 64

        if view is not MISSING:
            payload["components"] = view.to_components()

        if components is not MISSING:
            payload["components"] = components_to_dict(components)

        parent = self._parent
        adapter = async_context.get()
        try:
            await adapter.create_interaction_response(
                parent.id,
                parent.token,
                session=parent._session,
                type=InteractionResponseType.channel_message.value,
                data=payload,
                files=files or None,
            )
        except NotFound as e:
            if e.code == 10062:
                raise InteractionTimedOut(self._parent) from e
            raise
        finally:
            if files:
                for f in files:
                    f.close()

        self._responded = True

        if view is not MISSING:
            if ephemeral and view.timeout is None:
                view.timeout = 15 * 60.0

            self._parent._state.store_view(view)

        if delete_after is not MISSING:
            await self._parent.delete_original_message(delay=delete_after)

    async def edit_message(
        self,
        *,
        content: Optional[Any] = MISSING,
        embed: Optional[Embed] = MISSING,
        embeds: List[Embed] = MISSING,
        file: File = MISSING,
        files: List[File] = MISSING,
        # attachments: List[Attachment] = MISSING,
        allowed_mentions: AllowedMentions = MISSING,
        view: Optional[View] = MISSING,
        components: Optional[Components] = MISSING,
    ) -> None:
        """|coro|

        Responds to this interaction by editing the original message of
        a component interaction.

        .. note::
            The ``attachments`` parameter is currently non-functional, removing/replacing existing
            attachments using this method is presently not supported (API limitation, see
            `this <https://github.com/discord/discord-api-docs/discussions/3335>`_).
            As a workaround, respond to the interaction first (e.g. using :meth:`.defer`),
            then edit the message using :meth:`Interaction.edit_original_message`.

        .. note::
            If the original message has embeds with images that were created from local files
            (using the ``file`` parameter with :meth:`Embed.set_image` or :meth:`Embed.set_thumbnail`),
            those images will be removed if the message's attachments are edited in any way
            (i.e. by setting ``file``/``files``, or adding an embed with local files).

        Parameters
        -----------
        content: Optional[:class:`str`]
            The new content to replace the message with. ``None`` removes the content.
        embed: Optional[:class:`Embed`]
            The new embed to replace the original with. This cannot be mixed with the
            ``embeds`` parameter.
            Could be ``None`` to remove the embed.
        embeds: List[:class:`Embed`]
            The new embeds to replace the original with. Must be a maximum of 10.
            This cannot be mixed with the ``embed`` parameter.
            To remove all embeds ``[]`` should be passed.
        file: :class:`File`
            The file to upload. This cannot be mixed with ``files`` parameter.
            Files will be appended to the message.

            .. versionadded:: 2.2
        files: List[:class:`File`]
            A list of files to upload. This cannot be mixed with the ``file`` parameter.
            Files will be appended to the message.

            .. versionadded:: 2.2
        allowed_mentions: :class:`AllowedMentions`
            Controls the mentions being processed in this message.
        view: Optional[:class:`~disnake.ui.View`]
            The updated view to update this message with. This can not be mixed with ``components``.
            If ``None`` is passed then the view is removed.
        components: Optional[|components_type|]
            A list of components to update this message with. This can not be mixed with ``view``.
            If ``None`` is passed then the components are removed.

            .. versionadded:: 2.4

        Raises
        -------
        HTTPException
            Editing the message failed.
        TypeError
            You specified both ``embed`` and ``embeds``.
        InteractionResponded
            This interaction has already been responded to before.
        """
        if self._responded:
            raise InteractionResponded(self._parent)

        parent = self._parent
        msg: Optional[Message] = getattr(parent, "message", None)
        state = parent._state
        message_id = msg.id if msg else None
        if parent.type is not InteractionType.component:
            return

        payload = {}
        if content is not MISSING:
            payload["content"] = None if content is None else str(content)
        if embed is not MISSING and embeds is not MISSING:
            raise TypeError("cannot mix both embed and embeds keyword arguments")

        if embed is not MISSING:
            embeds = [] if embed is None else [embed]
        if embeds is not MISSING:
            payload["embeds"] = [e.to_dict() for e in embeds]
            for embed in embeds:
                if embed._files:
                    raise NotImplementedError(
                        "Embed images in edit interaction responses are not supported"
                    )

        if file is not MISSING and files is not MISSING:
            raise TypeError("cannot mix file and files keyword arguments")

        if file is not MISSING:
            files = [file]

        if files is not MISSING and len(files) > 10:
            raise ValueError("files cannot exceed maximum of 10 elements")

        previous_mentions: Optional[AllowedMentions] = getattr(
            self._parent._state, "allowed_mentions", None
        )
        if allowed_mentions:
            if previous_mentions is not None:
                payload["allowed_mentions"] = previous_mentions.merge(allowed_mentions).to_dict()
            else:
                payload["allowed_mentions"] = allowed_mentions.to_dict()
        elif previous_mentions is not None:
            payload["allowed_mentions"] = previous_mentions.to_dict()

        # if attachments is not MISSING:
        #     payload["attachments"] = [a.to_dict() for a in attachments]

        if view is not MISSING and components is not MISSING:
            raise TypeError("cannot mix view and components keyword arguments")

        if view is not MISSING:
            if message_id:
                state.prevent_view_updates_for(message_id)
            payload["components"] = [] if view is None else view.to_components()

        if components is not MISSING:
            payload["components"] = [] if components is None else components_to_dict(components)

        adapter = async_context.get()
        try:
            await adapter.create_interaction_response(
                parent.id,
                parent.token,
                session=parent._session,
                type=InteractionResponseType.message_update.value,
                data=payload,
                files=files,
            )
        finally:
            if files:
                for f in files:
                    f.close()

        if view and not view.is_finished():
            state.store_view(view, message_id)

        self._responded = True

    async def autocomplete(self, *, choices: Choices) -> None:
        """|coro|
        Responds to this interaction by displaying a list of possible autocomplete results.
        Only works for autocomplete interactions.

        Parameters
        -----------
        choices: Union[List[:class:`OptionChoice`], List[Union[:class:`str`, :class:`int`]], Dict[:class:`str`, Union[:class:`str`, :class:`int`]]]
            The list of choices to suggest.

        Raises
        -------
        HTTPException
            Autocomplete response has failed.
        InteractionResponded
            This interaction has already been responded to before.
        """
        if self._responded:
            raise InteractionResponded(self._parent)

        choices_data: List[ApplicationCommandOptionChoicePayload]
        if isinstance(choices, Mapping):
            choices_data = [{"name": n, "value": v} for n, v in choices.items()]
        else:
            choices_data = []
            value: ApplicationCommandOptionChoicePayload
            for c in choices:
                if isinstance(c, OptionChoice):
                    value = c.to_dict()
                else:
                    value = {"name": str(c), "value": c}
                choices_data.append(value)

        parent = self._parent
        adapter = async_context.get()
        await adapter.create_interaction_response(
            parent.id,
            parent.token,
            session=parent._session,
            type=InteractionResponseType.application_command_autocomplete_result.value,
            data={"choices": choices_data},
        )

        self._responded = True


class _InteractionMessageState:
    __slots__ = ("_parent", "_interaction")

    def __init__(self, interaction: Interaction, parent: ConnectionState):
        self._interaction: Interaction = interaction
        self._parent: ConnectionState = parent

    def _get_guild(self, guild_id):
        return self._parent._get_guild(guild_id)

    def store_user(self, data):
        return self._parent.store_user(data)

    def create_user(self, data):
        return self._parent.create_user(data)

    @property
    def http(self):
        return self._parent.http

    def __getattr__(self, attr):
        return getattr(self._parent, attr)


class InteractionMessage(Message):
    """Represents the original interaction response message.

    This allows you to edit or delete the message associated with
    the interaction response. To retrieve this object see :meth:`Interaction.original_message`.

    This inherits from :class:`disnake.Message` with changes to
    :meth:`edit` and :meth:`delete` to work.

    .. versionadded:: 2.0
    """

    __slots__ = ()
    _state: _InteractionMessageState

    async def edit(
        self,
        content: Optional[str] = MISSING,
        embed: Optional[Embed] = MISSING,
        embeds: List[Embed] = MISSING,
        file: File = MISSING,
        files: List[File] = MISSING,
        attachments: List[Attachment] = MISSING,
        view: Optional[View] = MISSING,
        components: Optional[Components] = MISSING,
        allowed_mentions: Optional[AllowedMentions] = None,
    ) -> InteractionMessage:
        """|coro|

        Edits the message.

        .. note::
            If the original message has embeds with images that were created from local files
            (using the ``file`` parameter with :meth:`Embed.set_image` or :meth:`Embed.set_thumbnail`),
            those images will be removed if the message's attachments are edited in any way
            (i.e. by setting ``file``/``files``/``attachments``, or adding an embed with local files).

        Parameters
        ------------
        content: Optional[:class:`str`]
            The content to edit the message with or ``None`` to clear it.
        embed: Optional[:class:`Embed`]
            The new embed to replace the original with. This cannot be mixed with the
            ``embeds`` parameter.
            Could be ``None`` to remove the embed.
        embeds: List[:class:`Embed`]
            The new embeds to replace the original with. Must be a maximum of 10.
            This cannot be mixed with the ``embed`` parameter.
            To remove all embeds ``[]`` should be passed.
        file: :class:`File`
            The file to upload. This cannot be mixed with ``files`` parameter.
            Files will be appended to the message, see the ``attachments`` parameter
            to remove/replace existing files.
        files: List[:class:`File`]
            A list of files to upload. This cannot be mixed with the ``file`` parameter.
            Files will be appended to the message, see the ``attachments`` parameter
            to remove/replace existing files.
        attachments: List[:class:`Attachment`]
            A list of attachments to keep in the message. If ``[]`` is passed
            then all existing attachments are removed.
            Keeps existing attachments if not provided.

            .. versionadded:: 2.2
        view: Optional[:class:`~disnake.ui.View`]
            The updated view to update this message with. This can not be mixed with ``components``.
            If ``None`` is passed then the view is removed.
        components: Optional[|components_type|]
            A list of components to update this message with. This can not be mixed with ``view``.
            If ``None`` is passed then the components are removed.

            .. versionadded:: 2.4
        allowed_mentions: :class:`AllowedMentions`
            Controls the mentions being processed in this message.
            See :meth:`.abc.Messageable.send` for more information.

        Raises
        -------
        HTTPException
            Editing the message failed.
        Forbidden
            Edited a message that is not yours.
        TypeError
            You specified both ``embed`` and ``embeds`` or ``file`` and ``files``
        ValueError
            The length of ``embeds`` was invalid.

        Returns
        ---------
        :class:`InteractionMessage`
            The newly edited message.
        """

        # if no attachment list was provided but we're uploading new files,
        # use current attachments as the base
        if attachments is MISSING and (file or files):
            attachments = self.attachments

        return await self._state._interaction.edit_original_message(
            content=content,
            embeds=embeds,
            embed=embed,
            file=file,
            files=files,
            attachments=attachments,
            view=view,
            components=components,
            allowed_mentions=allowed_mentions,
        )

    async def delete(self, *, delay: Optional[float] = None) -> None:
        """|coro|

        Deletes the message.

        Parameters
        -----------
        delay: Optional[:class:`float`]
            If provided, the number of seconds to wait before deleting the message.
            The waiting is done in the background and deletion failures are ignored.

        Raises
        ------
        Forbidden
            You do not have proper permissions to delete the message.
        NotFound
            The message was deleted already.
        HTTPException
            Deleting the message failed.
        """

        if delay is not None:

            async def inner_call(delay: float = delay):
                await asyncio.sleep(delay)
                try:
                    await self._state._interaction.delete_original_message()
                except HTTPException:
                    pass

            asyncio.create_task(inner_call())
        else:
            await self._state._interaction.delete_original_message()<|MERGE_RESOLUTION|>--- conflicted
+++ resolved
@@ -78,20 +78,12 @@
     from ..mentions import AllowedMentions
     from ..state import ConnectionState
     from ..threads import Thread
-<<<<<<< HEAD
-    from ..types.interactions import Interaction as InteractionPayload
-<<<<<<< HEAD
-=======
     from ..types.interactions import (
         ApplicationCommandOptionChoice as ApplicationCommandOptionChoicePayload,
         Interaction as InteractionPayload,
     )
->>>>>>> bef982f0
     from ..ui.action_row import Components
     from ..ui.view import View
-=======
-    from ..ui import Components, View
->>>>>>> upstream/master
 
     InteractionChannel = Union[
         VoiceChannel,
