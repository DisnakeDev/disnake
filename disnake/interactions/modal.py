# SPDX-License-Identifier: MIT

from __future__ import annotations

from collections.abc import Generator, Sequence
from typing import (
    TYPE_CHECKING,
    Any,
    Callable,
    Optional,
    TypeVar,
    Union,
)

from ..components import _SELECT_COMPONENT_TYPE_VALUES
from ..enums import ComponentType
from ..message import Attachment, Message
from ..utils import cached_slot_property
from .base import ClientT, Interaction, InteractionDataResolved

if TYPE_CHECKING:
    from ..abc import AnyChannel
    from ..member import Member
    from ..role import Role
    from ..state import ConnectionState
    from ..types.interactions import (
        ModalInteraction as ModalInteractionPayload,
        ModalInteractionComponentData as ModalInteractionComponentDataPayload,
        ModalInteractionData as ModalInteractionDataPayload,
        ModalInteractionInnerComponentData as ModalInteractionInnerComponentDataPayload,
    )
    from ..types.snowflake import Snowflake
    from ..user import User

__all__ = ("ModalInteraction", "ModalInteractionData")


T = TypeVar("T")

<<<<<<< HEAD
# {custom_id: text_input_value | select_values}
ResolvedValues = dict[str, Union[str, Sequence[T]]]
=======
# {custom_id: text_input_value | select_values | attachments}
ResolvedValues = Dict[str, Union[str, Sequence[T]]]
>>>>>>> 96ed4459


class ModalInteraction(Interaction[ClientT]):
    """Represents an interaction with a modal.

    .. versionadded:: 2.4

    Attributes
    ----------
    id: :class:`int`
        The interaction's ID.
    type: :class:`InteractionType`
        The interaction type.
    application_id: :class:`int`
        The application ID that the interaction was for.
    token: :class:`str`
        The token to continue the interaction.
        These are valid for 15 minutes.
    guild_id: :class:`int` | :data:`None`
        The guild ID the interaction was sent from.
    channel: :class:`abc.GuildChannel` | :class:`Thread` | :class:`abc.PrivateChannel` | :class:`PartialMessageable`
        The channel the interaction was sent from.

        Note that due to a Discord limitation, DM channels
        may not contain recipient information.
        Unknown channel types will be :class:`PartialMessageable`.

        .. versionchanged:: 2.10
            If the interaction was sent from a thread and the bot cannot normally access the thread,
            this is now a proper :class:`Thread` object.
            Private channels are now proper :class:`DMChannel`/:class:`GroupChannel`
            objects instead of :class:`PartialMessageable`.

        .. note::
            If you want to compute the interaction author's or bot's permissions in the channel,
            consider using :attr:`permissions` or :attr:`app_permissions`.

    author: :class:`User` | :class:`Member`
        The user or member that sent the interaction.

        .. note::
            In scenarios where an interaction occurs in a guild but :attr:`.guild` is unavailable,
            such as with user-installed applications in guilds, some attributes of :class:`Member`\\s
            that depend on the guild/role cache will not work due to an API limitation.
            This includes :attr:`~Member.roles`, :attr:`~Member.top_role`, :attr:`~Member.role_icon`,
            and :attr:`~Member.guild_permissions`.
    locale: :class:`Locale`
        The selected language of the interaction's author.

        .. versionchanged:: 2.5
            Changed to :class:`Locale` instead of :class:`str`.

    guild_locale: :class:`Locale` | :data:`None`
        The selected language of the interaction's guild.
        This value is only meaningful in guilds with ``COMMUNITY`` feature and receives a default value otherwise.
        If the interaction was in a DM, then this value is :data:`None`.

        .. versionchanged:: 2.5
            Changed to :class:`Locale` instead of :class:`str`.

    client: :class:`Client`
        The interaction client.
    entitlements: :class:`list`\\[:class:`Entitlement`]
        The entitlements for the invoking user and guild,
        representing access to an application subscription.

        .. versionadded:: 2.10

    authorizing_integration_owners: :class:`AuthorizingIntegrationOwners`
        Details about the authorizing user/guild for the application installation
        related to the interaction.

        .. versionadded:: 2.10

    context: :class:`InteractionContextTypes`
        The context where the interaction was triggered from.

        This is a flag object, with exactly one of the flags set to ``True``.
        To check whether an interaction originated from e.g. a :attr:`~InteractionContextTypes.guild`
        context, you can use ``if interaction.context.guild:``.

        .. versionadded:: 2.10

    attachment_size_limit: :class:`int`
        The maximum number of bytes files can have in responses to this interaction.

        This may be higher than the default limit, depending on the guild's boost
        status or the invoking user's nitro status.

        .. versionadded:: 2.11

    data: :class:`ModalInteractionData`
        The wrapped interaction data.
    message: :class:`Message` | :data:`None`
        The message that this interaction's modal originated from,
        if the modal was sent in response to a component interaction.

        .. versionadded:: 2.5
    """

    __slots__ = ("message", "_cs_values", "_cs_resolved_values", "_cs_text_values")

    def __init__(self, *, data: ModalInteractionPayload, state: ConnectionState) -> None:
        super().__init__(data=data, state=state)
        self.data: ModalInteractionData = ModalInteractionData(data=data["data"], parent=self)

        if message_data := data.get("message"):
            message = Message(state=self._state, channel=self.channel, data=message_data)
        else:
            message = None
        self.message: Optional[Message] = message

    def _walk_components(
        self,
        components: Sequence[
            Union[ModalInteractionComponentDataPayload, ModalInteractionInnerComponentDataPayload]
        ],
    ) -> Generator[ModalInteractionInnerComponentDataPayload, None, None]:
        for component in components:
            if component["type"] == ComponentType.action_row.value:
                yield from self._walk_components(component["components"])
            elif component["type"] == ComponentType.label.value:
                yield from self._walk_components([component["component"]])
            elif component["type"] == ComponentType.text_display.value:
                continue
            else:
                yield component

    def walk_raw_components(
        self,
    ) -> Generator[ModalInteractionInnerComponentDataPayload, None, None]:
        """Returns a generator that yields raw component data of the innermost/non-layout
        components one by one, as provided by Discord.
        This does not contain all fields of the components due to API limitations.

        .. versionadded:: 2.6

        Returns
        -------
        :class:`~collections.abc.Generator`\\[:class:`dict`, None, None]
        """
        yield from self._walk_components(self.data.components)

    def _resolve_values(
        self, resolve: Callable[[Snowflake, ComponentType], T]
    ) -> ResolvedValues[Union[str, T]]:
        values: ResolvedValues[Union[str, T]] = {}
        for component in self.walk_raw_components():
            if component["type"] == ComponentType.text_input.value:
                value = component.get("value")
            elif component["type"] == ComponentType.string_select.value:
                value = component.get("values")
            elif (
                component["type"] in _SELECT_COMPONENT_TYPE_VALUES
                or component["type"] == ComponentType.file_upload.value
            ):
                # auto-populated selects
                component_type = ComponentType(component["type"])
                value = [resolve(v, component_type) for v in component.get("values") or []]
            else:
                continue
            values[component["custom_id"]] = value
        return values

    @cached_slot_property("_cs_values")
    def values(self) -> ResolvedValues[str]:
        """:class:`dict`\\[:class:`str`, :class:`str` | :class:`~collections.abc.Sequence`\\[:class:`str`]]: Returns all raw values the user has entered in the modal.
        This is a dict of the form ``{custom_id: value}``.

        For select menus, the corresponding dict value is a list of the values the user has selected.
        For select menus of type :attr:`~ComponentType.string_select`,
        these are just the string values the user selected;
        for other select menu types, these are the IDs of the selected entities.

        See also :attr:`resolved_values`.

        .. versionadded:: 2.11
        """
        return self._resolve_values(lambda id, type: str(id))

    @cached_slot_property("_cs_resolved_values")
    def resolved_values(
        self,
    ) -> ResolvedValues[Union[str, Member, User, Role, AnyChannel, Attachment]]:
        """:class:`dict`\\[:class:`str`, :class:`str` | :class:`~collections.abc.Sequence`\\[:class:`str` | :class:`Member` | :class:`User` | :class:`Role` | :class:`abc.GuildChannel` | :class:`Thread` | :class:`PartialMessageable` | :class:`Attachment`]]: The (resolved) values the user entered in the modal.
        This is a dict of the form ``{custom_id: value}``.

        For select menus, the corresponding dict value is a list of the values the user has selected.
        For select menus of type :attr:`~ComponentType.string_select`,
        this is equivalent to :attr:`values`;
        for other select menu types, these are full objects corresponding to the selected entities.

        For file uploads, the corresponding dict value is a list of files the user has uploaded.

        .. versionadded:: 2.11
        """
        resolved_data = self.data.resolved
        # we expect the api to only provide valid values; there won't be any messages/attachments here.
        return self._resolve_values(lambda id, type: resolved_data.get_with_type(id, type, str(id)))  # type: ignore

    @cached_slot_property("_cs_text_values")
    def text_values(self) -> dict[str, str]:
        """:class:`dict`\\[:class:`str`, :class:`str`]: Returns the text values the user has entered in the modal.
        This is a dict of the form ``{custom_id: value}``.
        """
        text_input_type = ComponentType.text_input.value
        return {
            component["custom_id"]: component.get("value") or ""
            for component in self.walk_raw_components()
            if component["type"] == text_input_type
        }

    @property
    def custom_id(self) -> str:
        """:class:`str`: The custom ID of the modal."""
        return self.data.custom_id


class ModalInteractionData(dict[str, Any]):
    """Represents the data of an interaction with a modal.

    .. versionadded:: 2.4

    Attributes
    ----------
    custom_id: :class:`str`
        The custom ID of the modal.
    components: :class:`list`\\[:class:`dict`]
        The raw component data of the modal interaction, as provided by Discord.
        This does not contain all fields of the components due to API limitations.

        .. versionadded:: 2.6
    resolved: :class:`InteractionDataResolved`
        All resolved objects related to this interaction.

        .. versionadded:: 2.11
    """

    __slots__ = ("custom_id", "components", "resolved")

    def __init__(
        self,
        *,
        data: ModalInteractionDataPayload,
        parent: ModalInteraction[ClientT],
    ) -> None:
        super().__init__(data)
        self.custom_id: str = data["custom_id"]
        # This uses stripped-down component dicts, as we only receive
        # partial data from the API, generally only containing `type`, `custom_id`, `id`,
        # and relevant fields like a select's `values`.
        self.components: list[ModalInteractionComponentDataPayload] = data["components"]
        self.resolved: InteractionDataResolved = InteractionDataResolved(
            data=data.get("resolved", {}), parent=parent
        )

    def __repr__(self) -> str:
        return f"<ModalInteractionData custom_id={self.custom_id!r} components={self.components!r}>"<|MERGE_RESOLUTION|>--- conflicted
+++ resolved
@@ -37,13 +37,8 @@
 
 T = TypeVar("T")
 
-<<<<<<< HEAD
-# {custom_id: text_input_value | select_values}
+# {custom_id: text_input_value | select_values | attachments}
 ResolvedValues = dict[str, Union[str, Sequence[T]]]
-=======
-# {custom_id: text_input_value | select_values | attachments}
-ResolvedValues = Dict[str, Union[str, Sequence[T]]]
->>>>>>> 96ed4459
 
 
 class ModalInteraction(Interaction[ClientT]):
