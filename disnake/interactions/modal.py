--- conflicted
+++ resolved
@@ -233,13 +233,8 @@
         return self._resolve_values(lambda id, type: resolved_data.get_with_type(id, type, str(id)))  # type: ignore
 
     @cached_slot_property("_cs_text_values")
-<<<<<<< HEAD
     def text_values(self) -> dict[str, str]:
-        """Dict[:class:`str`, :class:`str`]: Returns the text values the user has entered in the modal.
-=======
-    def text_values(self) -> Dict[str, str]:
         """:class:`dict`\\[:class:`str`, :class:`str`]: Returns the text values the user has entered in the modal.
->>>>>>> 26ab16c3
         This is a dict of the form ``{custom_id: value}``.
         """
         text_input_type = ComponentType.text_input.value
