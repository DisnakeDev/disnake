--- conflicted
+++ resolved
@@ -223,15 +223,10 @@
         return self._resolve_values(lambda id, type: str(id))
 
     @cached_slot_property("_cs_resolved_values")
-<<<<<<< HEAD
     def resolved_values(
         self,
     ) -> ResolvedValues[Union[str, Member, User, Role, AnyChannel, Attachment]]:
-        """Dict[:class:`str`, Union[:class:`str`, Sequence[:class:`str`, :class:`Member`, :class:`User`, :class:`Role`, Union[:class:`abc.GuildChannel`, :class:`Thread`, :class:`PartialMessageable`], :class:`Attachment`]]]: The (resolved) values the user entered in the modal.
-=======
-    def resolved_values(self) -> ResolvedValues[Union[str, Member, User, Role, AnyChannel]]:
-        """:class:`dict`\\[:class:`str`, :class:`str` | :class:`~collections.abc.Sequence`\\[:class:`str`, :class:`Member`, :class:`User`, :class:`Role`, :class:`abc.GuildChannel` | :class:`Thread` | :class:`PartialMessageable`]]: The (resolved) values the user entered in the modal.
->>>>>>> 01d2b6f7
+        """:class:`dict`\\[:class:`str`, :class:`str` | :class:`~collections.abc.Sequence`\\[:class:`str`, :class:`Member`, :class:`User`, :class:`Role`, :class:`abc.GuildChannel` | :class:`Thread` | :class:`PartialMessageable` | :class:`Attachment`]]: The (resolved) values the user entered in the modal.
         This is a dict of the form ``{custom_id: value}``.
 
         For select menus, the corresponding dict value is a list of the values the user has selected.
