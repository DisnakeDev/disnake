--- conflicted
+++ resolved
@@ -26,11 +26,7 @@
 
 from typing import TYPE_CHECKING, Any, Dict, Generator, List, Optional
 
-<<<<<<< HEAD
-from ..components import ActionRow, ModalComponent, SelectMenu, TextInput
-=======
 from ..enums import ComponentType
->>>>>>> 58583a0c
 from ..message import Message
 from ..utils import cached_slot_property
 from .base import Interaction
@@ -119,13 +115,9 @@
 
         .. versionadded:: 2.6
 
-<<<<<<< HEAD
-        :return type: Generator[Union[:class:`TextInput`,:class:`SelectMenu`], None, None]
-=======
         Returns
         -------
         Generator[:class:`dict`, None, None]
->>>>>>> 58583a0c
         """
         for action_row in self.data.components:
             yield from action_row["components"]
@@ -133,7 +125,7 @@
     @cached_slot_property("_cs_text_values")
     def text_values(self) -> Dict[str, str]:
         """Dict[:class:`str`, :class:`str`]: Returns the text values the user has entered in the modal.
-        This is a dict of the form ``{custom_id: value}``."""
+        This is a dict of the form ``{custom_id: value, ...}``."""
         text_input_type = ComponentType.text_input.value
         return {
             component["custom_id"]: component.get("value") or ""
@@ -143,15 +135,16 @@
 
     @cached_slot_property("_cs_select_values")
     def select_values(self) -> Dict[str, List[str]]:
-        """Dict[:class:`str`, :class:`str`]: Returns the select values the user has entered in the modal.
-        This is a dict of the form ``{custom_id: value}``.
+        """Dict[:class:`str`, List[:class:`str`]]: Returns the select values the user has entered in the modal.
+        This is a dict of the form ``{custom_id: [value1, value2, ...], ...}``.
 
         .. versionadded:: 2.6
         """
+        select_type = ComponentType.select.value
         return {
-            component.custom_id: component.values
-            for component in self.walk_components()
-            if isinstance(component, SelectMenu)
+            component["custom_id"]: component.get("values") or []
+            for component in self.walk_raw_components()
+            if component.get("type") == select_type
         }
 
     @property
