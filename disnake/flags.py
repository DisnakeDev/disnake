# SPDX-License-Identifier: MIT

from __future__ import annotations

import functools
import operator
from typing import (
    TYPE_CHECKING,
    Any,
    Callable,
    ClassVar,
    Dict,
    Generic,
    Iterator,
    List,
    NoReturn,
    Optional,
    Sequence,
    Tuple,
    Type,
    TypeVar,
    Union,
    overload,
)

from .enums import UserFlags
from .utils import MISSING, _generated

if TYPE_CHECKING:
    from typing_extensions import Self


__all__ = (
    "SystemChannelFlags",
    "MessageFlags",
    "PublicUserFlags",
    "Intents",
    "MemberCacheFlags",
    "ApplicationFlags",
    "ChannelFlags",
    "AutoModKeywordPresets",
    "MemberFlags",
<<<<<<< HEAD
    "AttachmentFlags",
=======
    "RoleFlags",
>>>>>>> 85dbc26f
)

BF = TypeVar("BF", bound="BaseFlags")
T = TypeVar("T", bound="BaseFlags")


class flag_value(Generic[T]):
    def __init__(self, func: Callable[[Any], int]) -> None:
        self.flag = func(None)
        self.__doc__ = func.__doc__
        self._parent: Type[T] = MISSING

    def __or__(self, other: Union[flag_value[T], T]) -> T:
        if isinstance(other, BaseFlags):
            if self._parent is not other.__class__:
                raise TypeError(
                    f"unsupported operand type(s) for |: flags of '{self._parent.__name__}' and flags of '{other.__class__.__name__}'"
                )
            return other._from_value(self.flag | other.value)
        if not isinstance(other, flag_value):
            raise TypeError(
                f"unsupported operand type(s) for |: flags of '{self._parent.__name__}' and {other.__class__}"
            )
        if self._parent is not other._parent:
            raise TypeError(
                f"unsupported operand type(s) for |: flags of '{self._parent.__name__}' and flags of '{other._parent.__name__}'"
            )
        return self._parent._from_value(self.flag | other.flag)

    def __invert__(self: flag_value[T]) -> T:
        return ~self._parent._from_value(self.flag)

    @overload
    def __get__(self, instance: None, owner: Type[BF]) -> flag_value[BF]:
        ...

    @overload
    def __get__(self, instance: BF, owner: Type[BF]) -> bool:
        ...

    def __get__(self, instance: Optional[BF], owner: Type[BF]) -> Any:
        if instance is None:
            return self
        return instance._has_flag(self.flag)

    def __set__(self, instance: BaseFlags, value: bool) -> None:
        instance._set_flag(self.flag, value)

    def __repr__(self) -> str:
        return f"<flag_value flag={self.flag!r}>"


class alias_flag_value(flag_value):
    pass


def all_flags_value(flags: Dict[str, int]) -> int:
    return functools.reduce(operator.or_, flags.values())


class BaseFlags:
    VALID_FLAGS: ClassVar[Dict[str, int]]
    DEFAULT_VALUE: ClassVar[int]

    value: int

    __slots__ = ("value",)

    def __init__(self, **kwargs: bool) -> None:
        self.value = self.DEFAULT_VALUE
        for key, value in kwargs.items():
            if key not in self.VALID_FLAGS:
                raise TypeError(f"{key!r} is not a valid flag name.")
            setattr(self, key, value)

    @classmethod
    def __init_subclass__(cls, inverted: bool = False, no_fill_flags: bool = False):
        # add a way to bypass filling flags, eg for ListBaseFlags.
        if no_fill_flags:
            return cls

        # use the parent's current flags as a base if they exist
        cls.VALID_FLAGS = getattr(cls, "VALID_FLAGS", {}).copy()

        for name, value in cls.__dict__.items():
            if isinstance(value, flag_value):
                value._parent = cls
                cls.VALID_FLAGS[name] = value.flag

        if not cls.VALID_FLAGS:
            raise RuntimeError(
                "At least one flag must be defined in a BaseFlags subclass, or 'no_fill_flags' must be set to True"
            )

        cls.DEFAULT_VALUE = all_flags_value(cls.VALID_FLAGS) if inverted else 0

        return cls

    @classmethod
    def _from_value(cls, value: int) -> Self:
        self = cls.__new__(cls)
        self.value = value
        return self

    def __eq__(self, other: Any) -> bool:
        return isinstance(other, self.__class__) and self.value == other.value

    def __ne__(self, other: Any) -> bool:
        return not self.__eq__(other)

    def __and__(self, other: Self) -> Self:
        if not isinstance(other, self.__class__):
            raise TypeError(
                f"unsupported operand type(s) for &: '{self.__class__.__name__}' and '{other.__class__.__name__}'"
            )
        return self._from_value(self.value & other.value)

    def __iand__(self, other: Self) -> Self:
        if not isinstance(other, self.__class__):
            raise TypeError(
                f"unsupported operand type(s) for &=: '{self.__class__.__name__}' and '{other.__class__.__name__}'"
            )
        self.value &= other.value
        return self

    def __or__(self, other: Union[Self, flag_value[Self]]) -> Self:
        if isinstance(other, flag_value):
            if self.__class__ is not other._parent:
                raise TypeError(
                    f"unsupported operand type(s) for |: flags of '{self.__class__.__name__}' and flags of '{other._parent.__name__}'"
                )
            return self._from_value(self.value | other.flag)
        if not isinstance(other, self.__class__):
            raise TypeError(
                f"unsupported operand type(s) for |: '{self.__class__.__name__}' and '{other.__class__.__name__}'"
            )
        return self._from_value(self.value | other.value)

    def __ior__(self, other: Union[Self, flag_value[Self]]) -> Self:
        if isinstance(other, flag_value):
            if self.__class__ is not other._parent:
                raise TypeError(
                    f"unsupported operand type(s) for |=: flags of '{self.__class__.__name__}' and flags of '{other._parent.__name__}'"
                )
            self.value |= other.flag
            return self
        if not isinstance(other, self.__class__):
            raise TypeError(
                f"unsupported operand type(s) for |=: '{self.__class__.__name__}' and '{other.__class__.__name__}'"
            )
        self.value |= other.value
        return self

    def __xor__(self, other: Union[Self, flag_value[Self]]) -> Self:
        if isinstance(other, flag_value):
            if self.__class__ is not other._parent:
                raise TypeError(
                    f"unsupported operand type(s) for ^: flags of '{self.__class__.__name__}' and flags of '{other._parent.__name__}'"
                )
            return self._from_value(self.value ^ other.flag)
        if not isinstance(other, self.__class__):
            raise TypeError(
                f"unsupported operand type(s) for ^: '{self.__class__.__name__}' and '{other.__class__.__name__}'"
            )
        return self._from_value(self.value ^ other.value)

    def __ixor__(self, other: Union[Self, flag_value[Self]]) -> Self:
        if isinstance(other, flag_value):
            if self.__class__ is not other._parent:
                raise TypeError(
                    f"unsupported operand type(s) for ^=: flags of '{self.__class__.__name__}' and flags of '{other._parent.__name__}'"
                )
            self.value ^= other.flag
            return self
        if not isinstance(other, self.__class__):
            raise TypeError(
                f"unsupported operand type(s) for ^=: '{self.__class__.__name__}' and '{other.__class__.__name__}'"
            )
        self.value ^= other.value
        return self

    def __le__(self, other: Self) -> bool:
        if not isinstance(other, self.__class__):
            raise TypeError(
                f"'<=' not supported between instances of '{self.__class__.__name__}' and '{other.__class__.__name__}'"
            )
        return (self.value & other.value) == self.value

    def __ge__(self, other: Self) -> bool:
        if not isinstance(other, self.__class__):
            raise TypeError(
                f"'>=' not supported between instances of '{self.__class__.__name__}' and '{other.__class__.__name__}'"
            )
        return (self.value | other.value) == self.value

    def __lt__(self, other: Self) -> bool:
        if not isinstance(other, self.__class__):
            raise TypeError(
                f"'<' not supported between instances of '{self.__class__.__name__}' and '{other.__class__.__name__}'"
            )
        return (self.value & other.value) == self.value and self.value != other.value

    def __gt__(self, other: Self) -> bool:
        if not isinstance(other, self.__class__):
            raise TypeError(
                f"'>' not supported between instances of '{self.__class__.__name__}' and '{other.__class__.__name__}'"
            )
        return (self.value | other.value) == self.value and self.value != other.value

    def __invert__(self) -> Self:
        # invert the bit but make sure all truthy values are valid flags
        # this code means that if a flag class doesn't define 1 << 2 that
        # value won't suddenly be set to True
        bitmask = all_flags_value(self.VALID_FLAGS)
        return self._from_value((self.value ^ bitmask) & bitmask)

    def __hash__(self) -> int:
        return hash(self.value)

    def __repr__(self) -> str:
        return f"<{self.__class__.__name__} value={self.value}>"

    def __iter__(self) -> Iterator[Tuple[str, bool]]:
        for name, value in self.__class__.__dict__.items():
            if isinstance(value, alias_flag_value):
                continue

            if isinstance(value, flag_value):
                yield (name, self._has_flag(value.flag))

    def _has_flag(self, o: int) -> bool:
        return (self.value & o) == o

    def _set_flag(self, o: int, toggle: bool) -> None:
        if toggle is True:
            self.value |= o
        elif toggle is False:
            self.value &= ~o
        else:
            raise TypeError(f"Value to set for {self.__class__.__name__} must be a bool.")


class ListBaseFlags(BaseFlags, no_fill_flags=True):
    """A base class for flags that aren't powers of 2.
    Instead, values are used as exponents to map to powers of 2 to avoid collisions,
    and only the combined value is stored, which allows all bitwise operations to work as expected.
    """

    __slots__ = ()

    @classmethod
    def _from_values(cls, values: Sequence[int]):
        self = cls.__new__(cls)
        value = 0
        for n in values:
            # protect against DoS with large shift values
            # n.b. performance overhead of this is negligible
            if not (0 <= n < 64):
                raise ValueError("Flag values must be within [0, 64)")
            value += 1 << n
        self.value = value
        return self

    @property
    def values(self) -> List[int]:
        # This essentially converts an int like `0b100110` into `[1, 2, 5]`,
        # i.e. the exponents of set bits in `self.value`.
        # This may look weird but interestingly it's by far the
        # fastest out of all benchmarked snippets, see https://stackoverflow.com/a/49592515/5080607
        # (this code is a derivative of one of them)
        return [i for i, c in enumerate(bin(self.value)[:1:-1]) if c == "1"]

    def __repr__(self) -> str:
        return f"<{self.__class__.__name__} values={self.values}>"


class SystemChannelFlags(BaseFlags, inverted=True):
    """Wraps up a Discord system channel flag value.

    Similar to :class:`Permissions`\\, the properties provided are two way.
    You can set and retrieve individual bits using the properties as if they
    were regular bools. This allows you to edit the system flags easily.

    To construct an object you can pass keyword arguments denoting the flags
    to enable or disable.
    Arguments are applied in order, similar to :class:`Permissions`.

    .. container:: operations

        .. describe:: x == y

            Checks if two SystemChannelFlags instances are equal.
        .. describe:: x != y

            Checks if two SystemChannelFlags instances are not equal.
        .. describe:: x <= y

            Checks if a SystemChannelFlags instance is a subset of another SystemChannelFlags instance.

            .. versionadded:: 2.6
        .. describe:: x >= y

            Checks if a SystemChannelFlags instance is a superset of another SystemChannelFlags instance.

            .. versionadded:: 2.6
        .. describe:: x < y

            Checks if a SystemChannelFlags instance is a strict subset of another SystemChannelFlags instance.

            .. versionadded:: 2.6
        .. describe:: x > y

            Checks if a SystemChannelFlags instance is a strict superset of another SystemChannelFlags instance.

            .. versionadded:: 2.6
        .. describe:: x | y, x |= y

            Returns a new SystemChannelFlags instance with all enabled flags from both x and y.
            (Using ``|=`` will update in place).

            .. versionadded:: 2.6
        .. describe:: x & y, x &= y

            Returns a new SystemChannelFlags instance with only flags enabled on both x and y.
            (Using ``&=`` will update in place).

            .. versionadded:: 2.6
        .. describe:: x ^ y, x ^= y

            Returns a new SystemChannelFlags instance with only flags enabled on one of x or y, but not both.
            (Using ``^=`` will update in place).

            .. versionadded:: 2.6
        .. describe:: ~x

            Returns a new SystemChannelFlags instance with all flags from x inverted.

            .. versionadded:: 2.6
        .. describe:: hash(x)

               Return the flag's hash.
        .. describe:: iter(x)

               Returns an iterator of ``(name, value)`` pairs. This allows it
               to be, for example, constructed as a dict or a list of pairs.


        Additionally supported are a few operations on class attributes.

        .. describe:: SystemChannelFlags.y | SystemChannelFlags.z, SystemChannelFlags(y=True) | SystemChannelFlags.z

            Returns a SystemChannelFlags instance with all provided flags enabled.

        .. describe:: ~SystemChannelFlags.y

            Returns a SystemChannelFlags instance with all flags except ``y`` inverted from their default value.

    Attributes
    ----------
    value: :class:`int`
        The raw value. This value is a bit array field of a 53-bit integer
        representing the currently available flags. You should query
        flags via the properties rather than using this raw value.
    """

    __slots__ = ()

    if TYPE_CHECKING:

        @_generated
        def __init__(
            self,
            *,
            guild_reminder_notifications: bool = ...,
            join_notification_replies: bool = ...,
            join_notifications: bool = ...,
            premium_subscriptions: bool = ...,
            role_subscription_purchase_notification_replies: bool = ...,
            role_subscription_purchase_notifications: bool = ...,
        ) -> None:
            ...

    # For some reason the flags for system channels are "inverted"
    # ergo, if they're set then it means "suppress" (off in the GUI toggle)
    # Since this is counter-intuitive from an API perspective and annoying
    # these will be inverted automatically

    def _has_flag(self, o: int) -> bool:
        return (self.value & o) != o

    def _set_flag(self, o: int, toggle: bool) -> None:
        if toggle is True:
            self.value &= ~o
        elif toggle is False:
            self.value |= o
        else:
            raise TypeError("Value to set for SystemChannelFlags must be a bool.")

    @flag_value
    def join_notifications(self) -> int:
        """:class:`bool`: Returns ``True`` if the system channel is used for member join notifications."""
        return 1 << 0

    @flag_value
    def premium_subscriptions(self) -> int:
        """:class:`bool`: Returns ``True`` if the system channel is used for "Nitro boosting" notifications."""
        return 1 << 1

    @flag_value
    def guild_reminder_notifications(self) -> int:
        """:class:`bool`: Returns ``True`` if the system channel is used for server setup helpful tips notifications.

        .. versionadded:: 2.0
        """
        return 1 << 2

    @flag_value
    def join_notification_replies(self) -> int:
        """:class:`bool`: Returns ``True`` if the system channel shows sticker reply
        buttons for member join notifications.

        .. versionadded:: 2.3
        """
        return 1 << 3

    @flag_value
    def role_subscription_purchase_notifications(self):
        """:class:`bool`: Returns ``True`` if the system channel shows role
        subscription purchase/renewal notifications.

        .. versionadded:: 2.9
        """
        return 1 << 4

    @flag_value
    def role_subscription_purchase_notification_replies(self):
        """:class:`bool`: Returns ``True`` if the system channel shows sticker reply
        buttons for role subscription purchase/renewal notifications.

        .. versionadded:: 2.9
        """
        return 1 << 5


class MessageFlags(BaseFlags):
    """Wraps up a Discord Message flag value.

    See :class:`SystemChannelFlags`.

    .. container:: operations

        .. describe:: x == y

            Checks if two MessageFlags instances are equal.
        .. describe:: x != y

            Checks if two MessageFlags instances are not equal.
        .. describe:: x <= y

            Checks if a MessageFlags instance is a subset of another MessageFlags instance.

            .. versionadded:: 2.6
        .. describe:: x >= y

            Checks if a MessageFlags instance is a superset of another MessageFlags instance.

            .. versionadded:: 2.6
        .. describe:: x < y

            Checks if a MessageFlags instance is a strict subset of another MessageFlags instance.

            .. versionadded:: 2.6
        .. describe:: x > y

            Checks if a MessageFlags instance is a strict superset of another MessageFlags instance.

            .. versionadded:: 2.6
        .. describe:: x | y, x |= y

            Returns a new MessageFlags instance with all enabled flags from both x and y.
            (Using ``|=`` will update in place).

            .. versionadded:: 2.6
        .. describe:: x & y, x &= y

            Returns a new MessageFlags instance with only flags enabled on both x and y.
            (Using ``&=`` will update in place).

            .. versionadded:: 2.6
        .. describe:: x ^ y, x ^= y

            Returns a new MessageFlags instance with only flags enabled on one of x or y, but not both.
            (Using ``^=`` will update in place).

            .. versionadded:: 2.6
        .. describe:: ~x

            Returns a new MessageFlags instance with all flags from x inverted.

            .. versionadded:: 2.6
        .. describe:: hash(x)

               Return the flag's hash.
        .. describe:: iter(x)

               Returns an iterator of ``(name, value)`` pairs. This allows it
               to be, for example, constructed as a dict or a list of pairs.


        Additionally supported are a few operations on class attributes.

        .. describe:: MessageFlags.y | MessageFlags.z, MessageFlags(y=True) | MessageFlags.z

            Returns a MessageFlags instance with all provided flags enabled.

            .. versionadded:: 2.6
        .. describe:: ~MessageFlags.y

            Returns a MessageFlags instance with all flags except ``y`` inverted from their default value.

            .. versionadded:: 2.6

    .. versionadded:: 1.3

    Attributes
    ----------
    value: :class:`int`
        The raw value. This value is a bit array field of a 53-bit integer
        representing the currently available flags. You should query
        flags via the properties rather than using this raw value.
    """

    __slots__ = ()

    if TYPE_CHECKING:

        @_generated
        def __init__(
            self,
            *,
            crossposted: bool = ...,
            ephemeral: bool = ...,
            failed_to_mention_roles_in_thread: bool = ...,
            has_thread: bool = ...,
            is_crossposted: bool = ...,
            is_voice_message: bool = ...,
            loading: bool = ...,
            source_message_deleted: bool = ...,
            suppress_embeds: bool = ...,
            suppress_notifications: bool = ...,
            urgent: bool = ...,
        ) -> None:
            ...

    @flag_value
    def crossposted(self):
        """:class:`bool`: Returns ``True`` if the message is the original crossposted message."""
        return 1 << 0

    @flag_value
    def is_crossposted(self):
        """:class:`bool`: Returns ``True`` if the message was crossposted from another channel."""
        return 1 << 1

    @flag_value
    def suppress_embeds(self):
        """:class:`bool`: Returns ``True`` if the message's embeds have been suppressed."""
        return 1 << 2

    @flag_value
    def source_message_deleted(self):
        """:class:`bool`: Returns ``True`` if the source message for this crosspost has been deleted."""
        return 1 << 3

    @flag_value
    def urgent(self):
        """:class:`bool`: Returns ``True`` if the message is an urgent message.

        An urgent message is one sent by Discord Trust and Safety.
        """
        return 1 << 4

    @flag_value
    def has_thread(self):
        """:class:`bool`: Returns ``True`` if the message is associated with a thread.

        .. versionadded:: 2.0
        """
        return 1 << 5

    @flag_value
    def ephemeral(self):
        """:class:`bool`: Returns ``True`` if the message is ephemeral.

        .. versionadded:: 2.0
        """
        return 1 << 6

    @flag_value
    def loading(self):
        """:class:`bool`: Returns ``True`` if the message is a deferred
        interaction response and shows a "thinking" state.

        .. versionadded:: 2.3
        """
        return 1 << 7

    @flag_value
    def failed_to_mention_roles_in_thread(self):
        """:class:`bool`: Returns ``True`` if the message failed to
        mention some roles and add their members to the thread.

        .. versionadded:: 2.4
        """
        return 1 << 8

    @flag_value
    def suppress_notifications(self):
        """:class:`bool`: Returns ``True`` if the message does not
        trigger push and desktop notifications.

        .. versionadded:: 2.9
        """
        return 1 << 12

    @flag_value
    def is_voice_message(self):
        """:class:`bool`: Returns ``True`` if the message is a voice message.

        Messages with this flag will have a single audio attachment, and no other content.

        .. versionadded:: 2.9
        """
        return 1 << 13


class PublicUserFlags(BaseFlags):
    """Wraps up the Discord User Public flags.

    .. container:: operations

        .. describe:: x == y

            Checks if two PublicUserFlags instances are equal.
        .. describe:: x != y

            Checks if two PublicUserFlags instances are not equal.
        .. describe:: x <= y

            Checks if a PublicUserFlags instance is a subset of another PublicUserFlags instance.

            .. versionadded:: 2.6
        .. describe:: x >= y

            Checks if a PublicUserFlags instance is a superset of another PublicUserFlags instance.

            .. versionadded:: 2.6
        .. describe:: x < y

            Checks if a PublicUserFlags instance is a strict subset of another PublicUserFlags instance.

            .. versionadded:: 2.6
        .. describe:: x > y

            Checks if a PublicUserFlags instance is a strict superset of another PublicUserFlags instance.

            .. versionadded:: 2.6
        .. describe:: x | y, x |= y

            Returns a new PublicUserFlags instance with all enabled flags from both x and y.
            (Using ``|=`` will update in place).

            .. versionadded:: 2.6
        .. describe:: x & y, x &= y

            Returns a new PublicUserFlags instance with only flags enabled on both x and y.
            (Using ``&=`` will update in place).

            .. versionadded:: 2.6
        .. describe:: x ^ y, x ^= y

            Returns a new PublicUserFlags instance with only flags enabled on one of x or y, but not both.
            (Using ``^=`` will update in place).

            .. versionadded:: 2.6
        .. describe:: ~x

            Returns a new PublicUserFlags instance with all flags from x inverted.

            .. versionadded:: 2.6
        .. describe:: hash(x)

            Return the flag's hash.
        .. describe:: iter(x)

            Returns an iterator of ``(name, value)`` pairs. This allows it
            to be, for example, constructed as a dict or a list of pairs.
            Note that aliases are not shown.


        Additionally supported are a few operations on class attributes.

        .. describe:: PublicUserFlags.y | PublicUserFlags.z, PublicUserFlags(y=True) | PublicUserFlags.z

            Returns a PublicUserFlags instance with all provided flags enabled.

            .. versionadded:: 2.6
        .. describe:: ~PublicUserFlags.y

            Returns a PublicUserFlags instance with all flags except ``y`` inverted from their default value.

            .. versionadded:: 2.6

    .. versionadded:: 1.4

    Attributes
    ----------
    value: :class:`int`
        The raw value. This value is a bit array field of a 53-bit integer
        representing the currently available flags. You should query
        flags via the properties rather than using this raw value.
    """

    __slots__ = ()

    if TYPE_CHECKING:

        @_generated
        def __init__(
            self,
            *,
            active_developer: bool = ...,
            bug_hunter: bool = ...,
            bug_hunter_level_2: bool = ...,
            discord_certified_moderator: bool = ...,
            early_supporter: bool = ...,
            early_verified_bot_developer: bool = ...,
            http_interactions_bot: bool = ...,
            hypesquad: bool = ...,
            hypesquad_balance: bool = ...,
            hypesquad_bravery: bool = ...,
            hypesquad_brilliance: bool = ...,
            moderator_programs_alumni: bool = ...,
            partner: bool = ...,
            spammer: bool = ...,
            staff: bool = ...,
            system: bool = ...,
            team_user: bool = ...,
            verified_bot: bool = ...,
            verified_bot_developer: bool = ...,
        ) -> None:
            ...

    @flag_value
    def staff(self):
        """:class:`bool`: Returns ``True`` if the user is a Discord Employee."""
        return UserFlags.staff.value

    @flag_value
    def partner(self):
        """:class:`bool`: Returns ``True`` if the user is a Discord Partner."""
        return UserFlags.partner.value

    @flag_value
    def hypesquad(self):
        """:class:`bool`: Returns ``True`` if the user is a HypeSquad Events member."""
        return UserFlags.hypesquad.value

    @flag_value
    def bug_hunter(self):
        """:class:`bool`: Returns ``True`` if the user is a Bug Hunter"""
        return UserFlags.bug_hunter.value

    @flag_value
    def hypesquad_bravery(self):
        """:class:`bool`: Returns ``True`` if the user is a HypeSquad Bravery member."""
        return UserFlags.hypesquad_bravery.value

    @flag_value
    def hypesquad_brilliance(self):
        """:class:`bool`: Returns ``True`` if the user is a HypeSquad Brilliance member."""
        return UserFlags.hypesquad_brilliance.value

    @flag_value
    def hypesquad_balance(self):
        """:class:`bool`: Returns ``True`` if the user is a HypeSquad Balance member."""
        return UserFlags.hypesquad_balance.value

    @flag_value
    def early_supporter(self):
        """:class:`bool`: Returns ``True`` if the user is an Early Supporter."""
        return UserFlags.early_supporter.value

    @flag_value
    def team_user(self):
        """:class:`bool`: Returns ``True`` if the user is a Team User."""
        return UserFlags.team_user.value

    @flag_value
    def system(self):
        """:class:`bool`: Returns ``True`` if the user is a system user (i.e. represents Discord officially)."""
        return UserFlags.system.value

    @flag_value
    def bug_hunter_level_2(self):
        """:class:`bool`: Returns ``True`` if the user is a Bug Hunter Level 2"""
        return UserFlags.bug_hunter_level_2.value

    @flag_value
    def verified_bot(self):
        """:class:`bool`: Returns ``True`` if the user is a Verified Bot."""
        return UserFlags.verified_bot.value

    @flag_value
    def verified_bot_developer(self):
        """:class:`bool`: Returns ``True`` if the user is an Early Verified Bot Developer."""
        return UserFlags.verified_bot_developer.value

    @alias_flag_value
    def early_verified_bot_developer(self):
        """:class:`bool`: An alias for :attr:`verified_bot_developer`.

        .. versionadded:: 1.5
        """
        return UserFlags.verified_bot_developer.value

    @flag_value
    def moderator_programs_alumni(self):
        """:class:`bool`: Returns ``True`` if the user is a Discord Moderator Programs Alumni.

        .. versionadded:: 2.8
        """
        return UserFlags.discord_certified_moderator.value

    @alias_flag_value
    def discord_certified_moderator(self):
        """:class:`bool`: An alias for :attr:`moderator_programs_alumni`.

        .. versionadded:: 2.0
        """
        return UserFlags.discord_certified_moderator.value

    @flag_value
    def http_interactions_bot(self):
        """:class:`bool`: Returns ``True`` if the user is a bot that only uses HTTP interactions.

        .. versionadded:: 2.3
        """
        return UserFlags.http_interactions_bot.value

    @flag_value
    def spammer(self):
        """:class:`bool`: Returns ``True`` if the user is marked as a spammer.

        .. versionadded:: 2.3
        """
        return UserFlags.spammer.value

    @flag_value
    def active_developer(self):
        """:class:`bool`: Returns ``True`` if the user is an Active Developer.

        .. versionadded:: 2.8
        """
        return UserFlags.active_developer.value

    def all(self) -> List[UserFlags]:
        """List[:class:`UserFlags`]: Returns all public flags the user has."""
        return [public_flag for public_flag in UserFlags if self._has_flag(public_flag.value)]


class Intents(BaseFlags):
    """Wraps up a Discord gateway intent flag.

    Similar to :class:`Permissions`\\, the properties provided are two way.
    You can set and retrieve individual bits using the properties as if they
    were regular bools.

    To construct an object you can pass keyword arguments denoting the flags
    to enable or disable.
    Arguments are applied in order, similar to :class:`Permissions`.

    This is used to disable certain gateway features that are unnecessary to
    run your bot. To make use of this, it is passed to the ``intents`` keyword
    argument of :class:`Client`.

    .. versionadded:: 1.5

    .. container:: operations

        .. describe:: x == y

            Checks if two Intents instances are equal.
        .. describe:: x != y

            Checks if two Intents instances are not equal.
        .. describe:: x <= y

            Checks if an Intents instance is a subset of another Intents instance.

            .. versionadded:: 2.6
        .. describe:: x >= y

            Checks if an Intents instance is a superset of another Intents instance.

            .. versionadded:: 2.6
        .. describe:: x < y

            Checks if an Intents instance is a strict subset of another Intents instance.

            .. versionadded:: 2.6
        .. describe:: x > y

            Checks if an Intents instance is a strict superset of another Intents instance.

            .. versionadded:: 2.6
        .. describe:: x | y, x |= y

            Returns a new Intents instance with all enabled intents from both x and y.
            (Using ``|=`` will update in place).

            .. versionadded:: 2.6
        .. describe:: x & y, x &= y

            Returns a new Intents instance with only intents enabled on both x and y.
            (Using ``&=`` will update in place).

            .. versionadded:: 2.6
        .. describe:: x ^ y, x ^= y

            Returns a new Intents instance with only intents enabled on one of x or y, but not both.
            (Using ``^=`` will update in place).

            .. versionadded:: 2.6
        .. describe:: ~x

            Returns a new Intents instance with all intents inverted from x.

            .. versionadded:: 2.6
        .. describe:: hash(x)

               Return the flag's hash.
        .. describe:: iter(x)

               Returns an iterator of ``(name, value)`` pairs. This allows it
               to be, for example, constructed as a dict or a list of pairs.


        Additionally supported are a few operations on class attributes.

        .. describe:: Intents.y | Intents.z, Intents(y=True) | Intents.z

            Returns a Intents instance with all provided flags enabled.

            .. versionadded:: 2.6
        .. describe:: ~Intents.y

            Returns a Intents instance with all flags except ``y`` inverted from their default value.

            .. versionadded:: 2.6

    Attributes
    ----------
    value: :class:`int`
        The raw value. You should query flags via the properties
        rather than using this raw value.

        .. versionchanged:: 2.6

            This can be now be provided on initialisation.
    """

    __slots__ = ()

    @overload
    @_generated
    def __init__(
        self,
        value: Optional[int] = None,
        *,
        automod: bool = ...,
        automod_configuration: bool = ...,
        automod_execution: bool = ...,
        bans: bool = ...,
        dm_messages: bool = ...,
        dm_reactions: bool = ...,
        dm_typing: bool = ...,
        emojis: bool = ...,
        emojis_and_stickers: bool = ...,
        guild_messages: bool = ...,
        guild_reactions: bool = ...,
        guild_scheduled_events: bool = ...,
        guild_typing: bool = ...,
        guilds: bool = ...,
        integrations: bool = ...,
        invites: bool = ...,
        members: bool = ...,
        message_content: bool = ...,
        messages: bool = ...,
        moderation: bool = ...,
        presences: bool = ...,
        reactions: bool = ...,
        typing: bool = ...,
        voice_states: bool = ...,
        webhooks: bool = ...,
    ) -> None:
        ...

    @overload
    @_generated
    def __init__(self: NoReturn) -> None:
        ...

    def __init__(self, value: Optional[int] = None, **kwargs: bool) -> None:
        if value is not None:
            if not isinstance(value, int):
                raise TypeError(
                    f"Expected int, received {type(value).__name__} for argument 'value'."
                )
            if value < 0:
                raise ValueError("Expected a non-negative value.")
            self.value = value
        else:
            self.value = self.DEFAULT_VALUE
        for key, value in kwargs.items():
            if key not in self.VALID_FLAGS:
                raise TypeError(f"{key!r} is not a valid flag name.")
            setattr(self, key, value)

    @classmethod
    def all(cls) -> Self:
        """A factory method that creates a :class:`Intents` with everything enabled."""
        self = cls.__new__(cls)
        self.value = all_flags_value(cls.VALID_FLAGS)
        return self

    @classmethod
    def none(cls) -> Self:
        """A factory method that creates a :class:`Intents` with everything disabled."""
        self = cls.__new__(cls)
        self.value = self.DEFAULT_VALUE
        return self

    @classmethod
    def default(cls) -> Self:
        """A factory method that creates a :class:`Intents` with everything enabled
        except :attr:`presences`, :attr:`members`, and :attr:`message_content`.
        """
        self = cls.all()
        self.presences = False
        self.members = False
        self.message_content = False
        return self

    @flag_value
    def guilds(self):
        """:class:`bool`: Whether guild related events are enabled.

        This corresponds to the following events:

        - :func:`on_guild_join`
        - :func:`on_guild_remove`
        - :func:`on_guild_available`
        - :func:`on_guild_unavailable`
        - :func:`on_guild_channel_update`
        - :func:`on_guild_channel_create`
        - :func:`on_guild_channel_delete`
        - :func:`on_guild_channel_pins_update`

        This also corresponds to the following attributes and classes in terms of cache:

        - :attr:`Client.guilds`
        - :class:`Guild` and all its attributes.
        - :meth:`Client.get_channel`
        - :meth:`Client.get_all_channels`

        It is highly advisable to leave this intent enabled for your bot to function.
        """
        return 1 << 0

    @flag_value
    def members(self):
        """:class:`bool`: Whether guild member related events are enabled.

        This corresponds to the following events:

        - :func:`on_member_join`
        - :func:`on_member_remove`
        - :func:`on_member_update`
        - :func:`on_user_update`
        - :func:`on_guild_scheduled_event_subscribe`
        - :func:`on_guild_scheduled_event_unsubscribe`

        This also corresponds to the following attributes and classes in terms of cache:

        - :meth:`Client.get_all_members`
        - :meth:`Client.get_user`
        - :meth:`Guild.chunk`
        - :meth:`Guild.fetch_members`
        - :meth:`Guild.get_member`
        - :attr:`Guild.members`
        - :attr:`Member.roles`
        - :attr:`Member.nick`
        - :attr:`Member.premium_since`
        - :attr:`User.name`
        - :attr:`User.avatar`
        - :attr:`User.discriminator`
        - :attr:`User.global_name`

        For more information go to the :ref:`member intent documentation <need_members_intent>`.

        .. note::

            Currently, this requires opting in explicitly via the developer portal as well.
            Bots in over 100 guilds will need to apply to Discord for verification.
        """
        return 1 << 1

    @flag_value
    def moderation(self):
        """:class:`bool`: Whether guild moderation related events are enabled.

        This corresponds to the following events:

        - :func:`on_member_ban`
        - :func:`on_member_unban`
        - :func:`on_audit_log_entry_create`

        This does not correspond to any attributes or classes in the library in terms of cache.
        """
        return 1 << 2

    @alias_flag_value
    def bans(self):
        """:class:`bool`: Alias of :attr:`.moderation`.

        .. versionchanged:: 2.8
            Changed to an alias.
        """
        return 1 << 2

    @flag_value
    def emojis(self):
        """:class:`bool`: Alias of :attr:`.emojis_and_stickers`.

        .. versionchanged:: 2.0
            Changed to an alias.
        """
        return 1 << 3

    @alias_flag_value
    def emojis_and_stickers(self):
        """:class:`bool`: Whether guild emoji and sticker related events are enabled.

        .. versionadded:: 2.0

        This corresponds to the following events:

        - :func:`on_guild_emojis_update`
        - :func:`on_guild_stickers_update`

        This also corresponds to the following attributes and classes in terms of cache:

        - :class:`Emoji`
        - :class:`GuildSticker`
        - :meth:`Client.get_emoji`
        - :meth:`Client.get_sticker`
        - :meth:`Client.emojis`
        - :meth:`Client.stickers`
        - :attr:`Guild.emojis`
        - :attr:`Guild.stickers`
        """
        return 1 << 3

    @flag_value
    def integrations(self):
        """:class:`bool`: Whether guild integration related events are enabled.

        This corresponds to the following events:

        - :func:`on_guild_integrations_update`
        - :func:`on_integration_create`
        - :func:`on_integration_update`
        - :func:`on_raw_integration_delete`

        This does not correspond to any attributes or classes in the library in terms of cache.
        """
        return 1 << 4

    @flag_value
    def webhooks(self):
        """:class:`bool`: Whether guild webhook related events are enabled.

        This corresponds to the following events:

        - :func:`on_webhooks_update`

        This does not correspond to any attributes or classes in the library in terms of cache.
        """
        return 1 << 5

    @flag_value
    def invites(self):
        """:class:`bool`: Whether guild invite related events are enabled.

        This corresponds to the following events:

        - :func:`on_invite_create`
        - :func:`on_invite_delete`

        This does not correspond to any attributes or classes in the library in terms of cache.
        """
        return 1 << 6

    @flag_value
    def voice_states(self):
        """:class:`bool`: Whether guild voice state related events are enabled.

        This corresponds to the following events:

        - :func:`on_voice_state_update`

        This also corresponds to the following attributes and classes in terms of cache:

        - :attr:`VoiceChannel.members`
        - :attr:`VoiceChannel.voice_states`
        - :attr:`Member.voice`

        .. note::

            This intent is required to connect to voice.
        """
        return 1 << 7

    @flag_value
    def presences(self):
        """:class:`bool`: Whether guild presence related events are enabled.

        This corresponds to the following events:

        - :func:`on_presence_update`

        This also corresponds to the following attributes and classes in terms of cache:

        - :attr:`Member.activities`
        - :attr:`Member.status`
        - :attr:`Member.raw_status`

        For more information go to the :ref:`presence intent documentation <need_presence_intent>`.

        .. note::

            Currently, this requires opting in explicitly via the developer portal as well.
            Bots in over 100 guilds will need to apply to Discord for verification.
        """
        return 1 << 8

    @alias_flag_value
    def messages(self):
        """:class:`bool`: Whether guild and direct message related events are enabled.

        This is a shortcut to set or get both :attr:`guild_messages` and :attr:`dm_messages`.

        This corresponds to the following events:

        - :func:`on_message` (both guilds and DMs)
        - :func:`on_message_edit` (both guilds and DMs)
        - :func:`on_message_delete` (both guilds and DMs)
        - :func:`on_raw_message_delete` (both guilds and DMs)
        - :func:`on_raw_message_edit` (both guilds and DMs)

        This also corresponds to the following attributes and classes in terms of cache:

        - :class:`Message`
        - :attr:`Client.cached_messages`

        Note that due to an implicit relationship this also corresponds to the following events:

        - :func:`on_reaction_add` (both guilds and DMs)
        - :func:`on_reaction_remove` (both guilds and DMs)
        - :func:`on_reaction_clear` (both guilds and DMs)

        .. note::

            :attr:`.Intents.message_content` is required to receive the content of messages.
        """
        return (1 << 9) | (1 << 12)

    @flag_value
    def guild_messages(self):
        """:class:`bool`: Whether guild message related events are enabled.

        See also :attr:`dm_messages` for DMs or :attr:`messages` for both.

        This corresponds to the following events:

        - :func:`on_message` (only for guilds)
        - :func:`on_message_edit` (only for guilds)
        - :func:`on_message_delete` (only for guilds)
        - :func:`on_raw_message_delete` (only for guilds)
        - :func:`on_raw_message_edit` (only for guilds)

        This also corresponds to the following attributes and classes in terms of cache:

        - :class:`Message`
        - :attr:`Client.cached_messages` (only for guilds)

        Note that due to an implicit relationship this also corresponds to the following events:

        - :func:`on_reaction_add` (only for guilds)
        - :func:`on_reaction_remove` (only for guilds)
        - :func:`on_reaction_clear` (only for guilds)
        """
        return 1 << 9

    @flag_value
    def dm_messages(self):
        """:class:`bool`: Whether direct message related events are enabled.

        See also :attr:`guild_messages` for guilds or :attr:`messages` for both.

        This corresponds to the following events:

        - :func:`on_message` (only for DMs)
        - :func:`on_message_edit` (only for DMs)
        - :func:`on_message_delete` (only for DMs)
        - :func:`on_raw_message_delete` (only for DMs)
        - :func:`on_raw_message_edit` (only for DMs)

        This also corresponds to the following attributes and classes in terms of cache:

        - :class:`Message`
        - :attr:`Client.cached_messages` (only for DMs)

        Note that due to an implicit relationship this also corresponds to the following events:

        - :func:`on_reaction_add` (only for DMs)
        - :func:`on_reaction_remove` (only for DMs)
        - :func:`on_reaction_clear` (only for DMs)
        """
        return 1 << 12

    @flag_value
    def message_content(self):
        """:class:`bool`: Whether messages will have access to message content.

        .. versionadded:: 2.5

        This applies to the following fields on :class:`~disnake.Message` instances:

        - :attr:`~disnake.Message.content`
        - :attr:`~disnake.Message.embeds`
        - :attr:`~disnake.Message.attachments`
        - :attr:`~disnake.Message.components`

        The following cases will always have the above fields:

        - Messages the bot sends
        - Messages the bot receives as a direct message
        - Messages in which the bot is mentioned
        - Messages received from an interaction payload, these will typically be attributes on :class:`~disnake.MessageInteraction` instances.

        In addition, this also corresponds to the following fields:

        - :attr:`AutoModActionExecution.content`
        - :attr:`AutoModActionExecution.matched_content`

        For more information go to the :ref:`message content intent documentation <need_message_content_intent>`.

        .. note::

            Currently, this requires opting in explicitly via the developer portal as well.
            Bots in over 100 guilds will need to apply to Discord for verification.
        """
        return 1 << 15

    @alias_flag_value
    def reactions(self):
        """:class:`bool`: Whether guild and direct message reaction related events are enabled.

        This is a shortcut to set or get both :attr:`guild_reactions` and :attr:`dm_reactions`.

        This corresponds to the following events:

        - :func:`on_reaction_add` (both guilds and DMs)
        - :func:`on_reaction_remove` (both guilds and DMs)
        - :func:`on_reaction_clear` (both guilds and DMs)
        - :func:`on_raw_reaction_add` (both guilds and DMs)
        - :func:`on_raw_reaction_remove` (both guilds and DMs)
        - :func:`on_raw_reaction_clear` (both guilds and DMs)

        This also corresponds to the following attributes and classes in terms of cache:

        - :attr:`Message.reactions` (both guild and DM messages)
        """
        return (1 << 10) | (1 << 13)

    @flag_value
    def guild_reactions(self):
        """:class:`bool`: Whether guild message reaction related events are enabled.

        See also :attr:`dm_reactions` for DMs or :attr:`reactions` for both.

        This corresponds to the following events:

        - :func:`on_reaction_add` (only for guilds)
        - :func:`on_reaction_remove` (only for guilds)
        - :func:`on_reaction_clear` (only for guilds)
        - :func:`on_raw_reaction_add` (only for guilds)
        - :func:`on_raw_reaction_remove` (only for guilds)
        - :func:`on_raw_reaction_clear` (only for guilds)

        This also corresponds to the following attributes and classes in terms of cache:

        - :attr:`Message.reactions` (only for guild messages)
        """
        return 1 << 10

    @flag_value
    def dm_reactions(self):
        """:class:`bool`: Whether direct message reaction related events are enabled.

        See also :attr:`guild_reactions` for guilds or :attr:`reactions` for both.

        This corresponds to the following events:

        - :func:`on_reaction_add` (only for DMs)
        - :func:`on_reaction_remove` (only for DMs)
        - :func:`on_reaction_clear` (only for DMs)
        - :func:`on_raw_reaction_add` (only for DMs)
        - :func:`on_raw_reaction_remove` (only for DMs)
        - :func:`on_raw_reaction_clear` (only for DMs)

        This also corresponds to the following attributes and classes in terms of cache:

        - :attr:`Message.reactions` (only for DM messages)
        """
        return 1 << 13

    @alias_flag_value
    def typing(self):
        """:class:`bool`: Whether guild and direct message typing related events are enabled.

        This is a shortcut to set or get both :attr:`guild_typing` and :attr:`dm_typing`.

        This corresponds to the following events:

        - :func:`on_typing` (both guilds and DMs)

        This does not correspond to any attributes or classes in the library in terms of cache.
        """
        return (1 << 11) | (1 << 14)

    @flag_value
    def guild_typing(self):
        """:class:`bool`: Whether guild and direct message typing related events are enabled.

        See also :attr:`dm_typing` for DMs or :attr:`typing` for both.

        This corresponds to the following events:

        - :func:`on_typing` (only for guilds)

        This does not correspond to any attributes or classes in the library in terms of cache.
        """
        return 1 << 11

    @flag_value
    def dm_typing(self):
        """:class:`bool`: Whether guild and direct message typing related events are enabled.

        See also :attr:`guild_typing` for guilds or :attr:`typing` for both.

        This corresponds to the following events:

        - :func:`on_typing` (only for DMs)

        This does not correspond to any attributes or classes in the library in terms of cache.
        """
        return 1 << 14

    @flag_value
    def guild_scheduled_events(self):
        """:class:`bool`: Whether guild scheduled event related events are enabled.

        .. versionadded:: 2.3

        This corresponds to the following events:

        - :func:`on_guild_scheduled_event_create`
        - :func:`on_guild_scheduled_event_delete`
        - :func:`on_guild_scheduled_event_update`
        - :func:`on_guild_scheduled_event_subscribe`
        - :func:`on_guild_scheduled_event_unsubscribe`
        - :func:`on_raw_guild_scheduled_event_subscribe`
        - :func:`on_raw_guild_scheduled_event_unsubscribe`

        This also corresponds to the following attributes and classes in terms of cache:

        - :attr:`Guild.scheduled_events`
        - :meth:`Guild.get_scheduled_event`
        - :attr:`StageInstance.guild_scheduled_event`
        """
        return 1 << 16

    @flag_value
    def automod_configuration(self):
        """:class:`bool`: Whether auto moderation configuration related events are enabled.

        .. versionadded:: 2.6

        This corresponds to the following events:

        - :func:`on_automod_rule_create`
        - :func:`on_automod_rule_delete`
        - :func:`on_automod_rule_update`

        This does not correspond to any attributes or classes in the library in terms of cache.
        """
        return 1 << 20

    @flag_value
    def automod_execution(self):
        """:class:`bool`: Whether auto moderation execution related events are enabled.

        .. versionadded:: 2.6

        This corresponds to the following events:

        - :func:`on_automod_action_execution`

        This does not correspond to any attributes or classes in the library in terms of cache.
        """
        return 1 << 21

    @alias_flag_value
    def automod(self):
        """:class:`bool`: Whether auto moderation related events are enabled.

        .. versionadded:: 2.6

        This is a shortcut to set or get both :attr:`automod_configuration` and :attr:`automod_execution`.

        This corresponds to the following events:

        - :func:`on_automod_rule_create`
        - :func:`on_automod_rule_delete`
        - :func:`on_automod_rule_update`
        - :func:`on_automod_action_execution`

        This does not correspond to any attributes or classes in the library in terms of cache.
        """
        return (1 << 20) | (1 << 21)


class MemberCacheFlags(BaseFlags):
    """Controls the library's cache policy when it comes to members.

    This allows for finer grained control over what members are cached.
    Note that the bot's own member is always cached. This class is passed
    to the ``member_cache_flags`` parameter in :class:`Client`.

    Due to a quirk in how Discord works, in order to ensure proper cleanup
    of cache resources it is recommended to have :attr:`Intents.members`
    enabled. Otherwise the library cannot know when a member leaves a guild and
    is thus unable to cleanup after itself.

    To construct an object you can pass keyword arguments denoting the flags
    to enable or disable.
    Arguments are applied in order, similar to :class:`Permissions`.

    The default value is all flags enabled.

    .. versionadded:: 1.5

    .. container:: operations

        .. describe:: x == y

            Checks if two MemberCacheFlags instances are equal.
        .. describe:: x != y

            Checks if two MemberCacheFlags instances are not equal.
        .. describe:: x <= y

            Checks if a MemberCacheFlags instance is a subset of another MemberCacheFlags instance.

            .. versionadded:: 2.6
        .. describe:: x >= y

            Checks if a MemberCacheFlags instance is a superset of another MemberCacheFlags instance.

            .. versionadded:: 2.6
        .. describe:: x < y

            Checks if a MemberCacheFlags instance is a strict subset of another MemberCacheFlags instance.

            .. versionadded:: 2.6
        .. describe:: x > y

            Checks if a MemberCacheFlags instance is a strict superset of another MemberCacheFlags instance.

            .. versionadded:: 2.6
        .. describe:: x | y, x |= y

            Returns a new MemberCacheFlags instance with all enabled flags from both x and y.
            (Using ``|=`` will update in place).

            .. versionadded:: 2.6
        .. describe:: x & y, x &= y

            Returns a new MemberCacheFlags instance with only flags enabled on both x and y.
            (Using ``&=`` will update in place).

            .. versionadded:: 2.6
        .. describe:: x ^ y, x ^= y

            Returns a new MemberCacheFlags instance with only flags enabled on one of x or y, but not both.
            (Using ``^=`` will update in place).

            .. versionadded:: 2.6
        .. describe:: ~x

            Returns a new MemberCacheFlags instance with all flags from x inverted.

            .. versionadded:: 2.6
        .. describe:: hash(x)

               Return the flag's hash.
        .. describe:: iter(x)

               Returns an iterator of ``(name, value)`` pairs. This allows it
               to be, for example, constructed as a dict or a list of pairs.


        Additionally supported are a few operations on class attributes.

        .. describe:: MemberCacheFlags.y | MemberCacheFlags.z, MemberCacheFlags(y=True) | MemberCacheFlags.z

            Returns a MemberCacheFlags instance with all provided flags enabled.

            .. versionadded:: 2.6
        .. describe:: ~MemberCacheFlags.y

            Returns a MemberCacheFlags instance with all flags except ``y`` inverted from their default value.

            .. versionadded:: 2.6

    Attributes
    ----------
    value: :class:`int`
        The raw value. You should query flags via the properties
        rather than using this raw value.
    """

    __slots__ = ()

    @overload
    @_generated
    def __init__(self, *, joined: bool = ..., voice: bool = ...) -> None:
        ...

    @overload
    @_generated
    def __init__(self: NoReturn) -> None:
        ...

    def __init__(self, **kwargs: bool) -> None:
        self.value = all_flags_value(self.VALID_FLAGS)
        for key, value in kwargs.items():
            if key not in self.VALID_FLAGS:
                raise TypeError(f"{key!r} is not a valid flag name.")
            setattr(self, key, value)

    @classmethod
    def all(cls) -> Self:
        """A factory method that creates a :class:`MemberCacheFlags` with everything enabled."""
        self = cls.__new__(cls)
        self.value = all_flags_value(cls.VALID_FLAGS)
        return self

    @classmethod
    def none(cls) -> Self:
        """A factory method that creates a :class:`MemberCacheFlags` with everything disabled."""
        self = cls.__new__(cls)
        self.value = self.DEFAULT_VALUE
        return self

    @property
    def _empty(self):
        return self.value == self.DEFAULT_VALUE

    @flag_value
    def voice(self) -> int:
        """:class:`bool`: Whether to cache members that are in voice.

        This requires :attr:`Intents.voice_states`.

        Members that leave voice are no longer cached.
        """
        return 1

    @flag_value
    def joined(self) -> int:
        """:class:`bool`: Whether to cache members that joined the guild
        or are chunked as part of the initial log in flow.

        This requires :attr:`Intents.members`.

        Members that leave the guild are no longer cached.
        """
        return 2

    @classmethod
    def from_intents(cls, intents: Intents) -> Self:
        """A factory method that creates a :class:`MemberCacheFlags` based on
        the currently selected :class:`Intents`.

        Parameters
        ----------
        intents: :class:`Intents`
            The intents to select from.

        Returns
        -------
        :class:`MemberCacheFlags`
            The resulting member cache flags.
        """
        self = cls.none()
        if intents.members:
            self.joined = True
        if intents.voice_states:
            self.voice = True

        return self

    def _verify_intents(self, intents: Intents) -> None:
        if self.voice and not intents.voice_states:
            raise ValueError("MemberCacheFlags.voice requires Intents.voice_states")

        if self.joined and not intents.members:
            raise ValueError("MemberCacheFlags.joined requires Intents.members")

    @property
    def _voice_only(self):
        return self.value == 1


class ApplicationFlags(BaseFlags):
    """Wraps up the Discord Application flags.

    .. container:: operations

        .. describe:: x == y

            Checks if two ApplicationFlags instances are equal.
        .. describe:: x != y

            Checks if two ApplicationFlags instances are not equal.
        .. describe:: x <= y

            Checks if an ApplicationFlags instance is a subset of another ApplicationFlags instance.

            .. versionadded:: 2.6
        .. describe:: x >= y

            Checks if an ApplicationFlags instance is a superset of another ApplicationFlags instance.

            .. versionadded:: 2.6
        .. describe:: x < y

            Checks if an ApplicationFlags instance is a strict subset of another ApplicationFlags instance.

            .. versionadded:: 2.6
        .. describe:: x > y

            Checks if an ApplicationFlags instance is a strict superset of another ApplicationFlags instance.

            .. versionadded:: 2.6
        .. describe:: x | y, x |= y

            Returns a new ApplicationFlags instance with all enabled flags from both x and y.
            (Using ``|=`` will update in place).

            .. versionadded:: 2.6
        .. describe:: x & y, x &= y

            Returns a new ApplicationFlags instance with only flags enabled on both x and y.
            (Using ``&=`` will update in place).

            .. versionadded:: 2.6
        .. describe:: x ^ y, x ^= y

            Returns a new ApplicationFlags instance with only flags enabled on one of x or y, but not both.
            (Using ``^=`` will update in place).

            .. versionadded:: 2.6
        .. describe:: ~x

            Returns a new ApplicationFlags instance with all flags from x inverted.

            .. versionadded:: 2.6
        .. describe:: hash(x)

            Return the flag's hash.
        .. describe:: iter(x)

            Returns an iterator of ``(name, value)`` pairs. This allows it
            to be, for example, constructed as a dict or a list of pairs.
            Note that aliases are not shown.


        Additionally supported are a few operations on class attributes.

        .. describe:: ApplicationFlags.y | ApplicationFlags.z, ApplicationFlags(y=True) | ApplicationFlags.z

            Returns a ApplicationFlags instance with all provided flags enabled.

            .. versionadded:: 2.6
        .. describe:: ~ApplicationFlags.y

            Returns a ApplicationFlags instance with all flags except ``y`` inverted from their default value.

            .. versionadded:: 2.6

    .. versionadded:: 2.0

    Attributes
    ----------
    value: :class:`int`
        The raw value. You should query flags via the properties
        rather than using this raw value.
    """

    __slots__ = ()

    if TYPE_CHECKING:

        @_generated
        def __init__(
            self,
            *,
            application_auto_moderation_rule_create_badge: bool = ...,
            application_command_badge: bool = ...,
            embedded: bool = ...,
            gateway_guild_members: bool = ...,
            gateway_guild_members_limited: bool = ...,
            gateway_message_content: bool = ...,
            gateway_message_content_limited: bool = ...,
            gateway_presence: bool = ...,
            gateway_presence_limited: bool = ...,
            verification_pending_guild_limit: bool = ...,
        ) -> None:
            ...

    @flag_value
    def application_auto_moderation_rule_create_badge(self):
        """:class:`bool`: Returns ``True`` if the application uses the Auto Moderation API."""
        return 1 << 6

    @flag_value
    def gateway_presence(self):
        """:class:`bool`: Returns ``True`` if the application is verified and is allowed to
        receive presence information over the gateway.
        """
        return 1 << 12

    @flag_value
    def gateway_presence_limited(self):
        """:class:`bool`: Returns ``True`` if the application is allowed to receive limited
        presence information over the gateway.
        """
        return 1 << 13

    @flag_value
    def gateway_guild_members(self):
        """:class:`bool`: Returns ``True`` if the application is verified and is allowed to
        receive guild members information over the gateway.
        """
        return 1 << 14

    @flag_value
    def gateway_guild_members_limited(self):
        """:class:`bool`: Returns ``True`` if the application is allowed to receive limited
        guild members information over the gateway.
        """
        return 1 << 15

    @flag_value
    def verification_pending_guild_limit(self):
        """:class:`bool`: Returns ``True`` if the application is currently pending verification
        and has hit the guild limit.
        """
        return 1 << 16

    @flag_value
    def embedded(self):
        """:class:`bool`: Returns ``True`` if the application is embedded within the Discord client."""
        return 1 << 17

    @flag_value
    def gateway_message_content(self):
        """:class:`bool`: Returns ``True`` if the application is verified and is allowed to
        receive message content over the gateway.
        """
        return 1 << 18

    @flag_value
    def gateway_message_content_limited(self):
        """:class:`bool`: Returns ``True`` if the application is verified and is allowed to
        receive limited message content over the gateway.
        """
        return 1 << 19

    @flag_value
    def application_command_badge(self):
        """:class:`bool`: Returns ``True`` if the application has registered global application commands.

        .. versionadded:: 2.6
        """
        return 1 << 23


class ChannelFlags(BaseFlags):
    """Wraps up the Discord Channel flags.

    .. container:: operations

        .. describe:: x == y

            Checks if two ChannelFlags instances are equal.
        .. describe:: x != y

            Checks if two ChannelFlags instances are not equal.
        .. describe:: x <= y

            Checks if a ChannelFlags instance is a subset of another ChannelFlags instance.

            .. versionadded:: 2.6
        .. describe:: x >= y

            Checks if a ChannelFlags instance is a superset of another ChannelFlags instance.

            .. versionadded:: 2.6
        .. describe:: x < y

            Checks if a ChannelFlags instance is a strict subset of another ChannelFlags instance.

            .. versionadded:: 2.6
        .. describe:: x > y

            Checks if a ChannelFlags instance is a strict superset of another ChannelFlags instance.

            .. versionadded:: 2.6
        .. describe:: x | y, x |= y

            Returns a new ChannelFlags instance with all enabled flags from both x and y.
            (Using ``|=`` will update in place).

            .. versionadded:: 2.6
        .. describe:: x & y, x &= y

            Returns a new ChannelFlags instance with only flags enabled on both x and y.
            (Using ``&=`` will update in place).

            .. versionadded:: 2.6
        .. describe:: x ^ y, x ^= y

            Returns a new ChannelFlags instance with only flags enabled on one of x or y, but not both.
            (Using ``^=`` will update in place).

            .. versionadded:: 2.6
        .. describe:: ~x

            Returns a new ChannelFlags instance with all flags from x inverted.

            .. versionadded:: 2.6
        .. describe:: hash(x)

            Return the flag's hash.
        .. describe:: iter(x)

            Returns an iterator of ``(name, value)`` pairs. This allows it
            to be, for example, constructed as a dict or a list of pairs.
            Note that aliases are not shown.


        Additionally supported are a few operations on class attributes.

        .. describe:: ChannelFlags.y | ChannelFlags.z, ChannelFlags(y=True) | ChannelFlags.z

            Returns a ChannelFlags instance with all provided flags enabled.

            .. versionadded:: 2.6
        .. describe:: ~ChannelFlags.y

            Returns a ChannelFlags instance with all flags except ``y`` inverted from their default value.

            .. versionadded:: 2.6

    .. versionadded:: 2.5

    Attributes
    ----------
    value: :class:`int`
        The raw value. You should query flags via the properties
        rather than using this raw value.
    """

    __slots__ = ()

    if TYPE_CHECKING:

        @_generated
        def __init__(self, *, pinned: bool = ..., require_tag: bool = ...) -> None:
            ...

    @flag_value
    def pinned(self):
        """:class:`bool`: Returns ``True`` if the thread is pinned.

        This only applies to channels of type :class:`Thread`.
        """
        return 1 << 1

    @flag_value
    def require_tag(self):
        """:class:`bool`: Returns ``True`` if the channel requires all newly created threads to have a tag.

        This only applies to channels of type :class:`ForumChannel`.

        .. versionadded:: 2.6
        """
        return 1 << 4


class AutoModKeywordPresets(ListBaseFlags):
    """Wraps up the pre-defined auto moderation keyword lists, provided by Discord.

    .. container:: operations

        .. describe:: x == y

            Checks if two AutoModKeywordPresets instances are equal.
        .. describe:: x != y

            Checks if two AutoModKeywordPresets instances are not equal.
        .. describe:: x <= y

            Checks if an AutoModKeywordPresets instance is a subset of another AutoModKeywordPresets instance.
        .. describe:: x >= y

            Checks if an AutoModKeywordPresets instance is a superset of another AutoModKeywordPresets instance.
        .. describe:: x < y

            Checks if an AutoModKeywordPresets instance is a strict subset of another AutoModKeywordPresets instance.
        .. describe:: x > y

            Checks if an AutoModKeywordPresets instance is a strict superset of another AutoModKeywordPresets instance.
        .. describe:: x | y, x |= y

            Returns a new AutoModKeywordPresets instance with all enabled flags from both x and y.
            (Using ``|=`` will update in place).
        .. describe:: x & y, x &= y

            Returns a new AutoModKeywordPresets instance with only flags enabled on both x and y.
            (Using ``&=`` will update in place).
        .. describe:: x ^ y, x ^= y

            Returns a new AutoModKeywordPresets instance with only flags enabled on one of x or y, but not both.
            (Using ``^=`` will update in place).
        .. describe:: ~x

            Returns a new AutoModKeywordPresets instance with all flags from x inverted.
        .. describe:: hash(x)

            Return the flag's hash.
        .. describe:: iter(x)

            Returns an iterator of ``(name, value)`` pairs. This allows it
            to be, for example, constructed as a dict or a list of pairs.
            Note that aliases are not shown.


        Additionally supported are a few operations on class attributes.

        .. describe:: AutoModKeywordPresets.y | AutoModKeywordPresets.z, AutoModKeywordPresets(y=True) | AutoModKeywordPresets.z

            Returns a AutoModKeywordPresets instance with all provided flags enabled.

        .. describe:: ~AutoModKeywordPresets.y

            Returns a AutoModKeywordPresets instance with all flags except ``y`` inverted from their default value.

    .. versionadded:: 2.6

    Attributes
    ----------
    values: :class:`int`
        The raw values. You should query flags via the properties
        rather than using these raw values.
    """

    __slots__ = ()

    if TYPE_CHECKING:

        @_generated
        def __init__(
            self, *, profanity: bool = ..., sexual_content: bool = ..., slurs: bool = ...
        ) -> None:
            ...

    @classmethod
    def all(cls: Type[AutoModKeywordPresets]) -> AutoModKeywordPresets:
        """A factory method that creates a :class:`AutoModKeywordPresets` with everything enabled."""
        self = cls.__new__(cls)
        self.value = all_flags_value(cls.VALID_FLAGS)
        return self

    @classmethod
    def none(cls: Type[AutoModKeywordPresets]) -> AutoModKeywordPresets:
        """A factory method that creates a :class:`AutoModKeywordPresets` with everything disabled."""
        self = cls.__new__(cls)
        self.value = self.DEFAULT_VALUE
        return self

    @flag_value
    def profanity(self):
        """:class:`bool`: Returns ``True`` if the profanity preset is enabled
        (contains words that may be considered swearing or cursing).
        """
        return 1 << 1

    @flag_value
    def sexual_content(self):
        """:class:`bool`: Returns ``True`` if the sexual content preset is enabled
        (contains sexually explicit words).
        """
        return 1 << 2

    @flag_value
    def slurs(self):
        """:class:`bool`: Returns ``True`` if the slurs preset is enabled
        (contains insults or words that may be considered hate speech).
        """
        return 1 << 3


class MemberFlags(BaseFlags):
    """Wraps up Discord Member flags.

    .. container:: operations

        .. describe:: x == y

            Checks if two MemberFlags instances are equal.
        .. describe:: x != y

            Checks if two MemberFlags instances are not equal.
        .. describe:: x <= y

            Checks if an MemberFlags instance is a subset of another MemberFlags instance.
        .. describe:: x >= y

            Checks if an MemberFlags instance is a superset of another MemberFlags instance.
        .. describe:: x < y

            Checks if an MemberFlags instance is a strict subset of another MemberFlags instance.
        .. describe:: x > y

            Checks if an MemberFlags instance is a strict superset of another MemberFlags instance.
        .. describe:: x | y, x |= y

            Returns a new MemberFlags instance with all enabled flags from both x and y.
            (Using ``|=`` will update in place).
        .. describe:: x & y, x &= y

            Returns a new MemberFlags instance with only flags enabled on both x and y.
            (Using ``&=`` will update in place).
        .. describe:: x ^ y, x ^= y

            Returns a new MemberFlags instance with only flags enabled on one of x or y, but not both.
            (Using ``^=`` will update in place).
        .. describe:: ~x

            Returns a new MemberFlags instance with all flags from x inverted.
        .. describe:: hash(x)

            Returns the flag's hash.
        .. describe:: iter(x)

            Returns an iterator of ``(name, value)`` pairs. This allows it
            to be, for example, constructed as a dict or a list of pairs.
            Note that aliases are not shown.

        Additionally supported are a few operations on class attributes.

        .. describe:: MemberFlags.y | MemberFlags.z, MemberFlags(y=True) | MemberFlags.z

            Returns a MemberFlags instance with all provided flags enabled.

        .. describe:: ~MemberFlags.y

            Returns a MemberFlags instance with all flags except ``y`` inverted from their default value.

    .. versionadded:: 2.8

    Attributes
    ----------
    value: :class:`int`
        The raw value. You should query flags via the properties
        rather than using this raw value.
    """

    __slots__ = ()

    if TYPE_CHECKING:

        @_generated
        def __init__(
            self,
            *,
            bypasses_verification: bool = ...,
            completed_onboarding: bool = ...,
            did_rejoin: bool = ...,
            started_onboarding: bool = ...,
        ) -> None:
            ...

    @flag_value
    def did_rejoin(self):
        """:class:`bool`: Returns ``True`` if the member has left and rejoined the guild."""
        return 1 << 0

    @flag_value
    def completed_onboarding(self):
        """:class:`bool`: Returns ``True`` if the member has completed onboarding."""
        return 1 << 1

    @flag_value
    def bypasses_verification(self):
        """:class:`bool`: Returns ``True`` if the member is able to bypass guild verification requirements."""
        return 1 << 2

    @flag_value
    def started_onboarding(self):
        """:class:`bool`: Returns ``True`` if the member has started onboarding."""
        return 1 << 3


<<<<<<< HEAD
class AttachmentFlags(BaseFlags):
    """Wraps up Discord Attachment flags.
=======
class RoleFlags(BaseFlags):
    """Wraps up Discord Role flags.
>>>>>>> 85dbc26f

    .. container:: operations

        .. describe:: x == y

<<<<<<< HEAD
            Checks if two AttachmentFlags instances are equal.
        .. describe:: x != y

            Checks if two AttachmentFlags instances are not equal.
        .. describe:: x <= y

            Checks if an AttachmentFlags instance is a subset of another AttachmentFlags instance.
        .. describe:: x >= y

            Checks if an AttachmentFlags instance is a superset of another AttachmentFlags instance.
        .. describe:: x < y

            Checks if an AttachmentFlags instance is a strict subset of another AttachmentFlags instance.
        .. describe:: x > y

            Checks if an AttachmentFlags instance is a strict superset of another AttachmentFlags instance.
        .. describe:: x | y, x |= y

            Returns a new AttachmentFlags instance with all enabled flags from both x and y.
            (Using ``|=`` will update in place).
        .. describe:: x & y, x &= y

            Returns a new AttachmentFlags instance with only flags enabled on both x and y.
            (Using ``&=`` will update in place).
        .. describe:: x ^ y, x ^= y

            Returns a new AttachmentFlags instance with only flags enabled on one of x or y, but not both.
            (Using ``^=`` will update in place).
        .. describe:: ~x

            Returns a new AttachmentFlags instance with all flags from x inverted.
=======
            Checks if two RoleFlags instances are equal.
        .. describe:: x != y

            Checks if two RoleFlags instances are not equal.
        .. describe:: x <= y

            Checks if an RoleFlags instance is a subset of another RoleFlags instance.
        .. describe:: x >= y

            Checks if an RoleFlags instance is a superset of another RoleFlags instance.
        .. describe:: x < y

            Checks if an RoleFlags instance is a strict subset of another RoleFlags instance.
        .. describe:: x > y

            Checks if an RoleFlags instance is a strict superset of another RoleFlags instance.
        .. describe:: x | y, x |= y

            Returns a new RoleFlags instance with all enabled flags from both x and y.
            (Using ``|=`` will update in place).
        .. describe:: x & y, x &= y

            Returns a new RoleFlags instance with only flags enabled on both x and y.
            (Using ``&=`` will update in place).
        .. describe:: x ^ y, x ^= y

            Returns a new RoleFlags instance with only flags enabled on one of x or y, but not both.
            (Using ``^=`` will update in place).
        .. describe:: ~x

            Returns a new RoleFlags instance with all flags from x inverted.
>>>>>>> 85dbc26f
        .. describe:: hash(x)

            Returns the flag's hash.
        .. describe:: iter(x)

            Returns an iterator of ``(name, value)`` pairs. This allows it
            to be, for example, constructed as a dict or a list of pairs.
            Note that aliases are not shown.

        Additionally supported are a few operations on class attributes.

<<<<<<< HEAD
        .. describe:: AttachmentFlags.y | AttachmentFlags.z, AttachmentFlags(y=True) | AttachmentFlags.z

            Returns a AttachmentFlags instance with all provided flags enabled.

        .. describe:: ~AttachmentFlags.y

            Returns a AttachmentFlags instance with all flags except ``y`` inverted from their default value.
=======
        .. describe:: RoleFlags.y | RoleFlags.z, RoleFlags(y=True) | RoleFlags.z

            Returns a RoleFlags instance with all provided flags enabled.

        .. describe:: ~RoleFlags.y

            Returns a RoleFlags instance with all flags except ``y`` inverted from their default value.
>>>>>>> 85dbc26f

    .. versionadded:: 2.10

    Attributes
    ----------
    value: :class:`int`
        The raw value. You should query flags via the properties
        rather than using this raw value.
    """

    __slots__ = ()

    if TYPE_CHECKING:

        @_generated
<<<<<<< HEAD
        def __init__(self, *, is_remix: bool = ...) -> None:
            ...

    @flag_value
    def is_remix(self):
        """:class:`bool`: Returns ``True`` if the attachment has been edited using the Remix feature."""
        return 1 << 2
=======
        def __init__(self, *, in_prompt: bool = ...) -> None:
            ...

    @flag_value
    def in_prompt(self):
        """:class:`bool`: Returns ``True`` if the role can be selected by members in an onboarding prompt."""
        return 1 << 0
>>>>>>> 85dbc26f
<|MERGE_RESOLUTION|>--- conflicted
+++ resolved
@@ -40,11 +40,8 @@
     "ChannelFlags",
     "AutoModKeywordPresets",
     "MemberFlags",
-<<<<<<< HEAD
+    "RoleFlags",
     "AttachmentFlags",
-=======
-    "RoleFlags",
->>>>>>> 85dbc26f
 )
 
 BF = TypeVar("BF", bound="BaseFlags")
@@ -2296,51 +2293,13 @@
         return 1 << 3
 
 
-<<<<<<< HEAD
-class AttachmentFlags(BaseFlags):
-    """Wraps up Discord Attachment flags.
-=======
 class RoleFlags(BaseFlags):
     """Wraps up Discord Role flags.
->>>>>>> 85dbc26f
 
     .. container:: operations
 
         .. describe:: x == y
 
-<<<<<<< HEAD
-            Checks if two AttachmentFlags instances are equal.
-        .. describe:: x != y
-
-            Checks if two AttachmentFlags instances are not equal.
-        .. describe:: x <= y
-
-            Checks if an AttachmentFlags instance is a subset of another AttachmentFlags instance.
-        .. describe:: x >= y
-
-            Checks if an AttachmentFlags instance is a superset of another AttachmentFlags instance.
-        .. describe:: x < y
-
-            Checks if an AttachmentFlags instance is a strict subset of another AttachmentFlags instance.
-        .. describe:: x > y
-
-            Checks if an AttachmentFlags instance is a strict superset of another AttachmentFlags instance.
-        .. describe:: x | y, x |= y
-
-            Returns a new AttachmentFlags instance with all enabled flags from both x and y.
-            (Using ``|=`` will update in place).
-        .. describe:: x & y, x &= y
-
-            Returns a new AttachmentFlags instance with only flags enabled on both x and y.
-            (Using ``&=`` will update in place).
-        .. describe:: x ^ y, x ^= y
-
-            Returns a new AttachmentFlags instance with only flags enabled on one of x or y, but not both.
-            (Using ``^=`` will update in place).
-        .. describe:: ~x
-
-            Returns a new AttachmentFlags instance with all flags from x inverted.
-=======
             Checks if two RoleFlags instances are equal.
         .. describe:: x != y
 
@@ -2372,7 +2331,6 @@
         .. describe:: ~x
 
             Returns a new RoleFlags instance with all flags from x inverted.
->>>>>>> 85dbc26f
         .. describe:: hash(x)
 
             Returns the flag's hash.
@@ -2384,15 +2342,6 @@
 
         Additionally supported are a few operations on class attributes.
 
-<<<<<<< HEAD
-        .. describe:: AttachmentFlags.y | AttachmentFlags.z, AttachmentFlags(y=True) | AttachmentFlags.z
-
-            Returns a AttachmentFlags instance with all provided flags enabled.
-
-        .. describe:: ~AttachmentFlags.y
-
-            Returns a AttachmentFlags instance with all flags except ``y`` inverted from their default value.
-=======
         .. describe:: RoleFlags.y | RoleFlags.z, RoleFlags(y=True) | RoleFlags.z
 
             Returns a RoleFlags instance with all provided flags enabled.
@@ -2400,7 +2349,6 @@
         .. describe:: ~RoleFlags.y
 
             Returns a RoleFlags instance with all flags except ``y`` inverted from their default value.
->>>>>>> 85dbc26f
 
     .. versionadded:: 2.10
 
@@ -2416,15 +2364,6 @@
     if TYPE_CHECKING:
 
         @_generated
-<<<<<<< HEAD
-        def __init__(self, *, is_remix: bool = ...) -> None:
-            ...
-
-    @flag_value
-    def is_remix(self):
-        """:class:`bool`: Returns ``True`` if the attachment has been edited using the Remix feature."""
-        return 1 << 2
-=======
         def __init__(self, *, in_prompt: bool = ...) -> None:
             ...
 
@@ -2432,4 +2371,83 @@
     def in_prompt(self):
         """:class:`bool`: Returns ``True`` if the role can be selected by members in an onboarding prompt."""
         return 1 << 0
->>>>>>> 85dbc26f
+
+
+class AttachmentFlags(BaseFlags):
+    """Wraps up Discord Attachment flags.
+
+    .. container:: operations
+
+        .. describe:: x == y
+
+            Checks if two AttachmentFlags instances are equal.
+        .. describe:: x != y
+
+            Checks if two AttachmentFlags instances are not equal.
+        .. describe:: x <= y
+
+            Checks if an AttachmentFlags instance is a subset of another AttachmentFlags instance.
+        .. describe:: x >= y
+
+            Checks if an AttachmentFlags instance is a superset of another AttachmentFlags instance.
+        .. describe:: x < y
+
+            Checks if an AttachmentFlags instance is a strict subset of another AttachmentFlags instance.
+        .. describe:: x > y
+
+            Checks if an AttachmentFlags instance is a strict superset of another AttachmentFlags instance.
+        .. describe:: x | y, x |= y
+
+            Returns a new AttachmentFlags instance with all enabled flags from both x and y.
+            (Using ``|=`` will update in place).
+        .. describe:: x & y, x &= y
+
+            Returns a new AttachmentFlags instance with only flags enabled on both x and y.
+            (Using ``&=`` will update in place).
+        .. describe:: x ^ y, x ^= y
+
+            Returns a new AttachmentFlags instance with only flags enabled on one of x or y, but not both.
+            (Using ``^=`` will update in place).
+        .. describe:: ~x
+
+            Returns a new AttachmentFlags instance with all flags from x inverted.
+        .. describe:: hash(x)
+
+            Returns the flag's hash.
+        .. describe:: iter(x)
+
+            Returns an iterator of ``(name, value)`` pairs. This allows it
+            to be, for example, constructed as a dict or a list of pairs.
+            Note that aliases are not shown.
+
+        Additionally supported are a few operations on class attributes.
+
+        .. describe:: AttachmentFlags.y | AttachmentFlags.z, AttachmentFlags(y=True) | AttachmentFlags.z
+
+            Returns a AttachmentFlags instance with all provided flags enabled.
+
+        .. describe:: ~AttachmentFlags.y
+
+            Returns a AttachmentFlags instance with all flags except ``y`` inverted from their default value.
+
+    .. versionadded:: 2.10
+
+    Attributes
+    ----------
+    value: :class:`int`
+        The raw value. You should query flags via the properties
+        rather than using this raw value.
+    """
+
+    __slots__ = ()
+
+    if TYPE_CHECKING:
+
+        @_generated
+        def __init__(self, *, is_remix: bool = ...) -> None:
+            ...
+
+    @flag_value
+    def is_remix(self):
+        """:class:`bool`: Returns ``True`` if the attachment has been edited using the Remix feature."""
+        return 1 << 2