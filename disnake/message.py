"""
The MIT License (MIT)

Copyright (c) 2015-2021 Rapptz
Copyright (c) 2021-present Disnake Development

Permission is hereby granted, free of charge, to any person obtaining a
copy of this software and associated documentation files (the "Software"),
to deal in the Software without restriction, including without limitation
the rights to use, copy, modify, merge, publish, distribute, sublicense,
and/or sell copies of the Software, and to permit persons to whom the
Software is furnished to do so, subject to the following conditions:

The above copyright notice and this permission notice shall be included in
all copies or substantial portions of the Software.

THE SOFTWARE IS PROVIDED "AS IS", WITHOUT WARRANTY OF ANY KIND, EXPRESS
OR IMPLIED, INCLUDING BUT NOT LIMITED TO THE WARRANTIES OF MERCHANTABILITY,
FITNESS FOR A PARTICULAR PURPOSE AND NONINFRINGEMENT. IN NO EVENT SHALL THE
AUTHORS OR COPYRIGHT HOLDERS BE LIABLE FOR ANY CLAIM, DAMAGES OR OTHER
LIABILITY, WHETHER IN AN ACTION OF CONTRACT, TORT OR OTHERWISE, ARISING
FROM, OUT OF OR IN CONNECTION WITH THE SOFTWARE OR THE USE OR OTHER
DEALINGS IN THE SOFTWARE.
"""

from __future__ import annotations

import asyncio
import datetime
import re
import io
from os import PathLike
from typing import (
    Dict,
    TYPE_CHECKING,
    Union,
    List,
    Optional,
    Any,
    Callable,
    Tuple,
    ClassVar,
    Optional,
    overload,
    TypeVar,
    Type,
)

from . import utils
from .reaction import Reaction
from .emoji import Emoji
from .partial_emoji import PartialEmoji
from .enums import (
    MessageType,
    ChannelType,
    InteractionType,
    try_enum,
    try_enum_to_int,
)
from .errors import InvalidArgument, HTTPException
from .components import _component_factory
from .embeds import Embed
from .member import Member
from .flags import MessageFlags
from .file import File
from .user import User
from .utils import escape_mentions, MISSING
from .guild import Guild
from .mixins import Hashable
from .sticker import StickerItem
from .threads import Thread

if TYPE_CHECKING:
    from .types.message import (
        Message as MessagePayload,
        Attachment as AttachmentPayload,
        MessageReference as MessageReferencePayload,
        MessageApplication as MessageApplicationPayload,
        MessageActivity as MessageActivityPayload,
        Reaction as ReactionPayload,
    )

    from .types.components import Component as ComponentPayload
    from .types.member import (
        Member as MemberPayload,
        UserWithMember as UserWithMemberPayload,
    )
    from .types.user import User as UserPayload
    from .types.embed import Embed as EmbedPayload
    from .types.interactions import MessageInteraction as InteractionReferencePayload
    from .types.threads import ThreadArchiveDurationLiteral
    from .abc import Snowflake
    from .abc import GuildChannel, MessageableChannel, MessageableChannel
    from .components import Component
    from .state import ConnectionState
    from .channel import TextChannel, DMChannel, VoiceChannel
    from .mentions import AllowedMentions
    from .role import Role
    from .threads import AnyThreadArchiveDuration
    from .ui.view import View

    MR = TypeVar("MR", bound="MessageReference")
    EmojiInputType = Union[Emoji, PartialEmoji, str]

__all__ = (
    "Attachment",
    "Message",
    "PartialMessage",
    "MessageReference",
    "InteractionReference",
    "DeletedReferencedMessage",
)


def convert_emoji_reaction(emoji):
    if isinstance(emoji, Reaction):
        emoji = emoji.emoji

    if isinstance(emoji, Emoji):
        return f"{emoji.name}:{emoji.id}"
    if isinstance(emoji, PartialEmoji):
        return emoji._as_reaction()
    if isinstance(emoji, str):
        # Reactions can be in :name:id format, but not <:name:id>.
        # No existing emojis have <> in them, so this should be okay.
        return emoji.strip("<>")

    raise InvalidArgument(
        f"emoji argument must be str, Emoji, or Reaction not {emoji.__class__.__name__}."
    )


async def _edit_handler(
    msg: Union[Message, PartialMessage],
    *,
    default_flags: int,
    previous_allowed_mentions: Optional[AllowedMentions],
    content: Optional[str] = MISSING,
    embed: Optional[Embed] = MISSING,
    embeds: List[Embed] = MISSING,
    file: File = MISSING,
    files: List[File] = MISSING,
    attachments: List[Attachment] = MISSING,
    suppress: bool = MISSING,
    delete_after: Optional[float] = None,
    allowed_mentions: Optional[AllowedMentions] = MISSING,
    view: Optional[View] = MISSING,
) -> Message:
    if embed is not MISSING and embeds is not MISSING:
        raise InvalidArgument("Cannot mix embed and embeds keyword arguments.")
    if file is not MISSING and files is not MISSING:
        raise InvalidArgument("Cannot mix file and files keyword arguments.")

    payload: Dict[str, Any] = {}
    if content is not MISSING:
        if content is not None:
            payload["content"] = str(content)
        else:
            payload["content"] = None

    if file is not MISSING:
        files = [file]

    if embed is not MISSING:
        embeds = [embed] if embed else []
    if embeds is not MISSING:
        payload["embeds"] = [e.to_dict() for e in embeds]
        for embed in embeds:
            if embed._files:
                files = files or []
                files += embed._files

    if suppress is not MISSING:
        flags = MessageFlags._from_value(default_flags)
        flags.suppress_embeds = suppress
        payload["flags"] = flags.value

    if allowed_mentions is MISSING:
        if previous_allowed_mentions:
            payload["allowed_mentions"] = previous_allowed_mentions.to_dict()
    else:
        if allowed_mentions:
            if msg._state.allowed_mentions is not None:
                payload["allowed_mentions"] = msg._state.allowed_mentions.merge(
                    allowed_mentions
                ).to_dict()
            else:
                payload["allowed_mentions"] = allowed_mentions.to_dict()

    if attachments is not MISSING:
        payload["attachments"] = [a.to_dict() for a in attachments]

    if view is not MISSING:
        msg._state.prevent_view_updates_for(msg.id)
        if view:
            payload["components"] = view.to_components()
        else:
            payload["components"] = []

    try:
        data = await msg._state.http.edit_message(msg.channel.id, msg.id, **payload, files=files)
    finally:
        if files:
            for f in files:
                f.close()
    message = Message(state=msg._state, channel=msg.channel, data=data)

    if view and not view.is_finished():
        msg._state.store_view(view, msg.id)

    if delete_after is not None:
        await msg.delete(delay=delete_after)

    return message


class Attachment(Hashable):
    """Represents an attachment from Discord.

    .. container:: operations

        .. describe:: str(x)

            Returns the URL of the attachment.

        .. describe:: x == y

            Checks if the attachment is equal to another attachment.

        .. describe:: x != y

            Checks if the attachment is not equal to another attachment.

        .. describe:: hash(x)

            Returns the hash of the attachment.

    .. versionchanged:: 1.7
        Attachment can now be casted to :class:`str` and is hashable.

    Attributes
    ------------
    id: :class:`int`
        The attachment ID.
    size: :class:`int`
        The attachment size in bytes.
    height: Optional[:class:`int`]
        The attachment's height, in pixels. Only applicable to images and videos.
    width: Optional[:class:`int`]
        The attachment's width, in pixels. Only applicable to images and videos.
    filename: :class:`str`
        The attachment's filename.
    url: :class:`str`
        The attachment URL. If the message this attachment was attached
        to is deleted, then this will 404.
    proxy_url: :class:`str`
        The proxy URL. This is a cached version of the :attr:`~Attachment.url` in the
        case of images. When the message is deleted, this URL might be valid for a few
        minutes or not valid at all.
    content_type: Optional[:class:`str`]
        The attachment's `media type <https://en.wikipedia.org/wiki/Media_type>`_

        .. versionadded:: 1.7
    ephemeral: :class:`bool`
        Whether the attachment is ephemeral.

        .. versionadded:: 2.1
    description: :class:`str`
        The attachment's description

        .. versionadded:: 2.3
    """

    __slots__ = (
        "id",
        "size",
        "height",
        "width",
        "filename",
        "url",
        "proxy_url",
        "_http",
        "content_type",
        "ephemeral",
        "description",
    )

    def __init__(self, *, data: AttachmentPayload, state: ConnectionState):
        self.id: int = int(data["id"])
        self.size: int = data["size"]
        self.height: Optional[int] = data.get("height")
        self.width: Optional[int] = data.get("width")
        self.filename: str = data["filename"]
        self.url: str = data.get("url")
        self.proxy_url: str = data.get("proxy_url")
        self._http = state.http
        self.content_type: Optional[str] = data.get("content_type")
        self.ephemeral: bool = data.get("ephemeral", False)
        self.description: Optional[str] = data.get("description")

    def is_spoiler(self) -> bool:
        """Whether this attachment contains a spoiler.

        :return type: :class:`bool`
        """
        return self.filename.startswith("SPOILER_")

    def __repr__(self) -> str:
        return f"<Attachment id={self.id} filename={self.filename!r} url={self.url!r} ephemeral={self.ephemeral!r}>"

    def __str__(self) -> str:
        return self.url or ""

    async def save(
        self,
        fp: Union[io.BufferedIOBase, PathLike],
        *,
        seek_begin: bool = True,
        use_cached: bool = False,
    ) -> int:
        """|coro|

        Saves this attachment into a file-like object.

        Parameters
        -----------
        fp: Union[:class:`io.BufferedIOBase`, :class:`os.PathLike`]
            The file-like object to save this attachment to or the filename
            to use. If a filename is passed then a file is created with that
            filename and used instead.
        seek_begin: :class:`bool`
            Whether to seek to the beginning of the file after saving is
            successfully done.
        use_cached: :class:`bool`
            Whether to use :attr:`proxy_url` rather than :attr:`url` when downloading
            the attachment. This will allow attachments to be saved after deletion
            more often, compared to the regular URL which is generally deleted right
            after the message is deleted. Note that this can still fail to download
            deleted attachments if too much time has passed and it does not work
            on some types of attachments.

        Raises
        --------
        HTTPException
            Saving the attachment failed.
        NotFound
            The attachment was deleted.

        Returns
        --------
        :class:`int`
            The number of bytes written.
        """
        data = await self.read(use_cached=use_cached)
        if isinstance(fp, io.BufferedIOBase):
            written = fp.write(data)
            if seek_begin:
                fp.seek(0)
            return written
        else:
            with open(fp, "wb") as f:
                return f.write(data)

    async def read(self, *, use_cached: bool = False) -> bytes:
        """|coro|

        Retrieves the content of this attachment as a :class:`bytes` object.

        .. versionadded:: 1.1

        Parameters
        -----------
        use_cached: :class:`bool`
            Whether to use :attr:`proxy_url` rather than :attr:`url` when downloading
            the attachment. This will allow attachments to be saved after deletion
            more often, compared to the regular URL which is generally deleted right
            after the message is deleted. Note that this can still fail to download
            deleted attachments if too much time has passed and it does not work
            on some types of attachments.

        Raises
        ------
        HTTPException
            Downloading the attachment failed.
        Forbidden
            You do not have permissions to access this attachment
        NotFound
            The attachment was deleted.

        Returns
        -------
        :class:`bytes`
            The contents of the attachment.
        """
        url = self.proxy_url if use_cached else self.url
        data = await self._http.get_from_cdn(url)
        return data

    async def to_file(
        self,
        *,
        use_cached: bool = False,
        spoiler: bool = False,
        description: Optional[str] = MISSING,
    ) -> File:
        """|coro|

        Converts the attachment into a :class:`File` suitable for sending via
        :meth:`abc.Messageable.send`.

        .. versionadded:: 1.3

        Parameters
        -----------
        use_cached: :class:`bool`
            Whether to use :attr:`proxy_url` rather than :attr:`url` when downloading
            the attachment. This will allow attachments to be saved after deletion
            more often, compared to the regular URL which is generally deleted right
            after the message is deleted. Note that this can still fail to download
            deleted attachments if too much time has passed and it does not work
            on some types of attachments.

            .. versionadded:: 1.4
        spoiler: :class:`bool`
            Whether the file is a spoiler.

            .. versionadded:: 1.4
        description: Optional[:class:`str`]
            The file's description. Copies this attachment's description by default,
            set to ``None`` to remove.

            .. versionadded:: 2.3

        Raises
        ------
        HTTPException
            Downloading the attachment failed.
        Forbidden
            You do not have permissions to access this attachment
        NotFound
            The attachment was deleted.

        Returns
        -------
        :class:`File`
            The attachment as a file suitable for sending.
        """

        if description is MISSING:
            description = self.description
        data = await self.read(use_cached=use_cached)
        return File(
            io.BytesIO(data), filename=self.filename, spoiler=spoiler, description=description
        )

    def to_dict(self) -> AttachmentPayload:
        result: AttachmentPayload = {
            "filename": self.filename,
            "id": self.id,
            "proxy_url": self.proxy_url,
            "size": self.size,
            "url": self.url,
            "ephemeral": self.ephemeral,
        }
        if self.height:
            result["height"] = self.height
        if self.width:
            result["width"] = self.width
        if self.content_type:
            result["content_type"] = self.content_type
        if self.description:
            result["description"] = self.description
        return result


class DeletedReferencedMessage:
    """A special sentinel type that denotes whether the
    resolved message referenced message had since been deleted.

    The purpose of this class is to separate referenced messages that could not be
    fetched and those that were previously fetched but have since been deleted.

    .. versionadded:: 1.6
    """

    __slots__ = ("_parent",)

    def __init__(self, parent: MessageReference):
        self._parent: MessageReference = parent

    def __repr__(self) -> str:
        return f"<DeletedReferencedMessage id={self.id} channel_id={self.channel_id} guild_id={self.guild_id!r}>"

    @property
    def id(self) -> int:
        """:class:`int`: The message ID of the deleted referenced message."""
        # the parent's message id won't be None here
        return self._parent.message_id  # type: ignore

    @property
    def channel_id(self) -> int:
        """:class:`int`: The channel ID of the deleted referenced message."""
        return self._parent.channel_id

    @property
    def guild_id(self) -> Optional[int]:
        """Optional[:class:`int`]: The guild ID of the deleted referenced message."""
        return self._parent.guild_id


class MessageReference:
    """Represents a reference to a :class:`~disnake.Message`.

    .. versionadded:: 1.5

    .. versionchanged:: 1.6
        This class can now be constructed by users.

    Attributes
    -----------
    message_id: Optional[:class:`int`]
        The id of the message referenced.
    channel_id: :class:`int`
        The channel id of the message referenced.
    guild_id: Optional[:class:`int`]
        The guild id of the message referenced.
    fail_if_not_exists: :class:`bool`
        Whether replying to the referenced message should raise :class:`HTTPException`
        if the message no longer exists or Discord could not fetch the message.

        .. versionadded:: 1.7

    resolved: Optional[Union[:class:`Message`, :class:`DeletedReferencedMessage`]]
        The message that this reference resolved to. If this is ``None``
        then the original message was not fetched either due to the Discord API
        not attempting to resolve it or it not being available at the time of creation.
        If the message was resolved at a prior point but has since been deleted then
        this will be of type :class:`DeletedReferencedMessage`.

        Currently, this is mainly the replied to message when a user replies to a message.

        .. versionadded:: 1.6
    """

    __slots__ = ("message_id", "channel_id", "guild_id", "fail_if_not_exists", "resolved", "_state")

    def __init__(
        self,
        *,
        message_id: int,
        channel_id: int,
        guild_id: Optional[int] = None,
        fail_if_not_exists: bool = True,
    ):
        self._state: Optional[ConnectionState] = None
        self.resolved: Optional[Union[Message, DeletedReferencedMessage]] = None
        self.message_id: Optional[int] = message_id
        self.channel_id: int = channel_id
        self.guild_id: Optional[int] = guild_id
        self.fail_if_not_exists: bool = fail_if_not_exists

    @classmethod
    def with_state(cls: Type[MR], state: ConnectionState, data: MessageReferencePayload) -> MR:
        self = cls.__new__(cls)
        self.message_id = utils._get_as_snowflake(data, "message_id")
        self.channel_id = int(data.pop("channel_id"))
        self.guild_id = utils._get_as_snowflake(data, "guild_id")
        self.fail_if_not_exists = data.get("fail_if_not_exists", True)
        self._state = state
        self.resolved = None
        return self

    @classmethod
    def from_message(cls: Type[MR], message: Message, *, fail_if_not_exists: bool = True) -> MR:
        """Creates a :class:`MessageReference` from an existing :class:`~disnake.Message`.

        .. versionadded:: 1.6

        Parameters
        ----------
        message: :class:`~disnake.Message`
            The message to be converted into a reference.
        fail_if_not_exists: :class:`bool`
            Whether replying to the referenced message should raise :class:`HTTPException`
            if the message no longer exists or Discord could not fetch the message.

            .. versionadded:: 1.7

        Returns
        -------
        :class:`MessageReference`
            A reference to the message.
        """
        self = cls(
            message_id=message.id,
            channel_id=message.channel.id,
            guild_id=getattr(message.guild, "id", None),
            fail_if_not_exists=fail_if_not_exists,
        )
        self._state = message._state
        return self

    @property
    def cached_message(self) -> Optional[Message]:
        """Optional[:class:`~disnake.Message`]: The cached message, if found in the internal message cache."""
        return self._state and self._state._get_message(self.message_id)

    @property
    def jump_url(self) -> str:
        """:class:`str`: Returns a URL that allows the client to jump to the referenced message.

        .. versionadded:: 1.7
        """
        guild_id = self.guild_id if self.guild_id is not None else "@me"
        return f"https://discord.com/channels/{guild_id}/{self.channel_id}/{self.message_id}"

    def __repr__(self) -> str:
        return f"<MessageReference message_id={self.message_id!r} channel_id={self.channel_id!r} guild_id={self.guild_id!r}>"

    def to_dict(self) -> MessageReferencePayload:
        result: MessageReferencePayload = (
            {"message_id": self.message_id} if self.message_id is not None else {}
        )
        result["channel_id"] = self.channel_id
        if self.guild_id is not None:
            result["guild_id"] = self.guild_id
        if self.fail_if_not_exists is not None:
            result["fail_if_not_exists"] = self.fail_if_not_exists
        return result

    to_message_reference_dict = to_dict


class InteractionReference:
    """
    Represents an interaction being referenced in a message.

    This means responses to message components do not include this property,
    instead including a message reference object as components always exist on preexisting messages.

    .. versionadded:: 2.1

    Attributes
    ----------
    id: :class:`int`
        ID of the interaction
    type: :class:`InteractionType`
        The type of interaction
    name: :class:`str`
        The name of the application command
    user: :class:`User`
        The user who invoked the interaction
    """

    __slots__ = ("id", "type", "name", "user", "_state")

    def __init__(self, *, state: ConnectionState, data: InteractionReferencePayload):
        self._state: ConnectionState = state
        self.id: int = int(data["id"])
        self.type: InteractionType = try_enum(InteractionType, int(data["type"]))
        self.name: str = data["name"]
        self.user: User = User(state=state, data=data["user"])

    def __repr__(self) -> str:
        return f"<InteractionReference id={self.id!r} type={self.type!r} name={self.name!r} user={self.user!r}>"

    @property
    def author(self) -> User:
        return self.user


def flatten_handlers(cls):
    prefix = len("_handle_")
    handlers = [
        (key[prefix:], value)
        for key, value in cls.__dict__.items()
        if key.startswith("_handle_") and key != "_handle_member"
    ]

    # store _handle_member last
    handlers.append(("member", cls._handle_member))
    cls._HANDLERS = handlers
    cls._CACHED_SLOTS = [attr for attr in cls.__slots__ if attr.startswith("_cs_")]
    return cls


@flatten_handlers
class Message(Hashable):
    r"""Represents a message from Discord.

    .. container:: operations

        .. describe:: x == y

            Checks if two messages are equal.

        .. describe:: x != y

            Checks if two messages are not equal.

        .. describe:: hash(x)

            Returns the message's hash.

    Attributes
    -----------
    tts: :class:`bool`
        Specifies if the message was done with text-to-speech.
        This can only be accurately received in :func:`on_message` due to
        a disnake limitation.
    type: :class:`MessageType`
        The type of message. In most cases this should not be checked, but it is helpful
        in cases where it might be a system message for :attr:`system_content`.
    author: Union[:class:`Member`, :class:`abc.User`]
        A :class:`Member` that sent the message. If :attr:`channel` is a
        private channel or the user has the left the guild, then it is a :class:`User` instead.
    content: :class:`str`
        The actual contents of the message.
    nonce: Optional[Union[:class:`str`, :class:`int`]]
        The value used by the disnake guild and the client to verify that the message is successfully sent.
        This is not stored long term within Discord's servers and is only used ephemerally.
    embeds: List[:class:`Embed`]
        A list of embeds the message has.
    channel: Union[:class:`TextChannel`, :class:`Thread`, :class:`DMChannel`, :class:`GroupChannel`, :class:`PartialMessageable`]
        The :class:`TextChannel` or :class:`Thread` that the message was sent from.
        Could be a :class:`DMChannel` or :class:`GroupChannel` if it's a private message.
    reference: Optional[:class:`~disnake.MessageReference`]
        The message that this message references. This is only applicable to messages of
        type :attr:`MessageType.pins_add`, crossposted messages created by a
        followed channel integration, or message replies.

        .. versionadded:: 1.5
    interaction: Optional[:class:`~disnake.InteractionReference`]
        The interaction that this message references.
        This exists only when the message is a response to an interaction without an existing message.

        .. versionadded:: 2.1

    mention_everyone: :class:`bool`
        Specifies if the message mentions everyone.

        .. note::

            This does not check if the ``@everyone`` or the ``@here`` text is in the message itself.
            Rather this boolean indicates if either the ``@everyone`` or the ``@here`` text is in the message
            **and** it did end up mentioning.
    mentions: List[:class:`abc.User`]
        A list of :class:`Member` that were mentioned. If the message is in a private message
        then the list will be of :class:`User` instead. For messages that are not of type
        :attr:`MessageType.default`\, this array can be used to aid in system messages.
        For more information, see :attr:`system_content`.

        .. warning::

            The order of the mentions list is not in any particular order so you should
            not rely on it. This is a Discord limitation, not one with the library.
    channel_mentions: List[:class:`abc.GuildChannel`]
        A list of :class:`abc.GuildChannel` that were mentioned. If the message is in a private message
        then the list is always empty.
    role_mentions: List[:class:`Role`]
        A list of :class:`Role` that were mentioned. If the message is in a private message
        then the list is always empty.
    id: :class:`int`
        The message ID.
    webhook_id: Optional[:class:`int`]
        If this message was sent by a webhook, then this is the webhook ID's that sent this
        message.
    attachments: List[:class:`Attachment`]
        A list of attachments given to a message.
    pinned: :class:`bool`
        Specifies if the message is currently pinned.
    flags: :class:`MessageFlags`
        Extra features of the message.

        .. versionadded:: 1.3

    reactions : List[:class:`Reaction`]
        Reactions to a message. Reactions can be either custom emoji or standard unicode emoji.
    activity: Optional[:class:`dict`]
        The activity associated with this message. Sent with Rich-Presence related messages that for
        example, request joining, spectating, or listening to or with another member.

        It is a dictionary with the following optional keys:

        - ``type``: An integer denoting the type of message activity being requested.
        - ``party_id``: The party ID associated with the party.
    application: Optional[:class:`dict`]
        The rich presence enabled application associated with this message.

        It is a dictionary with the following keys:

        - ``id``: A string representing the application's ID.
        - ``name``: A string representing the application's name.
        - ``description``: A string representing the application's description.
        - ``icon``: A string representing the icon ID of the application.
        - ``cover_image``: A string representing the embed's image asset ID.
    stickers: List[:class:`StickerItem`]
        A list of sticker items given to the message.

        .. versionadded:: 1.6
    components: List[:class:`Component`]
        A list of components in the message.

        .. versionadded:: 2.0
    guild: Optional[:class:`Guild`]
        The guild that the message belongs to, if applicable.
    """

    __slots__ = (
        "_state",
        "_edited_timestamp",
        "_cs_channel_mentions",
        "_cs_raw_mentions",
        "_cs_clean_content",
        "_cs_raw_channel_mentions",
        "_cs_raw_role_mentions",
        "_cs_system_content",
        "tts",
        "content",
        "channel",
        "webhook_id",
        "mention_everyone",
        "embeds",
        "id",
        "mentions",
        "author",
        "attachments",
        "nonce",
        "pinned",
        "role_mentions",
        "type",
        "flags",
        "reactions",
        "reference",
        "interaction",
        "application",
        "activity",
        "stickers",
        "components",
        "guild",
    )

    if TYPE_CHECKING:
        _HANDLERS: ClassVar[List[Tuple[str, Callable[..., None]]]]
        _CACHED_SLOTS: ClassVar[List[str]]
        guild: Optional[Guild]
        reference: Optional[MessageReference]
        mentions: List[Union[User, Member]]
        author: Union[User, Member]
        role_mentions: List[Role]

    def __init__(
        self,
        *,
        state: ConnectionState,
        channel: MessageableChannel,
        data: MessagePayload,
    ):
        self._state: ConnectionState = state
        self.id: int = int(data["id"])
        self.webhook_id: Optional[int] = utils._get_as_snowflake(data, "webhook_id")
        self.reactions: List[Reaction] = [
            Reaction(message=self, data=d) for d in data.get("reactions", [])
        ]
        self.attachments: List[Attachment] = [
            Attachment(data=a, state=self._state) for a in data["attachments"]
        ]
        self.embeds: List[Embed] = [Embed.from_dict(a) for a in data["embeds"]]
        self.application: Optional[MessageApplicationPayload] = data.get("application")
        self.activity: Optional[MessageActivityPayload] = data.get("activity")
        # for user experince, on_message has no bussiness getting partials
        # TODO: Subscripted message to include the channel
        self.channel: Union[TextChannel, DMChannel, Thread, VoiceChannel] = channel  # type: ignore
        self._edited_timestamp: Optional[datetime.datetime] = utils.parse_time(
            data["edited_timestamp"]
        )
        self.type: MessageType = try_enum(MessageType, data["type"])
        self.pinned: bool = data["pinned"]
        self.flags: MessageFlags = MessageFlags._from_value(data.get("flags", 0))
        self.mention_everyone: bool = data["mention_everyone"]
        self.tts: bool = data["tts"]
        self.content: str = data["content"]
        self.nonce: Optional[Union[int, str]] = data.get("nonce")
        self.stickers: List[StickerItem] = [
            StickerItem(data=d, state=state) for d in data.get("sticker_items", [])
        ]
        self.components: List[Component] = [
            _component_factory(d) for d in data.get("components", [])
        ]

        inter_payload = data.get("interaction")
        inter = (
            None if inter_payload is None else InteractionReference(state=state, data=inter_payload)
        )
        self.interaction: Optional[InteractionReference] = inter

        try:
            # if the channel doesn't have a guild attribute, we handle that
            self.guild = channel.guild  # type: ignore
        except AttributeError:
            self.guild = state._get_guild(utils._get_as_snowflake(data, "guild_id"))

        try:
            ref = data["message_reference"]
        except KeyError:
            self.reference = None
        else:
            self.reference = ref = MessageReference.with_state(state, ref)
            try:
                resolved = data["referenced_message"]
            except KeyError:
                pass
            else:
                if resolved is None:
                    ref.resolved = DeletedReferencedMessage(ref)
                else:
                    # Right now the channel IDs match but maybe in the future they won't.
                    if ref.channel_id == channel.id:
                        chan = channel
                    else:
                        chan, _ = state._get_guild_channel(resolved)

                    # the channel will be the correct type here
                    ref.resolved = self.__class__(channel=chan, data=resolved, state=state)  # type: ignore

        for handler in ("author", "member", "mentions", "mention_roles"):
            try:
                getattr(self, f"_handle_{handler}")(data[handler])
            except KeyError:
                continue

    def __repr__(self) -> str:
        name = self.__class__.__name__
        return f"<{name} id={self.id} channel={self.channel!r} type={self.type!r} author={self.author!r} flags={self.flags!r}>"

    def _try_patch(self, data, key, transform=None) -> None:
        try:
            value = data[key]
        except KeyError:
            pass
        else:
            if transform is None:
                setattr(self, key, value)
            else:
                setattr(self, key, transform(value))

    def _add_reaction(self, data, emoji, user_id) -> Reaction:
        reaction = utils.find(lambda r: r.emoji == emoji, self.reactions)
        is_me = data["me"] = user_id == self._state.self_id

        if reaction is None:
            reaction = Reaction(message=self, data=data, emoji=emoji)
            self.reactions.append(reaction)
        else:
            reaction.count += 1
            if is_me:
                reaction.me = is_me

        return reaction

    def _remove_reaction(
        self, data: ReactionPayload, emoji: EmojiInputType, user_id: int
    ) -> Reaction:
        reaction = utils.find(lambda r: r.emoji == emoji, self.reactions)

        if reaction is None:
            # already removed?
            raise ValueError("Emoji already removed?")

        # if reaction isn't in the list, we crash. This means disnake
        # sent bad data, or we stored improperly
        reaction.count -= 1

        if user_id == self._state.self_id:
            reaction.me = False
        if reaction.count == 0:
            # this raises ValueError if something went wrong as well.
            self.reactions.remove(reaction)

        return reaction

    def _clear_emoji(self, emoji) -> Optional[Reaction]:
        to_check = str(emoji)
        for index, reaction in enumerate(self.reactions):
            if str(reaction.emoji) == to_check:
                break
        else:
            # didn't find anything so just return
            return

        del self.reactions[index]
        return reaction

    def _update(self, data):
        # In an update scheme, 'author' key has to be handled before 'member'
        # otherwise they overwrite each other which is undesirable.
        # Since there's no good way to do this we have to iterate over every
        # handler rather than iterating over the keys which is a little slower
        for key, handler in self._HANDLERS:
            try:
                value = data[key]
            except KeyError:
                continue
            else:
                handler(self, value)

        # clear the cached properties
        for attr in self._CACHED_SLOTS:
            try:
                delattr(self, attr)
            except AttributeError:
                pass

    def _handle_edited_timestamp(self, value: str) -> None:
        self._edited_timestamp = utils.parse_time(value)

    def _handle_pinned(self, value: bool) -> None:
        self.pinned = value

    def _handle_flags(self, value: int) -> None:
        self.flags = MessageFlags._from_value(value)

    def _handle_application(self, value: MessageApplicationPayload) -> None:
        self.application = value

    def _handle_activity(self, value: MessageActivityPayload) -> None:
        self.activity = value

    def _handle_mention_everyone(self, value: bool) -> None:
        self.mention_everyone = value

    def _handle_tts(self, value: bool) -> None:
        self.tts = value

    def _handle_type(self, value: int) -> None:
        self.type = try_enum(MessageType, value)

    def _handle_content(self, value: str) -> None:
        self.content = value

    def _handle_attachments(self, value: List[AttachmentPayload]) -> None:
        self.attachments = [Attachment(data=a, state=self._state) for a in value]

    def _handle_embeds(self, value: List[EmbedPayload]) -> None:
        self.embeds = [Embed.from_dict(data) for data in value]

    def _handle_nonce(self, value: Union[str, int]) -> None:
        self.nonce = value

    def _handle_author(self, author: UserPayload) -> None:
        self.author = self._state.store_user(author)
        if isinstance(self.guild, Guild):
            found = self.guild.get_member(self.author.id)
            if found is not None:
                self.author = found

    def _handle_member(self, member: MemberPayload) -> None:
        # The gateway now gives us full Member objects sometimes with the following keys
        # deaf, mute, joined_at, roles
        # For the sake of performance I'm going to assume that the only
        # field that needs *updating* would be the joined_at field.
        # If there is no Member object (for some strange reason), then we can upgrade
        # ourselves to a more "partial" member object.
        author = self.author
        try:
            # Update member reference
            author._update_from_message(member)  # type: ignore
        except AttributeError:
            # It's a user here
            # TODO: consider adding to cache here
            self.author = Member._from_message(message=self, data=member)

    def _handle_mentions(self, mentions: List[UserWithMemberPayload]) -> None:
        self.mentions = r = []
        guild = self.guild
        state = self._state
        if not isinstance(guild, Guild):
            self.mentions = [state.store_user(m) for m in mentions]
            return

        for mention in filter(None, mentions):
            id_search = int(mention["id"])
            member = guild.get_member(id_search)
            if member is not None:
                r.append(member)
            else:
                r.append(Member._try_upgrade(data=mention, guild=guild, state=state))

    def _handle_mention_roles(self, role_mentions: List[int]) -> None:
        self.role_mentions = []
        if isinstance(self.guild, Guild):
            for role_id in map(int, role_mentions):
                role = self.guild.get_role(role_id)
                if role is not None:
                    self.role_mentions.append(role)

    def _handle_components(self, components: List[ComponentPayload]):
        self.components = [_component_factory(d) for d in components]

    def _rebind_cached_references(
        self, new_guild: Guild, new_channel: Union[TextChannel, Thread, VoiceChannel]
    ) -> None:
        self.guild = new_guild
        self.channel = new_channel

    @utils.cached_slot_property("_cs_raw_mentions")
    def raw_mentions(self) -> List[int]:
        """List[:class:`int`]: A property that returns an array of user IDs matched with
        the syntax of ``<@user_id>`` in the message content.

        This allows you to receive the user IDs of mentioned users
        even in a private message context.
        """
        return [int(x) for x in re.findall(r"<@!?([0-9]{15,20})>", self.content)]

    @utils.cached_slot_property("_cs_raw_channel_mentions")
    def raw_channel_mentions(self) -> List[int]:
        """List[:class:`int`]: A property that returns an array of channel IDs matched with
        the syntax of ``<#channel_id>`` in the message content.
        """
        return [int(x) for x in re.findall(r"<#([0-9]{15,20})>", self.content)]

    @utils.cached_slot_property("_cs_raw_role_mentions")
    def raw_role_mentions(self) -> List[int]:
        """List[:class:`int`]: A property that returns an array of role IDs matched with
        the syntax of ``<@&role_id>`` in the message content.
        """
        return [int(x) for x in re.findall(r"<@&([0-9]{15,20})>", self.content)]

    @utils.cached_slot_property("_cs_channel_mentions")
    def channel_mentions(self) -> List[GuildChannel]:
        if self.guild is None:
            return []
        it = filter(None, map(self.guild.get_channel, self.raw_channel_mentions))
        return utils._unique(it)

    @utils.cached_slot_property("_cs_clean_content")
    def clean_content(self) -> str:
        """:class:`str`: A property that returns the content in a "cleaned up"
        manner. This basically means that mentions are transformed
        into the way the client shows it. e.g. ``<#id>`` will transform
        into ``#name``.

        This will also transform @everyone and @here mentions into
        non-mentions.

        .. note::

            This *does not* affect markdown. If you want to escape
            or remove markdown then use :func:`utils.escape_markdown` or :func:`utils.remove_markdown`
            respectively, along with this function.
        """

        # fmt: off
        transformations = {
            re.escape(f'<#{channel.id}>'): '#' + channel.name
            for channel in self.channel_mentions
        }

        mention_transforms = {
            re.escape(f'<@{member.id}>'): '@' + member.display_name
            for member in self.mentions
        }

        # add the <@!user_id> cases as well..
        second_mention_transforms = {
            re.escape(f'<@!{member.id}>'): '@' + member.display_name
            for member in self.mentions
        }

        transformations.update(mention_transforms)
        transformations.update(second_mention_transforms)

        if self.guild is not None:
            role_transforms = {
                re.escape(f'<@&{role.id}>'): '@' + role.name
                for role in self.role_mentions
            }
            transformations.update(role_transforms)

        # fmt: on

        def repl(obj):
            return transformations.get(re.escape(obj.group(0)), "")

        pattern = re.compile("|".join(transformations.keys()))
        result = pattern.sub(repl, self.content)
        return escape_mentions(result)

    @property
    def created_at(self) -> datetime.datetime:
        """:class:`datetime.datetime`: The message's creation time in UTC."""
        return utils.snowflake_time(self.id)

    @property
    def edited_at(self) -> Optional[datetime.datetime]:
        """Optional[:class:`datetime.datetime`]: An aware UTC datetime object containing the edited time of the message."""
        return self._edited_timestamp

    @property
    def jump_url(self) -> str:
        """:class:`str`: Returns a URL that allows the client to jump to this message."""
        guild_id = getattr(self.guild, "id", "@me")
        return f"https://discord.com/channels/{guild_id}/{self.channel.id}/{self.id}"

    def is_system(self) -> bool:
        """Whether the message is a system message.

        A system message is a message that is constructed entirely by the Discord API
        in response to something.

        .. versionadded:: 1.3

        :return type: :class:`bool`
        """
        return self.type not in (
            MessageType.default,
            MessageType.reply,
            MessageType.application_command,
            MessageType.thread_starter_message,
            MessageType.context_menu_command,
        )

    @utils.cached_slot_property("_cs_system_content")
    def system_content(self):
        r""":class:`str`: A property that returns the content that is rendered
        regardless of the :attr:`Message.type`.

        In the case of :attr:`MessageType.default` and :attr:`MessageType.reply`\,
        this just returns the regular :attr:`Message.content`. Otherwise this
        returns an English message denoting the contents of the system message.
        """

        if self.type is MessageType.default:
            return self.content

        if self.type is MessageType.recipient_add:
            if self.channel.type is ChannelType.group:
                return f"{self.author.name} added {self.mentions[0].name} to the group."
            else:
                return f"{self.author.name} added {self.mentions[0].name} to the thread."

        if self.type is MessageType.recipient_remove:
            if self.channel.type is ChannelType.group:
                return f"{self.author.name} removed {self.mentions[0].name} from the group."
            else:
                return f"{self.author.name} removed {self.mentions[0].name} from the thread."

        if self.type is MessageType.channel_name_change:
            return f"{self.author.name} changed the channel name: **{self.content}**"

        if self.type is MessageType.channel_icon_change:
            return f"{self.author.name} changed the channel icon."

        if self.type is MessageType.pins_add:
            return f"{self.author.name} pinned a message to this channel."

        if self.type is MessageType.new_member:
            formats = [
                "{0} joined the party.",
                "{0} is here.",
                "Welcome, {0}. We hope you brought pizza.",
                "A wild {0} appeared.",
                "{0} just landed.",
                "{0} just slid into the server.",
                "{0} just showed up!",
                "Welcome {0}. Say hi!",
                "{0} hopped into the server.",
                "Everyone welcome {0}!",
                "Glad you're here, {0}.",
                "Good to see you, {0}.",
                "Yay you made it, {0}!",
            ]

            created_at_ms = int(self.created_at.timestamp() * 1000)
            return formats[created_at_ms % len(formats)].format(self.author.name)

        if self.type is MessageType.premium_guild_subscription:
            if not self.content:
                return f"{self.author.name} just boosted the server!"
            else:
                return f"{self.author.name} just boosted the server **{self.content}** times!"

        if self.type is MessageType.premium_guild_tier_1:
            if not self.content:
                return f"{self.author.name} just boosted the server! {self.guild} has achieved **Level 1!**"
            else:
                return f"{self.author.name} just boosted the server **{self.content}** times! {self.guild} has achieved **Level 1!**"

        if self.type is MessageType.premium_guild_tier_2:
            if not self.content:
                return f"{self.author.name} just boosted the server! {self.guild} has achieved **Level 2!**"
            else:
                return f"{self.author.name} just boosted the server **{self.content}** times! {self.guild} has achieved **Level 2!**"

        if self.type is MessageType.premium_guild_tier_3:
            if not self.content:
                return f"{self.author.name} just boosted the server! {self.guild} has achieved **Level 3!**"
            else:
                return f"{self.author.name} just boosted the server **{self.content}** times! {self.guild} has achieved **Level 3!**"

        if self.type is MessageType.channel_follow_add:
            return f"{self.author.name} has added {self.content} to this channel"

        if self.type is MessageType.guild_stream:
            # the author will be a Member
            return f"{self.author.name} is live! Now streaming {self.author.activity.name}"  # type: ignore

        if self.type is MessageType.guild_discovery_disqualified:
            return "This server has been removed from Server Discovery because it no longer passes all the requirements. Check Server Settings for more details."

        if self.type is MessageType.guild_discovery_requalified:
            return "This server is eligible for Server Discovery again and has been automatically relisted!"

        if self.type is MessageType.guild_discovery_grace_period_initial_warning:
            return "This server has failed Discovery activity requirements for 1 week. If this server fails for 4 weeks in a row, it will be automatically removed from Discovery."

        if self.type is MessageType.guild_discovery_grace_period_final_warning:
            return "This server has failed Discovery activity requirements for 3 weeks in a row. If this server fails for 1 more week, it will be removed from Discovery."

        if self.type is MessageType.thread_created:
            return f"{self.author.name} started a thread: **{self.content}**. See all **threads**."

        if self.type is MessageType.reply:
            return self.content

        if self.type is MessageType.thread_starter_message:
            if self.reference is None or self.reference.resolved is None:
                return "Sorry, we couldn't load the first message in this thread"

            # the resolved message for the reference will be a Message
            return self.reference.resolved.content  # type: ignore

        if self.type is MessageType.guild_invite_reminder:
            return "Wondering who to invite?\nStart by inviting anyone who can help you build the server!"

    async def delete(self, *, delay: Optional[float] = None) -> None:
        """|coro|

        Deletes the message.

        Your own messages could be deleted without any proper permissions. However to
        delete other people's messages, you need the :attr:`~Permissions.manage_messages`
        permission.

        .. versionchanged:: 1.1
            Added the new ``delay`` keyword-only parameter.

        Parameters
        -----------
        delay: Optional[:class:`float`]
            If provided, the number of seconds to wait in the background
            before deleting the message. If the deletion fails then it is silently ignored.

        Raises
        ------
        Forbidden
            You do not have proper permissions to delete the message.
        NotFound
            The message was deleted already
        HTTPException
            Deleting the message failed.
        """
        if delay is not None:

            async def delete(delay: float):
                await asyncio.sleep(delay)
                try:
                    await self._state.http.delete_message(self.channel.id, self.id)
                except HTTPException:
                    pass

            asyncio.create_task(delete(delay))
        else:
            await self._state.http.delete_message(self.channel.id, self.id)

    @overload
    async def edit(
        self,
        *,
        content: Optional[str] = ...,
        embed: Optional[Embed] = ...,
        file: File = ...,
        attachments: List[Attachment] = ...,
        suppress: bool = ...,
        delete_after: Optional[float] = ...,
        allowed_mentions: Optional[AllowedMentions] = ...,
        view: Optional[View] = ...,
    ) -> Message:
        ...

    @overload
    async def edit(
        self,
        *,
        content: Optional[str] = ...,
        embed: Optional[Embed] = ...,
        files: List[File] = ...,
        attachments: List[Attachment] = ...,
        suppress: bool = ...,
        delete_after: Optional[float] = ...,
        allowed_mentions: Optional[AllowedMentions] = ...,
        view: Optional[View] = ...,
    ) -> Message:
        ...

    @overload
    async def edit(
        self,
        *,
        content: Optional[str] = ...,
        embeds: List[Embed] = ...,
        file: File = ...,
        attachments: List[Attachment] = ...,
        suppress: bool = ...,
        delete_after: Optional[float] = ...,
        allowed_mentions: Optional[AllowedMentions] = ...,
        view: Optional[View] = ...,
    ) -> Message:
        ...

    @overload
    async def edit(
        self,
        *,
        content: Optional[str] = ...,
        embeds: List[Embed] = ...,
        files: List[File] = ...,
        attachments: List[Attachment] = ...,
        suppress: bool = ...,
        delete_after: Optional[float] = ...,
        allowed_mentions: Optional[AllowedMentions] = ...,
        view: Optional[View] = ...,
    ) -> Message:
        ...

    async def edit(self, **fields: Any) -> Message:
        """|coro|

        Edits the message.

        The content must be able to be transformed into a string via ``str(content)``.

        .. versionchanged:: 1.3
            The ``suppress`` keyword-only parameter was added.

        .. note::
            If the original message has embeds with images that were created from local files
            (using the ``file`` parameter with :meth:`Embed.set_image` or :meth:`Embed.set_thumbnail`),
            those images will be removed if the message's attachments are edited in any way
            (i.e. by setting ``file``/``files``/``attachments``, or adding an embed with local files).

        Parameters
        -----------
        content: Optional[:class:`str`]
            The new content to replace the message with.
            Could be ``None`` to remove the content.
        embed: Optional[:class:`Embed`]
            The new embed to replace the original with. This cannot be mixed with the
            ``embeds`` parameter.
            Could be ``None`` to remove the embed.
        embeds: List[:class:`Embed`]
            The new embeds to replace the original with. Must be a maximum of 10.
            This cannot be mixed with the ``embed`` parameter.
            To remove all embeds ``[]`` should be passed.

            .. versionadded:: 2.0
        file: :class:`File`
            The file to upload. This cannot be mixed with ``files`` parameter.
            Files will be appended to the message, see the ``attachments`` parameter
            to remove/replace existing files.

            .. versionadded:: 2.1
        files: List[:class:`File`]
            A list of files to upload. This cannot be mixed with the ``file`` parameter.
            Files will be appended to the message, see the ``attachments`` parameter
            to remove/replace existing files.

            .. versionadded:: 2.1
        attachments: List[:class:`Attachment`]
            A list of attachments to keep in the message. If ``[]`` is passed
            then all existing attachments are removed.
            Keeps existing attachments if not provided.
        suppress: :class:`bool`
            Whether to suppress embeds for the message. This removes
            all the embeds if set to ``True``. If set to ``False``
            this brings the embeds back if they were suppressed.
            Using this parameter requires :attr:`~.Permissions.manage_messages`.
        delete_after: Optional[:class:`float`]
            If provided, the number of seconds to wait in the background
            before deleting the message we just edited. If the deletion fails,
            then it is silently ignored.
        allowed_mentions: Optional[:class:`~disnake.AllowedMentions`]
            Controls the mentions being processed in this message. If this is
            passed, then the object is merged with :attr:`Client.allowed_mentions`.
            The merging behaviour only overrides attributes that have been explicitly passed
            to the object, otherwise it uses the attributes set in :attr:`Client.allowed_mentions`.
            If no object is passed at all then the defaults given by :attr:`Client.allowed_mentions`
            are used instead.

            .. versionadded:: 1.4
        view: Optional[:class:`~disnake.ui.View`]
            The updated view to update this message with. If ``None`` is passed then
            the view is removed.

        Raises
        -------
        HTTPException
            Editing the message failed.
        Forbidden
            Tried to suppress a message without permissions or
            edited a message's content or embed that isn't yours.
        ~disnake.InvalidArgument
            You specified both ``embed`` and ``embeds`` or ``file`` and ``files``.

        Returns
        ---------
        :class:`Message`
            The message that was edited.
        """

        # allowed_mentions can only be changed on the bot's own messages
        if self._state.allowed_mentions is not None and self.author.id == self._state.self_id:
            previous_allowed_mentions = self._state.allowed_mentions
        else:
            previous_allowed_mentions = None

        # if no attachment list was provided but we're uploading new files,
        # use current attachments as the base
        if "attachments" not in fields and (fields.get("file") or fields.get("files")):
            fields["attachments"] = self.attachments

        return await _edit_handler(
            self,
            default_flags=self.flags.value,
            previous_allowed_mentions=previous_allowed_mentions,
            **fields,
        )

    async def publish(self) -> None:
        """|coro|

        Publishes this message to your announcement channel.

        You must have the :attr:`~Permissions.send_messages` permission to do this.

        If the message is not your own then the :attr:`~Permissions.manage_messages`
        permission is also needed.

        Raises
        -------
        Forbidden
            You do not have the proper permissions to publish this message.
        HTTPException
            Publishing the message failed.
        """

        await self._state.http.publish_message(self.channel.id, self.id)

    async def pin(self, *, reason: Optional[str] = None) -> None:
        """|coro|

        Pins the message.

        You must have the :attr:`~Permissions.manage_messages` permission to do
        this in a non-private channel context.

        Parameters
        -----------
        reason: Optional[:class:`str`]
            The reason for pinning the message. Shows up on the audit log.

            .. versionadded:: 1.4

        Raises
        -------
        Forbidden
            You do not have permissions to pin the message.
        NotFound
            The message or channel was not found or deleted.
        HTTPException
            Pinning the message failed, probably due to the channel
            having more than 50 pinned messages.
        """

        await self._state.http.pin_message(self.channel.id, self.id, reason=reason)
        self.pinned = True

    async def unpin(self, *, reason: Optional[str] = None) -> None:
        """|coro|

        Unpins the message.

        You must have the :attr:`~Permissions.manage_messages` permission to do
        this in a non-private channel context.

        Parameters
        -----------
        reason: Optional[:class:`str`]
            The reason for unpinning the message. Shows up on the audit log.

            .. versionadded:: 1.4

        Raises
        -------
        Forbidden
            You do not have permissions to unpin the message.
        NotFound
            The message or channel was not found or deleted.
        HTTPException
            Unpinning the message failed.
        """

        await self._state.http.unpin_message(self.channel.id, self.id, reason=reason)
        self.pinned = False

    async def add_reaction(self, emoji: EmojiInputType) -> None:
        """|coro|

        Add a reaction to the message.

        The emoji may be a unicode emoji or a custom guild :class:`Emoji`.

        You must have the :attr:`~Permissions.read_message_history` permission
        to use this. If nobody else has reacted to the message using this
        emoji, the :attr:`~Permissions.add_reactions` permission is required.

        Parameters
        ------------
        emoji: Union[:class:`Emoji`, :class:`Reaction`, :class:`PartialEmoji`, :class:`str`]
            The emoji to react with.

        Raises
        --------
        HTTPException
            Adding the reaction failed.
        Forbidden
            You do not have the proper permissions to react to the message.
        NotFound
            The emoji you specified was not found.
        InvalidArgument
            The emoji parameter is invalid.
        """

        emoji = convert_emoji_reaction(emoji)
        await self._state.http.add_reaction(self.channel.id, self.id, emoji)

    async def remove_reaction(
        self, emoji: Union[EmojiInputType, Reaction], member: Snowflake
    ) -> None:
        """|coro|

        Remove a reaction by the member from the message.

        The emoji may be a unicode emoji or a custom guild :class:`Emoji`.

        If the reaction is not your own (i.e. ``member`` parameter is not you) then
        the :attr:`~Permissions.manage_messages` permission is needed.

        The ``member`` parameter must represent a member and meet
        the :class:`abc.Snowflake` abc.

        Parameters
        ------------
        emoji: Union[:class:`Emoji`, :class:`Reaction`, :class:`PartialEmoji`, :class:`str`]
            The emoji to remove.
        member: :class:`abc.Snowflake`
            The member for which to remove the reaction.

        Raises
        --------
        HTTPException
            Removing the reaction failed.
        Forbidden
            You do not have the proper permissions to remove the reaction.
        NotFound
            The member or emoji you specified was not found.
        InvalidArgument
            The emoji parameter is invalid.
        """

        emoji = convert_emoji_reaction(emoji)

        if member.id == self._state.self_id:
            await self._state.http.remove_own_reaction(self.channel.id, self.id, emoji)
        else:
            await self._state.http.remove_reaction(self.channel.id, self.id, emoji, member.id)

    async def clear_reaction(self, emoji: Union[EmojiInputType, Reaction]) -> None:
        """|coro|

        Clears a specific reaction from the message.

        The emoji may be a unicode emoji or a custom guild :class:`Emoji`.

        You need the :attr:`~Permissions.manage_messages` permission to use this.

        .. versionadded:: 1.3

        Parameters
        -----------
        emoji: Union[:class:`Emoji`, :class:`Reaction`, :class:`PartialEmoji`, :class:`str`]
            The emoji to clear.

        Raises
        --------
        HTTPException
            Clearing the reaction failed.
        Forbidden
            You do not have the proper permissions to clear the reaction.
        NotFound
            The emoji you specified was not found.
        InvalidArgument
            The emoji parameter is invalid.
        """

        emoji = convert_emoji_reaction(emoji)
        await self._state.http.clear_single_reaction(self.channel.id, self.id, emoji)

    async def clear_reactions(self) -> None:
        """|coro|

        Removes all the reactions from the message.

        You need the :attr:`~Permissions.manage_messages` permission to use this.

        Raises
        --------
        HTTPException
            Removing the reactions failed.
        Forbidden
            You do not have the proper permissions to remove all the reactions.
        """
        await self._state.http.clear_reactions(self.channel.id, self.id)

    async def create_thread(
        self,
        *,
        name: str,
        auto_archive_duration: AnyThreadArchiveDuration = None,
        slowmode_delay: int = None,
    ) -> Thread:
        """|coro|

        Creates a public thread from this message.

        You must have :attr:`~disnake.Permissions.create_public_threads` in order to
        create a public thread from a message.

        The channel this message belongs in must be a :class:`TextChannel`.

        .. versionadded:: 2.0

        Parameters
        -----------
        name: :class:`str`
            The name of the thread.
        auto_archive_duration: Union[:class:`int`, :class:`ThreadArchiveDuration`]
            The duration in minutes before a thread is automatically archived for inactivity.
            If not provided, the channel's default auto archive duration is used.
            Must be one of ``60``, ``1440``, ``4320``, or ``10080``.
        slowmode_delay: :class:`int`
            Specifies the slowmode rate limit for users in this thread, in seconds.
            A value of ``0`` disables slowmode. The maximum value possible is ``21600``.
            If not provided, slowmode is disabled.

            .. versionadded:: 2.3

        Raises
        -------
        Forbidden
            You do not have permissions to create a thread.
        HTTPException
            Creating the thread failed.
        InvalidArgument
            This message does not have guild info attached.

        Returns
        --------
        :class:`.Thread`
            The created thread.
        """
        if self.guild is None:
            raise InvalidArgument("This message does not have guild info attached.")

        if auto_archive_duration is not None:
            auto_archive_duration: ThreadArchiveDurationLiteral = try_enum_to_int(
                auto_archive_duration
            )

        default_auto_archive_duration: ThreadArchiveDurationLiteral = getattr(
            self.channel, "default_auto_archive_duration", 1440
        )
        data = await self._state.http.start_thread_with_message(
            self.channel.id,
            self.id,
            name=name,
            auto_archive_duration=auto_archive_duration or default_auto_archive_duration,
            rate_limit_per_user=slowmode_delay or 0,
        )
        return Thread(guild=self.guild, state=self._state, data=data)

    async def reply(
<<<<<<< HEAD
        self, content: Optional[str] = None, *, fail_if_not_exists: bool = True, **kwargs
=======
        self, content: Optional[str] = None, *, fail_if_not_exists: bool = False, **kwargs
>>>>>>> d5f9f2a9
    ) -> Message:
        """|coro|

        A shortcut method to :meth:`.abc.Messageable.send` to reply to the
        :class:`.Message`.

        .. versionadded:: 1.6

        .. versionchanged:: 2.3
<<<<<<< HEAD
            Added ``fail_if_not_exists`` keyword argument. Defaults to ``True``.
=======
            Added ``fail_if_not_exists`` keyword argument. Defaults to ``False``.
>>>>>>> d5f9f2a9

        Raises
        --------
        ~disnake.HTTPException
            Sending the message failed.
        ~disnake.Forbidden
            You do not have the proper permissions to send the message.
        ~disnake.InvalidArgument
            The ``files`` list is not of the appropriate size or
            you specified both ``file`` and ``files``.

        Returns
        ---------
        :class:`.Message`
            The message that was sent.
        """
        if not fail_if_not_exists:
            reference = MessageReference.from_message(self, fail_if_not_exists=False)
        else:
            reference = self
        return await self.channel.send(content, reference=reference, **kwargs)

    def to_reference(self, *, fail_if_not_exists: bool = True) -> MessageReference:
        """Creates a :class:`~disnake.MessageReference` from the current message.

        .. versionadded:: 1.6

        Parameters
        ----------
        fail_if_not_exists: :class:`bool`
            Whether replying using the message reference should raise :class:`HTTPException`
            if the message no longer exists or Discord could not fetch the message.

            .. versionadded:: 1.7

        Returns
        ---------
        :class:`~disnake.MessageReference`
            The reference to this message.
        """

        return MessageReference.from_message(self, fail_if_not_exists=fail_if_not_exists)

    def to_message_reference_dict(self) -> MessageReferencePayload:
        data: MessageReferencePayload = {
            "message_id": self.id,
            "channel_id": self.channel.id,
        }

        if self.guild is not None:
            data["guild_id"] = self.guild.id

        return data


class PartialMessage(Hashable):
    """Represents a partial message to aid with working messages when only
    a message and channel ID are present.

    There are two ways to construct this class. The first one is through
    the constructor itself, and the second is via the following:

    - :meth:`TextChannel.get_partial_message`
    - :meth:`VoiceChannel.get_partial_message`
    - :meth:`Thread.get_partial_message`
    - :meth:`DMChannel.get_partial_message`

    Note that this class is trimmed down and has no rich attributes.

    .. versionadded:: 1.6

    .. container:: operations

        .. describe:: x == y

            Checks if two partial messages are equal.

        .. describe:: x != y

            Checks if two partial messages are not equal.

        .. describe:: hash(x)

            Returns the partial message's hash.

    Attributes
    -----------
    channel: Union[:class:`TextChannel`, :class:`Thread`, :class:`DMChannel`, :class:`VoiceChannel`]
        The channel associated with this partial message.
    id: :class:`int`
        The message ID.
    """

    __slots__ = ("channel", "id", "_cs_guild", "_state")

    jump_url: str = Message.jump_url  # type: ignore
    delete = Message.delete
    publish = Message.publish
    pin = Message.pin
    unpin = Message.unpin
    add_reaction = Message.add_reaction
    remove_reaction = Message.remove_reaction
    clear_reaction = Message.clear_reaction
    clear_reactions = Message.clear_reactions
    reply = Message.reply
    to_reference = Message.to_reference
    to_message_reference_dict = Message.to_message_reference_dict

    def __init__(self, *, channel: MessageableChannel, id: int):
        if channel.type not in (
            ChannelType.text,
            ChannelType.news,
            ChannelType.private,
            ChannelType.news_thread,
            ChannelType.public_thread,
            ChannelType.private_thread,
            ChannelType.voice,
        ):
            raise TypeError(
                f"Expected TextChannel, DMChannel, VoiceChannel, or Thread not {type(channel)!r}"
            )

        self.channel: MessageableChannel = channel
        self._state: ConnectionState = channel._state
        self.id: int = id

    def _update(self, data) -> None:
        # This is used for duck typing purposes.
        # Just do nothing with the data.
        pass

    # Also needed for duck typing purposes
    # n.b. not exposed
    pinned = property(None, lambda x, y: None)

    def __repr__(self) -> str:
        return f"<PartialMessage id={self.id} channel={self.channel!r}>"

    @property
    def created_at(self) -> datetime.datetime:
        """:class:`datetime.datetime`: The partial message's creation time in UTC."""
        return utils.snowflake_time(self.id)

    @utils.cached_slot_property("_cs_guild")
    def guild(self) -> Optional[Guild]:
        """Optional[:class:`Guild`]: The guild that the partial message belongs to, if applicable."""
        return getattr(self.channel, "guild", None)

    async def fetch(self) -> Message:
        """|coro|

        Fetches the partial message to a full :class:`Message`.

        Raises
        --------
        NotFound
            The message was not found.
        Forbidden
            You do not have the permissions required to get a message.
        HTTPException
            Retrieving the message failed.

        Returns
        --------
        :class:`Message`
            The full message.
        """

        data = await self._state.http.get_message(self.channel.id, self.id)
        return self._state.create_message(channel=self.channel, data=data)

    async def edit(self, **fields: Any) -> Message:
        """|coro|

        Edits the message.

        The content must be able to be transformed into a string via ``str(content)``.

        .. versionchanged:: 2.1
            :class:`disnake.Message` is always returned.

        .. note::
            If the original message has embeds with images that were created from local files
            (using the ``file`` parameter with :meth:`Embed.set_image` or :meth:`Embed.set_thumbnail`),
            those images will be removed if the message's attachments are edited in any way
            (i.e. by setting ``file``/``files``/``attachments``, or adding an embed with local files).

        Parameters
        -----------
        content: Optional[:class:`str`]
            The new content to replace the message with.
            Could be ``None`` to remove the content.
        embed: Optional[:class:`Embed`]
            The new embed to replace the original with. This cannot be mixed with the
            ``embeds`` parameter.
            Could be ``None`` to remove the embed.
        embeds: List[:class:`Embed`]
            The new embeds to replace the original with. Must be a maximum of 10.
            This cannot be mixed with the ``embed`` parameter.
            To remove all embeds ``[]`` should be passed.

            .. versionadded:: 2.1
        file: :class:`File`
            The file to upload. This cannot be mixed with ``files`` parameter.
            Files will be appended to the message, see the ``attachments`` parameter
            to remove/replace existing files.

            .. versionadded:: 2.1
        files: List[:class:`File`]
            A list of files to upload. This cannot be mixed with the ``file`` parameter.
            Files will be appended to the message, see the ``attachments`` parameter
            to remove/replace existing files.

            .. versionadded:: 2.1
        attachments: List[:class:`Attachment`]
            A list of attachments to keep in the message. If ``[]`` is passed
            then all existing attachments are removed.
            Keeps existing attachments if not provided.

            .. versionadded:: 2.1
        suppress: :class:`bool`
            Whether to suppress embeds for the message. This removes
            all the embeds if set to ``True``. If set to ``False``
            this brings the embeds back if they were suppressed.
            Using this parameter requires :attr:`~.Permissions.manage_messages`.
        delete_after: Optional[:class:`float`]
            If provided, the number of seconds to wait in the background
            before deleting the message we just edited. If the deletion fails,
            then it is silently ignored.
        allowed_mentions: Optional[:class:`~disnake.AllowedMentions`]
            Controls the mentions being processed in this message. If this is
            passed, then the object is merged with :attr:`Client.allowed_mentions`.
            The merging behaviour only overrides attributes that have been explicitly passed
            to the object, otherwise it uses the attributes set in :attr:`Client.allowed_mentions`.

            .. note::
                Unlike :meth:`Message.edit`, this does not default to
                :attr:`Client.allowed_mentions` if no object is passed.
        view: Optional[:class:`~disnake.ui.View`]
            The updated view to update this message with. If ``None`` is passed then
            the view is removed.

            .. versionadded:: 2.0

        Raises
        -------
        NotFound
            The message was not found.
        HTTPException
            Editing the message failed.
        Forbidden
            Tried to suppress a message without permissions or
            edited a message's content or embed that isn't yours.
        ~disnake.InvalidArgument
            You specified both ``embed`` and ``embeds`` or ``file`` and ``files``.

        Returns
        ---------
        :class:`Message`
            The message that was edited.
        """

        # if no attachment list was provided but we're uploading new files,
        # use current attachments as the base
        if "attachments" not in fields and (fields.get("file") or fields.get("files")):
            fields["attachments"] = (await self.fetch()).attachments

        return await _edit_handler(
            self,
            default_flags=0,
            previous_allowed_mentions=None,
            **fields,
        )<|MERGE_RESOLUTION|>--- conflicted
+++ resolved
@@ -1801,11 +1801,7 @@
         return Thread(guild=self.guild, state=self._state, data=data)
 
     async def reply(
-<<<<<<< HEAD
         self, content: Optional[str] = None, *, fail_if_not_exists: bool = True, **kwargs
-=======
-        self, content: Optional[str] = None, *, fail_if_not_exists: bool = False, **kwargs
->>>>>>> d5f9f2a9
     ) -> Message:
         """|coro|
 
@@ -1815,11 +1811,7 @@
         .. versionadded:: 1.6
 
         .. versionchanged:: 2.3
-<<<<<<< HEAD
             Added ``fail_if_not_exists`` keyword argument. Defaults to ``True``.
-=======
-            Added ``fail_if_not_exists`` keyword argument. Defaults to ``False``.
->>>>>>> d5f9f2a9
 
         Raises
         --------
