--- conflicted
+++ resolved
@@ -1081,7 +1081,7 @@
             for d in data.get("components", [])
         ]
 
-<<<<<<< HEAD
+
         inter_payload = data.get("interaction")
         inter = (
             None if inter_payload is None else InteractionReference(state=state, data=inter_payload)
@@ -1094,11 +1094,10 @@
             )
             for a in data.get("message_snapshots", [])
         ]
-=======
+
         self.poll: Optional[Poll] = None
         if poll_data := data.get("poll"):
             self.poll = Poll.from_dict(message=self, data=poll_data)
->>>>>>> fbfc814f
 
         try:
             # if the channel doesn't have a guild attribute, we handle that
