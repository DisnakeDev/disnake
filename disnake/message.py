# SPDX-License-Identifier: MIT

from __future__ import annotations

import asyncio
import datetime
import io
import re
from base64 import b64decode, b64encode
from os import PathLike
from typing import (
    TYPE_CHECKING,
    Any,
    Callable,
    ClassVar,
    Dict,
    List,
    Optional,
    Tuple,
    Union,
    cast,
    overload,
)

from . import utils
from .components import ActionRow, MessageComponent, _component_factory
from .embeds import Embed
from .emoji import Emoji
from .enums import (
    ApplicationIntegrationType,
    ChannelType,
    InteractionType,
    MessageType,
    try_enum,
    try_enum_to_int,
)
from .errors import HTTPException
from .file import File
from .flags import AttachmentFlags, MessageFlags
from .guild import Guild
from .member import Member
from .mixins import Hashable
from .partial_emoji import PartialEmoji
from .poll import Poll
from .reaction import Reaction
from .sticker import StickerItem
from .threads import Thread
from .ui.action_row import components_to_dict
from .user import User
from .utils import MISSING, _get_as_snowflake, assert_never, deprecated, escape_mentions

if TYPE_CHECKING:
    from typing_extensions import Self

    from .abc import GuildChannel, MessageableChannel, Snowflake
    from .channel import DMChannel
    from .guild import GuildMessageable
    from .mentions import AllowedMentions
    from .role import Role
    from .state import ConnectionState
    from .threads import AnyThreadArchiveDuration
    from .types.components import Component as ComponentPayload
    from .types.embed import Embed as EmbedPayload
    from .types.gateway import (
        MessageReactionAddEvent,
        MessageReactionRemoveEvent,
        MessageUpdateEvent,
    )
    from .types.interactions import (
        InteractionMessageReference as InteractionMessageReferencePayload,
        InteractionMetadata as InteractionMetadataPayload,
    )
    from .types.member import Member as MemberPayload, UserWithMember as UserWithMemberPayload
    from .types.message import (
        Attachment as AttachmentPayload,
        Message as MessagePayload,
        MessageActivity as MessageActivityPayload,
        MessageApplication as MessageApplicationPayload,
        MessageReference as MessageReferencePayload,
        Reaction as ReactionPayload,
        RoleSubscriptionData as RoleSubscriptionDataPayload,
    )
    from .types.threads import ThreadArchiveDurationLiteral
    from .types.user import User as UserPayload
    from .ui.action_row import Components, MessageUIComponent
    from .ui.view import View

    EmojiInputType = Union[Emoji, PartialEmoji, str]

__all__ = (
    "Attachment",
    "Message",
    "PartialMessage",
    "DeletedReferencedMessage",
    "MessageReference",
    "InteractionReference",
    "InteractionMetadata",
    "RoleSubscriptionData",
)


def convert_emoji_reaction(emoji: Union[EmojiInputType, Reaction]) -> str:
    if isinstance(emoji, Reaction):
        emoji = emoji.emoji

    if isinstance(emoji, Emoji):
        return f"{emoji.name}:{emoji.id}"
    if isinstance(emoji, PartialEmoji):
        return emoji._as_reaction()
    if isinstance(emoji, str):
        # Reactions must be in name:id format, not <:name:id> and/or with the `a:` prefix.
        # No existing emojis start/end with `<>` or `:`, so this should be okay.

        s = emoji.strip("<>:")
        # `str.removeprefix` is py 3.9 only
        if s.startswith("a:"):
            s = s[2:]
        return s

    assert_never(emoji)
    raise TypeError(
        f"emoji argument must be str, Emoji, PartialEmoji, or Reaction, not {emoji.__class__.__name__}."
    )


async def _edit_handler(
    msg: Union[Message, PartialMessage],
    *,
    default_flags: int,
    previous_allowed_mentions: Optional[AllowedMentions],
    delete_after: Optional[float],
    # these are the actual edit kwargs,
    # all of which can be set to `MISSING`
    content: Optional[str],
    embed: Optional[Embed],
    embeds: List[Embed],
    file: File,
    files: List[File],
    attachments: Optional[List[Attachment]],
    suppress: bool,  # deprecated
    suppress_embeds: bool,
    flags: MessageFlags,
    allowed_mentions: Optional[AllowedMentions],
    view: Optional[View],
    components: Optional[Components[MessageUIComponent]],
) -> Message:
    if embed is not MISSING and embeds is not MISSING:
        raise TypeError("Cannot mix embed and embeds keyword arguments.")
    if file is not MISSING and files is not MISSING:
        raise TypeError("Cannot mix file and files keyword arguments.")
    if view is not MISSING and components is not MISSING:
        raise TypeError("Cannot mix view and components keyword arguments.")
    if suppress is not MISSING:
        suppress_deprecated_msg = "'suppress' is deprecated in favour of 'suppress_embeds'."
        if suppress_embeds is not MISSING:
            raise TypeError(
                "Cannot mix suppress and suppress_embeds keyword arguments.\n"
                + suppress_deprecated_msg
            )
        utils.warn_deprecated(suppress_deprecated_msg, stacklevel=3)
        suppress_embeds = suppress

    payload: Dict[str, Any] = {}
    if content is not MISSING:
        if content is not None:
            payload["content"] = str(content)
        else:
            payload["content"] = None

    if file is not MISSING:
        files = [file]

    if embed is not MISSING:
        embeds = [embed] if embed else []
    if embeds is not MISSING:
        payload["embeds"] = [e.to_dict() for e in embeds]
        for embed in embeds:
            if embed._files:
                files = files or []
                files.extend(embed._files.values())

    if suppress_embeds is not MISSING:
        flags = MessageFlags._from_value(default_flags if flags is MISSING else flags.value)
        flags.suppress_embeds = suppress_embeds
    if flags is not MISSING:
        payload["flags"] = flags.value

    if allowed_mentions is MISSING:
        if previous_allowed_mentions:
            payload["allowed_mentions"] = previous_allowed_mentions.to_dict()
    else:
        if allowed_mentions:
            if msg._state.allowed_mentions is not None:
                payload["allowed_mentions"] = msg._state.allowed_mentions.merge(
                    allowed_mentions
                ).to_dict()
            else:
                payload["allowed_mentions"] = allowed_mentions.to_dict()

    if attachments is not MISSING:
        payload["attachments"] = [] if attachments is None else [a.to_dict() for a in attachments]

    if view is not MISSING:
        msg._state.prevent_view_updates_for(msg.id)
        if view:
            payload["components"] = view.to_components()
        else:
            payload["components"] = []

    if components is not MISSING:
        payload["components"] = [] if components is None else components_to_dict(components)

    try:
        data = await msg._state.http.edit_message(msg.channel.id, msg.id, **payload, files=files)
    finally:
        if files:
            for f in files:
                f.close()
    message = Message(state=msg._state, channel=msg.channel, data=data)

    if view and not view.is_finished():
        msg._state.store_view(view, msg.id)

    if delete_after is not None:
        await msg.delete(delay=delete_after)

    return message


class Attachment(Hashable):
    """Represents an attachment from Discord.

    .. collapse:: operations

        .. describe:: str(x)

            Returns the URL of the attachment.

        .. describe:: x == y

            Checks if the attachment is equal to another attachment.

        .. describe:: x != y

            Checks if the attachment is not equal to another attachment.

        .. describe:: hash(x)

            Returns the hash of the attachment.

    .. versionchanged:: 1.7
        Attachment can now be casted to :class:`str` and is hashable.

    Attributes
    ----------
    id: :class:`int`
        The attachment's ID.
    size: :class:`int`
        The attachment's size in bytes.
    height: Optional[:class:`int`]
        The attachment's height, in pixels. Only applicable to images and videos.
    width: Optional[:class:`int`]
        The attachment's width, in pixels. Only applicable to images and videos.
    filename: :class:`str`
        The attachment's filename.
    title: Optional[:class:`str`]
        The attachment title. If the filename contained special characters,
        this will be set to the original filename, without filename extension.

        .. versionadded:: 2.10

    url: :class:`str`
        The attachment URL. If the message this attachment was attached
        to is deleted, then this will 404.
    proxy_url: :class:`str`
        The proxy URL. This is a cached version of the :attr:`~Attachment.url` in the
        case of images. When the message is deleted, this URL might be valid for a few
        minutes or not valid at all.
    content_type: Optional[:class:`str`]
        The attachment's `media type <https://en.wikipedia.org/wiki/Media_type>`_.

        .. versionadded:: 1.7

    ephemeral: :class:`bool`
        Whether the attachment is ephemeral.

        .. versionadded:: 2.1

    description: :class:`str`
        The attachment's description.

        .. versionadded:: 2.3

    duration: Optional[:class:`float`]
        The duration of the audio attachment in seconds, if this is attached to a voice message
        (see :attr:`MessageFlags.is_voice_message`).

        .. versionadded:: 2.9

    waveform: Optional[:class:`bytes`]
        The byte array representing a sampled waveform, if this is attached to a voice message
        (see :attr:`MessageFlags.is_voice_message`).

        .. versionadded:: 2.9
    """

    __slots__ = (
        "id",
        "size",
        "height",
        "width",
        "filename",
        "title",
        "url",
        "proxy_url",
        "_http",
        "content_type",
        "ephemeral",
        "description",
        "duration",
        "waveform",
        "_flags",
    )

    def __init__(self, *, data: AttachmentPayload, state: ConnectionState) -> None:
        self.id: int = int(data["id"])
        self.size: int = data["size"]
        self.height: Optional[int] = data.get("height")
        self.width: Optional[int] = data.get("width")
        self.filename: str = data["filename"]
        self.title: Optional[str] = data.get("title")
        self.url: str = data["url"]
        self.proxy_url: str = data["proxy_url"]
        self._http = state.http
        self.content_type: Optional[str] = data.get("content_type")
        self.ephemeral: bool = data.get("ephemeral", False)
        self.description: Optional[str] = data.get("description")
        self.duration: Optional[float] = data.get("duration_secs")
        self.waveform: Optional[bytes] = (
            b64decode(waveform_data) if (waveform_data := data.get("waveform")) else None
        )
        self._flags: int = data.get("flags", 0)

    def is_spoiler(self) -> bool:
        """Whether this attachment contains a spoiler.

        :return type: :class:`bool`
        """
        return self.filename.startswith("SPOILER_")

    def __repr__(self) -> str:
        return f"<Attachment id={self.id} filename={self.filename!r} url={self.url!r} ephemeral={self.ephemeral!r}>"

    def __str__(self) -> str:
        return self.url or ""

    @property
    def flags(self) -> AttachmentFlags:
        """:class:`AttachmentFlags`: Returns the attachment's flags.

        .. versionadded:: 2.10
        """
        return AttachmentFlags._from_value(self._flags)

    async def save(
        self,
        fp: Union[io.BufferedIOBase, PathLike],
        *,
        seek_begin: bool = True,
        use_cached: bool = False,
    ) -> int:
        """|coro|

        Saves this attachment into a file-like object.

        Parameters
        ----------
        fp: Union[:class:`io.BufferedIOBase`, :class:`os.PathLike`]
            The file-like object to save this attachment to or the filename
            to use. If a filename is passed then a file is created with that
            filename and used instead.
        seek_begin: :class:`bool`
            Whether to seek to the beginning of the file after saving is
            successfully done.
        use_cached: :class:`bool`
            Whether to use :attr:`proxy_url` rather than :attr:`url` when downloading
            the attachment. This will allow attachments to be saved after deletion
            more often, compared to the regular URL which is generally deleted right
            after the message is deleted. Note that this can still fail to download
            deleted attachments if too much time has passed and it does not work
            on some types of attachments.

        Raises
        ------
        HTTPException
            Saving the attachment failed.
        NotFound
            The attachment was deleted.

        Returns
        -------
        :class:`int`
            The number of bytes written.
        """
        data = await self.read(use_cached=use_cached)
        if isinstance(fp, io.BufferedIOBase):
            written = fp.write(data)
            if seek_begin:
                fp.seek(0)
            return written
        else:
            with open(fp, "wb") as f:
                return f.write(data)

    async def read(self, *, use_cached: bool = False) -> bytes:
        """|coro|

        Retrieves the content of this attachment as a :class:`bytes` object.

        .. versionadded:: 1.1

        Parameters
        ----------
        use_cached: :class:`bool`
            Whether to use :attr:`proxy_url` rather than :attr:`url` when downloading
            the attachment. This will allow attachments to be saved after deletion
            more often, compared to the regular URL which is generally deleted right
            after the message is deleted. Note that this can still fail to download
            deleted attachments if too much time has passed and it does not work
            on some types of attachments.

        Raises
        ------
        HTTPException
            Downloading the attachment failed.
        Forbidden
            You do not have permissions to access this attachment
        NotFound
            The attachment was deleted.

        Returns
        -------
        :class:`bytes`
            The contents of the attachment.
        """
        url = self.proxy_url if use_cached else self.url
        data = await self._http.get_from_cdn(url)
        return data

    async def to_file(
        self,
        *,
        use_cached: bool = False,
        spoiler: bool = False,
        description: Optional[str] = MISSING,
    ) -> File:
        """|coro|

        Converts the attachment into a :class:`File` suitable for sending via
        :meth:`abc.Messageable.send`.

        .. versionadded:: 1.3

        Parameters
        ----------
        use_cached: :class:`bool`
            Whether to use :attr:`proxy_url` rather than :attr:`url` when downloading
            the attachment. This will allow attachments to be saved after deletion
            more often, compared to the regular URL which is generally deleted right
            after the message is deleted. Note that this can still fail to download
            deleted attachments if too much time has passed and it does not work
            on some types of attachments.

            .. versionadded:: 1.4

        spoiler: :class:`bool`
            Whether the file is a spoiler.

            .. versionadded:: 1.4

        description: Optional[:class:`str`]
            The file's description. Copies this attachment's description by default,
            set to ``None`` to remove.

            .. versionadded:: 2.3

        Raises
        ------
        HTTPException
            Downloading the attachment failed.
        Forbidden
            You do not have permissions to access this attachment
        NotFound
            The attachment was deleted.

        Returns
        -------
        :class:`File`
            The attachment as a file suitable for sending.
        """
        if description is MISSING:
            description = self.description
        data = await self.read(use_cached=use_cached)
        return File(
            io.BytesIO(data), filename=self.filename, spoiler=spoiler, description=description
        )

    def to_dict(self) -> AttachmentPayload:
        result: AttachmentPayload = {
            "filename": self.filename,
            "id": self.id,
            "proxy_url": self.proxy_url,
            "size": self.size,
            "url": self.url,
            "ephemeral": self.ephemeral,
        }
        if self.height:
            result["height"] = self.height
        if self.width:
            result["width"] = self.width
        if self.content_type:
            result["content_type"] = self.content_type
        if self.description:
            result["description"] = self.description
        if self.duration is not None:
            result["duration_secs"] = self.duration
        if self.waveform is not None:
            result["waveform"] = b64encode(self.waveform).decode("ascii")
        if self._flags:
            result["flags"] = self._flags
        if self.title:
            result["title"] = self.title
        return result


class DeletedReferencedMessage:
    """A special sentinel type that denotes whether the
    resolved message referenced message had since been deleted.

    The purpose of this class is to separate referenced messages that could not be
    fetched and those that were previously fetched but have since been deleted.

    .. versionadded:: 1.6
    """

    __slots__ = ("_parent",)

    def __init__(self, parent: MessageReference) -> None:
        self._parent: MessageReference = parent

    def __repr__(self) -> str:
        return f"<DeletedReferencedMessage id={self.id} channel_id={self.channel_id} guild_id={self.guild_id!r}>"

    @property
    def id(self) -> int:
        """:class:`int`: The message ID of the deleted referenced message."""
        # the parent's message id won't be None here
        return self._parent.message_id  # type: ignore

    @property
    def channel_id(self) -> int:
        """:class:`int`: The channel ID of the deleted referenced message."""
        return self._parent.channel_id

    @property
    def guild_id(self) -> Optional[int]:
        """Optional[:class:`int`]: The guild ID of the deleted referenced message."""
        return self._parent.guild_id


class MessageReference:
    """Represents a reference to a :class:`~disnake.Message`.

    .. versionadded:: 1.5

    .. versionchanged:: 1.6
        This class can now be constructed by users.

    Attributes
    ----------
    message_id: Optional[:class:`int`]
        The ID of the message referenced.
    channel_id: :class:`int`
        The channel ID of the message referenced.
    guild_id: Optional[:class:`int`]
        The guild ID of the message referenced.
    fail_if_not_exists: :class:`bool`
        Whether replying to the referenced message should raise :class:`HTTPException`
        if the message no longer exists or Discord could not fetch the message.

        .. versionadded:: 1.7

    resolved: Optional[Union[:class:`Message`, :class:`DeletedReferencedMessage`]]
        The message that this reference resolved to. If this is ``None``
        then the original message was not fetched either due to the Discord API
        not attempting to resolve it or it not being available at the time of creation.
        If the message was resolved at a prior point but has since been deleted then
        this will be of type :class:`DeletedReferencedMessage`.

        Currently, this is mainly the replied to message when a user replies to a message.

        .. versionadded:: 1.6
    """

    __slots__ = ("message_id", "channel_id", "guild_id", "fail_if_not_exists", "resolved", "_state")

    def __init__(
        self,
        *,
        message_id: int,
        channel_id: int,
        guild_id: Optional[int] = None,
        fail_if_not_exists: bool = True,
    ) -> None:
        self._state: Optional[ConnectionState] = None
        self.resolved: Optional[Union[Message, DeletedReferencedMessage]] = None
        self.message_id: Optional[int] = message_id
        self.channel_id: int = channel_id
        self.guild_id: Optional[int] = guild_id
        self.fail_if_not_exists: bool = fail_if_not_exists

    @classmethod
    def with_state(cls, state: ConnectionState, data: MessageReferencePayload) -> Self:
        self = cls.__new__(cls)
        self.message_id = utils._get_as_snowflake(data, "message_id")
        self.channel_id = int(data["channel_id"])
        self.guild_id = utils._get_as_snowflake(data, "guild_id")
        self.fail_if_not_exists = data.get("fail_if_not_exists", True)
        self._state = state
        self.resolved = None
        return self

    @classmethod
    def from_message(cls, message: Message, *, fail_if_not_exists: bool = True) -> Self:
        """Creates a :class:`MessageReference` from an existing :class:`~disnake.Message`.

        .. versionadded:: 1.6

        Parameters
        ----------
        message: :class:`~disnake.Message`
            The message to be converted into a reference.
        fail_if_not_exists: :class:`bool`
            Whether replying to the referenced message should raise :class:`HTTPException`
            if the message no longer exists or Discord could not fetch the message.

            .. versionadded:: 1.7

        Returns
        -------
        :class:`MessageReference`
            A reference to the message.
        """
        self = cls(
            message_id=message.id,
            channel_id=message.channel.id,
            guild_id=getattr(message.guild, "id", None),
            fail_if_not_exists=fail_if_not_exists,
        )
        self._state = message._state
        return self

    @property
    def cached_message(self) -> Optional[Message]:
        """Optional[:class:`~disnake.Message`]: The cached message, if found in the internal message cache."""
        return self._state and self._state._get_message(self.message_id)

    @property
    def jump_url(self) -> str:
        """:class:`str`: Returns a URL that allows the client to jump to the referenced message.

        .. versionadded:: 1.7
        """
        guild_id = self.guild_id if self.guild_id is not None else "@me"
        return f"https://discord.com/channels/{guild_id}/{self.channel_id}/{self.message_id}"

    def __repr__(self) -> str:
        return f"<MessageReference message_id={self.message_id!r} channel_id={self.channel_id!r} guild_id={self.guild_id!r}>"

    def to_dict(self) -> MessageReferencePayload:
        result: MessageReferencePayload = {
            "channel_id": self.channel_id,
            "fail_if_not_exists": self.fail_if_not_exists,
        }
        if self.message_id is not None:
            result["message_id"] = self.message_id
        if self.guild_id is not None:
            result["guild_id"] = self.guild_id
        return result

    to_message_reference_dict = to_dict


class InteractionReference:
    """Represents an interaction being referenced in a message.

    This means responses to message components do not include this property,
    instead including a message reference object as components always exist on preexisting messages.

    .. versionadded:: 2.1

    .. deprecated:: 2.10
        Use :attr:`Message.interaction_metadata` instead.

    Attributes
    ----------
    id: :class:`int`
        The ID of the interaction.
    type: :class:`InteractionType`
        The type of interaction.
    name: :class:`str`
        The name of the application command, including group and subcommand name if applicable
        (separated by spaces).

        .. note::

            For interaction references created before July 18th, 2022, this will not include group or subcommand names.

    user: Union[:class:`User`, :class:`Member`]
        The user or member that triggered the referenced interaction.

        .. versionchanged:: 2.10
            This is now a :class:`Member` when in a guild, if the message was received via a
            gateway event or the member is cached.
    """

    __slots__ = ("id", "type", "name", "user")

    def __init__(
        self,
        *,
        state: ConnectionState,
        guild: Optional[Guild],
        data: InteractionMessageReferencePayload,
    ) -> None:
        self.id: int = int(data["id"])
        self.type: InteractionType = try_enum(InteractionType, int(data["type"]))
        self.name: str = data["name"]

        user: Optional[Union[User, Member]] = None
        if guild:
            if isinstance(guild, Guild):  # this can be a placeholder object in interactions
                user = guild.get_member(int(data["user"]["id"]))

            # If not cached, try data from event.
            # This is only available via gateway (message_create/_edit), not HTTP
            if not user and (member := data.get("member")):
                user = Member(data=member, user_data=data["user"], guild=guild, state=state)

        # If still none, deserialize user
        if not user:
            user = state.store_user(data["user"])

        self.user: Union[User, Member] = user

    def __repr__(self) -> str:
        return f"<InteractionReference id={self.id!r} type={self.type!r} name={self.name!r} user={self.user!r}>"

    @property
    def author(self) -> Union[User, Member]:
        return self.user


class InteractionMetadata:
    """Represents metadata about the interaction that caused a particular message.

    .. versionadded:: 2.10

    Attributes
    ----------
    id: :class:`int`
        The ID of the interaction.
    type: :class:`InteractionType`
        The type of the interaction.
    user: :class:`User`
        The user that triggered the interaction.
    authorizing_integration_owners: Dict[:class:`ApplicationIntegrationType`, int]
        The authorizing user/guild for the application installation related to the interaction.
        See :attr:`Interaction.authorizing_integration_owners` for details.
    original_response_message_id: Optional[:class:`int`]
        The ID of the original response message.
        Only present on :attr:`~Interaction.followup` messages.
    name: Optional[:class:`str`]
        The name of the command, including group and subcommand name if applicable (separated by spaces).
        Only present on :attr:`InteractionType.application_command` interactions.
    interacted_message_id: Optional[:class:`int`]
        The ID of the message containing the component.
        Only present on :attr:`InteractionType.component` interactions.
    triggering_interaction_metadata: Optional[InteractionMetadata]
        The metadata of the original interaction that triggered the modal.
        Only present on :attr:`InteractionType.modal_submit` interactions.
    """

    # TODO: do we even need state here
    __slots__ = [
        "_state",
        "id",
        "type",
        "user",
        "authorizing_integration_owners",
        "original_response_message_id",
        "name",
        "interacted_message_id",
        "triggering_interaction_metadata",
    ]

    def __init__(self, *, state: ConnectionState, data: InteractionMetadataPayload) -> None:
        self._state: ConnectionState = state

        self.id: int = int(data["id"])
        self.type: InteractionType = try_enum(InteractionType, int(data["type"]))
        # TODO: consider trying member cache first?
        self.user: User = state.store_user(data["user"])
        self.authorizing_integration_owners: Dict[ApplicationIntegrationType, int] = {
            try_enum(ApplicationIntegrationType, int(k)): int(v)
            for k, v in (data.get("authorizing_integration_owners") or {}).items()
        }

        # followup only
        self.original_response_message_id: Optional[int] = _get_as_snowflake(
            data, "original_response_message_id"
        )
        # application command/type 2 only
        self.name: Optional[str] = data.get("name")
        # component/type 3 only
        self.interacted_message_id: Optional[int] = _get_as_snowflake(data, "interacted_message_id")
        # modal_submit/type 5 only
        self.triggering_interaction_metadata: Optional[InteractionMetadata] = (
            InteractionMetadata(state=state, data=metadata)
            if (metadata := data.get("triggering_interaction_metadata"))
            else None
        )


class RoleSubscriptionData:
    """Represents metadata of the role subscription purchase/renewal in a message
    of type :attr:`MessageType.role_subscription_purchase`.

    .. versionadded:: 2.9

    Attributes
    ----------
    role_subscription_listing_id: :class:`int`
        The ID of the subscription listing the user subscribed to.

        See also :attr:`RoleTags.subscription_listing_id`.
    tier_name: :class:`str`
        The name of the tier the user subscribed to.
    total_months_subscribed: :class:`int`
        The cumulative number of months the user has been subscribed for.
    is_renewal: :class:`bool`
        Whether this message is for a subscription renewal instead of a new subscription.
    """

    __slots__ = (
        "role_subscription_listing_id",
        "tier_name",
        "total_months_subscribed",
        "is_renewal",
    )

    def __init__(self, data: RoleSubscriptionDataPayload) -> None:
        self.role_subscription_listing_id: int = int(data["role_subscription_listing_id"])
        self.tier_name: str = data["tier_name"]
        self.total_months_subscribed: int = data["total_months_subscribed"]
        self.is_renewal: bool = data["is_renewal"]


def flatten_handlers(cls):
    prefix = len("_handle_")
    handlers = [
        (key[prefix:], value)
        for key, value in cls.__dict__.items()
        if key.startswith("_handle_") and key != "_handle_member"
    ]

    # store _handle_member last
    handlers.append(("member", cls._handle_member))
    cls._HANDLERS = handlers
    cls._CACHED_SLOTS = [attr for attr in cls.__slots__ if attr.startswith("_cs_")]
    return cls


@flatten_handlers
class Message(Hashable):
    """Represents a message from Discord.

    .. collapse:: operations

        .. describe:: x == y

            Checks if two messages are equal.

        .. describe:: x != y

            Checks if two messages are not equal.

        .. describe:: hash(x)

            Returns the message's hash.

    Attributes
    ----------
    tts: :class:`bool`
        Specifies if the message was done with text-to-speech.
        This can only be accurately received in :func:`on_message` due to
        a Discord limitation.
    type: :class:`MessageType`
        The type of message. In most cases this should not be checked, but it is helpful
        in cases where it might be a system message for :attr:`system_content`.
    author: Union[:class:`Member`, :class:`abc.User`]
        A :class:`Member` that sent the message. If :attr:`channel` is a
        private channel or the user has the left the guild, then it is a :class:`User` instead.
    content: :class:`str`
        The actual contents of the message.
    nonce: Optional[Union[:class:`str`, :class:`int`]]
        The value used by the Discord guild and the client to verify that the message is successfully sent.
        This is not stored long term within Discord's servers and is only used ephemerally.
    embeds: List[:class:`Embed`]
        A list of embeds the message has.
    channel: Union[:class:`TextChannel`, :class:`VoiceChannel`, :class:`StageChannel`, :class:`Thread`, :class:`DMChannel`, :class:`GroupChannel`, :class:`PartialMessageable`]
        The channel that the message was sent from.
        Could be a :class:`DMChannel` or :class:`GroupChannel` if it's a private message.
    position: Optional[:class:`int`]
        A number that indicates the approximate position of a message in a :class:`Thread`.
        This is a number that starts at 0. e.g. the first message is position 0.
        This is `None` if the message was not sent in a :class:`Thread`, or if it was sent before July 1, 2022.

        .. versionadded:: 2.6

    reference: Optional[:class:`~disnake.MessageReference`]
        The message that this message references. This is only applicable to messages of
        type :attr:`MessageType.pins_add`, crossposted messages created by a
        followed channel integration, or message replies.

        .. versionadded:: 1.5

    interaction_metadata: Optional[:class:`InteractionMetadata`]
        The metadata about the interaction that caused this message, if any.

        .. versionadded:: 2.10

    mention_everyone: :class:`bool`
        Specifies if the message mentions everyone.

        .. note::

            This does not check if the ``@everyone`` or the ``@here`` text is in the message itself.
            Rather this boolean indicates if either the ``@everyone`` or the ``@here`` text is in the message
            **and** it did end up mentioning.
    mentions: List[:class:`abc.User`]
        A list of :class:`Member` that were mentioned. If the message is in a private message
        then the list will be of :class:`User` instead. For messages that are not of type
        :attr:`MessageType.default`\\, this array can be used to aid in system messages.
        For more information, see :attr:`system_content`.

        .. warning::

            The order of the mentions list is not in any particular order so you should
            not rely on it. This is a Discord limitation, not one with the library.
    role_mentions: List[:class:`Role`]
        A list of :class:`Role` that were mentioned. If the message is in a private message
        then the list is always empty.
    id: :class:`int`
        The message ID.
    application_id: Optional[:class:`int`]
        If this message was sent from an interaction, or is an application owned webhook,
        then this is the ID of the application.

        .. versionadded:: 2.5

    webhook_id: Optional[:class:`int`]
        If this message was sent by a webhook, then this is the webhook ID's that sent this
        message.
    attachments: List[:class:`Attachment`]
        A list of attachments given to a message.
    pinned: :class:`bool`
        Specifies if the message is currently pinned.
    flags: :class:`MessageFlags`
        Extra features of the message.

        .. versionadded:: 1.3

    reactions : List[:class:`Reaction`]
        Reactions to a message. Reactions can be either custom emoji or standard unicode emoji.
    activity: Optional[:class:`dict`]
        The activity associated with this message. Sent with Rich-Presence related messages that for
        example, request joining, spectating, or listening to or with another member.

        It is a dictionary with the following optional keys:

        - ``type``: An integer denoting the type of message activity being requested.
        - ``party_id``: The party ID associated with the party.
    application: Optional[:class:`dict`]
        The rich presence enabled application associated with this message.

        It is a dictionary with the following keys:

        - ``id``: A string representing the application's ID.
        - ``name``: A string representing the application's name.
        - ``description``: A string representing the application's description.
        - ``icon``: A string representing the icon ID of the application.
        - ``cover_image``: A string representing the embed's image asset ID.
    stickers: List[:class:`StickerItem`]
        A list of sticker items given to the message.

        .. versionadded:: 1.6

    components: List[:class:`Component`]
        A list of components in the message.

        .. versionadded:: 2.0

    guild: Optional[:class:`Guild`]
        The guild that the message belongs to, if applicable.

    poll: Optional[:class:`Poll`]
        The poll contained in this message.

        .. versionadded:: 2.10
    """

    __slots__ = (
        "_state",
        "_cs_channel_mentions",
        "_cs_raw_mentions",
        "_cs_clean_content",
        "_cs_raw_channel_mentions",
        "_cs_raw_role_mentions",
        "_cs_system_content",
        "tts",
        "content",
        "channel",
        "position",
        "application_id",
        "webhook_id",
        "mention_everyone",
        "embeds",
        "id",
        "mentions",
        "author",
        "attachments",
        "nonce",
        "pinned",
        "role_mentions",
        "type",
        "flags",
        "reactions",
        "reference",
        "_interaction",
        "interaction_metadata",
        "application",
        "activity",
        "stickers",
        "components",
        "guild",
        "poll",
        "_edited_timestamp",
        "_role_subscription_data",
    )

    if TYPE_CHECKING:
        _HANDLERS: ClassVar[List[Tuple[str, Callable[..., None]]]]
        _CACHED_SLOTS: ClassVar[List[str]]
        guild: Optional[Guild]
        reference: Optional[MessageReference]
        mentions: List[Union[User, Member]]
        author: Union[User, Member]
        role_mentions: List[Role]

    def __init__(
        self,
        *,
        state: ConnectionState,
        channel: MessageableChannel,
        data: MessagePayload,
    ) -> None:
        self._state: ConnectionState = state
        self.id: int = int(data["id"])
        self.application_id: Optional[int] = utils._get_as_snowflake(data, "application_id")
        self.webhook_id: Optional[int] = utils._get_as_snowflake(data, "webhook_id")
        self.reactions: List[Reaction] = [
            Reaction(message=self, data=d) for d in data.get("reactions", [])
        ]
        self.attachments: List[Attachment] = [
            Attachment(data=a, state=self._state) for a in data["attachments"]
        ]
        self.embeds: List[Embed] = [Embed.from_dict(a) for a in data["embeds"]]
        self.application: Optional[MessageApplicationPayload] = data.get("application")
        self.activity: Optional[MessageActivityPayload] = data.get("activity")
        # for user experience, on_message has no business getting partials
        # TODO: Subscripted message to include the channel
        self.channel: Union[GuildMessageable, DMChannel] = channel  # type: ignore
        self.position: Optional[int] = data.get("position", None)
        self._edited_timestamp: Optional[datetime.datetime] = utils.parse_time(
            data["edited_timestamp"]
        )
        self.type: MessageType = try_enum(MessageType, data["type"])
        self.pinned: bool = data["pinned"]
        self.flags: MessageFlags = MessageFlags._from_value(data.get("flags", 0))
        self.mention_everyone: bool = data["mention_everyone"]
        self.tts: bool = data["tts"]
        self.content: str = data["content"]
        self.nonce: Optional[Union[int, str]] = data.get("nonce")
        self.stickers: List[StickerItem] = [
            StickerItem(data=d, state=state) for d in data.get("sticker_items", [])
        ]
        self.components: List[ActionRow[MessageComponent]] = [
            _component_factory(d, type=ActionRow[MessageComponent])
            for d in data.get("components", [])
        ]

<<<<<<< HEAD
        self._interaction: Optional[InteractionReference] = (
            InteractionReference(state=state, data=interaction)
            if (interaction := data.get("interaction")) is not None
            else None
        )
        self.interaction_metadata: Optional[InteractionMetadata] = (
            InteractionMetadata(state=state, data=interaction)
            if (interaction := data.get("interaction_metadata")) is not None
            else None
        )
=======
        self.poll: Optional[Poll] = None
        if poll_data := data.get("poll"):
            self.poll = Poll.from_dict(message=self, data=poll_data)
>>>>>>> 0a5ab1e3

        try:
            # if the channel doesn't have a guild attribute, we handle that
            self.guild = channel.guild  # type: ignore
        except AttributeError:
            self.guild = state._get_guild(utils._get_as_snowflake(data, "guild_id"))

        self.interaction: Optional[InteractionReference] = (
            InteractionReference(state=state, guild=self.guild, data=interaction)
            if (interaction := data.get("interaction"))
            else None
        )

        if thread_data := data.get("thread"):
            if not self.thread and isinstance(self.guild, Guild):
                self.guild._store_thread(thread_data)

        self._role_subscription_data: Optional[RoleSubscriptionDataPayload] = data.get(
            "role_subscription_data"
        )

        try:
            ref = data["message_reference"]
        except KeyError:
            self.reference = None
        else:
            self.reference = ref = MessageReference.with_state(state, ref)
            try:
                resolved = data["referenced_message"]
            except KeyError:
                pass
            else:
                if resolved is None:
                    ref.resolved = DeletedReferencedMessage(ref)
                else:
                    # Right now the channel IDs match but maybe in the future they won't.
                    if ref.channel_id == channel.id:
                        chan = channel
                    else:
                        chan, _ = state._get_guild_channel(resolved)

                    # the channel will be the correct type here
                    ref.resolved = self.__class__(channel=chan, data=resolved, state=state)  # type: ignore

        for handler in ("author", "member", "mentions", "mention_roles"):
            try:
                getattr(self, f"_handle_{handler}")(data[handler])
            except KeyError:
                continue

    def __repr__(self) -> str:
        name = self.__class__.__name__
        return f"<{name} id={self.id} channel={self.channel!r} type={self.type!r} author={self.author!r} flags={self.flags!r}>"

    def _try_patch(self, data, key, transform=None) -> None:
        try:
            value = data[key]
        except KeyError:
            pass
        else:
            if transform is None:
                setattr(self, key, value)
            else:
                setattr(self, key, transform(value))

    def _add_reaction(
        self, data: MessageReactionAddEvent, emoji: EmojiInputType, user_id: int
    ) -> Reaction:
        reaction = utils.find(lambda r: r.emoji == emoji, self.reactions)
        is_me = user_id == self._state.self_id

        if reaction is None:
            reaction_data: ReactionPayload = {
                "count": 1,
                "me": is_me,
                "emoji": data["emoji"],
            }
            reaction = Reaction(message=self, data=reaction_data, emoji=emoji)
            self.reactions.append(reaction)
        else:
            reaction.count += 1
            if is_me:
                reaction.me = is_me

        return reaction

    def _remove_reaction(
        self, data: MessageReactionRemoveEvent, emoji: EmojiInputType, user_id: int
    ) -> Reaction:
        reaction = utils.find(lambda r: r.emoji == emoji, self.reactions)

        if reaction is None:
            # already removed?
            raise ValueError("Emoji already removed?")

        # if reaction isn't in the list, we crash. This means Discord
        # sent bad data, or we stored improperly
        reaction.count -= 1

        if user_id == self._state.self_id:
            reaction.me = False
        if reaction.count == 0:
            # this raises ValueError if something went wrong as well.
            self.reactions.remove(reaction)

        return reaction

    def _clear_emoji(self, emoji) -> Optional[Reaction]:
        to_check = str(emoji)
        for index, reaction in enumerate(self.reactions):  # noqa: B007
            if str(reaction.emoji) == to_check:
                break
        else:
            # didn't find anything so just return
            return

        del self.reactions[index]
        return reaction

    def _update(self, data: MessageUpdateEvent) -> None:
        # In an update scheme, 'author' key has to be handled before 'member'
        # otherwise they overwrite each other which is undesirable.
        # Since there's no good way to do this we have to iterate over every
        # handler rather than iterating over the keys which is a little slower
        for key, handler in self._HANDLERS:
            try:
                value = data[key]
            except KeyError:
                continue
            else:
                handler(self, value)

        # clear the cached properties
        for attr in self._CACHED_SLOTS:
            try:
                delattr(self, attr)
            except AttributeError:
                pass

    def _handle_edited_timestamp(self, value: str) -> None:
        self._edited_timestamp = utils.parse_time(value)

    def _handle_pinned(self, value: bool) -> None:
        self.pinned = value

    def _handle_flags(self, value: int) -> None:
        self.flags = MessageFlags._from_value(value)

    def _handle_application(self, value: MessageApplicationPayload) -> None:
        self.application = value

    def _handle_activity(self, value: MessageActivityPayload) -> None:
        self.activity = value

    def _handle_mention_everyone(self, value: bool) -> None:
        self.mention_everyone = value

    def _handle_tts(self, value: bool) -> None:
        self.tts = value

    def _handle_type(self, value: int) -> None:
        self.type = try_enum(MessageType, value)

    def _handle_content(self, value: str) -> None:
        self.content = value

    def _handle_attachments(self, value: List[AttachmentPayload]) -> None:
        self.attachments = [Attachment(data=a, state=self._state) for a in value]

    def _handle_embeds(self, value: List[EmbedPayload]) -> None:
        self.embeds = [Embed.from_dict(data) for data in value]

    def _handle_nonce(self, value: Union[str, int]) -> None:
        self.nonce = value

    def _handle_author(self, author: UserPayload) -> None:
        self.author = self._state.store_user(author)
        if isinstance(self.guild, Guild):
            found = self.guild.get_member(self.author.id)
            if found is not None:
                self.author = found

    def _handle_member(self, member: MemberPayload) -> None:
        # The gateway now gives us full Member objects sometimes with the following keys
        # deaf, mute, joined_at, roles
        # For the sake of performance I'm going to assume that the only
        # field that needs *updating* would be the joined_at field.
        # If there is no Member object (for some strange reason), then we can upgrade
        # ourselves to a more "partial" member object.
        author = self.author
        try:
            # Update member reference
            author._update_from_message(member)  # type: ignore
        except AttributeError:
            # It's a user here
            # TODO: consider adding to cache here
            self.author = Member._from_message(message=self, data=member)

    def _handle_mentions(self, mentions: List[UserWithMemberPayload]) -> None:
        self.mentions = r = []
        guild = self.guild
        state = self._state
        if not isinstance(guild, Guild):
            self.mentions = [state.store_user(m) for m in mentions]
            return

        for mention in filter(None, mentions):
            id_search = int(mention["id"])
            member = guild.get_member(id_search)
            if member is not None:
                r.append(member)
            else:
                r.append(Member._try_upgrade(data=mention, guild=guild, state=state))

    def _handle_mention_roles(self, role_mentions: List[int]) -> None:
        self.role_mentions = []
        if isinstance(self.guild, Guild):
            for role_id in map(int, role_mentions):
                role = self.guild.get_role(role_id)
                if role is not None:
                    self.role_mentions.append(role)

    def _handle_components(self, components: List[ComponentPayload]) -> None:
        self.components = [
            _component_factory(d, type=ActionRow[MessageComponent]) for d in components
        ]

    def _rebind_cached_references(self, new_guild: Guild, new_channel: GuildMessageable) -> None:
        self.guild = new_guild
        self.channel = new_channel

        # rebind the members' guilds; the members themselves will potentially be
        # updated later in _update_member_references, after re-chunking
        if isinstance(self.author, Member):
            self.author.guild = new_guild
        if self.interaction and isinstance(self.interaction.user, Member):
            self.interaction.user.guild = new_guild

    @utils.cached_slot_property("_cs_raw_mentions")
    def raw_mentions(self) -> List[int]:
        """List[:class:`int`]: A property that returns an array of user IDs matched with
        the syntax of ``<@user_id>`` in the message content.

        This allows you to receive the user IDs of mentioned users
        even in a private message context.
        """
        return [int(x) for x in re.findall(r"<@!?([0-9]{17,19})>", self.content)]

    @utils.cached_slot_property("_cs_raw_channel_mentions")
    def raw_channel_mentions(self) -> List[int]:
        """List[:class:`int`]: A property that returns an array of channel IDs matched with
        the syntax of ``<#channel_id>`` in the message content.
        """
        return [int(x) for x in re.findall(r"<#([0-9]{17,19})>", self.content)]

    @utils.cached_slot_property("_cs_raw_role_mentions")
    def raw_role_mentions(self) -> List[int]:
        """List[:class:`int`]: A property that returns an array of role IDs matched with
        the syntax of ``<@&role_id>`` in the message content.
        """
        return [int(x) for x in re.findall(r"<@&([0-9]{17,19})>", self.content)]

    @utils.cached_slot_property("_cs_channel_mentions")
    def channel_mentions(self) -> List[GuildChannel]:
        """List[:class:`abc.GuildChannel`]: A list of :class:`abc.GuildChannel` that were mentioned. If the message is in a private message
        then the list is always empty.
        """
        if self.guild is None:
            return []
        it = filter(None, map(self.guild.get_channel, self.raw_channel_mentions))
        return utils._unique(it)

    @utils.cached_slot_property("_cs_clean_content")
    def clean_content(self) -> str:
        """:class:`str`: A property that returns the content in a "cleaned up"
        manner. This basically means that mentions are transformed
        into the way the client shows it. e.g. ``<#id>`` will transform
        into ``#name``.

        This will also transform @everyone and @here mentions into
        non-mentions.

        .. note::

            This *does not* affect markdown. If you want to escape
            or remove markdown then use :func:`utils.escape_markdown` or :func:`utils.remove_markdown`
            respectively, along with this function.
        """
        transformations = {
            re.escape(f"<#{channel.id}>"): f"#{channel.name}" for channel in self.channel_mentions
        }

        mention_transforms = {
            re.escape(f"<@{member.id}>"): f"@{member.display_name}" for member in self.mentions
        }

        # add the <@!user_id> cases as well..
        second_mention_transforms = {
            re.escape(f"<@!{member.id}>"): f"@{member.display_name}" for member in self.mentions
        }

        transformations.update(mention_transforms)
        transformations.update(second_mention_transforms)

        if self.guild is not None:
            role_transforms = {
                re.escape(f"<@&{role.id}>"): f"@{role.name}" for role in self.role_mentions
            }
            transformations.update(role_transforms)

        def repl(obj):
            return transformations.get(re.escape(obj.group(0)), "")

        pattern = re.compile("|".join(transformations.keys()))
        result = pattern.sub(repl, self.content)
        return escape_mentions(result)

    @property
    def created_at(self) -> datetime.datetime:
        """:class:`datetime.datetime`: The message's creation time in UTC."""
        return utils.snowflake_time(self.id)

    @property
    def edited_at(self) -> Optional[datetime.datetime]:
        """Optional[:class:`datetime.datetime`]: An aware UTC datetime object containing the edited time of the message."""
        return self._edited_timestamp

    @property
    def jump_url(self) -> str:
        """:class:`str`: Returns a URL that allows the client to jump to this message."""
        guild_id = getattr(self.guild, "id", "@me")
        return f"https://discord.com/channels/{guild_id}/{self.channel.id}/{self.id}"

    @property
    def thread(self) -> Optional[Thread]:
        """Optional[:class:`Thread`]: The thread started from this message. ``None`` if no thread has been started.

        .. versionadded:: 2.4
        """
        if not isinstance(self.guild, Guild):
            return None

        return self.guild.get_thread(self.id)

    @property
    def role_subscription_data(self) -> Optional[RoleSubscriptionData]:
        """Optional[:class:`RoleSubscriptionData`]: The metadata of the role
        subscription purchase/renewal, if this message is a :attr:`MessageType.role_subscription_purchase`.

        .. versionadded:: 2.9
        """
        if not self._role_subscription_data:
            return None
        return RoleSubscriptionData(self._role_subscription_data)

    def is_system(self) -> bool:
        """Whether the message is a system message.

        A system message is a message that is constructed entirely by the Discord API
        in response to something.

        .. versionadded:: 1.3

        :return type: :class:`bool`
        """
        return self.type not in (
            MessageType.default,
            MessageType.reply,
            MessageType.application_command,
            MessageType.thread_starter_message,
            MessageType.context_menu_command,
        )

    @utils.cached_slot_property("_cs_system_content")
    def system_content(self) -> Optional[str]:
        """Optional[:class:`str`]: A property that returns the content that is rendered
        regardless of the :attr:`Message.type`.

        In the case of :attr:`MessageType.default` and :attr:`MessageType.reply`\\,
        this just returns the regular :attr:`Message.content`. Otherwise this
        returns an English message denoting the contents of the system message.

        If the message type is unrecognised this method will return ``None``.
        """
        if self.type in (MessageType.default, MessageType.reply):
            return self.content

        if self.type is MessageType.recipient_add:
            if self.channel.type is ChannelType.group:
                return f"{self.author.name} added {self.mentions[0].name} to the group."
            else:
                return f"{self.author.name} added {self.mentions[0].name} to the thread."

        if self.type is MessageType.recipient_remove:
            if self.channel.type is ChannelType.group:
                return f"{self.author.name} removed {self.mentions[0].name} from the group."
            else:
                return f"{self.author.name} removed {self.mentions[0].name} from the thread."

        # MessageType.call cannot be read by bots.

        if self.type is MessageType.channel_name_change:
            if (
                self.channel.type is ChannelType.public_thread
                and (parent := getattr(self.channel, "parent", None))
                and parent.type in (ChannelType.forum, ChannelType.media)
            ):
                return f"{self.author.name} changed the post title: **{self.content}**"
            return f"{self.author.name} changed the channel name: **{self.content}**"

        if self.type is MessageType.channel_icon_change:
            return f"{self.author.name} changed the channel icon."

        if self.type is MessageType.pins_add:
            return f"{self.author.name} pinned a message to this channel."

        if self.type is MessageType.new_member:
            formats = [
                "{0} joined the party.",
                "{0} is here.",
                "Welcome, {0}. We hope you brought pizza.",
                "A wild {0} appeared.",
                "{0} just landed.",
                "{0} just slid into the server.",
                "{0} just showed up!",
                "Welcome {0}. Say hi!",
                "{0} hopped into the server.",
                "Everyone welcome {0}!",
                "Glad you're here, {0}.",
                "Good to see you, {0}.",
                "Yay you made it, {0}!",
            ]

            created_at_ms = int(self.created_at.timestamp() * 1000)
            return formats[created_at_ms % len(formats)].format(self.author.name)

        if self.type is MessageType.premium_guild_subscription:
            if not self.content:
                return f"{self.author.name} just boosted the server!"
            else:
                return f"{self.author.name} just boosted the server **{self.content}** times!"

        if self.type is MessageType.premium_guild_tier_1:
            if not self.content:
                return f"{self.author.name} just boosted the server! {self.guild} has achieved **Level 1!**"
            else:
                return f"{self.author.name} just boosted the server **{self.content}** times! {self.guild} has achieved **Level 1!**"

        if self.type is MessageType.premium_guild_tier_2:
            if not self.content:
                return f"{self.author.name} just boosted the server! {self.guild} has achieved **Level 2!**"
            else:
                return f"{self.author.name} just boosted the server **{self.content}** times! {self.guild} has achieved **Level 2!**"

        if self.type is MessageType.premium_guild_tier_3:
            if not self.content:
                return f"{self.author.name} just boosted the server! {self.guild} has achieved **Level 3!**"
            else:
                return f"{self.author.name} just boosted the server **{self.content}** times! {self.guild} has achieved **Level 3!**"

        if self.type is MessageType.channel_follow_add:
            return f"{self.author.name} has added {self.content} to this channel. Its most important updates will show up here."

        if self.type is MessageType.guild_stream:
            # the author will be a Member
            return f"{self.author.name} is live! Now streaming {self.author.activity.name}."  # type: ignore

        if self.type is MessageType.guild_discovery_disqualified:
            return "This server has been removed from Server Discovery because it no longer passes all the requirements. Check Server Settings for more details."

        if self.type is MessageType.guild_discovery_requalified:
            return "This server is eligible for Server Discovery again and has been automatically relisted!"

        if self.type is MessageType.guild_discovery_grace_period_initial_warning:
            return "This server has failed Discovery activity requirements for 1 week. If this server fails for 4 weeks in a row, it will be automatically removed from Discovery."

        if self.type is MessageType.guild_discovery_grace_period_final_warning:
            return "This server has failed Discovery activity requirements for 3 weeks in a row. If this server fails for 1 more week, it will be removed from Discovery."

        if self.type is MessageType.thread_created:
            return f"{self.author.name} started a thread: **{self.content}**. See all threads."

        # note: MessageType.reply is implemented at the top of this method, with MessageType.default

        if self.type is MessageType.application_command:
            return self.content

        if self.type is MessageType.thread_starter_message:
            if self.reference is None or self.reference.resolved is None:
                return "Sorry, we couldn't load the first message in this thread"

            # the resolved message for the reference will be a Message
            return self.reference.resolved.content  # type: ignore

        if self.type is MessageType.guild_invite_reminder:
            # todo: determine if this should be the owner content or the user content
            return "Wondering who to invite?\nStart by inviting anyone who can help you build the server!"

        if self.type is MessageType.context_menu_command:
            return self.content

        if self.type is MessageType.auto_moderation_action:
            return self.content

        if self.type is MessageType.role_subscription_purchase:
            if not (data := self.role_subscription_data):
                return

            guild_name = f"**{self.guild.name}**" if self.guild else None
            if data.total_months_subscribed > 0:
                action = "renewed" if data.is_renewal else "joined"
                return (
                    f"{self.author.name} {action} **{data.tier_name}** and has been a subscriber "
                    f"of {guild_name} for {data.total_months_subscribed} "
                    f"{'month' if data.total_months_subscribed == 1 else 'months'}!"
                )
            elif data.is_renewal:
                return f"{self.author.name} renewed **{data.tier_name}** in their {guild_name} membership!"
            else:
                return f"{self.author.name} joined **{data.tier_name}** as a subscriber of {guild_name}!"

        if self.type is MessageType.interaction_premium_upsell:
            return self.content

        if self.type is MessageType.stage_start:
            return f"{self.author.name} started {self.content}"

        if self.type is MessageType.stage_end:
            return f"{self.author.name} ended {self.content}"

        if self.type is MessageType.stage_speaker:
            return f"{self.author.name} is now a speaker."

        if self.type is MessageType.stage_topic:
            return f"{self.author.name} changed the Stage topic: {self.content}"

        if self.type is MessageType.guild_application_premium_subscription:
            application_name = (
                self.application["name"]
                if self.application and "name" in self.application
                else "a deleted application"
            )
            return f"{self.author.name} upgraded {application_name} to premium for this server! 🎉"

        if self.type is MessageType.guild_incident_alert_mode_enabled:
            enabled_until = utils.parse_time(self.content)
            return f"{self.author.name} enabled security actions until {enabled_until.strftime('%d/%m/%Y, %H:%M')}."

        if self.type is MessageType.guild_incident_alert_mode_disabled:
            return f"{self.author.name} disabled security actions."

        if self.type is MessageType.guild_incident_report_raid:
            guild_name = self.guild.name if self.guild else None
            return f"{self.author.name} reported a raid in {guild_name}."

        if self.type is MessageType.guild_incident_report_false_alarm:
            return f"{self.author.name} resolved an Activity Alert."

        # in the event of an unknown or unsupported message type, we return nothing
        return None

    @property
    @deprecated("interaction_metadata")
    def interaction(self) -> Optional[InteractionReference]:
        """Optional[:class:`~disnake.InteractionReference`]: The interaction that this message references.
        This exists only when the message is a response to an interaction without an existing message.

        .. versionadded:: 2.1

        .. deprecated:: 2.10
            Use :attr:`interaction_metadata` instead.
        """
        return self._interaction

    async def delete(self, *, delay: Optional[float] = None) -> None:
        """|coro|

        Deletes the message.

        Your own messages could be deleted without any proper permissions. However to
        delete other people's messages, you need the :attr:`~Permissions.manage_messages`
        permission.

        .. versionchanged:: 1.1
            Added the new ``delay`` keyword-only parameter.

        Parameters
        ----------
        delay: Optional[:class:`float`]
            If provided, the number of seconds to wait in the background
            before deleting the message. If the deletion fails then it is silently ignored.

        Raises
        ------
        Forbidden
            You do not have proper permissions to delete the message.
        NotFound
            The message was deleted already
        HTTPException
            Deleting the message failed.
        """
        if delay is not None:

            async def delete(delay: float) -> None:
                await asyncio.sleep(delay)
                try:
                    await self._state.http.delete_message(self.channel.id, self.id)
                except HTTPException:
                    pass

            asyncio.create_task(delete(delay))
        else:
            await self._state.http.delete_message(self.channel.id, self.id)

    @overload
    async def edit(
        self,
        content: Optional[str] = ...,
        *,
        embed: Optional[Embed] = ...,
        file: File = ...,
        attachments: Optional[List[Attachment]] = ...,
        suppress_embeds: bool = ...,
        flags: MessageFlags = ...,
        allowed_mentions: Optional[AllowedMentions] = ...,
        view: Optional[View] = ...,
        components: Optional[Components[MessageUIComponent]] = ...,
        delete_after: Optional[float] = ...,
    ) -> Message:
        ...

    @overload
    async def edit(
        self,
        content: Optional[str] = ...,
        *,
        embed: Optional[Embed] = ...,
        files: List[File] = ...,
        attachments: Optional[List[Attachment]] = ...,
        suppress_embeds: bool = ...,
        flags: MessageFlags = ...,
        allowed_mentions: Optional[AllowedMentions] = ...,
        view: Optional[View] = ...,
        components: Optional[Components[MessageUIComponent]] = ...,
        delete_after: Optional[float] = ...,
    ) -> Message:
        ...

    @overload
    async def edit(
        self,
        content: Optional[str] = ...,
        *,
        embeds: List[Embed] = ...,
        file: File = ...,
        attachments: Optional[List[Attachment]] = ...,
        suppress_embeds: bool = ...,
        flags: MessageFlags = ...,
        allowed_mentions: Optional[AllowedMentions] = ...,
        view: Optional[View] = ...,
        components: Optional[Components[MessageUIComponent]] = ...,
        delete_after: Optional[float] = ...,
    ) -> Message:
        ...

    @overload
    async def edit(
        self,
        content: Optional[str] = ...,
        *,
        embeds: List[Embed] = ...,
        files: List[File] = ...,
        attachments: Optional[List[Attachment]] = ...,
        suppress_embeds: bool = ...,
        flags: MessageFlags = ...,
        allowed_mentions: Optional[AllowedMentions] = ...,
        view: Optional[View] = ...,
        components: Optional[Components[MessageUIComponent]] = ...,
        delete_after: Optional[float] = ...,
    ) -> Message:
        ...

    async def edit(
        self,
        content: Optional[str] = MISSING,
        *,
        embed: Optional[Embed] = MISSING,
        embeds: List[Embed] = MISSING,
        file: File = MISSING,
        files: List[File] = MISSING,
        attachments: Optional[List[Attachment]] = MISSING,
        suppress: bool = MISSING,  # deprecated
        suppress_embeds: bool = MISSING,
        flags: MessageFlags = MISSING,
        allowed_mentions: Optional[AllowedMentions] = MISSING,
        view: Optional[View] = MISSING,
        components: Optional[Components[MessageUIComponent]] = MISSING,
        delete_after: Optional[float] = None,
    ) -> Message:
        """|coro|

        Edits the message.

        The content must be able to be transformed into a string via ``str(content)``.

        .. note::
            If the original message has embeds with images that were created from local files
            (using the ``file`` parameter with :meth:`Embed.set_image` or :meth:`Embed.set_thumbnail`),
            those images will be removed if the message's attachments are edited in any way
            (i.e. by setting ``file``/``files``/``attachments``, or adding an embed with local files).

        .. note::

            This method cannot be used on messages authored by others, with one exception.
            The ``suppress_embeds`` parameter can be used to change the state of embeds on
            other users' messages, requiring the :attr:`~.Permissions.manage_messages` permission.

        .. versionchanged:: 1.3
            The ``suppress`` keyword-only parameter was added.

        .. versionchanged:: 2.5
            The ``suppress`` keyword-only parameter was deprecated
            in favor of ``suppress_embeds``.

        .. versionchanged:: 2.6
            Raises :exc:`TypeError` instead of ``InvalidArgument``.

        Parameters
        ----------
        content: Optional[:class:`str`]
            The new content to replace the message with.
            Could be ``None`` to remove the content.
        embed: Optional[:class:`Embed`]
            The new embed to replace the original with. This cannot be mixed with the
            ``embeds`` parameter.
            Could be ``None`` to remove the embed.
        embeds: List[:class:`Embed`]
            The new embeds to replace the original with. Must be a maximum of 10.
            This cannot be mixed with the ``embed`` parameter.
            To remove all embeds ``[]`` should be passed.

            .. versionadded:: 2.0

        file: :class:`File`
            The file to upload. This cannot be mixed with the ``files`` parameter.
            Files will be appended to the message, see the ``attachments`` parameter
            to remove/replace existing files.

            .. versionadded:: 2.1

        files: List[:class:`File`]
            A list of files to upload. This cannot be mixed with the ``file`` parameter.
            Files will be appended to the message, see the ``attachments`` parameter
            to remove/replace existing files.

            .. versionadded:: 2.1

        attachments: Optional[List[:class:`Attachment`]]
            A list of attachments to keep in the message.
            If ``[]`` or ``None`` is passed then all existing attachments are removed.
            Keeps existing attachments if not provided.

            .. versionchanged:: 2.5
                Supports passing ``None`` to clear attachments.

        suppress_embeds: :class:`bool`
            Whether to suppress embeds for the message. This hides
            all the embeds from the UI if set to ``True``. If set
            to ``False``, this brings the embeds back if they were
            suppressed.
        flags: :class:`MessageFlags`
            The new flags to set for this message. Overrides existing flags.
            Only :attr:`~MessageFlags.suppress_embeds` is supported.

            If parameter ``suppress_embeds`` is provided,
            that will override the setting of :attr:`.MessageFlags.suppress_embeds`.

            .. versionadded:: 2.9

        delete_after: Optional[:class:`float`]
            If provided, the number of seconds to wait in the background
            before deleting the message we just edited. If the deletion fails,
            then it is silently ignored.
        allowed_mentions: Optional[:class:`~disnake.AllowedMentions`]
            Controls the mentions being processed in this message. If this is
            passed, then the object is merged with :attr:`Client.allowed_mentions`.
            The merging behaviour only overrides attributes that have been explicitly passed
            to the object, otherwise it uses the attributes set in :attr:`Client.allowed_mentions`.
            If no object is passed at all then the defaults given by :attr:`Client.allowed_mentions`
            are used instead.

            .. versionadded:: 1.4

        view: Optional[:class:`~disnake.ui.View`]
            The updated view to update this message with. This cannot be mixed with ``components``.
            If ``None`` is passed then the view is removed.

            .. versionadded:: 2.0

        components: |components_type|
            The updated components to update this message with. This cannot be mixed with ``view``.
            If ``None`` is passed then the components are removed.

            .. versionadded:: 2.4

        Raises
        ------
        HTTPException
            Editing the message failed.
        Forbidden
            Tried to suppress embeds on a message without permissions or
            edited a message's content or embed that isn't yours.
        TypeError
            You specified both ``embed`` and ``embeds``, or ``file`` and ``files``, or ``view`` and ``components``.

        Returns
        -------
        :class:`Message`
            The message that was edited.
        """
        # allowed_mentions can only be changed on the bot's own messages
        if self._state.allowed_mentions is not None and self.author.id == self._state.self_id:
            previous_allowed_mentions = self._state.allowed_mentions
        else:
            previous_allowed_mentions = None

        # if no attachment list was provided but we're uploading new files,
        # use current attachments as the base
        if attachments is MISSING and (file or files):
            attachments = self.attachments

        return await _edit_handler(
            self,
            default_flags=self.flags.value,
            previous_allowed_mentions=previous_allowed_mentions,
            content=content,
            embed=embed,
            embeds=embeds,
            file=file,
            files=files,
            attachments=attachments,
            suppress=suppress,
            suppress_embeds=suppress_embeds,
            flags=flags,
            allowed_mentions=allowed_mentions,
            view=view,
            components=components,
            delete_after=delete_after,
        )

    async def publish(self) -> None:
        """|coro|

        Publishes this message to your announcement channel.

        You must have the :attr:`~Permissions.send_messages` permission to do this.

        If the message is not your own then the :attr:`~Permissions.manage_messages`
        permission is also needed.

        Raises
        ------
        Forbidden
            You do not have the proper permissions to publish this message.
        HTTPException
            Publishing the message failed.
        """
        await self._state.http.publish_message(self.channel.id, self.id)

    async def pin(self, *, reason: Optional[str] = None) -> None:
        """|coro|

        Pins the message.

        You must have the :attr:`~Permissions.manage_messages` permission to do
        this in a non-private channel context.

        This does not work with messages sent in a :class:`VoiceChannel` or :class:`StageChannel`.

        Parameters
        ----------
        reason: Optional[:class:`str`]
            The reason for pinning the message. Shows up on the audit log.

            .. versionadded:: 1.4

        Raises
        ------
        Forbidden
            You do not have permissions to pin the message.
        NotFound
            The message or channel was not found or deleted.
        HTTPException
            Pinning the message failed, probably due to the channel
            having more than 50 pinned messages or the channel not supporting pins.
        """
        await self._state.http.pin_message(self.channel.id, self.id, reason=reason)
        self.pinned = True

    async def unpin(self, *, reason: Optional[str] = None) -> None:
        """|coro|

        Unpins the message.

        You must have the :attr:`~Permissions.manage_messages` permission to do
        this in a non-private channel context.

        Parameters
        ----------
        reason: Optional[:class:`str`]
            The reason for unpinning the message. Shows up on the audit log.

            .. versionadded:: 1.4

        Raises
        ------
        Forbidden
            You do not have permissions to unpin the message.
        NotFound
            The message or channel was not found or deleted.
        HTTPException
            Unpinning the message failed.
        """
        await self._state.http.unpin_message(self.channel.id, self.id, reason=reason)
        self.pinned = False

    async def add_reaction(self, emoji: EmojiInputType) -> None:
        """|coro|

        Adds a reaction to the message.

        The emoji may be a unicode emoji or a custom guild :class:`Emoji`.

        You must have the :attr:`~Permissions.read_message_history` permission
        to use this. If nobody else has reacted to the message using this
        emoji, the :attr:`~Permissions.add_reactions` permission is required.

        .. versionchanged:: 2.6
            Raises :exc:`TypeError` instead of ``InvalidArgument``.

        Parameters
        ----------
        emoji: Union[:class:`Emoji`, :class:`Reaction`, :class:`PartialEmoji`, :class:`str`]
            The emoji to react with.

        Raises
        ------
        HTTPException
            Adding the reaction failed.
        Forbidden
            You do not have the proper permissions to react to the message.
        NotFound
            The emoji you specified was not found.
        TypeError
            The emoji parameter is invalid.
        """
        emoji = convert_emoji_reaction(emoji)
        await self._state.http.add_reaction(self.channel.id, self.id, emoji)

    async def remove_reaction(
        self, emoji: Union[EmojiInputType, Reaction], member: Snowflake
    ) -> None:
        """|coro|

        Removes a reaction by the member from the message.

        The emoji may be a unicode emoji or a custom guild :class:`Emoji`.

        If the reaction is not your own (i.e. ``member`` parameter is not you) then
        the :attr:`~Permissions.manage_messages` permission is needed.

        The ``member`` parameter must represent a member and meet
        the :class:`abc.Snowflake` abc.

        .. versionchanged:: 2.6
            Raises :exc:`TypeError` instead of ``InvalidArgument``.

        Parameters
        ----------
        emoji: Union[:class:`Emoji`, :class:`Reaction`, :class:`PartialEmoji`, :class:`str`]
            The emoji to remove.
        member: :class:`abc.Snowflake`
            The member for which to remove the reaction.

        Raises
        ------
        HTTPException
            Removing the reaction failed.
        Forbidden
            You do not have the proper permissions to remove the reaction.
        NotFound
            The member or emoji you specified was not found.
        TypeError
            The emoji parameter is invalid.
        """
        emoji = convert_emoji_reaction(emoji)

        if member.id == self._state.self_id:
            await self._state.http.remove_own_reaction(self.channel.id, self.id, emoji)
        else:
            await self._state.http.remove_reaction(self.channel.id, self.id, emoji, member.id)

    async def clear_reaction(self, emoji: Union[EmojiInputType, Reaction]) -> None:
        """|coro|

        Clears a specific reaction from the message.

        The emoji may be a unicode emoji or a custom guild :class:`Emoji`.

        You need the :attr:`~Permissions.manage_messages` permission to use this.

        .. versionadded:: 1.3

        .. versionchanged:: 2.6
            Raises :exc:`TypeError` instead of ``InvalidArgument``.

        Parameters
        ----------
        emoji: Union[:class:`Emoji`, :class:`Reaction`, :class:`PartialEmoji`, :class:`str`]
            The emoji to clear.

        Raises
        ------
        HTTPException
            Clearing the reaction failed.
        Forbidden
            You do not have the proper permissions to clear the reaction.
        NotFound
            The emoji you specified was not found.
        TypeError
            The emoji parameter is invalid.
        """
        emoji = convert_emoji_reaction(emoji)
        await self._state.http.clear_single_reaction(self.channel.id, self.id, emoji)

    async def clear_reactions(self) -> None:
        """|coro|

        Removes all the reactions from the message.

        You need the :attr:`~Permissions.manage_messages` permission to use this.

        Raises
        ------
        HTTPException
            Removing the reactions failed.
        Forbidden
            You do not have the proper permissions to remove all the reactions.
        """
        await self._state.http.clear_reactions(self.channel.id, self.id)

    async def create_thread(
        self,
        *,
        name: str,
        auto_archive_duration: Optional[AnyThreadArchiveDuration] = None,
        slowmode_delay: Optional[int] = None,
        reason: Optional[str] = None,
    ) -> Thread:
        """|coro|

        Creates a public thread from this message.

        You must have :attr:`~disnake.Permissions.create_public_threads` in order to
        create a public thread from a message.

        The channel this message belongs in must be a :class:`TextChannel`.

        .. versionadded:: 2.0

        .. versionchanged:: 2.6
            Raises :exc:`TypeError` instead of ``InvalidArgument``.

        Parameters
        ----------
        name: :class:`str`
            The name of the thread.
        auto_archive_duration: Union[:class:`int`, :class:`ThreadArchiveDuration`]
            The duration in minutes before a thread is automatically archived for inactivity.
            If not provided, the channel's default auto archive duration is used.
            Must be one of ``60``, ``1440``, ``4320``, or ``10080``.
        slowmode_delay: Optional[:class:`int`]
            Specifies the slowmode rate limit for users in this thread, in seconds.
            A value of ``0`` disables slowmode. The maximum value possible is ``21600``.
            If set to ``None`` or not provided, slowmode is inherited from the parent's
            :attr:`~TextChannel.default_thread_slowmode_delay`.

            .. versionadded:: 2.3

        reason: Optional[:class:`str`]
            The reason for creating the thread. Shows up on the audit log.

            .. versionadded:: 2.5

        Raises
        ------
        Forbidden
            You do not have permissions to create a thread.
        HTTPException
            Creating the thread failed.
        TypeError
            This message does not have guild info attached.

        Returns
        -------
        :class:`.Thread`
            The created thread.
        """
        if self.guild is None:
            raise TypeError("This message does not have guild info attached.")

        if auto_archive_duration is not None:
            auto_archive_duration = cast(
                "ThreadArchiveDurationLiteral", try_enum_to_int(auto_archive_duration)
            )

        default_auto_archive_duration: ThreadArchiveDurationLiteral = getattr(
            self.channel, "default_auto_archive_duration", 1440
        )
        data = await self._state.http.start_thread_with_message(
            self.channel.id,
            self.id,
            name=name,
            auto_archive_duration=auto_archive_duration or default_auto_archive_duration,
            rate_limit_per_user=slowmode_delay,
            reason=reason,
        )
        return Thread(guild=self.guild, state=self._state, data=data)

    async def reply(
        self, content: Optional[str] = None, *, fail_if_not_exists: bool = True, **kwargs: Any
    ) -> Message:
        """|coro|

        A shortcut method to :meth:`.abc.Messageable.send` to reply to the
        :class:`.Message`.

        .. versionadded:: 1.6

        .. versionchanged:: 2.3
            Added ``fail_if_not_exists`` keyword argument. Defaults to ``True``.

        .. versionchanged:: 2.6
            Raises :exc:`TypeError` or :exc:`ValueError` instead of ``InvalidArgument``.

        Parameters
        ----------
        fail_if_not_exists: :class:`bool`
            Whether replying using the message reference should raise :exc:`~disnake.HTTPException`
            if the message no longer exists or Discord could not fetch the message.

            .. versionadded:: 2.3

        Raises
        ------
        HTTPException
            Sending the message failed.
        Forbidden
            You do not have the proper permissions to send the message.
        TypeError
            You specified both ``embed`` and ``embeds``, or ``file`` and ``files``, or ``view`` and ``components``.
        ValueError
            The ``files`` or ``embeds`` list is too large.

        Returns
        -------
        :class:`.Message`
            The message that was sent.
        """
        if not fail_if_not_exists:
            reference = MessageReference.from_message(self, fail_if_not_exists=False)
        else:
            reference = self
        return await self.channel.send(content, reference=reference, **kwargs)

    def to_reference(self, *, fail_if_not_exists: bool = True) -> MessageReference:
        """Creates a :class:`~disnake.MessageReference` from the current message.

        .. versionadded:: 1.6

        Parameters
        ----------
        fail_if_not_exists: :class:`bool`
            Whether replying using the message reference should raise :class:`HTTPException`
            if the message no longer exists or Discord could not fetch the message.

            .. versionadded:: 1.7

        Returns
        -------
        :class:`~disnake.MessageReference`
            The reference to this message.
        """
        return MessageReference.from_message(self, fail_if_not_exists=fail_if_not_exists)

    def to_message_reference_dict(self) -> MessageReferencePayload:
        data: MessageReferencePayload = {
            "message_id": self.id,
            "channel_id": self.channel.id,
        }

        if self.guild is not None:
            data["guild_id"] = self.guild.id

        return data


class PartialMessage(Hashable):
    """Represents a partial message to aid with working messages when only
    a message and channel ID are present.

    There are two ways to construct this class. The first one is through
    the constructor itself, and the second is via the following:

    - :meth:`TextChannel.get_partial_message`
    - :meth:`VoiceChannel.get_partial_message`
    - :meth:`StageChannel.get_partial_message`
    - :meth:`Thread.get_partial_message`
    - :meth:`DMChannel.get_partial_message`
    - :meth:`PartialMessageable.get_partial_message`

    Note that this class is trimmed down and has no rich attributes.

    .. versionadded:: 1.6

    .. collapse:: operations

        .. describe:: x == y

            Checks if two partial messages are equal.

        .. describe:: x != y

            Checks if two partial messages are not equal.

        .. describe:: hash(x)

            Returns the partial message's hash.

    Attributes
    ----------
    channel: Union[:class:`TextChannel`, :class:`Thread`, :class:`DMChannel`, :class:`VoiceChannel`, :class:`StageChannel`, :class:`PartialMessageable`]
        The channel associated with this partial message.
    id: :class:`int`
        The message ID.
    """

    __slots__ = ("channel", "id", "_cs_guild", "_state")

    jump_url: str = Message.jump_url  # type: ignore
    delete = Message.delete
    publish = Message.publish
    pin = Message.pin
    unpin = Message.unpin
    add_reaction = Message.add_reaction
    remove_reaction = Message.remove_reaction
    clear_reaction = Message.clear_reaction
    clear_reactions = Message.clear_reactions
    reply = Message.reply
    to_reference = Message.to_reference
    to_message_reference_dict = Message.to_message_reference_dict

    def __init__(self, *, channel: MessageableChannel, id: int) -> None:
        if channel.type not in (
            ChannelType.text,
            ChannelType.news,
            ChannelType.private,
            ChannelType.news_thread,
            ChannelType.public_thread,
            ChannelType.private_thread,
            ChannelType.voice,
            ChannelType.stage_voice,
        ):
            raise TypeError(
                f"Expected TextChannel, VoiceChannel, DMChannel, StageChannel, Thread, or PartialMessageable "
                f"with a valid type, not {type(channel)!r} (type: {channel.type!r})"
            )

        self.channel: MessageableChannel = channel
        self._state: ConnectionState = channel._state
        self.id: int = id

    def _update(self, data) -> None:
        # This is used for duck typing purposes.
        # Just do nothing with the data.
        pass

    # Also needed for duck typing purposes
    # n.b. not exposed
    pinned = property(None, lambda x, y: None)

    def __repr__(self) -> str:
        return f"<PartialMessage id={self.id} channel={self.channel!r}>"

    @property
    def created_at(self) -> datetime.datetime:
        """:class:`datetime.datetime`: The partial message's creation time in UTC."""
        return utils.snowflake_time(self.id)

    @utils.cached_slot_property("_cs_guild")
    def guild(self) -> Optional[Guild]:
        """Optional[:class:`Guild`]: The guild that the partial message belongs to, if applicable."""
        return getattr(self.channel, "guild", None)

    async def fetch(self) -> Message:
        """|coro|

        Fetches the partial message to a full :class:`Message`.

        Raises
        ------
        NotFound
            The message was not found.
        Forbidden
            You do not have the permissions required to get a message.
        HTTPException
            Retrieving the message failed.

        Returns
        -------
        :class:`Message`
            The full message.
        """
        data = await self._state.http.get_message(self.channel.id, self.id)
        return self._state.create_message(channel=self.channel, data=data)

    @overload
    async def edit(
        self,
        content: Optional[str] = ...,
        *,
        embed: Optional[Embed] = ...,
        file: File = ...,
        attachments: Optional[List[Attachment]] = ...,
        suppress_embeds: bool = ...,
        flags: MessageFlags = ...,
        allowed_mentions: Optional[AllowedMentions] = ...,
        view: Optional[View] = ...,
        components: Optional[Components[MessageUIComponent]] = ...,
        delete_after: Optional[float] = ...,
    ) -> Message:
        ...

    @overload
    async def edit(
        self,
        content: Optional[str] = ...,
        *,
        embed: Optional[Embed] = ...,
        files: List[File] = ...,
        attachments: Optional[List[Attachment]] = ...,
        suppress_embeds: bool = ...,
        flags: MessageFlags = ...,
        allowed_mentions: Optional[AllowedMentions] = ...,
        view: Optional[View] = ...,
        components: Optional[Components[MessageUIComponent]] = ...,
        delete_after: Optional[float] = ...,
    ) -> Message:
        ...

    @overload
    async def edit(
        self,
        content: Optional[str] = ...,
        *,
        embeds: List[Embed] = ...,
        file: File = ...,
        attachments: Optional[List[Attachment]] = ...,
        suppress_embeds: bool = ...,
        flags: MessageFlags = ...,
        allowed_mentions: Optional[AllowedMentions] = ...,
        view: Optional[View] = ...,
        components: Optional[Components[MessageUIComponent]] = ...,
        delete_after: Optional[float] = ...,
    ) -> Message:
        ...

    @overload
    async def edit(
        self,
        content: Optional[str] = ...,
        *,
        embeds: List[Embed] = ...,
        files: List[File] = ...,
        attachments: Optional[List[Attachment]] = ...,
        suppress_embeds: bool = ...,
        flags: MessageFlags = ...,
        allowed_mentions: Optional[AllowedMentions] = ...,
        view: Optional[View] = ...,
        components: Optional[Components[MessageUIComponent]] = ...,
        delete_after: Optional[float] = ...,
    ) -> Message:
        ...

    async def edit(
        self,
        content: Optional[str] = MISSING,
        *,
        embed: Optional[Embed] = MISSING,
        embeds: List[Embed] = MISSING,
        file: File = MISSING,
        files: List[File] = MISSING,
        attachments: Optional[List[Attachment]] = MISSING,
        suppress: bool = MISSING,  # deprecated
        suppress_embeds: bool = MISSING,
        flags: MessageFlags = MISSING,
        allowed_mentions: Optional[AllowedMentions] = MISSING,
        view: Optional[View] = MISSING,
        components: Optional[Components[MessageUIComponent]] = MISSING,
        delete_after: Optional[float] = None,
    ) -> Message:
        """|coro|

        Edits the message.

        The content must be able to be transformed into a string via ``str(content)``.

        .. note::
            If the original message has embeds with images that were created from local files
            (using the ``file`` parameter with :meth:`Embed.set_image` or :meth:`Embed.set_thumbnail`),
            those images will be removed if the message's attachments are edited in any way
            (i.e. by setting ``file``/``files``/``attachments``, or adding an embed with local files).

        .. note::

            This method cannot be used on messages authored by others, with one exception.
            The ``suppress_embeds`` parameter can be used to change the state of embeds on
            other users' messages, requiring the :attr:`~.Permissions.manage_messages` permission.

        .. versionchanged:: 2.1
            :class:`disnake.Message` is always returned.

        .. versionchanged:: 2.5
            The ``suppress`` keyword-only parameter was deprecated
            in favor of ``suppress_embeds``.

        .. versionchanged:: 2.6
            Raises :exc:`TypeError` instead of ``InvalidArgument``.

        Parameters
        ----------
        content: Optional[:class:`str`]
            The new content to replace the message with.
            Could be ``None`` to remove the content.
        embed: Optional[:class:`Embed`]
            The new embed to replace the original with. This cannot be mixed with the
            ``embeds`` parameter.
            Could be ``None`` to remove the embed.
        embeds: List[:class:`Embed`]
            The new embeds to replace the original with. Must be a maximum of 10.
            This cannot be mixed with the ``embed`` parameter.
            To remove all embeds ``[]`` should be passed.

            .. versionadded:: 2.1

        file: :class:`File`
            The file to upload. This cannot be mixed with the ``files`` parameter.
            Files will be appended to the message, see the ``attachments`` parameter
            to remove/replace existing files.

            .. versionadded:: 2.1

        files: List[:class:`File`]
            A list of files to upload. This cannot be mixed with the ``file`` parameter.
            Files will be appended to the message, see the ``attachments`` parameter
            to remove/replace existing files.

            .. versionadded:: 2.1

        attachments: Optional[List[:class:`Attachment`]]
            A list of attachments to keep in the message.
            If ``[]`` or ``None`` is passed then all existing attachments are removed.
            Keeps existing attachments if not provided.

            .. versionadded:: 2.1

            .. versionchanged:: 2.5
                Supports passing ``None`` to clear attachments.

        suppress_embeds: :class:`bool`
            Whether to suppress embeds for the message. This hides
            all the embeds from the UI if set to ``True``. If set
            to ``False``, this brings the embeds back if they were
            suppressed.
        flags: :class:`MessageFlags`
            The new flags to set for this message. Overrides existing flags.
            Only :attr:`~MessageFlags.suppress_embeds` is supported.

            If parameter ``suppress_embeds`` is provided,
            that will override the setting of :attr:`.MessageFlags.suppress_embeds`.

            .. versionadded:: 2.9

        delete_after: Optional[:class:`float`]
            If provided, the number of seconds to wait in the background
            before deleting the message we just edited. If the deletion fails,
            then it is silently ignored.
        allowed_mentions: Optional[:class:`~disnake.AllowedMentions`]
            Controls the mentions being processed in this message. If this is
            passed, then the object is merged with :attr:`Client.allowed_mentions`.
            The merging behaviour only overrides attributes that have been explicitly passed
            to the object, otherwise it uses the attributes set in :attr:`Client.allowed_mentions`.

            .. note::
                Unlike :meth:`Message.edit`, this does not default to
                :attr:`Client.allowed_mentions` if no object is passed.
        view: Optional[:class:`~disnake.ui.View`]
            The updated view to update this message with. This cannot be mixed with ``components``.
            If ``None`` is passed then the view is removed.

            .. versionadded:: 2.0

        components: |components_type|
            The updated components to update this message with. This cannot be mixed with ``view``.
            If ``None`` is passed then the components are removed.

            .. versionadded:: 2.4

        Raises
        ------
        NotFound
            The message was not found.
        HTTPException
            Editing the message failed.
        Forbidden
            Tried to suppress embeds on a message without permissions or
            edited a message's content or embed that isn't yours.
        TypeError
            You specified both ``embed`` and ``embeds``, or ``file`` and ``files``, or ``view`` and ``components``.

        Returns
        -------
        :class:`Message`
            The message that was edited.
        """
        # if no attachment list was provided but we're uploading new files,
        # use current attachments as the base
        if attachments is MISSING and (file or files):
            attachments = (await self.fetch()).attachments

        return await _edit_handler(
            self,
            default_flags=0,
            previous_allowed_mentions=None,
            content=content,
            embed=embed,
            embeds=embeds,
            file=file,
            files=files,
            attachments=attachments,
            suppress=suppress,
            suppress_embeds=suppress_embeds,
            flags=flags,
            allowed_mentions=allowed_mentions,
            view=view,
            components=components,
            delete_after=delete_after,
        )<|MERGE_RESOLUTION|>--- conflicted
+++ resolved
@@ -1110,32 +1110,24 @@
             for d in data.get("components", [])
         ]
 
-<<<<<<< HEAD
+        self.poll: Optional[Poll] = None
+        if poll_data := data.get("poll"):
+            self.poll = Poll.from_dict(message=self, data=poll_data)
+
+        try:
+            # if the channel doesn't have a guild attribute, we handle that
+            self.guild = channel.guild  # type: ignore
+        except AttributeError:
+            self.guild = state._get_guild(utils._get_as_snowflake(data, "guild_id"))
+
         self._interaction: Optional[InteractionReference] = (
-            InteractionReference(state=state, data=interaction)
-            if (interaction := data.get("interaction")) is not None
+            InteractionReference(state=state, guild=self.guild, data=interaction)
+            if (interaction := data.get("interaction"))
             else None
         )
         self.interaction_metadata: Optional[InteractionMetadata] = (
             InteractionMetadata(state=state, data=interaction)
             if (interaction := data.get("interaction_metadata")) is not None
-            else None
-        )
-=======
-        self.poll: Optional[Poll] = None
-        if poll_data := data.get("poll"):
-            self.poll = Poll.from_dict(message=self, data=poll_data)
->>>>>>> 0a5ab1e3
-
-        try:
-            # if the channel doesn't have a guild attribute, we handle that
-            self.guild = channel.guild  # type: ignore
-        except AttributeError:
-            self.guild = state._get_guild(utils._get_as_snowflake(data, "guild_id"))
-
-        self.interaction: Optional[InteractionReference] = (
-            InteractionReference(state=state, guild=self.guild, data=interaction)
-            if (interaction := data.get("interaction"))
             else None
         )
 
