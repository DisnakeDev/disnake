"""
The MIT License (MIT)

Copyright (c) 2015-present Rapptz

Permission is hereby granted, free of charge, to any person obtaining a
copy of this software and associated documentation files (the "Software"),
to deal in the Software without restriction, including without limitation
the rights to use, copy, modify, merge, publish, distribute, sublicense,
and/or sell copies of the Software, and to permit persons to whom the
Software is furnished to do so, subject to the following conditions:

The above copyright notice and this permission notice shall be included in
all copies or substantial portions of the Software.

THE SOFTWARE IS PROVIDED "AS IS", WITHOUT WARRANTY OF ANY KIND, EXPRESS
OR IMPLIED, INCLUDING BUT NOT LIMITED TO THE WARRANTIES OF MERCHANTABILITY,
FITNESS FOR A PARTICULAR PURPOSE AND NONINFRINGEMENT. IN NO EVENT SHALL THE
AUTHORS OR COPYRIGHT HOLDERS BE LIABLE FOR ANY CLAIM, DAMAGES OR OTHER
LIABILITY, WHETHER IN AN ACTION OF CONTRACT, TORT OR OTHERWISE, ARISING
FROM, OUT OF OR IN CONNECTION WITH THE SOFTWARE OR THE USE OR OTHER
DEALINGS IN THE SOFTWARE.
"""

from __future__ import annotations

import asyncio
import datetime
import re
import io
from os import PathLike
from typing import (
    Dict,
    TYPE_CHECKING,
    Union,
    List,
    Optional,
    Any,
    Callable,
    Tuple,
    ClassVar,
    Optional,
    overload,
    TypeVar,
    Type,
)

from . import utils
from .reaction import Reaction
from .emoji import Emoji
from .partial_emoji import PartialEmoji
from .enums import MessageType, ChannelType, InteractionType, try_enum
from .errors import InvalidArgument, HTTPException
from .components import _component_factory
from .embeds import Embed
from .member import Member
from .flags import MessageFlags
from .file import File
from .user import User
from .utils import escape_mentions, MISSING
from .guild import Guild
from .mixins import Hashable
from .sticker import StickerItem
from .threads import Thread

if TYPE_CHECKING:
    from .types.message import (
        Message as MessagePayload,
        Attachment as AttachmentPayload,
        MessageReference as MessageReferencePayload,
        MessageApplication as MessageApplicationPayload,
        MessageActivity as MessageActivityPayload,
        Reaction as ReactionPayload,
    )

    from .types.components import Component as ComponentPayload
    from .types.threads import ThreadArchiveDuration
    from .types.member import (
        Member as MemberPayload,
        UserWithMember as UserWithMemberPayload,
    )
    from .types.user import User as UserPayload
    from .types.embed import Embed as EmbedPayload
    from .types.interactions import MessageInteraction as InteractionReferencePayload
    from .abc import Snowflake
    from .abc import GuildChannel, MessageableChannel, MessageableChannel
    from .components import Component
    from .state import ConnectionState
<<<<<<< HEAD
    from .channel import TextChannel, DMChannel
=======
    from .channel import TextChannel, GroupChannel, DMChannel, PartialMessageable, VoiceChannel
>>>>>>> 6fe2b891
    from .mentions import AllowedMentions
    from .role import Role
    from .ui.view import View

    MR = TypeVar("MR", bound="MessageReference")
    EmojiInputType = Union[Emoji, PartialEmoji, str]

__all__ = (
    "Attachment",
    "Message",
    "PartialMessage",
    "MessageReference",
    "InteractionReference",
    "DeletedReferencedMessage",
)


def convert_emoji_reaction(emoji):
    if isinstance(emoji, Reaction):
        emoji = emoji.emoji

    if isinstance(emoji, Emoji):
        return f"{emoji.name}:{emoji.id}"
    if isinstance(emoji, PartialEmoji):
        return emoji._as_reaction()
    if isinstance(emoji, str):
        # Reactions can be in :name:id format, but not <:name:id>.
        # No existing emojis have <> in them, so this should be okay.
        return emoji.strip("<>")

    raise InvalidArgument(
        f"emoji argument must be str, Emoji, or Reaction not {emoji.__class__.__name__}."
    )


async def _edit_handler(
    msg: Union[Message, PartialMessage],
    *,
    default_flags: int,
    previous_allowed_mentions: Optional[AllowedMentions],
    content: Optional[str] = MISSING,
    embed: Optional[Embed] = MISSING,
    embeds: List[Embed] = MISSING,
    file: File = MISSING,
    files: List[File] = MISSING,
    attachments: List[Attachment] = MISSING,
    suppress: bool = MISSING,
    delete_after: Optional[float] = None,
    allowed_mentions: Optional[AllowedMentions] = MISSING,
    view: Optional[View] = MISSING,
) -> Message:
    if embed is not MISSING and embeds is not MISSING:
        raise InvalidArgument("Cannot mix embed and embeds keyword arguments.")
    if file is not MISSING and files is not MISSING:
        raise InvalidArgument("Cannot mix file and files keyword arguments.")

    payload: Dict[str, Any] = {}
    if content is not MISSING:
        if content is not None:
            payload["content"] = str(content)
        else:
            payload["content"] = None

    if file is not MISSING:
        files = [file]

    if embed is not MISSING:
        embeds = [embed] if embed else []
    if embeds is not MISSING:
        payload["embeds"] = [e.to_dict() for e in embeds]
        for embed in embeds:
            if embed._files:
                files = files or []
                files += embed._files

    if suppress is not MISSING:
        flags = MessageFlags._from_value(default_flags)
        flags.suppress_embeds = suppress
        payload["flags"] = flags.value

    if allowed_mentions is MISSING:
        if previous_allowed_mentions:
            payload["allowed_mentions"] = previous_allowed_mentions.to_dict()
    else:
        if allowed_mentions:
            if msg._state.allowed_mentions is not None:
                payload["allowed_mentions"] = msg._state.allowed_mentions.merge(
                    allowed_mentions
                ).to_dict()
            else:
                payload["allowed_mentions"] = allowed_mentions.to_dict()

    if attachments is not MISSING:
        payload["attachments"] = [a.to_dict() for a in attachments]

    if view is not MISSING:
        msg._state.prevent_view_updates_for(msg.id)
        if view:
            payload["components"] = view.to_components()
        else:
            payload["components"] = []

    data = await msg._state.http.edit_message(msg.channel.id, msg.id, **payload, files=files)
    message = Message(state=msg._state, channel=msg.channel, data=data)

    if view and not view.is_finished():
        msg._state.store_view(view, msg.id)

    if delete_after is not None:
        await msg.delete(delay=delete_after)

    return message


class Attachment(Hashable):
    """Represents an attachment from Discord.

    .. container:: operations

        .. describe:: str(x)

            Returns the URL of the attachment.

        .. describe:: x == y

            Checks if the attachment is equal to another attachment.

        .. describe:: x != y

            Checks if the attachment is not equal to another attachment.

        .. describe:: hash(x)

            Returns the hash of the attachment.

    .. versionchanged:: 1.7
        Attachment can now be casted to :class:`str` and is hashable.

    Attributes
    ------------
    id: :class:`int`
        The attachment ID.
    size: :class:`int`
        The attachment size in bytes.
    height: Optional[:class:`int`]
        The attachment's height, in pixels. Only applicable to images and videos.
    width: Optional[:class:`int`]
        The attachment's width, in pixels. Only applicable to images and videos.
    filename: :class:`str`
        The attachment's filename.
    url: :class:`str`
        The attachment URL. If the message this attachment was attached
        to is deleted, then this will 404.
    proxy_url: :class:`str`
        The proxy URL. This is a cached version of the :attr:`~Attachment.url` in the
        case of images. When the message is deleted, this URL might be valid for a few
        minutes or not valid at all.
    content_type: Optional[:class:`str`]
        The attachment's `media type <https://en.wikipedia.org/wiki/Media_type>`_

        .. versionadded:: 1.7
    ephemeral: :class:`bool`
        Whether the attachment is ephemeral.

        .. versionadded:: 2.1
    description: :class:`str`
        The attachment's description

        .. versionadded:: 2.3
    """

    __slots__ = (
        "id",
        "size",
        "height",
        "width",
        "filename",
        "url",
        "proxy_url",
        "_http",
        "content_type",
        "ephemeral",
        "description",
    )

    def __init__(self, *, data: AttachmentPayload, state: ConnectionState):
        self.id: int = int(data["id"])
        self.size: int = data["size"]
        self.height: Optional[int] = data.get("height")
        self.width: Optional[int] = data.get("width")
        self.filename: str = data["filename"]
        self.url: str = data.get("url")
        self.proxy_url: str = data.get("proxy_url")
        self._http = state.http
        self.content_type: Optional[str] = data.get("content_type")
        self.ephemeral: bool = data.get("ephemeral", False)
        self.description: Optional[str] = data.get("description")

    def is_spoiler(self) -> bool:
        """:class:`bool`: Whether this attachment contains a spoiler."""
        return self.filename.startswith("SPOILER_")

    def __repr__(self) -> str:
        return f"<Attachment id={self.id} filename={self.filename!r} url={self.url!r} ephemeral={self.ephemeral!r}>"

    def __str__(self) -> str:
        return self.url or ""

    async def save(
        self,
        fp: Union[io.BufferedIOBase, PathLike],
        *,
        seek_begin: bool = True,
        use_cached: bool = False,
    ) -> int:
        """|coro|

        Saves this attachment into a file-like object.

        Parameters
        -----------
        fp: Union[:class:`io.BufferedIOBase`, :class:`os.PathLike`]
            The file-like object to save this attachment to or the filename
            to use. If a filename is passed then a file is created with that
            filename and used instead.
        seek_begin: :class:`bool`
            Whether to seek to the beginning of the file after saving is
            successfully done.
        use_cached: :class:`bool`
            Whether to use :attr:`proxy_url` rather than :attr:`url` when downloading
            the attachment. This will allow attachments to be saved after deletion
            more often, compared to the regular URL which is generally deleted right
            after the message is deleted. Note that this can still fail to download
            deleted attachments if too much time has passed and it does not work
            on some types of attachments.

        Raises
        --------
        HTTPException
            Saving the attachment failed.
        NotFound
            The attachment was deleted.

        Returns
        --------
        :class:`int`
            The number of bytes written.
        """
        data = await self.read(use_cached=use_cached)
        if isinstance(fp, io.BufferedIOBase):
            written = fp.write(data)
            if seek_begin:
                fp.seek(0)
            return written
        else:
            with open(fp, "wb") as f:
                return f.write(data)

    async def read(self, *, use_cached: bool = False) -> bytes:
        """|coro|

        Retrieves the content of this attachment as a :class:`bytes` object.

        .. versionadded:: 1.1

        Parameters
        -----------
        use_cached: :class:`bool`
            Whether to use :attr:`proxy_url` rather than :attr:`url` when downloading
            the attachment. This will allow attachments to be saved after deletion
            more often, compared to the regular URL which is generally deleted right
            after the message is deleted. Note that this can still fail to download
            deleted attachments if too much time has passed and it does not work
            on some types of attachments.

        Raises
        ------
        HTTPException
            Downloading the attachment failed.
        Forbidden
            You do not have permissions to access this attachment
        NotFound
            The attachment was deleted.

        Returns
        -------
        :class:`bytes`
            The contents of the attachment.
        """
        url = self.proxy_url if use_cached else self.url
        data = await self._http.get_from_cdn(url)
        return data

    async def to_file(
        self,
        *,
        use_cached: bool = False,
        spoiler: bool = False,
        description: Optional[str] = MISSING,
    ) -> File:
        """|coro|

        Converts the attachment into a :class:`File` suitable for sending via
        :meth:`abc.Messageable.send`.

        .. versionadded:: 1.3

        Parameters
        -----------
        use_cached: :class:`bool`
            Whether to use :attr:`proxy_url` rather than :attr:`url` when downloading
            the attachment. This will allow attachments to be saved after deletion
            more often, compared to the regular URL which is generally deleted right
            after the message is deleted. Note that this can still fail to download
            deleted attachments if too much time has passed and it does not work
            on some types of attachments.

            .. versionadded:: 1.4
        spoiler: :class:`bool`
            Whether the file is a spoiler.

            .. versionadded:: 1.4
        description: Optional[:class:`str`]
            The file's description. Copies this attachment's description by default,
            set to ``None`` to remove.

            .. versionadded:: 2.3

        Raises
        ------
        HTTPException
            Downloading the attachment failed.
        Forbidden
            You do not have permissions to access this attachment
        NotFound
            The attachment was deleted.

        Returns
        -------
        :class:`File`
            The attachment as a file suitable for sending.
        """

        if description is MISSING:
            description = self.description
        data = await self.read(use_cached=use_cached)
        return File(
            io.BytesIO(data), filename=self.filename, spoiler=spoiler, description=description
        )

    def to_dict(self) -> AttachmentPayload:
        result: AttachmentPayload = {
            "filename": self.filename,
            "id": self.id,
            "proxy_url": self.proxy_url,
            "size": self.size,
            "url": self.url,
            "ephemeral": self.ephemeral,
        }
        if self.height:
            result["height"] = self.height
        if self.width:
            result["width"] = self.width
        if self.content_type:
            result["content_type"] = self.content_type
        if self.description:
            result["description"] = self.description
        return result


class DeletedReferencedMessage:
    """A special sentinel type that denotes whether the
    resolved message referenced message had since been deleted.

    The purpose of this class is to separate referenced messages that could not be
    fetched and those that were previously fetched but have since been deleted.

    .. versionadded:: 1.6
    """

    __slots__ = ("_parent",)

    def __init__(self, parent: MessageReference):
        self._parent: MessageReference = parent

    def __repr__(self) -> str:
        return f"<DeletedReferencedMessage id={self.id} channel_id={self.channel_id} guild_id={self.guild_id!r}>"

    @property
    def id(self) -> int:
        """:class:`int`: The message ID of the deleted referenced message."""
        # the parent's message id won't be None here
        return self._parent.message_id  # type: ignore

    @property
    def channel_id(self) -> int:
        """:class:`int`: The channel ID of the deleted referenced message."""
        return self._parent.channel_id

    @property
    def guild_id(self) -> Optional[int]:
        """Optional[:class:`int`]: The guild ID of the deleted referenced message."""
        return self._parent.guild_id


class MessageReference:
    """Represents a reference to a :class:`~disnake.Message`.

    .. versionadded:: 1.5

    .. versionchanged:: 1.6
        This class can now be constructed by users.

    Attributes
    -----------
    message_id: Optional[:class:`int`]
        The id of the message referenced.
    channel_id: :class:`int`
        The channel id of the message referenced.
    guild_id: Optional[:class:`int`]
        The guild id of the message referenced.
    fail_if_not_exists: :class:`bool`
        Whether replying to the referenced message should raise :class:`HTTPException`
        if the message no longer exists or Discord could not fetch the message.

        .. versionadded:: 1.7

    resolved: Optional[Union[:class:`Message`, :class:`DeletedReferencedMessage`]]
        The message that this reference resolved to. If this is ``None``
        then the original message was not fetched either due to the Discord API
        not attempting to resolve it or it not being available at the time of creation.
        If the message was resolved at a prior point but has since been deleted then
        this will be of type :class:`DeletedReferencedMessage`.

        Currently, this is mainly the replied to message when a user replies to a message.

        .. versionadded:: 1.6
    """

    __slots__ = ("message_id", "channel_id", "guild_id", "fail_if_not_exists", "resolved", "_state")

    def __init__(
        self,
        *,
        message_id: int,
        channel_id: int,
        guild_id: Optional[int] = None,
        fail_if_not_exists: bool = True,
    ):
        self._state: Optional[ConnectionState] = None
        self.resolved: Optional[Union[Message, DeletedReferencedMessage]] = None
        self.message_id: Optional[int] = message_id
        self.channel_id: int = channel_id
        self.guild_id: Optional[int] = guild_id
        self.fail_if_not_exists: bool = fail_if_not_exists

    @classmethod
    def with_state(cls: Type[MR], state: ConnectionState, data: MessageReferencePayload) -> MR:
        self = cls.__new__(cls)
        self.message_id = utils._get_as_snowflake(data, "message_id")
        self.channel_id = int(data.pop("channel_id"))
        self.guild_id = utils._get_as_snowflake(data, "guild_id")
        self.fail_if_not_exists = data.get("fail_if_not_exists", True)
        self._state = state
        self.resolved = None
        return self

    @classmethod
    def from_message(cls: Type[MR], message: Message, *, fail_if_not_exists: bool = True) -> MR:
        """Creates a :class:`MessageReference` from an existing :class:`~disnake.Message`.

        .. versionadded:: 1.6

        Parameters
        ----------
        message: :class:`~disnake.Message`
            The message to be converted into a reference.
        fail_if_not_exists: :class:`bool`
            Whether replying to the referenced message should raise :class:`HTTPException`
            if the message no longer exists or Discord could not fetch the message.

            .. versionadded:: 1.7

        Returns
        -------
        :class:`MessageReference`
            A reference to the message.
        """
        self = cls(
            message_id=message.id,
            channel_id=message.channel.id,
            guild_id=getattr(message.guild, "id", None),
            fail_if_not_exists=fail_if_not_exists,
        )
        self._state = message._state
        return self

    @property
    def cached_message(self) -> Optional[Message]:
        """Optional[:class:`~disnake.Message`]: The cached message, if found in the internal message cache."""
        return self._state and self._state._get_message(self.message_id)

    @property
    def jump_url(self) -> str:
        """:class:`str`: Returns a URL that allows the client to jump to the referenced message.

        .. versionadded:: 1.7
        """
        guild_id = self.guild_id if self.guild_id is not None else "@me"
        return f"https://discord.com/channels/{guild_id}/{self.channel_id}/{self.message_id}"

    def __repr__(self) -> str:
        return f"<MessageReference message_id={self.message_id!r} channel_id={self.channel_id!r} guild_id={self.guild_id!r}>"

    def to_dict(self) -> MessageReferencePayload:
        result: MessageReferencePayload = (
            {"message_id": self.message_id} if self.message_id is not None else {}
        )
        result["channel_id"] = self.channel_id
        if self.guild_id is not None:
            result["guild_id"] = self.guild_id
        if self.fail_if_not_exists is not None:
            result["fail_if_not_exists"] = self.fail_if_not_exists
        return result

    to_message_reference_dict = to_dict


class InteractionReference:
    """
    Represents an interaction being referenced in a message.

    This means responses to message components do not include this property,
    instead including a message reference object as components always exist on preexisting messages.

    .. versionadded:: 2.1

    Attributes
    ----------
    id: :class:`int`
        ID of the interaction
    type: :class:`InteractionType`
        The type of interaction
    name: :class:`str`
        The name of the application command
    user: :class:`User`
        The user who invoked the interaction
    """

    __slots__ = ("id", "type", "name", "user", "_state")

    def __init__(self, *, state: ConnectionState, data: InteractionReferencePayload):
        self._state: ConnectionState = state
        self.id: int = int(data["id"])
        self.type: InteractionType = try_enum(InteractionType, int(data["type"]))
        self.name: str = data["name"]
        self.user: User = User(state=state, data=data["user"])

    def __repr__(self) -> str:
        return f"<InteractionReference id={self.id!r} type={self.type!r} name={self.name!r} user={self.user!r}>"

    @property
    def author(self) -> User:
        return self.user


def flatten_handlers(cls):
    prefix = len("_handle_")
    handlers = [
        (key[prefix:], value)
        for key, value in cls.__dict__.items()
        if key.startswith("_handle_") and key != "_handle_member"
    ]

    # store _handle_member last
    handlers.append(("member", cls._handle_member))
    cls._HANDLERS = handlers
    cls._CACHED_SLOTS = [attr for attr in cls.__slots__ if attr.startswith("_cs_")]
    return cls


@flatten_handlers
class Message(Hashable):
    r"""Represents a message from Discord.

    .. container:: operations

        .. describe:: x == y

            Checks if two messages are equal.

        .. describe:: x != y

            Checks if two messages are not equal.

        .. describe:: hash(x)

            Returns the message's hash.

    Attributes
    -----------
    tts: :class:`bool`
        Specifies if the message was done with text-to-speech.
        This can only be accurately received in :func:`on_message` due to
        a disnake limitation.
    type: :class:`MessageType`
        The type of message. In most cases this should not be checked, but it is helpful
        in cases where it might be a system message for :attr:`system_content`.
    author: Union[:class:`Member`, :class:`abc.User`]
        A :class:`Member` that sent the message. If :attr:`channel` is a
        private channel or the user has the left the guild, then it is a :class:`User` instead.
    content: :class:`str`
        The actual contents of the message.
    nonce: Optional[Union[:class:`str`, :class:`int`]]
        The value used by the disnake guild and the client to verify that the message is successfully sent.
        This is not stored long term within Discord's servers and is only used ephemerally.
    embeds: List[:class:`Embed`]
        A list of embeds the message has.
    channel: Union[:class:`TextChannel`, :class:`Thread`, :class:`DMChannel`, :class:`GroupChannel`, :class:`PartialMessageable`]
        The :class:`TextChannel` or :class:`Thread` that the message was sent from.
        Could be a :class:`DMChannel` or :class:`GroupChannel` if it's a private message.
    reference: Optional[:class:`~disnake.MessageReference`]
        The message that this message references. This is only applicable to messages of
        type :attr:`MessageType.pins_add`, crossposted messages created by a
        followed channel integration, or message replies.

        .. versionadded:: 1.5
    interaction: Optional[:class:`~disnake.InteractionReference`]
        The interaction that this message references.
        This exists only when the message is a response to an interaction without an existing message.

        .. versionadded:: 2.1

    mention_everyone: :class:`bool`
        Specifies if the message mentions everyone.

        .. note::

            This does not check if the ``@everyone`` or the ``@here`` text is in the message itself.
            Rather this boolean indicates if either the ``@everyone`` or the ``@here`` text is in the message
            **and** it did end up mentioning.
    mentions: List[:class:`abc.User`]
        A list of :class:`Member` that were mentioned. If the message is in a private message
        then the list will be of :class:`User` instead. For messages that are not of type
        :attr:`MessageType.default`\, this array can be used to aid in system messages.
        For more information, see :attr:`system_content`.

        .. warning::

            The order of the mentions list is not in any particular order so you should
            not rely on it. This is a Discord limitation, not one with the library.
    channel_mentions: List[:class:`abc.GuildChannel`]
        A list of :class:`abc.GuildChannel` that were mentioned. If the message is in a private message
        then the list is always empty.
    role_mentions: List[:class:`Role`]
        A list of :class:`Role` that were mentioned. If the message is in a private message
        then the list is always empty.
    id: :class:`int`
        The message ID.
    webhook_id: Optional[:class:`int`]
        If this message was sent by a webhook, then this is the webhook ID's that sent this
        message.
    attachments: List[:class:`Attachment`]
        A list of attachments given to a message.
    pinned: :class:`bool`
        Specifies if the message is currently pinned.
    flags: :class:`MessageFlags`
        Extra features of the message.

        .. versionadded:: 1.3

    reactions : List[:class:`Reaction`]
        Reactions to a message. Reactions can be either custom emoji or standard unicode emoji.
    activity: Optional[:class:`dict`]
        The activity associated with this message. Sent with Rich-Presence related messages that for
        example, request joining, spectating, or listening to or with another member.

        It is a dictionary with the following optional keys:

        - ``type``: An integer denoting the type of message activity being requested.
        - ``party_id``: The party ID associated with the party.
    application: Optional[:class:`dict`]
        The rich presence enabled application associated with this message.

        It is a dictionary with the following keys:

        - ``id``: A string representing the application's ID.
        - ``name``: A string representing the application's name.
        - ``description``: A string representing the application's description.
        - ``icon``: A string representing the icon ID of the application.
        - ``cover_image``: A string representing the embed's image asset ID.
    stickers: List[:class:`StickerItem`]
        A list of sticker items given to the message.

        .. versionadded:: 1.6
    components: List[:class:`Component`]
        A list of components in the message.

        .. versionadded:: 2.0
    guild: Optional[:class:`Guild`]
        The guild that the message belongs to, if applicable.
    """

    __slots__ = (
        "_state",
        "_edited_timestamp",
        "_cs_channel_mentions",
        "_cs_raw_mentions",
        "_cs_clean_content",
        "_cs_raw_channel_mentions",
        "_cs_raw_role_mentions",
        "_cs_system_content",
        "tts",
        "content",
        "channel",
        "webhook_id",
        "mention_everyone",
        "embeds",
        "id",
        "mentions",
        "author",
        "attachments",
        "nonce",
        "pinned",
        "role_mentions",
        "type",
        "flags",
        "reactions",
        "reference",
        "interaction",
        "application",
        "activity",
        "stickers",
        "components",
        "guild",
    )

    if TYPE_CHECKING:
        _HANDLERS: ClassVar[List[Tuple[str, Callable[..., None]]]]
        _CACHED_SLOTS: ClassVar[List[str]]
        guild: Optional[Guild]
        reference: Optional[MessageReference]
        mentions: List[Union[User, Member]]
        author: Union[User, Member]
        role_mentions: List[Role]

    def __init__(
        self,
        *,
        state: ConnectionState,
        channel: MessageableChannel,
        data: MessagePayload,
    ):
        self._state: ConnectionState = state
        self.id: int = int(data["id"])
        self.webhook_id: Optional[int] = utils._get_as_snowflake(data, "webhook_id")
        self.reactions: List[Reaction] = [
            Reaction(message=self, data=d) for d in data.get("reactions", [])
        ]
        self.attachments: List[Attachment] = [
            Attachment(data=a, state=self._state) for a in data["attachments"]
        ]
        self.embeds: List[Embed] = [Embed.from_dict(a) for a in data["embeds"]]
        self.application: Optional[MessageApplicationPayload] = data.get("application")
        self.activity: Optional[MessageActivityPayload] = data.get("activity")
        # for user experince, on_message has no bussiness getting partials
        # TODO: Subscripted message to include the channel
        self.channel: Union[TextChannel, DMChannel, Thread, VoiceChannel] = channel  # type: ignore
        self._edited_timestamp: Optional[datetime.datetime] = utils.parse_time(
            data["edited_timestamp"]
        )
        self.type: MessageType = try_enum(MessageType, data["type"])
        self.pinned: bool = data["pinned"]
        self.flags: MessageFlags = MessageFlags._from_value(data.get("flags", 0))
        self.mention_everyone: bool = data["mention_everyone"]
        self.tts: bool = data["tts"]
        self.content: str = data["content"]
        self.nonce: Optional[Union[int, str]] = data.get("nonce")
        self.stickers: List[StickerItem] = [
            StickerItem(data=d, state=state) for d in data.get("sticker_items", [])
        ]
        self.components: List[Component] = [
            _component_factory(d) for d in data.get("components", [])
        ]

        inter_payload = data.get("interaction")
        inter = (
            None if inter_payload is None else InteractionReference(state=state, data=inter_payload)
        )
        self.interaction: Optional[InteractionReference] = inter

        try:
            # if the channel doesn't have a guild attribute, we handle that
            self.guild = channel.guild  # type: ignore
        except AttributeError:
            self.guild = state._get_guild(utils._get_as_snowflake(data, "guild_id"))

        try:
            ref = data["message_reference"]
        except KeyError:
            self.reference = None
        else:
            self.reference = ref = MessageReference.with_state(state, ref)
            try:
                resolved = data["referenced_message"]
            except KeyError:
                pass
            else:
                if resolved is None:
                    ref.resolved = DeletedReferencedMessage(ref)
                else:
                    # Right now the channel IDs match but maybe in the future they won't.
                    if ref.channel_id == channel.id:
                        chan = channel
                    else:
                        chan, _ = state._get_guild_channel(resolved)

                    # the channel will be the correct type here
                    ref.resolved = self.__class__(channel=chan, data=resolved, state=state)  # type: ignore

        for handler in ("author", "member", "mentions", "mention_roles"):
            try:
                getattr(self, f"_handle_{handler}")(data[handler])
            except KeyError:
                continue

    def __repr__(self) -> str:
        name = self.__class__.__name__
        return f"<{name} id={self.id} channel={self.channel!r} type={self.type!r} author={self.author!r} flags={self.flags!r}>"

    def _try_patch(self, data, key, transform=None) -> None:
        try:
            value = data[key]
        except KeyError:
            pass
        else:
            if transform is None:
                setattr(self, key, value)
            else:
                setattr(self, key, transform(value))

    def _add_reaction(self, data, emoji, user_id) -> Reaction:
        reaction = utils.find(lambda r: r.emoji == emoji, self.reactions)
        is_me = data["me"] = user_id == self._state.self_id

        if reaction is None:
            reaction = Reaction(message=self, data=data, emoji=emoji)
            self.reactions.append(reaction)
        else:
            reaction.count += 1
            if is_me:
                reaction.me = is_me

        return reaction

    def _remove_reaction(
        self, data: ReactionPayload, emoji: EmojiInputType, user_id: int
    ) -> Reaction:
        reaction = utils.find(lambda r: r.emoji == emoji, self.reactions)

        if reaction is None:
            # already removed?
            raise ValueError("Emoji already removed?")

        # if reaction isn't in the list, we crash. This means disnake
        # sent bad data, or we stored improperly
        reaction.count -= 1

        if user_id == self._state.self_id:
            reaction.me = False
        if reaction.count == 0:
            # this raises ValueError if something went wrong as well.
            self.reactions.remove(reaction)

        return reaction

    def _clear_emoji(self, emoji) -> Optional[Reaction]:
        to_check = str(emoji)
        for index, reaction in enumerate(self.reactions):
            if str(reaction.emoji) == to_check:
                break
        else:
            # didn't find anything so just return
            return

        del self.reactions[index]
        return reaction

    def _update(self, data):
        # In an update scheme, 'author' key has to be handled before 'member'
        # otherwise they overwrite each other which is undesirable.
        # Since there's no good way to do this we have to iterate over every
        # handler rather than iterating over the keys which is a little slower
        for key, handler in self._HANDLERS:
            try:
                value = data[key]
            except KeyError:
                continue
            else:
                handler(self, value)

        # clear the cached properties
        for attr in self._CACHED_SLOTS:
            try:
                delattr(self, attr)
            except AttributeError:
                pass

    def _handle_edited_timestamp(self, value: str) -> None:
        self._edited_timestamp = utils.parse_time(value)

    def _handle_pinned(self, value: bool) -> None:
        self.pinned = value

    def _handle_flags(self, value: int) -> None:
        self.flags = MessageFlags._from_value(value)

    def _handle_application(self, value: MessageApplicationPayload) -> None:
        self.application = value

    def _handle_activity(self, value: MessageActivityPayload) -> None:
        self.activity = value

    def _handle_mention_everyone(self, value: bool) -> None:
        self.mention_everyone = value

    def _handle_tts(self, value: bool) -> None:
        self.tts = value

    def _handle_type(self, value: int) -> None:
        self.type = try_enum(MessageType, value)

    def _handle_content(self, value: str) -> None:
        self.content = value

    def _handle_attachments(self, value: List[AttachmentPayload]) -> None:
        self.attachments = [Attachment(data=a, state=self._state) for a in value]

    def _handle_embeds(self, value: List[EmbedPayload]) -> None:
        self.embeds = [Embed.from_dict(data) for data in value]

    def _handle_nonce(self, value: Union[str, int]) -> None:
        self.nonce = value

    def _handle_author(self, author: UserPayload) -> None:
        self.author = self._state.store_user(author)
        if isinstance(self.guild, Guild):
            found = self.guild.get_member(self.author.id)
            if found is not None:
                self.author = found

    def _handle_member(self, member: MemberPayload) -> None:
        # The gateway now gives us full Member objects sometimes with the following keys
        # deaf, mute, joined_at, roles
        # For the sake of performance I'm going to assume that the only
        # field that needs *updating* would be the joined_at field.
        # If there is no Member object (for some strange reason), then we can upgrade
        # ourselves to a more "partial" member object.
        author = self.author
        try:
            # Update member reference
            author._update_from_message(member)  # type: ignore
        except AttributeError:
            # It's a user here
            # TODO: consider adding to cache here
            self.author = Member._from_message(message=self, data=member)

    def _handle_mentions(self, mentions: List[UserWithMemberPayload]) -> None:
        self.mentions = r = []
        guild = self.guild
        state = self._state
        if not isinstance(guild, Guild):
            self.mentions = [state.store_user(m) for m in mentions]
            return

        for mention in filter(None, mentions):
            id_search = int(mention["id"])
            member = guild.get_member(id_search)
            if member is not None:
                r.append(member)
            else:
                r.append(Member._try_upgrade(data=mention, guild=guild, state=state))

    def _handle_mention_roles(self, role_mentions: List[int]) -> None:
        self.role_mentions = []
        if isinstance(self.guild, Guild):
            for role_id in map(int, role_mentions):
                role = self.guild.get_role(role_id)
                if role is not None:
                    self.role_mentions.append(role)

    def _handle_components(self, components: List[ComponentPayload]):
        self.components = [_component_factory(d) for d in components]

    def _rebind_cached_references(
        self, new_guild: Guild, new_channel: Union[TextChannel, Thread, VoiceChannel]
    ) -> None:
        self.guild = new_guild
        self.channel = new_channel

    @utils.cached_slot_property("_cs_raw_mentions")
    def raw_mentions(self) -> List[int]:
        """List[:class:`int`]: A property that returns an array of user IDs matched with
        the syntax of ``<@user_id>`` in the message content.

        This allows you to receive the user IDs of mentioned users
        even in a private message context.
        """
        return [int(x) for x in re.findall(r"<@!?([0-9]{15,20})>", self.content)]

    @utils.cached_slot_property("_cs_raw_channel_mentions")
    def raw_channel_mentions(self) -> List[int]:
        """List[:class:`int`]: A property that returns an array of channel IDs matched with
        the syntax of ``<#channel_id>`` in the message content.
        """
        return [int(x) for x in re.findall(r"<#([0-9]{15,20})>", self.content)]

    @utils.cached_slot_property("_cs_raw_role_mentions")
    def raw_role_mentions(self) -> List[int]:
        """List[:class:`int`]: A property that returns an array of role IDs matched with
        the syntax of ``<@&role_id>`` in the message content.
        """
        return [int(x) for x in re.findall(r"<@&([0-9]{15,20})>", self.content)]

    @utils.cached_slot_property("_cs_channel_mentions")
    def channel_mentions(self) -> List[GuildChannel]:
        if self.guild is None:
            return []
        it = filter(None, map(self.guild.get_channel, self.raw_channel_mentions))
        return utils._unique(it)

    @utils.cached_slot_property("_cs_clean_content")
    def clean_content(self) -> str:
        """:class:`str`: A property that returns the content in a "cleaned up"
        manner. This basically means that mentions are transformed
        into the way the client shows it. e.g. ``<#id>`` will transform
        into ``#name``.

        This will also transform @everyone and @here mentions into
        non-mentions.

        .. note::

            This *does not* affect markdown. If you want to escape
            or remove markdown then use :func:`utils.escape_markdown` or :func:`utils.remove_markdown`
            respectively, along with this function.
        """

        # fmt: off
        transformations = {
            re.escape(f'<#{channel.id}>'): '#' + channel.name
            for channel in self.channel_mentions
        }

        mention_transforms = {
            re.escape(f'<@{member.id}>'): '@' + member.display_name
            for member in self.mentions
        }

        # add the <@!user_id> cases as well..
        second_mention_transforms = {
            re.escape(f'<@!{member.id}>'): '@' + member.display_name
            for member in self.mentions
        }

        transformations.update(mention_transforms)
        transformations.update(second_mention_transforms)

        if self.guild is not None:
            role_transforms = {
                re.escape(f'<@&{role.id}>'): '@' + role.name
                for role in self.role_mentions
            }
            transformations.update(role_transforms)

        # fmt: on

        def repl(obj):
            return transformations.get(re.escape(obj.group(0)), "")

        pattern = re.compile("|".join(transformations.keys()))
        result = pattern.sub(repl, self.content)
        return escape_mentions(result)

    @property
    def created_at(self) -> datetime.datetime:
        """:class:`datetime.datetime`: The message's creation time in UTC."""
        return utils.snowflake_time(self.id)

    @property
    def edited_at(self) -> Optional[datetime.datetime]:
        """Optional[:class:`datetime.datetime`]: An aware UTC datetime object containing the edited time of the message."""
        return self._edited_timestamp

    @property
    def jump_url(self) -> str:
        """:class:`str`: Returns a URL that allows the client to jump to this message."""
        guild_id = getattr(self.guild, "id", "@me")
        return f"https://discord.com/channels/{guild_id}/{self.channel.id}/{self.id}"

    def is_system(self) -> bool:
        """:class:`bool`: Whether the message is a system message.

        A system message is a message that is constructed entirely by the Discord API
        in response to something.

        .. versionadded:: 1.3
        """
        return self.type not in (
            MessageType.default,
            MessageType.reply,
            MessageType.application_command,
            MessageType.thread_starter_message,
            MessageType.context_menu_command,
        )

    @utils.cached_slot_property("_cs_system_content")
    def system_content(self):
        r""":class:`str`: A property that returns the content that is rendered
        regardless of the :attr:`Message.type`.

        In the case of :attr:`MessageType.default` and :attr:`MessageType.reply`\,
        this just returns the regular :attr:`Message.content`. Otherwise this
        returns an English message denoting the contents of the system message.
        """

        if self.type is MessageType.default:
            return self.content

        if self.type is MessageType.recipient_add:
            if self.channel.type is ChannelType.group:
                return f"{self.author.name} added {self.mentions[0].name} to the group."
            else:
                return f"{self.author.name} added {self.mentions[0].name} to the thread."

        if self.type is MessageType.recipient_remove:
            if self.channel.type is ChannelType.group:
                return f"{self.author.name} removed {self.mentions[0].name} from the group."
            else:
                return f"{self.author.name} removed {self.mentions[0].name} from the thread."

        if self.type is MessageType.channel_name_change:
            return f"{self.author.name} changed the channel name: **{self.content}**"

        if self.type is MessageType.channel_icon_change:
            return f"{self.author.name} changed the channel icon."

        if self.type is MessageType.pins_add:
            return f"{self.author.name} pinned a message to this channel."

        if self.type is MessageType.new_member:
            formats = [
                "{0} joined the party.",
                "{0} is here.",
                "Welcome, {0}. We hope you brought pizza.",
                "A wild {0} appeared.",
                "{0} just landed.",
                "{0} just slid into the server.",
                "{0} just showed up!",
                "Welcome {0}. Say hi!",
                "{0} hopped into the server.",
                "Everyone welcome {0}!",
                "Glad you're here, {0}.",
                "Good to see you, {0}.",
                "Yay you made it, {0}!",
            ]

            created_at_ms = int(self.created_at.timestamp() * 1000)
            return formats[created_at_ms % len(formats)].format(self.author.name)

        if self.type is MessageType.premium_guild_subscription:
            if not self.content:
                return f"{self.author.name} just boosted the server!"
            else:
                return f"{self.author.name} just boosted the server **{self.content}** times!"

        if self.type is MessageType.premium_guild_tier_1:
            if not self.content:
                return f"{self.author.name} just boosted the server! {self.guild} has achieved **Level 1!**"
            else:
                return f"{self.author.name} just boosted the server **{self.content}** times! {self.guild} has achieved **Level 1!**"

        if self.type is MessageType.premium_guild_tier_2:
            if not self.content:
                return f"{self.author.name} just boosted the server! {self.guild} has achieved **Level 2!**"
            else:
                return f"{self.author.name} just boosted the server **{self.content}** times! {self.guild} has achieved **Level 2!**"

        if self.type is MessageType.premium_guild_tier_3:
            if not self.content:
                return f"{self.author.name} just boosted the server! {self.guild} has achieved **Level 3!**"
            else:
                return f"{self.author.name} just boosted the server **{self.content}** times! {self.guild} has achieved **Level 3!**"

        if self.type is MessageType.channel_follow_add:
            return f"{self.author.name} has added {self.content} to this channel"

        if self.type is MessageType.guild_stream:
            # the author will be a Member
            return f"{self.author.name} is live! Now streaming {self.author.activity.name}"  # type: ignore

        if self.type is MessageType.guild_discovery_disqualified:
            return "This server has been removed from Server Discovery because it no longer passes all the requirements. Check Server Settings for more details."

        if self.type is MessageType.guild_discovery_requalified:
            return "This server is eligible for Server Discovery again and has been automatically relisted!"

        if self.type is MessageType.guild_discovery_grace_period_initial_warning:
            return "This server has failed Discovery activity requirements for 1 week. If this server fails for 4 weeks in a row, it will be automatically removed from Discovery."

        if self.type is MessageType.guild_discovery_grace_period_final_warning:
            return "This server has failed Discovery activity requirements for 3 weeks in a row. If this server fails for 1 more week, it will be removed from Discovery."

        if self.type is MessageType.thread_created:
            return f"{self.author.name} started a thread: **{self.content}**. See all **threads**."

        if self.type is MessageType.reply:
            return self.content

        if self.type is MessageType.thread_starter_message:
            if self.reference is None or self.reference.resolved is None:
                return "Sorry, we couldn't load the first message in this thread"

            # the resolved message for the reference will be a Message
            return self.reference.resolved.content  # type: ignore

        if self.type is MessageType.guild_invite_reminder:
            return "Wondering who to invite?\nStart by inviting anyone who can help you build the server!"

    async def delete(self, *, delay: Optional[float] = None) -> None:
        """|coro|

        Deletes the message.

        Your own messages could be deleted without any proper permissions. However to
        delete other people's messages, you need the :attr:`~Permissions.manage_messages`
        permission.

        .. versionchanged:: 1.1
            Added the new ``delay`` keyword-only parameter.

        Parameters
        -----------
        delay: Optional[:class:`float`]
            If provided, the number of seconds to wait in the background
            before deleting the message. If the deletion fails then it is silently ignored.

        Raises
        ------
        Forbidden
            You do not have proper permissions to delete the message.
        NotFound
            The message was deleted already
        HTTPException
            Deleting the message failed.
        """
        if delay is not None:

            async def delete(delay: float):
                await asyncio.sleep(delay)
                try:
                    await self._state.http.delete_message(self.channel.id, self.id)
                except HTTPException:
                    pass

            asyncio.create_task(delete(delay))
        else:
            await self._state.http.delete_message(self.channel.id, self.id)

    @overload
    async def edit(
        self,
        *,
        content: Optional[str] = ...,
        embed: Optional[Embed] = ...,
        file: File = ...,
        attachments: List[Attachment] = ...,
        suppress: bool = ...,
        delete_after: Optional[float] = ...,
        allowed_mentions: Optional[AllowedMentions] = ...,
        view: Optional[View] = ...,
    ) -> Message:
        ...

    @overload
    async def edit(
        self,
        *,
        content: Optional[str] = ...,
        embed: Optional[Embed] = ...,
        files: List[File] = ...,
        attachments: List[Attachment] = ...,
        suppress: bool = ...,
        delete_after: Optional[float] = ...,
        allowed_mentions: Optional[AllowedMentions] = ...,
        view: Optional[View] = ...,
    ) -> Message:
        ...

    @overload
    async def edit(
        self,
        *,
        content: Optional[str] = ...,
        embeds: List[Embed] = ...,
        file: File = ...,
        attachments: List[Attachment] = ...,
        suppress: bool = ...,
        delete_after: Optional[float] = ...,
        allowed_mentions: Optional[AllowedMentions] = ...,
        view: Optional[View] = ...,
    ) -> Message:
        ...

    @overload
    async def edit(
        self,
        *,
        content: Optional[str] = ...,
        embeds: List[Embed] = ...,
        files: List[File] = ...,
        attachments: List[Attachment] = ...,
        suppress: bool = ...,
        delete_after: Optional[float] = ...,
        allowed_mentions: Optional[AllowedMentions] = ...,
        view: Optional[View] = ...,
    ) -> Message:
        ...

    async def edit(self, **fields: Any) -> Message:
        """|coro|

        Edits the message.

        The content must be able to be transformed into a string via ``str(content)``.

        .. versionchanged:: 1.3
            The ``suppress`` keyword-only parameter was added.

        .. note::
            If the original message has embeds with images that were created from local files
            (using the ``file`` parameter with :meth:`Embed.set_image` or :meth:`Embed.set_thumbnail`),
            those images will be removed if the message's attachments are edited in any way
            (i.e. by setting ``file``/``files``/``attachments``, or adding an embed with local files).

        Parameters
        -----------
        content: Optional[:class:`str`]
            The new content to replace the message with.
            Could be ``None`` to remove the content.
        embed: Optional[:class:`Embed`]
            The new embed to replace the original with. This cannot be mixed with the
            ``embeds`` parameter.
            Could be ``None`` to remove the embed.
        embeds: List[:class:`Embed`]
            The new embeds to replace the original with. Must be a maximum of 10.
            This cannot be mixed with the ``embed`` parameter.
            To remove all embeds ``[]`` should be passed.

            .. versionadded:: 2.0
        file: :class:`File`
            The file to upload. This cannot be mixed with ``files`` parameter.
            Files will be appended to the message, see the ``attachments`` parameter
            to remove/replace existing files.

            .. versionadded:: 2.1
        files: List[:class:`File`]
            A list of files to upload. This cannot be mixed with the ``file`` parameter.
            Files will be appended to the message, see the ``attachments`` parameter
            to remove/replace existing files.

            .. versionadded:: 2.1
        attachments: List[:class:`Attachment`]
            A list of attachments to keep in the message. If ``[]`` is passed
            then all existing attachments are removed.
            Keeps existing attachments if not provided.
        suppress: :class:`bool`
            Whether to suppress embeds for the message. This removes
            all the embeds if set to ``True``. If set to ``False``
            this brings the embeds back if they were suppressed.
            Using this parameter requires :attr:`~.Permissions.manage_messages`.
        delete_after: Optional[:class:`float`]
            If provided, the number of seconds to wait in the background
            before deleting the message we just edited. If the deletion fails,
            then it is silently ignored.
        allowed_mentions: Optional[:class:`~disnake.AllowedMentions`]
            Controls the mentions being processed in this message. If this is
            passed, then the object is merged with :attr:`Client.allowed_mentions`.
            The merging behaviour only overrides attributes that have been explicitly passed
            to the object, otherwise it uses the attributes set in :attr:`Client.allowed_mentions`.
            If no object is passed at all then the defaults given by :attr:`Client.allowed_mentions`
            are used instead.

            .. versionadded:: 1.4
        view: Optional[:class:`~disnake.ui.View`]
            The updated view to update this message with. If ``None`` is passed then
            the view is removed.

        Raises
        -------
        HTTPException
            Editing the message failed.
        Forbidden
            Tried to suppress a message without permissions or
            edited a message's content or embed that isn't yours.
        ~disnake.InvalidArgument
            You specified both ``embed`` and ``embeds`` or ``file`` and ``files``.

        Returns
        ---------
        :class:`Message`
            The message that was edited.
        """

        # allowed_mentions can only be changed on the bot's own messages
        if self._state.allowed_mentions is not None and self.author.id == self._state.self_id:
            previous_allowed_mentions = self._state.allowed_mentions
        else:
            previous_allowed_mentions = None

        # if no attachment list was provided but we're uploading new files,
        # use current attachments as the base
        if "attachments" not in fields and (fields.get("file") or fields.get("files")):
            fields["attachments"] = self.attachments

        return await _edit_handler(
            self,
            default_flags=self.flags.value,
            previous_allowed_mentions=previous_allowed_mentions,
            **fields,
        )

    async def publish(self) -> None:
        """|coro|

        Publishes this message to your announcement channel.

        You must have the :attr:`~Permissions.send_messages` permission to do this.

        If the message is not your own then the :attr:`~Permissions.manage_messages`
        permission is also needed.

        Raises
        -------
        Forbidden
            You do not have the proper permissions to publish this message.
        HTTPException
            Publishing the message failed.
        """

        await self._state.http.publish_message(self.channel.id, self.id)

    async def pin(self, *, reason: Optional[str] = None) -> None:
        """|coro|

        Pins the message.

        You must have the :attr:`~Permissions.manage_messages` permission to do
        this in a non-private channel context.

        Parameters
        -----------
        reason: Optional[:class:`str`]
            The reason for pinning the message. Shows up on the audit log.

            .. versionadded:: 1.4

        Raises
        -------
        Forbidden
            You do not have permissions to pin the message.
        NotFound
            The message or channel was not found or deleted.
        HTTPException
            Pinning the message failed, probably due to the channel
            having more than 50 pinned messages.
        """

        await self._state.http.pin_message(self.channel.id, self.id, reason=reason)
        self.pinned = True

    async def unpin(self, *, reason: Optional[str] = None) -> None:
        """|coro|

        Unpins the message.

        You must have the :attr:`~Permissions.manage_messages` permission to do
        this in a non-private channel context.

        Parameters
        -----------
        reason: Optional[:class:`str`]
            The reason for unpinning the message. Shows up on the audit log.

            .. versionadded:: 1.4

        Raises
        -------
        Forbidden
            You do not have permissions to unpin the message.
        NotFound
            The message or channel was not found or deleted.
        HTTPException
            Unpinning the message failed.
        """

        await self._state.http.unpin_message(self.channel.id, self.id, reason=reason)
        self.pinned = False

    async def add_reaction(self, emoji: EmojiInputType) -> None:
        """|coro|

        Add a reaction to the message.

        The emoji may be a unicode emoji or a custom guild :class:`Emoji`.

        You must have the :attr:`~Permissions.read_message_history` permission
        to use this. If nobody else has reacted to the message using this
        emoji, the :attr:`~Permissions.add_reactions` permission is required.

        Parameters
        ------------
        emoji: Union[:class:`Emoji`, :class:`Reaction`, :class:`PartialEmoji`, :class:`str`]
            The emoji to react with.

        Raises
        --------
        HTTPException
            Adding the reaction failed.
        Forbidden
            You do not have the proper permissions to react to the message.
        NotFound
            The emoji you specified was not found.
        InvalidArgument
            The emoji parameter is invalid.
        """

        emoji = convert_emoji_reaction(emoji)
        await self._state.http.add_reaction(self.channel.id, self.id, emoji)

    async def remove_reaction(
        self, emoji: Union[EmojiInputType, Reaction], member: Snowflake
    ) -> None:
        """|coro|

        Remove a reaction by the member from the message.

        The emoji may be a unicode emoji or a custom guild :class:`Emoji`.

        If the reaction is not your own (i.e. ``member`` parameter is not you) then
        the :attr:`~Permissions.manage_messages` permission is needed.

        The ``member`` parameter must represent a member and meet
        the :class:`abc.Snowflake` abc.

        Parameters
        ------------
        emoji: Union[:class:`Emoji`, :class:`Reaction`, :class:`PartialEmoji`, :class:`str`]
            The emoji to remove.
        member: :class:`abc.Snowflake`
            The member for which to remove the reaction.

        Raises
        --------
        HTTPException
            Removing the reaction failed.
        Forbidden
            You do not have the proper permissions to remove the reaction.
        NotFound
            The member or emoji you specified was not found.
        InvalidArgument
            The emoji parameter is invalid.
        """

        emoji = convert_emoji_reaction(emoji)

        if member.id == self._state.self_id:
            await self._state.http.remove_own_reaction(self.channel.id, self.id, emoji)
        else:
            await self._state.http.remove_reaction(self.channel.id, self.id, emoji, member.id)

    async def clear_reaction(self, emoji: Union[EmojiInputType, Reaction]) -> None:
        """|coro|

        Clears a specific reaction from the message.

        The emoji may be a unicode emoji or a custom guild :class:`Emoji`.

        You need the :attr:`~Permissions.manage_messages` permission to use this.

        .. versionadded:: 1.3

        Parameters
        -----------
        emoji: Union[:class:`Emoji`, :class:`Reaction`, :class:`PartialEmoji`, :class:`str`]
            The emoji to clear.

        Raises
        --------
        HTTPException
            Clearing the reaction failed.
        Forbidden
            You do not have the proper permissions to clear the reaction.
        NotFound
            The emoji you specified was not found.
        InvalidArgument
            The emoji parameter is invalid.
        """

        emoji = convert_emoji_reaction(emoji)
        await self._state.http.clear_single_reaction(self.channel.id, self.id, emoji)

    async def clear_reactions(self) -> None:
        """|coro|

        Removes all the reactions from the message.

        You need the :attr:`~Permissions.manage_messages` permission to use this.

        Raises
        --------
        HTTPException
            Removing the reactions failed.
        Forbidden
            You do not have the proper permissions to remove all the reactions.
        """
        await self._state.http.clear_reactions(self.channel.id, self.id)

    async def create_thread(
        self,
        *,
        name: str,
        auto_archive_duration: ThreadArchiveDuration = None,
        slowmode_delay: int = None,
    ) -> Thread:
        """|coro|

        Creates a public thread from this message.

        You must have :attr:`~disnake.Permissions.create_public_threads` in order to
        create a public thread from a message.

        The channel this message belongs in must be a :class:`TextChannel`.

        .. versionadded:: 2.0

        Parameters
        -----------
        name: :class:`str`
            The name of the thread.
        auto_archive_duration: :class:`int`
            The duration in minutes before a thread is automatically archived for inactivity.
            If not provided, the channel's default auto archive duration is used.
        slowmode_delay: :class:`int`
            Specifies the slowmode rate limit for users in this thread, in seconds.
            A value of ``0`` disables slowmode. The maximum value possible is ``21600``.
            If not provided, slowmode is disabled.

            .. versionadded:: 2.3

        Raises
        -------
        Forbidden
            You do not have permissions to create a thread.
        HTTPException
            Creating the thread failed.
        InvalidArgument
            This message does not have guild info attached.

        Returns
        --------
        :class:`.Thread`
            The created thread.
        """
        if self.guild is None:
            raise InvalidArgument("This message does not have guild info attached.")

        default_auto_archive_duration: ThreadArchiveDuration = getattr(
            self.channel, "default_auto_archive_duration", 1440
        )
        data = await self._state.http.start_thread_with_message(
            self.channel.id,
            self.id,
            name=name,
            auto_archive_duration=auto_archive_duration or default_auto_archive_duration,
            rate_limit_per_user=slowmode_delay or 0,
        )
        return Thread(guild=self.guild, state=self._state, data=data)

    async def reply(self, content: Optional[str] = None, **kwargs) -> Message:
        """|coro|

        A shortcut method to :meth:`.abc.Messageable.send` to reply to the
        :class:`.Message`.

        .. versionadded:: 1.6

        Raises
        --------
        ~disnake.HTTPException
            Sending the message failed.
        ~disnake.Forbidden
            You do not have the proper permissions to send the message.
        ~disnake.InvalidArgument
            The ``files`` list is not of the appropriate size or
            you specified both ``file`` and ``files``.

        Returns
        ---------
        :class:`.Message`
            The message that was sent.
        """

        return await self.channel.send(content, reference=self, **kwargs)

    def to_reference(self, *, fail_if_not_exists: bool = True) -> MessageReference:
        """Creates a :class:`~disnake.MessageReference` from the current message.

        .. versionadded:: 1.6

        Parameters
        ----------
        fail_if_not_exists: :class:`bool`
            Whether replying using the message reference should raise :class:`HTTPException`
            if the message no longer exists or Discord could not fetch the message.

            .. versionadded:: 1.7

        Returns
        ---------
        :class:`~disnake.MessageReference`
            The reference to this message.
        """

        return MessageReference.from_message(self, fail_if_not_exists=fail_if_not_exists)

    def to_message_reference_dict(self) -> MessageReferencePayload:
        data: MessageReferencePayload = {
            "message_id": self.id,
            "channel_id": self.channel.id,
        }

        if self.guild is not None:
            data["guild_id"] = self.guild.id

        return data


class PartialMessage(Hashable):
    """Represents a partial message to aid with working messages when only
    a message and channel ID are present.

    There are two ways to construct this class. The first one is through
    the constructor itself, and the second is via the following:

    - :meth:`TextChannel.get_partial_message`
    - :meth:`Thread.get_partial_message`
    - :meth:`DMChannel.get_partial_message`

    Note that this class is trimmed down and has no rich attributes.

    .. versionadded:: 1.6

    .. container:: operations

        .. describe:: x == y

            Checks if two partial messages are equal.

        .. describe:: x != y

            Checks if two partial messages are not equal.

        .. describe:: hash(x)

            Returns the partial message's hash.

    Attributes
    -----------
    channel: Union[:class:`TextChannel`, :class:`Thread`, :class:`DMChannel`]
        The channel associated with this partial message.
    id: :class:`int`
        The message ID.
    """

    __slots__ = ("channel", "id", "_cs_guild", "_state")

    jump_url: str = Message.jump_url  # type: ignore
    delete = Message.delete
    publish = Message.publish
    pin = Message.pin
    unpin = Message.unpin
    add_reaction = Message.add_reaction
    remove_reaction = Message.remove_reaction
    clear_reaction = Message.clear_reaction
    clear_reactions = Message.clear_reactions
    reply = Message.reply
    to_reference = Message.to_reference
    to_message_reference_dict = Message.to_message_reference_dict

    def __init__(self, *, channel: MessageableChannel, id: int):
        if channel.type not in (
            ChannelType.text,
            ChannelType.news,
            ChannelType.private,
            ChannelType.news_thread,
            ChannelType.public_thread,
            ChannelType.private_thread,
            ChannelType.voice,
        ):
            raise TypeError(
                f"Expected TextChannel, DMChannel, VoiceChannel, or Thread not {type(channel)!r}"
            )

        self.channel: MessageableChannel = channel
        self._state: ConnectionState = channel._state
        self.id: int = id

    def _update(self, data) -> None:
        # This is used for duck typing purposes.
        # Just do nothing with the data.
        pass

    # Also needed for duck typing purposes
    # n.b. not exposed
    pinned = property(None, lambda x, y: None)

    def __repr__(self) -> str:
        return f"<PartialMessage id={self.id} channel={self.channel!r}>"

    @property
    def created_at(self) -> datetime.datetime:
        """:class:`datetime.datetime`: The partial message's creation time in UTC."""
        return utils.snowflake_time(self.id)

    @utils.cached_slot_property("_cs_guild")
    def guild(self) -> Optional[Guild]:
        """Optional[:class:`Guild`]: The guild that the partial message belongs to, if applicable."""
        return getattr(self.channel, "guild", None)

    async def fetch(self) -> Message:
        """|coro|

        Fetches the partial message to a full :class:`Message`.

        Raises
        --------
        NotFound
            The message was not found.
        Forbidden
            You do not have the permissions required to get a message.
        HTTPException
            Retrieving the message failed.

        Returns
        --------
        :class:`Message`
            The full message.
        """

        data = await self._state.http.get_message(self.channel.id, self.id)
        return self._state.create_message(channel=self.channel, data=data)

    async def edit(self, **fields: Any) -> Message:
        """|coro|

        Edits the message.

        The content must be able to be transformed into a string via ``str(content)``.

        .. versionchanged:: 2.1
            :class:`disnake.Message` is always returned.

        .. note::
            If the original message has embeds with images that were created from local files
            (using the ``file`` parameter with :meth:`Embed.set_image` or :meth:`Embed.set_thumbnail`),
            those images will be removed if the message's attachments are edited in any way
            (i.e. by setting ``file``/``files``/``attachments``, or adding an embed with local files).

        Parameters
        -----------
        content: Optional[:class:`str`]
            The new content to replace the message with.
            Could be ``None`` to remove the content.
        embed: Optional[:class:`Embed`]
            The new embed to replace the original with. This cannot be mixed with the
            ``embeds`` parameter.
            Could be ``None`` to remove the embed.
        embeds: List[:class:`Embed`]
            The new embeds to replace the original with. Must be a maximum of 10.
            This cannot be mixed with the ``embed`` parameter.
            To remove all embeds ``[]`` should be passed.

            .. versionadded:: 2.1
        file: :class:`File`
            The file to upload. This cannot be mixed with ``files`` parameter.
            Files will be appended to the message, see the ``attachments`` parameter
            to remove/replace existing files.

            .. versionadded:: 2.1
        files: List[:class:`File`]
            A list of files to upload. This cannot be mixed with the ``file`` parameter.
            Files will be appended to the message, see the ``attachments`` parameter
            to remove/replace existing files.

            .. versionadded:: 2.1
        attachments: List[:class:`Attachment`]
            A list of attachments to keep in the message. If ``[]`` is passed
            then all existing attachments are removed.
            Keeps existing attachments if not provided.

            .. versionadded:: 2.1
        suppress: :class:`bool`
            Whether to suppress embeds for the message. This removes
            all the embeds if set to ``True``. If set to ``False``
            this brings the embeds back if they were suppressed.
            Using this parameter requires :attr:`~.Permissions.manage_messages`.
        delete_after: Optional[:class:`float`]
            If provided, the number of seconds to wait in the background
            before deleting the message we just edited. If the deletion fails,
            then it is silently ignored.
        allowed_mentions: Optional[:class:`~disnake.AllowedMentions`]
            Controls the mentions being processed in this message. If this is
            passed, then the object is merged with :attr:`Client.allowed_mentions`.
            The merging behaviour only overrides attributes that have been explicitly passed
            to the object, otherwise it uses the attributes set in :attr:`Client.allowed_mentions`.

            .. note::
                Unlike :meth:`Message.edit`, this does not default to
                :attr:`Client.allowed_mentions` if no object is passed.
        view: Optional[:class:`~disnake.ui.View`]
            The updated view to update this message with. If ``None`` is passed then
            the view is removed.

            .. versionadded:: 2.0

        Raises
        -------
        NotFound
            The message was not found.
        HTTPException
            Editing the message failed.
        Forbidden
            Tried to suppress a message without permissions or
            edited a message's content or embed that isn't yours.
        ~disnake.InvalidArgument
            You specified both ``embed`` and ``embeds`` or ``file`` and ``files``.

        Returns
        ---------
        :class:`Message`
            The message that was edited.
        """

        # if no attachment list was provided but we're uploading new files,
        # use current attachments as the base
        if "attachments" not in fields and (fields.get("file") or fields.get("files")):
            fields["attachments"] = (await self.fetch()).attachments

        return await _edit_handler(
            self,
            default_flags=0,
            previous_allowed_mentions=None,
            **fields,
        )<|MERGE_RESOLUTION|>--- conflicted
+++ resolved
@@ -86,11 +86,7 @@
     from .abc import GuildChannel, MessageableChannel, MessageableChannel
     from .components import Component
     from .state import ConnectionState
-<<<<<<< HEAD
-    from .channel import TextChannel, DMChannel
-=======
-    from .channel import TextChannel, GroupChannel, DMChannel, PartialMessageable, VoiceChannel
->>>>>>> 6fe2b891
+    from .channel import TextChannel, DMChannel, VoiceChannel
     from .mentions import AllowedMentions
     from .role import Role
     from .ui.view import View
