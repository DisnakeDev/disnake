--- conflicted
+++ resolved
@@ -1418,13 +1418,8 @@
         *,
         embed: Optional[Embed] = ...,
         file: File = ...,
-<<<<<<< HEAD
-        attachments: List[Attachment] = ...,
+        attachments: Optional[List[Attachment]] = ...,
         suppress_embeds: bool = ...,
-=======
-        attachments: Optional[List[Attachment]] = ...,
-        suppress: bool = ...,
->>>>>>> d4e8e35a
         delete_after: Optional[float] = ...,
         allowed_mentions: Optional[AllowedMentions] = ...,
         view: Optional[View] = ...,
@@ -1439,13 +1434,8 @@
         *,
         embed: Optional[Embed] = ...,
         files: List[File] = ...,
-<<<<<<< HEAD
-        attachments: List[Attachment] = ...,
+        attachments: Optional[List[Attachment]] = ...,
         suppress_embeds: bool = ...,
-=======
-        attachments: Optional[List[Attachment]] = ...,
-        suppress: bool = ...,
->>>>>>> d4e8e35a
         delete_after: Optional[float] = ...,
         allowed_mentions: Optional[AllowedMentions] = ...,
         view: Optional[View] = ...,
@@ -1460,13 +1450,8 @@
         *,
         embeds: List[Embed] = ...,
         file: File = ...,
-<<<<<<< HEAD
-        attachments: List[Attachment] = ...,
+        attachments: Optional[List[Attachment]] = ...,
         suppress_embeds: bool = ...,
-=======
-        attachments: Optional[List[Attachment]] = ...,
-        suppress: bool = ...,
->>>>>>> d4e8e35a
         delete_after: Optional[float] = ...,
         allowed_mentions: Optional[AllowedMentions] = ...,
         view: Optional[View] = ...,
@@ -1481,13 +1466,8 @@
         *,
         embeds: List[Embed] = ...,
         files: List[File] = ...,
-<<<<<<< HEAD
-        attachments: List[Attachment] = ...,
+        attachments: Optional[List[Attachment]] = ...,
         suppress_embeds: bool = ...,
-=======
-        attachments: Optional[List[Attachment]] = ...,
-        suppress: bool = ...,
->>>>>>> d4e8e35a
         delete_after: Optional[float] = ...,
         allowed_mentions: Optional[AllowedMentions] = ...,
         view: Optional[View] = ...,
@@ -1548,15 +1528,11 @@
             A list of attachments to keep in the message.
             If ``[]`` or ``None`` is passed then all existing attachments are removed.
             Keeps existing attachments if not provided.
-<<<<<<< HEAD
-        suppress_embeds: :class:`bool`
-=======
 
             .. versionchanged:: 2.5
                 Supports passing ``None`` to clear attachments.
 
-        suppress: :class:`bool`
->>>>>>> d4e8e35a
+        suppress_embeds: :class:`bool`
             Whether to suppress embeds for the message. This removes
             all the embeds if set to ``True``. If set to ``False``
             this brings the embeds back if they were suppressed.
@@ -2132,14 +2108,10 @@
 
             .. versionadded:: 2.1
 
-<<<<<<< HEAD
-        suppress_embeds: :class:`bool`
-=======
             .. versionchanged:: 2.5
                 Supports passing ``None`` to clear attachments.
 
-        suppress: :class:`bool`
->>>>>>> d4e8e35a
+        suppress_embeds: :class:`bool`
             Whether to suppress embeds for the message. This removes
             all the embeds if set to ``True``. If set to ``False``
             this brings the embeds back if they were suppressed.
