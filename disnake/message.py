--- conflicted
+++ resolved
@@ -1398,10 +1398,9 @@
         if self.type is MessageType.auto_moderation_action:
             return self.content
 
-<<<<<<< HEAD
         # TODO: `MessageType.role_subscription_purchase` requires `Message.role_subscription_data`,
         #       which is currently undocumented
-=======
+
         if self.type is MessageType.interaction_premium_upsell:
             return self.content
 
@@ -1412,7 +1411,6 @@
                 else "a deleted application"
             )
             return f"{self.author.name} upgraded {application_name} to premium for this server! 🎉"
->>>>>>> 479ea239
 
         # in the event of an unknown or unsupported message type, we return nothing
         return None
