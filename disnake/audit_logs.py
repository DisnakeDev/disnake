# SPDX-License-Identifier: MIT

from __future__ import annotations

from typing import (
    TYPE_CHECKING,
    Any,
    Callable,
    ClassVar,
    Dict,
    Generator,
    List,
    Mapping,
    Optional,
    Tuple,
    Type,
    TypeVar,
    Union,
    cast,
)

from . import abc, enums, flags, utils
from .app_commands import ApplicationCommandPermissions
from .asset import Asset
from .automod import AutoModAction, AutoModTriggerMetadata, _automod_action_factory
from .colour import Colour
from .invite import Invite
from .mixins import Hashable
from .object import Object
from .partial_emoji import PartialEmoji
from .permissions import PermissionOverwrite, Permissions
from .threads import ForumTag, Thread

__all__ = (
    "AuditLogDiff",
    "AuditLogChanges",
    "AuditLogEntry",
)


if TYPE_CHECKING:
    import datetime

    from .app_commands import APIApplicationCommand
    from .automod import AutoModRule
    from .emoji import Emoji
    from .guild import Guild
    from .guild_scheduled_event import GuildScheduledEvent
    from .integrations import PartialIntegration
    from .member import Member
    from .role import Role
    from .stage_instance import StageInstance
    from .sticker import GuildSticker
    from .types.audit_log import (
        AuditLogChange as AuditLogChangePayload,
        AuditLogEntry as AuditLogEntryPayload,
        _AuditLogChange_ApplicationCommandPermissions as AuditLogChangeAppCmdPermsPayload,
    )
    from .types.automod import (
        AutoModAction as AutoModActionPayload,
        AutoModTriggerMetadata as AutoModTriggerMetadataPayload,
    )
    from .types.channel import (
        DefaultReaction as DefaultReactionPayload,
        PermissionOverwrite as PermissionOverwritePayload,
    )
    from .types.role import Role as RolePayload
    from .types.snowflake import Snowflake
    from .types.threads import ForumTag as ForumTagPayload
    from .user import User
    from .webhook import Webhook


def _transform_permissions(entry: AuditLogEntry, data: str) -> Permissions:
    return Permissions(int(data))


def _transform_color(entry: AuditLogEntry, data: int) -> Colour:
    return Colour(data)


def _transform_snowflake(entry: AuditLogEntry, data: Snowflake) -> int:
    return int(data)


def _transform_channel(
    entry: AuditLogEntry, data: Optional[Snowflake]
) -> Optional[Union[abc.GuildChannel, Object]]:
    if data is None:
        return None
    channel = entry.guild.get_channel(int(data))
    return channel or Object(id=data)


def _transform_role(
    entry: AuditLogEntry, data: Optional[Snowflake]
) -> Optional[Union[Role, Object]]:
    if data is None:
        return None
    role = entry.guild.get_role(int(data))
    return role or Object(id=data)


def _transform_member_id(
    entry: AuditLogEntry, data: Optional[Snowflake]
) -> Union[Member, User, Object, None]:
    if data is None:
        return None
    return entry._get_member(int(data))


def _transform_guild_id(entry: AuditLogEntry, data: Optional[Snowflake]) -> Optional[Guild]:
    if data is None:
        return None
    return entry._state._get_guild(int(data))


def _transform_overwrites(
    entry: AuditLogEntry, data: List[PermissionOverwritePayload]
) -> List[Tuple[Object, PermissionOverwrite]]:
    overwrites = []
    for elem in data:
        allow = Permissions(int(elem["allow"]))
        deny = Permissions(int(elem["deny"]))
        ow = PermissionOverwrite.from_pair(allow, deny)

        ow_type = elem["type"]
        ow_id = int(elem["id"])
        target = None
        if ow_type == 0:
            target = entry.guild.get_role(ow_id)
        elif ow_type == 1:
            target = entry._get_member(ow_id)

        if target is None:
            target = Object(id=ow_id)

        overwrites.append((target, ow))

    return overwrites


def _transform_icon(entry: AuditLogEntry, data: Optional[str]) -> Optional[Asset]:
    if data is None:
        return None
    if entry.action.name.startswith("role_"):
        return Asset._from_role_icon(entry._state, entry._target_id, data)  # type: ignore
    return Asset._from_guild_icon(entry._state, entry.guild.id, data)


def _transform_avatar(entry: AuditLogEntry, data: Optional[str]) -> Optional[Asset]:
    if data is None:
        return None
    return Asset._from_avatar(entry._state, entry._target_id, data)  # type: ignore


def _guild_hash_transformer(path: str) -> Callable[[AuditLogEntry, Optional[str]], Optional[Asset]]:
    def _transform(entry: AuditLogEntry, data: Optional[str]) -> Optional[Asset]:
        if data is None:
            return None
        return Asset._from_guild_image(entry._state, entry.guild.id, data, path=path)

    return _transform


def _transform_tag(entry: AuditLogEntry, data: Optional[ForumTagPayload]) -> Optional[ForumTag]:
    if data is None:
        return None
    return ForumTag._from_data(data=data, state=entry._state)


def _transform_tag_id(
    entry: AuditLogEntry, data: Optional[str]
) -> Optional[Union[ForumTag, Object]]:
    if data is None:
        return None

    # cyclic imports
    from .channel import ForumChannel

    tag: Optional[ForumTag] = None
    tag_id = int(data)
    thread = entry.target
    # try thread parent first
    if isinstance(thread, Thread) and isinstance(thread.parent, ForumChannel):
        tag = thread.parent.get_tag(tag_id)
    else:
        # if not found (possibly deleted thread), search all forum channels
        for forum in entry.guild.forum_channels:
            if tag := forum.get_tag(tag_id):
                break

    return tag or Object(id=tag_id)


T = TypeVar("T")
EnumT = TypeVar("EnumT", bound=enums.Enum)
FlagsT = TypeVar("FlagsT", bound=flags.BaseFlags)


def _enum_transformer(enum: Type[EnumT]) -> Callable[[AuditLogEntry, int], EnumT]:
    def _transform(entry: AuditLogEntry, data: int) -> EnumT:
        return enums.try_enum(enum, data)

    return _transform


def _flags_transformer(
    flags_type: Type[FlagsT],
) -> Callable[[AuditLogEntry, Optional[int]], Optional[FlagsT]]:
    def _transform(entry: AuditLogEntry, data: Optional[int]) -> Optional[FlagsT]:
        return flags_type._from_value(data) if data is not None else None

    return _transform


def _list_transformer(
    func: Callable[[AuditLogEntry, Any], T]
) -> Callable[[AuditLogEntry, Any], List[T]]:
    def _transform(entry: AuditLogEntry, data: Any) -> List[T]:
        if not data:
            return []
        return [func(entry, value) for value in data if value is not None]

    return _transform


def _transform_type(
    entry: AuditLogEntry, data: Any
) -> Union[enums.ChannelType, enums.StickerType, enums.WebhookType, str, int]:
    action_name = entry.action.name
    if action_name.startswith("sticker_"):
        return enums.try_enum(enums.StickerType, data)
    elif action_name.startswith("webhook_"):
        return enums.try_enum(enums.WebhookType, data)
    elif action_name.startswith("integration_") or action_name.startswith("overwrite_"):
        # integration: str, overwrite: int
        return data
    else:
        return enums.try_enum(enums.ChannelType, data)


def _transform_datetime(entry: AuditLogEntry, data: Optional[str]) -> Optional[datetime.datetime]:
    return utils.parse_time(data)


def _transform_privacy_level(
    entry: AuditLogEntry, data: int
) -> Optional[Union[enums.StagePrivacyLevel, enums.GuildScheduledEventPrivacyLevel]]:
    if data is None:
        return None
    if entry.action.target_type == "guild_scheduled_event":
        return enums.try_enum(enums.GuildScheduledEventPrivacyLevel, data)
    return enums.try_enum(enums.StagePrivacyLevel, data)


def _transform_guild_scheduled_event_image(
    entry: AuditLogEntry, data: Optional[str]
) -> Optional[Asset]:
    if data is None:
        return None
    return Asset._from_guild_scheduled_event_image(entry._state, entry._target_id, data)  # type: ignore


def _transform_automod_action(
    entry: AuditLogEntry, data: Optional[AutoModActionPayload]
) -> Optional[AutoModAction]:
    if data is None:
        return None
    return _automod_action_factory(data)


def _transform_automod_trigger_metadata(
    entry: AuditLogEntry, data: Optional[AutoModTriggerMetadataPayload]
) -> Optional[AutoModTriggerMetadata]:
    if data is None:
        return None
    return AutoModTriggerMetadata._from_dict(data)


def _transform_default_reaction(
    entry: AuditLogEntry, data: Optional[DefaultReactionPayload]
) -> Optional[Union[Emoji, PartialEmoji]]:
    if data is None:
        return None
    return PartialEmoji._emoji_from_name_id(
        data.get("emoji_name"), utils._get_as_snowflake(data, "emoji_id"), state=entry._state
    )


class AuditLogDiff:
    def __len__(self) -> int:
        return len(self.__dict__)

    def __iter__(self) -> Generator[Tuple[str, Any], None, None]:
        yield from self.__dict__.items()

    def __repr__(self) -> str:
        values = " ".join(f"{k!s}={v!r}" for k, v in self.__dict__.items())
        return f"<AuditLogDiff {values}>"

    if TYPE_CHECKING:

        def __getattr__(self, item: str) -> Any:
            ...

        def __setattr__(self, key: str, value: Any) -> Any:
            ...


Transformer = Callable[["AuditLogEntry", Any], Any]


class AuditLogChanges:
    # fmt: off
    TRANSFORMERS: ClassVar[Dict[str, Tuple[Optional[str], Optional[Transformer]]]] = {
        "verification_level":                 (None, _enum_transformer(enums.VerificationLevel)),
        "explicit_content_filter":            (None, _enum_transformer(enums.ContentFilter)),
        "allow":                              (None, _transform_permissions),
        "deny":                               (None, _transform_permissions),
        "permissions":                        (None, _transform_permissions),
        "id":                                 (None, _transform_snowflake),
        "application_id":                     (None, _transform_snowflake),
        "color":                              ("colour", _transform_color),
        "owner_id":                           ("owner", _transform_member_id),
        "inviter_id":                         ("inviter", _transform_member_id),
        "channel_id":                         ("channel", _transform_channel),
        "afk_channel_id":                     ("afk_channel", _transform_channel),
        "system_channel_id":                  ("system_channel", _transform_channel),
        "widget_channel_id":                  ("widget_channel", _transform_channel),
        "rules_channel_id":                   ("rules_channel", _transform_channel),
        "public_updates_channel_id":          ("public_updates_channel", _transform_channel),
        "permission_overwrites":              ("overwrites", _transform_overwrites),
        "splash_hash":                        ("splash", _guild_hash_transformer("splashes")),
        "banner_hash":                        ("banner", _guild_hash_transformer("banners")),
        "discovery_splash_hash":              ("discovery_splash", _guild_hash_transformer("discovery-splashes")),
        "icon_hash":                          ("icon", _transform_icon),
        "avatar_hash":                        ("avatar", _transform_avatar),
        "rate_limit_per_user":                ("slowmode_delay", None),
        "default_thread_rate_limit_per_user": ("default_thread_slowmode_delay", None),
        "guild_id":                           ("guild", _transform_guild_id),
        "tags":                               ("emoji", None),
        "unicode_emoji":                      ("emoji", None),
        "default_message_notifications":      ("default_notifications", _enum_transformer(enums.NotificationLevel)),
        "communication_disabled_until":       ("timeout", _transform_datetime),
        "image_hash":                         ("image", _transform_guild_scheduled_event_image),
        "video_quality_mode":                 (None, _enum_transformer(enums.VideoQualityMode)),
        "preferred_locale":                   (None, _enum_transformer(enums.Locale)),
        "privacy_level":                      (None, _transform_privacy_level),
        "format_type":                        (None, _enum_transformer(enums.StickerFormatType)),
        "entity_type":                        (None, _enum_transformer(enums.GuildScheduledEventEntityType)),
        "status":                             (None, _enum_transformer(enums.GuildScheduledEventStatus)),
        "type":                               (None, _transform_type),
        "flags":                              (None, _flags_transformer(flags.ChannelFlags)),
        "system_channel_flags":               (None, _flags_transformer(flags.SystemChannelFlags)),
        "trigger_type":                       (None, _enum_transformer(enums.AutoModTriggerType)),
        "event_type":                         (None, _enum_transformer(enums.AutoModEventType)),
        "actions":                            (None, _list_transformer(_transform_automod_action)),
        "trigger_metadata":                   (None, _transform_automod_trigger_metadata),
        "exempt_roles":                       (None, _list_transformer(_transform_role)),
        "exempt_channels":                    (None, _list_transformer(_transform_channel)),
        "applied_tags":                       (None, _list_transformer(_transform_tag_id)),
        "available_tags":                     (None, _list_transformer(_transform_tag)),
        "default_reaction_emoji":             ("default_reaction", _transform_default_reaction),
        "default_sort_order":                 (None, _enum_transformer(enums.ThreadSortOrder)),
    }
    # fmt: on

    def __init__(self, entry: AuditLogEntry, data: List[AuditLogChangePayload]) -> None:
        self.before = AuditLogDiff()
        self.after = AuditLogDiff()

        for elem in data:
            attr = elem["key"]

            # special cases for role add/remove
            if attr == "$add":
                self._handle_role(self.before, self.after, entry, elem["new_value"])  # type: ignore
                continue
            elif attr == "$remove":
                self._handle_role(self.after, self.before, entry, elem["new_value"])  # type: ignore
                continue

            # special case for application command permissions update
            if entry.action == enums.AuditLogAction.application_command_permission_update:
                self._handle_command_permissions(
                    entry, cast("AuditLogChangeAppCmdPermsPayload", elem)
                )
                continue

            transformer: Optional[Transformer]

            try:
                key, transformer = self.TRANSFORMERS[attr]
            except (ValueError, KeyError):
                transformer = None
            else:
                if key:
                    attr = key

            try:
                before = elem["old_value"]
            except KeyError:
                before = None
            else:
                if transformer:
                    before = transformer(entry, before)

            setattr(self.before, attr, before)

            try:
                after = elem["new_value"]
            except KeyError:
                after = None
            else:
                if transformer:
                    after = transformer(entry, after)

            setattr(self.after, attr, after)

        # add an alias
        if hasattr(self.after, "colour"):
            self.after.color = self.after.colour
            self.before.color = self.before.colour
        if hasattr(self.after, "expire_behavior"):
            self.after.expire_behaviour = self.after.expire_behavior
            self.before.expire_behaviour = self.before.expire_behavior

    def __repr__(self) -> str:
        return f"<AuditLogChanges before={self.before!r} after={self.after!r}>"

    def _handle_role(
        self,
        first: AuditLogDiff,
        second: AuditLogDiff,
        entry: AuditLogEntry,
        elem: List[RolePayload],
    ) -> None:
        if not hasattr(first, "roles"):
            first.roles = []

        data = []
        g: Guild = entry.guild

        for e in elem:
            role_id = int(e["id"])
            role = g.get_role(role_id)

            if role is None:
                role = Object(id=role_id)
                role.name = e["name"]  # type: ignore

            data.append(role)

        second.roles = data

    def _handle_command_permissions(
        self,
        entry: AuditLogEntry,
        data: AuditLogChangeAppCmdPermsPayload,
    ) -> None:
        guild_id = entry.guild.id
        entity_id = int(data["key"])

        if not hasattr(self.before, "command_permissions"):
            self.before.command_permissions = {}
        if (old := data.get("old_value")) is not None:
            self.before.command_permissions[entity_id] = ApplicationCommandPermissions(
                data=old, guild_id=guild_id
            )

        if not hasattr(self.after, "command_permissions"):
            self.after.command_permissions = {}
        if (new := data.get("new_value")) is not None:
            self.after.command_permissions[entity_id] = ApplicationCommandPermissions(
                data=new, guild_id=guild_id
            )


class _AuditLogProxyMemberPrune:
    delete_member_days: int
    members_removed: int


class _AuditLogProxyMemberMoveOrMessageDelete:
    channel: abc.GuildChannel
    count: int


class _AuditLogProxyMemberDisconnect:
    count: int


class _AuditLogProxyPinAction:
    channel: abc.GuildChannel
    message_id: int


class _AuditLogProxyStageInstanceAction:
    channel: abc.GuildChannel


class _AuditLogProxyAutoModBlockMessage:
    channel: abc.GuildChannel
    rule_name: str
    rule_trigger_type: enums.AutoModTriggerType


class AuditLogEntry(Hashable):
    """
    Represents an Audit Log entry.

    You retrieve these via :meth:`Guild.audit_logs`.

    .. container:: operations

        .. describe:: x == y

            Checks if two entries are equal.

        .. describe:: x != y

            Checks if two entries are not equal.

        .. describe:: hash(x)

            Returns the entry's hash.

    .. versionchanged:: 1.7
        Audit log entries are now comparable and hashable.

    .. versionchanged:: 2.8
        :attr:`user` can return :class:`Object` if the user is not found.

    Attributes
    ----------
    action: :class:`AuditLogAction`
        The action that was done.
<<<<<<< HEAD
    user: Optional[:class:`Member`, :class:`User`]
=======
    user: Optional[Union[:class:`Member`, :class:`User`, :class:`Object`]]
>>>>>>> 60cdc6a8
        The user who initiated this action. Usually :class:`Member`\\, unless gone
        then it's a :class:`User`.
    id: :class:`int`
        The entry ID.
    target: Any
        The target that got changed. The exact type of this depends on
        the action being done.
    extra: Any
        Extra information that this entry has that might be useful.
        For most actions, this is ``None``. However in some cases it
        contains extra information. See :class:`AuditLogAction` for
        which actions have this field filled out.
    reason: Optional[:class:`str`]
        The reason this action was done.
    """

    def __init__(
        self,
        *,
        data: AuditLogEntryPayload,
        guild: Guild,
        application_commands: Mapping[int, APIApplicationCommand],
        automod_rules: Mapping[int, AutoModRule],
        guild_scheduled_events: Mapping[int, GuildScheduledEvent],
        integrations: Mapping[int, PartialIntegration],
        threads: Mapping[int, Thread],
        users: Mapping[int, User],
        webhooks: Mapping[int, Webhook],
    ) -> None:
        self._state = guild._state
        self.guild = guild

        self._application_commands = application_commands
        self._automod_rules = automod_rules
        self._guild_scheduled_events = guild_scheduled_events
        self._integrations = integrations
        self._threads = threads
        self._users = users
        self._webhooks = webhooks

        self._from_data(data)

    def _from_data(self, data: AuditLogEntryPayload) -> None:
        self.action = enums.try_enum(enums.AuditLogAction, data["action_type"])
        self.id = int(data["id"])

        # this key is technically not usually present
        self.reason = data.get("reason")
        self.extra = extra = data.get("options")

        if isinstance(self.action, enums.AuditLogAction) and extra:
            if self.action is enums.AuditLogAction.member_prune:
                # member prune has two keys with useful information
                self.extra = type(
                    "_AuditLogProxy", (), {k: int(v) for k, v in extra.items()}  # type: ignore
                )()
            elif (
                self.action is enums.AuditLogAction.member_move
                or self.action is enums.AuditLogAction.message_delete
            ):
                channel_id = int(extra["channel_id"])
                elems = {
                    "count": int(extra["count"]),
                    "channel": self.guild.get_channel(channel_id) or Object(id=channel_id),
                }
                self.extra = type("_AuditLogProxy", (), elems)()
            elif self.action is enums.AuditLogAction.member_disconnect:
                # The member disconnect action has a dict with some information
                elems = {
                    "count": int(extra["count"]),
                }
                self.extra = type("_AuditLogProxy", (), elems)()
            elif self.action.name.endswith("pin"):
                # the pin actions have a dict with some information
                channel_id = int(extra["channel_id"])
                elems = {
                    "channel": self.guild.get_channel(channel_id) or Object(id=channel_id),
                    "message_id": int(extra["message_id"]),
                }
                self.extra = type("_AuditLogProxy", (), elems)()
            elif self.action.name.startswith("overwrite_"):
                # the overwrite_ actions have a dict with some information
                instance_id = int(extra["id"])
                the_type = extra.get("type")
                if the_type == "1":
                    self.extra = self._get_member(instance_id)
                elif the_type == "0":
                    role = self.guild.get_role(instance_id)
                    if role is None:
                        role = Object(id=instance_id)
                        role.name = extra.get("role_name")  # type: ignore
                    self.extra = role
            elif self.action.name.startswith("stage_instance"):
                channel_id = int(extra["channel_id"])
                elems = {"channel": self.guild.get_channel(channel_id) or Object(id=channel_id)}
                self.extra = type("_AuditLogProxy", (), elems)()
            elif self.action is enums.AuditLogAction.application_command_permission_update:
                app_id = int(extra["application_id"])
                elems = {
                    "integration": self._get_integration_by_application_id(app_id) or Object(app_id)
                }
                self.extra = type("_AuditLogProxy", (), elems)()
            elif self.action in (
                enums.AuditLogAction.automod_block_message,
                enums.AuditLogAction.automod_send_alert_message,
                enums.AuditLogAction.automod_timeout,
            ):
                channel_id = int(extra["channel_id"])
                elems = {
                    "channel": (
                        self.guild.get_channel_or_thread(channel_id) or Object(id=channel_id)
                    ),
                    "rule_name": extra["auto_moderation_rule_name"],
                    "rule_trigger_type": enums.try_enum(
                        enums.AutoModTriggerType,
                        int(extra["auto_moderation_rule_trigger_type"]),
                    ),
                }
                self.extra = type("_AuditLogProxy", (), elems)()

        self.extra: Any
        # actually this but there's no reason to annoy users with this:
        # Union[
        #     _AuditLogProxyMemberPrune,
        #     _AuditLogProxyMemberMoveOrMessageDelete,
        #     _AuditLogProxyMemberDisconnect,
        #     _AuditLogProxyPinAction,
        #     _AuditLogProxyStageInstanceAction,
        #     _AuditLogProxyAutoModBlockMessage,
        #     Member, User, None,
        #     Role,
        # ]

        # this key is not present when the above is present, typically.
        # It's a list of { new_value: a, old_value: b, key: c }
        # where new_value and old_value are not guaranteed to be there depending
        # on the action type, so let's just fetch it for now and only turn it
        # into meaningful data when requested
        self._changes = data.get("changes", [])

        self.user = self._get_member(utils._get_as_snowflake(data, "user_id"))
        self._target_id = utils._get_as_snowflake(data, "target_id")

    def _get_member(self, user_id: Optional[int]) -> Union[Member, User, Object, None]:
        if not user_id:
            return None
        return self.guild.get_member(user_id) or self._users.get(user_id) or Object(id=user_id)

    def _get_integration_by_application_id(
        self, application_id: int
    ) -> Optional[PartialIntegration]:
        if not application_id:
            return None

        for integration in self._integrations.values():
            if integration.application_id == application_id:
                return integration
        return None

    def __repr__(self) -> str:
        return f"<AuditLogEntry id={self.id} action={self.action} user={self.user!r}>"

    @utils.cached_property
    def created_at(self) -> datetime.datetime:
        """:class:`datetime.datetime`: Returns the entry's creation time in UTC."""
        return utils.snowflake_time(self.id)

    @utils.cached_property
    def target(
        self,
    ) -> Union[
        Guild,
        abc.GuildChannel,
        Member,
        User,
        Role,
        Invite,
        Webhook,
        Emoji,
        PartialIntegration,
        StageInstance,
        GuildSticker,
        Thread,
        GuildScheduledEvent,
        APIApplicationCommand,
        AutoModRule,
        Object,
        None,
    ]:
        if self.action.target_type is None:
            return Object(id=self._target_id) if self._target_id else None

        try:
            converter = getattr(self, f"_convert_target_{self.action.target_type}")
        except AttributeError:
            return Object(id=self._target_id) if self._target_id else None
        else:
            return converter(self._target_id)

    @utils.cached_property
    def category(self) -> Optional[enums.AuditLogActionCategory]:
        """Optional[:class:`AuditLogActionCategory`]: The category of the action, if applicable."""
        return self.action.category

    @utils.cached_property
    def changes(self) -> AuditLogChanges:
        """:class:`AuditLogChanges`: The list of changes this entry has."""
        obj = AuditLogChanges(self, self._changes)
        del self._changes
        return obj

    @utils.cached_property
    def before(self) -> AuditLogDiff:
        """:class:`AuditLogDiff`: The target's prior state."""
        return self.changes.before

    @utils.cached_property
    def after(self) -> AuditLogDiff:
        """:class:`AuditLogDiff`: The target's subsequent state."""
        return self.changes.after

    def _convert_target_guild(self, target_id: int) -> Guild:
        return self.guild

    def _convert_target_channel(self, target_id: int) -> Union[abc.GuildChannel, Object]:
        return self.guild.get_channel(target_id) or Object(id=target_id)

<<<<<<< HEAD
    def _convert_target_user(self, target_id: Optional[int]) -> Union[Member, User, Object, None]:
        return self._get_member(target_id) or Object(id=target_id) if target_id else None
=======
    def _convert_target_user(self, target_id: int) -> Union[Member, User, Object, None]:
        return self._get_member(target_id)
>>>>>>> 60cdc6a8

    def _convert_target_role(self, target_id: int) -> Union[Role, Object]:
        return self.guild.get_role(target_id) or Object(id=target_id)

    def _convert_target_invite(self, target_id: int) -> Invite:
        # invites have target_id set to null
        # so figure out which change has the full invite data
        changeset = self.before if self.action is enums.AuditLogAction.invite_delete else self.after

        fake_payload = {
            "max_age": changeset.max_age,
            "max_uses": changeset.max_uses,
            "code": changeset.code,
            "temporary": changeset.temporary,
            "uses": changeset.uses,
        }

        obj = Invite(state=self._state, data=fake_payload, guild=self.guild, channel=changeset.channel)  # type: ignore
        try:
            obj.inviter = changeset.inviter
        except AttributeError:
            pass
        return obj

    def _convert_target_webhook(self, target_id: int) -> Union[Webhook, Object]:
        return self._webhooks.get(target_id) or Object(id=target_id)

    def _convert_target_emoji(self, target_id: int) -> Union[Emoji, Object]:
        return self._state.get_emoji(target_id) or Object(id=target_id)

<<<<<<< HEAD
    def _convert_target_message(self, target_id: int) -> Union[Member, User, Object]:
        return self._get_member(target_id) or Object(id=target_id)
=======
    def _convert_target_message(self, target_id: int) -> Union[Member, User, Object, None]:
        return self._get_member(target_id)
>>>>>>> 60cdc6a8

    def _convert_target_integration(self, target_id: int) -> Union[PartialIntegration, Object]:
        return self._integrations.get(target_id) or Object(id=target_id)

    def _convert_target_stage_instance(self, target_id: int) -> Union[StageInstance, Object]:
        return self.guild.get_stage_instance(target_id) or Object(id=target_id)

    def _convert_target_sticker(self, target_id: int) -> Union[GuildSticker, Object]:
        return self._state.get_sticker(target_id) or Object(id=target_id)

    def _convert_target_thread(self, target_id: int) -> Union[Thread, Object]:
        return (
            self.guild.get_thread(target_id) or self._threads.get(target_id) or Object(id=target_id)
        )

    def _convert_target_guild_scheduled_event(
        self, target_id: int
    ) -> Union[GuildScheduledEvent, Object]:
        return (
            self.guild.get_scheduled_event(target_id)
            or self._guild_scheduled_events.get(target_id)
            or Object(id=target_id)
        )

    def _convert_target_application_command_or_integration(
        self, target_id: int
    ) -> Union[APIApplicationCommand, PartialIntegration, Object]:
        # try application command
        if target := (
            self._state._get_guild_application_command(self.guild.id, target_id)
            or self._state._get_global_application_command(target_id)
            or self._application_commands.get(target_id)
        ):
            return target

        # permissions may also be changed for the entire application,
        # however the target ID is the application ID, not the integration ID
        if target := self._get_integration_by_application_id(target_id):
            return target

        # fall back to object
        return Object(id=target_id)

    def _convert_target_automod_rule(self, target_id: int) -> Union[AutoModRule, Object]:
        return self._automod_rules.get(target_id) or Object(id=target_id)<|MERGE_RESOLUTION|>--- conflicted
+++ resolved
@@ -536,11 +536,7 @@
     ----------
     action: :class:`AuditLogAction`
         The action that was done.
-<<<<<<< HEAD
-    user: Optional[:class:`Member`, :class:`User`]
-=======
     user: Optional[Union[:class:`Member`, :class:`User`, :class:`Object`]]
->>>>>>> 60cdc6a8
         The user who initiated this action. Usually :class:`Member`\\, unless gone
         then it's a :class:`User`.
     id: :class:`int`
@@ -768,13 +764,8 @@
     def _convert_target_channel(self, target_id: int) -> Union[abc.GuildChannel, Object]:
         return self.guild.get_channel(target_id) or Object(id=target_id)
 
-<<<<<<< HEAD
-    def _convert_target_user(self, target_id: Optional[int]) -> Union[Member, User, Object, None]:
-        return self._get_member(target_id) or Object(id=target_id) if target_id else None
-=======
     def _convert_target_user(self, target_id: int) -> Union[Member, User, Object, None]:
         return self._get_member(target_id)
->>>>>>> 60cdc6a8
 
     def _convert_target_role(self, target_id: int) -> Union[Role, Object]:
         return self.guild.get_role(target_id) or Object(id=target_id)
@@ -805,13 +796,8 @@
     def _convert_target_emoji(self, target_id: int) -> Union[Emoji, Object]:
         return self._state.get_emoji(target_id) or Object(id=target_id)
 
-<<<<<<< HEAD
-    def _convert_target_message(self, target_id: int) -> Union[Member, User, Object]:
-        return self._get_member(target_id) or Object(id=target_id)
-=======
     def _convert_target_message(self, target_id: int) -> Union[Member, User, Object, None]:
         return self._get_member(target_id)
->>>>>>> 60cdc6a8
 
     def _convert_target_integration(self, target_id: int) -> Union[PartialIntegration, Object]:
         return self._integrations.get(target_id) or Object(id=target_id)
