--- conflicted
+++ resolved
@@ -173,10 +173,10 @@
         return enums.try_enum(enums.ChannelType, data)
 
 
-<<<<<<< HEAD
 def _transform_datetime(entry: AuditLogEntry, data: Optional[str]) -> Optional[datetime.datetime]:
     return utils.parse_time(data)
-=======
+
+
 def _transform_privacy_level(
     entry: AuditLogEntry, data: int
 ) -> Optional[Union[enums.StagePrivacyLevel, enums.GuildScheduledEventPrivacyLevel]]:
@@ -185,7 +185,6 @@
     if entry.action.target_type == "guild_scheduled_event":
         return enums.try_enum(enums.GuildScheduledEventPrivacyLevel, data)
     return enums.try_enum(enums.StagePrivacyLevel, data)
->>>>>>> 300d6bf2
 
 
 class AuditLogDiff:
