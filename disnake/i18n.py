# SPDX-License-Identifier: MIT

from __future__ import annotations

import logging
import os
import warnings
from abc import ABC, abstractmethod
from collections import defaultdict
from pathlib import Path
from typing import (
    TYPE_CHECKING,
    Any,
    Generic,
    Literal,
    Optional,
    TypeVar,
    Union,
    overload,
)

from . import utils
from .custom_warnings import LocalizationWarning
from .enums import Locale
from .errors import LocalizationKeyError

if TYPE_CHECKING:
    from typing_extensions import Self

    LocalizedRequired = Union[str, "Localized[str]"]
    LocalizedOptional = Union[Optional[str], "Localized[Optional[str]]"]


__all__ = (
    "Localized",
    "Localised",
    "LocalizationValue",
    "LocalizationProtocol",
    "LocalizationStore",
)

MISSING = utils.MISSING

_log = logging.getLogger(__name__)


LocalizationsDict = Union[dict[Locale, str], dict[str, str]]
Localizations = Union[str, LocalizationsDict]

StringT = TypeVar("StringT", str, Optional[str], covariant=True)


# This is generic over `string`, as some localized strings can be optional, e.g. option descriptions.
# The basic idea for parameters is this:
#     abc: LocalizedRequired
#     xyz: LocalizedOptional = None
#
# With that, one may use `abc="somename"` and `abc=Localized("somename", ...)`,
# but not `abc=Localized(None, ...)`. All three work fine for `xyz` though.


class Localized(Generic[StringT]):
    """A container type used for localized parameters.

    Exactly one of ``key`` or ``data`` must be provided.

    There is an alias for this called ``Localised``.

    .. versionadded:: 2.5

    Parameters
    ----------
    string: :class:`str` | :data:`None`
        The default (non-localized) value of the string.
        Whether this is optional or not depends on the localized parameter type.
    key: :class:`str`
        A localization key used for lookups.
        Incompatible with ``data``.
    data: :class:`dict`\\[:class:`.Locale`, :class:`str`] | :class:`dict`\\[:class:`str`, :class:`str`]
        A mapping of locales to localized values.
        Incompatible with ``key``.
    """

    __slots__ = ("string", "localizations")

    @overload
    def __init__(self: Localized[StringT], string: StringT, *, key: str) -> None: ...

    @overload
    def __init__(self: Localized[Optional[str]], *, key: str) -> None: ...

    @overload
    def __init__(
        self: Localized[StringT],
        string: StringT,
        *,
        data: Union[Optional[LocalizationsDict], LocalizationValue],
    ) -> None: ...

    @overload
    def __init__(
        self: Localized[Optional[str]],
        *,
        data: Union[Optional[LocalizationsDict], LocalizationValue],
    ) -> None: ...

    # note: `data` accepting `LocalizationValue` is intentionally undocumented,
    # as it's only meant to be used internally
    def __init__(
        self,
        string: StringT = None,
        *,
        key: str = MISSING,
        data: Union[Optional[LocalizationsDict], LocalizationValue] = MISSING,
    ) -> None:
        self.string: StringT = string

        if not (key is MISSING) ^ (data is MISSING):
            msg = "Exactly one of `key` or `data` must be provided"
            raise TypeError(msg)
        if isinstance(data, LocalizationValue):
            self.localizations = data
        else:
            self.localizations = LocalizationValue(key if key is not MISSING else data)

    @overload
    @classmethod
    def _cast(
        cls, string: LocalizedOptional, required: Literal[False]
    ) -> Localized[Optional[str]]: ...

    @overload
    @classmethod
    def _cast(cls, string: LocalizedRequired, required: Literal[True]) -> Localized[str]: ...

    @classmethod
    def _cast(
        cls: type[Localized[Any]], string: Union[Optional[str], Localized[Any]], required: bool
    ) -> Localized[Any]:
        if not isinstance(string, Localized):
            string = cls(string, data=None)

        # enforce the `StringT` type at runtime
        if required and string.string is None:
            msg = "`string` parameter must be provided"
            raise ValueError(msg)
        return string

    @overload
    def _upgrade(self, *, key: Optional[str]) -> Self: ...

    @overload
    def _upgrade(self, string: str, *, key: Optional[str] = None) -> Localized[str]: ...

    def _upgrade(
        self: Localized[Any], string: Optional[str] = None, *, key: Optional[str] = None
    ) -> Localized[Any]:
        # update key if provided and not already set
        self.localizations._upgrade(key)

        # Only overwrite if not already set (`Localized()` parameter value takes precedence over function names etc.)
        # Note: not checking whether `string` is an empty string, to keep generic typing correct
        if not self.string and string is not None:
            self.string = string

        # this is safe, see above
        return self


Localised = Localized


class LocalizationValue:
    """Container type for (pending) localization data.

    .. versionadded:: 2.5
    """

    __slots__ = ("_key", "_data")

    def __init__(self, localizations: Optional[Localizations]) -> None:
        self._key: Optional[str]
        self._data: Optional[dict[str, str]]

        if localizations is None:
            # no localization
            self._key = None
            self._data = None
        elif isinstance(localizations, str):
            # got localization key
            self._key = localizations
            self._data = MISSING  # not localized yet
        elif isinstance(localizations, dict):
            # got localization data
            self._key = None
            self._data = {str(k): v for k, v in localizations.items()}
        else:
            msg = f"Invalid localizations type: {type(localizations).__name__}"
            raise TypeError(msg)

    def _upgrade(self, key: Optional[str]) -> None:
        if not key:
            return

        # if empty, use new key
        if self._key is None and self._data is None:
            self._key = key
            self._data = MISSING
            return

        # if key is the same, ignore
        if self._key == key:
            return

        # at this point, the keys don't match, which either means that they're different strings,
        # or that there is no existing `_key` but `_data` is set
        msg = "Can't specify multiple localization keys or dicts"
        raise ValueError(msg)

    def _link(self, store: LocalizationProtocol) -> None:
        """Loads localizations from the specified store if this object has a key."""
        if self._key is not None:
            self._data = store.get(self._key)

    def _copy(self) -> LocalizationValue:
        cls = self.__class__
        ins = cls.__new__(cls)
        ins._key = self._key
        ins._data = self._data
        return ins

    @property
<<<<<<< HEAD
    def data(self) -> Optional[dict[str, str]]:
        """Optional[Dict[:class:`str`, :class:`str`]]: A dict with a locale -> localization mapping, if available."""
=======
    def data(self) -> Optional[Dict[str, str]]:
        """:class:`dict`\\[:class:`str`, :class:`str`] | :data:`None`: A dict with a locale -> localization mapping, if available."""
>>>>>>> 26ab16c3
        if self._data is MISSING:
            # This will happen when `_link(store)` hasn't been called yet, which *shouldn't* occur under normal circumstances.
            warnings.warn(
                f"Localization value ('{self._key}') was never linked to bot; this may be a library bug.",
                LocalizationWarning,
                stacklevel=2,
            )
            return None
        return self._data

    def __eq__(self, other) -> bool:
        # if both are pending, compare keys instead
        if self._data is MISSING and other._data is MISSING:
            return self._key == other._key

        d1 = self.data
        d2 = other.data
        # consider values equal if they're both falsy, or actually equal
        # (it doesn't matter if localizations are `None` or `{}`)
        return (not d1 and not d2) or d1 == d2


class LocalizationProtocol(ABC):
    """Manages a key-value mapping of localizations.

    This is an abstract class, a concrete implementation is provided as :class:`LocalizationStore`.

    .. versionadded:: 2.5
    """

    @abstractmethod
    def get(self, key: str) -> Optional[dict[str, str]]:
        """Returns localizations for the specified key.

        Parameters
        ----------
        key: :class:`str`
            The lookup key.

        Raises
        ------
        LocalizationKeyError
            May be raised if no localizations for the provided key were found,
            depending on the implementation.

        Returns
        -------
        :class:`dict`\\[:class:`str`, :class:`str`] | :data:`None`
            The localizations for the provided key.
            May return :data:`None` if no localizations could be found.
        """
        raise NotImplementedError

    # subtypes don't have to implement this
    def load(self, path: Union[str, os.PathLike[str]]) -> None:
        """Adds localizations from the provided path.

        Parameters
        ----------
        path: :class:`str` | :class:`os.PathLike`
            The path to the file/directory to load.

        Raises
        ------
        RuntimeError
            The provided path is invalid or couldn't be loaded
        """
        raise NotImplementedError

    # subtypes don't have to implement this
    def reload(self) -> None:  # noqa: B027
        """Clears localizations and reloads all previously loaded sources again.
        If an exception occurs, the previous data gets restored and the exception is re-raised.
        """
        pass


class LocalizationStore(LocalizationProtocol):
    """Manages a key-value mapping of localizations using ``.json`` files.

    .. versionadded:: 2.5

    Attributes
    ----------
    strict: :class:`bool`
        Specifies whether :meth:`.get` raises an exception if localizations for a provided key couldn't be found.
    """

    def __init__(self, *, strict: bool) -> None:
        self.strict = strict

        self._loc: defaultdict[str, dict[str, str]] = defaultdict(dict)
        self._paths: set[Path] = set()

    def get(self, key: str) -> Optional[dict[str, str]]:
        """Returns localizations for the specified key.

        Parameters
        ----------
        key: :class:`str`
            The lookup key.

        Raises
        ------
        LocalizationKeyError
            No localizations for the provided key were found.
            Raised only if :attr:`strict` is enabled, returns :data:`None` otherwise.

        Returns
        -------
        :class:`dict`\\[:class:`str`, :class:`str`] | :data:`None`
            The localizations for the provided key.
            Returns :data:`None` if no localizations could be found and :attr:`strict` is disabled.
        """
        data = self._loc.get(key)
        if data is None and self.strict:
            raise LocalizationKeyError(key)
        return data

    def load(self, path: Union[str, os.PathLike[str]]) -> None:
        """Adds localizations from the provided path to the store.
        If the path points to a file, the file gets loaded.
        If it's a directory, all ``.json`` files in that directory get loaded (non-recursive).

        Parameters
        ----------
        path: :class:`str` | :class:`os.PathLike`
            The path to the file/directory to load.

        Raises
        ------
        RuntimeError
            The provided path is invalid or couldn't be loaded
        """
        path = Path(path)

        if path.is_file():
            self._load_file(path)
        elif path.is_dir():
            for file in path.glob("*.json"):
                if not file.is_file():
                    continue
                self._load_file(file)
        else:
            msg = f"Path '{path}' does not exist or is not a directory/file"
            raise RuntimeError(msg)

        self._paths.add(path)

    def reload(self) -> None:
        """Clears localizations and reloads all previously loaded files/directories again.
        If an exception occurs, the previous data gets restored and the exception is re-raised.
        See :func:`~LocalizationStore.load` for possible raised exceptions.
        """
        old = self._loc
        try:
            self._loc = defaultdict(dict)
            for path in self._paths:
                self.load(path)
        except Exception:
            # restore in case of error
            self._loc = old
            raise

    def _load_file(self, path: Path) -> None:
        try:
            if path.suffix != ".json":
                msg = "not a .json file"
                raise ValueError(msg)
            locale = path.stem

            if not (api_locale := utils.as_valid_locale(locale)):
                msg = f"invalid locale '{locale}'"
                raise ValueError(msg)
            locale = api_locale

            data = utils._from_json(path.read_text("utf-8"))
            self._load_dict(data, locale)
            _log.debug(f"Loaded localizations from '{path}'")
        except Exception as e:
            msg = f"Unable to load '{path}': {e}"
            raise RuntimeError(msg) from e

    def _load_dict(self, data: dict[str, Optional[str]], locale: str) -> None:
        if not isinstance(data, dict) or not all(
            o is None or isinstance(o, str) for o in data.values()
        ):
            msg = "data must be a flat dict with string/null values"
            raise TypeError(msg)
        for key, value in data.items():
            d = self._loc[key]  # always create dict, regardless of value
            if value is not None:
                d[locale] = value<|MERGE_RESOLUTION|>--- conflicted
+++ resolved
@@ -230,13 +230,8 @@
         return ins
 
     @property
-<<<<<<< HEAD
     def data(self) -> Optional[dict[str, str]]:
-        """Optional[Dict[:class:`str`, :class:`str`]]: A dict with a locale -> localization mapping, if available."""
-=======
-    def data(self) -> Optional[Dict[str, str]]:
         """:class:`dict`\\[:class:`str`, :class:`str`] | :data:`None`: A dict with a locale -> localization mapping, if available."""
->>>>>>> 26ab16c3
         if self._data is MISSING:
             # This will happen when `_link(store)` hasn't been called yet, which *shouldn't* occur under normal circumstances.
             warnings.warn(
