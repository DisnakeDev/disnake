--- conflicted
+++ resolved
@@ -31,12 +31,12 @@
 import sys
 import traceback
 from collections.abc import Sequence
-<<<<<<< HEAD
+from types import CoroutineType
 from typing import (
     TYPE_CHECKING,
     Any,
-    Awaitable,
     Callable,
+    Coroutine,
     Generic,
     List,
     Optional,
@@ -48,9 +48,6 @@
     get_origin,
     overload,
 )
-=======
-from typing import Any, Callable, Coroutine, Generic, List, Optional, Type, TypeVar, Union
->>>>>>> ceb15872
 
 import aiohttp
 
@@ -63,27 +60,20 @@
 
     P = ParamSpec("P")
     CoroP = ParamSpec("CoroP")
-    Coro = Callable[CoroP, Awaitable[Any]]
+    Coro = Callable[CoroP, Coroutine[Any, Any, Any]]
 
 else:
     P = TypeVar("P")
     CoroP = TypeVar("CoroP")
     # When ParamSpec is replaced with TypeVar, Callable's first argument typecheck
     # would fail at runtime as it expects a list of args
-    Coro = Callable[[CoroP], Awaitable[Any]]
+    Coro = Callable[[CoroP], Coroutine[Any, Any, Any]]
 
 __all__ = ("loop",)
 
 T = TypeVar("T")
-<<<<<<< HEAD
-FT = TypeVar("FT", bound=Callable[..., Awaitable[Any]])
-ET = TypeVar("ET", bound=Callable[[Any, BaseException], Awaitable[Any]])
-=======
-_func = Callable[..., Coroutine[Any, Any, Any]]
-LF = TypeVar("LF", bound=_func)
-FT = TypeVar("FT", bound=_func)
+FT = TypeVar("FT", bound=Callable[..., Coroutine[Any, Any, Any]])
 ET = TypeVar("ET", bound=Callable[[Any, BaseException], Coroutine[Any, Any, Any]])
->>>>>>> ceb15872
 
 
 class SleepHandle:
@@ -129,8 +119,8 @@
         loop: asyncio.AbstractEventLoop = MISSING,
     ) -> None:
         """
-            .. Note:
-                If you're going to overwrite __init__ arguments, make sure to redefine .clone too
+        .. Note:
+            If you're going to overwrite __init__ arguments, make sure to redefine .clone too
         """
         self.coro: Coro[CoroP] = coro
         self.reconnect: bool = reconnect
@@ -597,11 +587,7 @@
             raise TypeError(f"Expected coroutine function, received {coro.__class__.__name__!r}.")
 
         self._error = coro
-<<<<<<< HEAD
-        return coro  # type: ignore
-=======
         return coro
->>>>>>> ceb15872
 
     def _get_next_sleep_time(self) -> datetime.datetime:
         if self._sleep is not MISSING:
