--- conflicted
+++ resolved
@@ -10,12 +10,7 @@
     TYPE_CHECKING,
     Any,
     Callable,
-<<<<<<< HEAD
-    Dict,
-    List,
     NamedTuple,
-=======
->>>>>>> 7c3b4f03
     Optional,
     TypeVar,
     Union,
