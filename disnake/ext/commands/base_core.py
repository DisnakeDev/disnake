# SPDX-License-Identifier: MIT

from __future__ import annotations

import asyncio
import datetime
import functools
from abc import ABC
from typing import (
    TYPE_CHECKING,
    Any,
    Callable,
    Dict,
    List,
    NamedTuple,
    Optional,
    Tuple,
    TypeVar,
    Union,
    cast,
    overload,
)

from disnake.app_commands import ApplicationCommand
from disnake.enums import ApplicationCommandType
from disnake.flags import ApplicationInstallTypes, InteractionContextTypes
from disnake.permissions import Permissions
from disnake.utils import (
    _generated,
    _overload_with_permissions,
    async_all,
    iscoroutinefunction,
    maybe_coroutine,
)

from .cooldowns import BucketType, CooldownMapping, MaxConcurrency
from .errors import CheckFailure, CommandError, CommandInvokeError, CommandOnCooldown

if TYPE_CHECKING:
    from typing_extensions import Concatenate, ParamSpec, Self

    from disnake.interactions import ApplicationCommandInteraction

    from ._types import AppCheck, Coro, Error, Hook
    from .cog import Cog
    from .interaction_bot_base import InteractionBotBase

    ApplicationCommandInteractionT = TypeVar(
        "ApplicationCommandInteractionT", bound=ApplicationCommandInteraction, covariant=True
    )

    P = ParamSpec("P")

    CommandCallback = Callable[..., Coro[Any]]
    InteractionCommandCallback = Union[
        Callable[Concatenate["CogT", ApplicationCommandInteractionT, P], Coro[Any]],
        Callable[Concatenate[ApplicationCommandInteractionT, P], Coro[Any]],
    ]


<<<<<<< HEAD
__all__ = ("AppCmdIndex", "InvokableApplicationCommand", "default_member_permissions")
=======
__all__ = (
    "InvokableApplicationCommand",
    "default_member_permissions",
    "install_types",
    "contexts",
)
>>>>>>> 8716e20e


T = TypeVar("T")
AppCommandT = TypeVar("AppCommandT", bound="InvokableApplicationCommand")
CogT = TypeVar("CogT", bound="Cog")
HookT = TypeVar("HookT", bound="Hook")
ErrorT = TypeVar("ErrorT", bound="Error")


def _get_overridden_method(method):
    return getattr(method.__func__, "__cog_special_method__", method)


def wrap_callback(coro):
    @functools.wraps(coro)
    async def wrapped(*args, **kwargs):
        try:
            ret = await coro(*args, **kwargs)
        except CommandError:
            raise
        except asyncio.CancelledError:
            return
        except Exception as exc:
            raise CommandInvokeError(exc) from exc
        return ret

    return wrapped


class AppCmdIndex(NamedTuple):
    """A named tuple used for indexation of :class:`InvokableApplicationCommand`
    objects stored in bot's cache.

    .. versionadded:: 2.12

    Attributes
    ----------
    type: :class:`disnake.ApplicationCommandType`
        The type of the application command being stored.
    name: :class:`str`
        The name of the application command being stored.
    guild_id: Optional[:class:`int`]
        One of the guild IDs this command should be registered to,
        or ``None`` if it's a global command.
    """

    type: ApplicationCommandType
    name: str
    guild_id: Optional[int]


class InvokableApplicationCommand(ABC):
    """A base class that implements the protocol for a bot application command.

    These are not created manually, instead they are created via the
    decorator or functional interface.

    The following classes implement this ABC:

    - :class:`~.InvokableSlashCommand`
    - :class:`~.InvokableMessageCommand`
    - :class:`~.InvokableUserCommand`

    Attributes
    ----------
    name: :class:`str`
        The name of the command.
    qualified_name: :class:`str`
        The full command name, including parent names in the case of slash subcommands or groups.
        For example, the qualified name for ``/one two three`` would be ``one two three``.
    body: :class:`.ApplicationCommand`
        An object being registered in the API.
    callback: :ref:`coroutine <coroutine>`
        The coroutine that is executed when the command is called.
    cog: Optional[:class:`Cog`]
        The cog that this command belongs to. ``None`` if there isn't one.
    checks: List[Callable[[:class:`.ApplicationCommandInteraction`], :class:`bool`]]
        A list of predicates that verifies if the command could be executed
        with the given :class:`.ApplicationCommandInteraction` as the sole parameter. If an exception
        is necessary to be thrown to signal failure, then one inherited from
        :exc:`.CommandError` should be used. Note that if the checks fail then
        :exc:`.CheckFailure` exception is raised to the :func:`.on_slash_command_error`
        event.
    guild_ids: Optional[Tuple[:class:`int`, ...]]
        The list of IDs of the guilds where the command is synced. ``None`` if this command is global.
    auto_sync: :class:`bool`
        Whether to automatically register the command.
    extras: Dict[:class:`str`, Any]
        A dict of user provided extras to attach to the command.

        .. versionadded:: 2.5
    """

    __original_kwargs__: Dict[str, Any]
    body: ApplicationCommand

    def __new__(cls, *args: Any, **kwargs: Any) -> Self:
        self = super().__new__(cls)
        # todo: refactor to not require None and change this to be based on the presence of a kwarg
        self.__original_kwargs__ = {k: v for k, v in kwargs.items() if v is not None}
        return self

    def __init__(self, func: CommandCallback, *, name: Optional[str] = None, **kwargs: Any) -> None:
        self.__command_flag__ = None
        self._callback: CommandCallback = func
        self.name: str = name or func.__name__
        self.qualified_name: str = self.name
        # Annotation parser needs this attribute because body doesn't exist at this moment.
        # We will use this attribute later in order to set the allowed contexts.
        self._guild_only: bool = kwargs.get("guild_only", False)
        self.extras: Dict[str, Any] = kwargs.get("extras") or {}

        if not isinstance(self.name, str):
            raise TypeError("Name of a command must be a string.")

        if "default_permission" in kwargs:
            raise TypeError(
                "`default_permission` is deprecated and will always be set to `True`. "
                "See `default_member_permissions` and `contexts` instead."
            )

        # XXX: remove in next major/minor version
        # the parameter was called `integration_types` in earlier stages of the user apps PR.
        # since unknown kwargs unfortunately get silently ignored, at least try to warn users
        # in this specific case
        if "integration_types" in kwargs:
            raise TypeError("`integration_types` has been renamed to `install_types`.")

        try:
            checks = func.__commands_checks__
            checks.reverse()
        except AttributeError:
            checks = kwargs.get("checks", [])

        self.checks: List[AppCheck] = checks

        try:
            cooldown = func.__commands_cooldown__
        except AttributeError:
            cooldown = kwargs.get("cooldown")

        # TODO: Figure out how cooldowns even work with interactions
        if cooldown is None:
            buckets = CooldownMapping(cooldown, BucketType.default)
        elif isinstance(cooldown, CooldownMapping):
            buckets = cooldown
        else:
            raise TypeError("Cooldown must be a an instance of CooldownMapping or None.")
        self._buckets: CooldownMapping = buckets

        try:
            max_concurrency = func.__commands_max_concurrency__
        except AttributeError:
            max_concurrency = kwargs.get("max_concurrency")
        self._max_concurrency: Optional[MaxConcurrency] = max_concurrency

        self.cog: Optional[Cog] = None
        self.guild_ids: Optional[Tuple[int, ...]] = None
        self.auto_sync: bool = True

        self._before_invoke: Optional[Hook] = None
        self._after_invoke: Optional[Hook] = None

    # this should copy all attributes that can be changed after instantiation via decorators
    def _ensure_assignment_on_copy(self, other: AppCommandT) -> AppCommandT:
        other._before_invoke = self._before_invoke
        other._after_invoke = self._after_invoke
        if self.checks != other.checks:
            other.checks = self.checks.copy()
        if self._buckets.valid and not other._buckets.valid:
            other._buckets = self._buckets.copy()
        if self._max_concurrency != other._max_concurrency:
            # _max_concurrency won't be None at this point
            other._max_concurrency = cast("MaxConcurrency", self._max_concurrency).copy()

        if (
            # see https://github.com/DisnakeDev/disnake/pull/678#discussion_r938113624:
            # if these are not equal, then either `self` had a decorator, or `other` got a
            # value from `*_command_attrs`; we only want to copy in the former case
            self.body._default_member_permissions != other.body._default_member_permissions
            and self.body._default_member_permissions is not None
        ):
            other.body._default_member_permissions = self.body._default_member_permissions

        if (
            self.body.install_types != other.body.install_types
            and self.body.install_types is not None  # see above
        ):
            other.body.install_types = ApplicationInstallTypes._from_value(
                self.body.install_types.value
            )

        if (
            self.body.contexts != other.body.contexts
            and self.body.contexts is not None  # see above
        ):
            other.body.contexts = InteractionContextTypes._from_value(self.body.contexts.value)

        try:
            other.on_error = self.on_error
        except AttributeError:
            pass

        return other

    def copy(self: AppCommandT) -> AppCommandT:
        """Create a copy of this application command.

        Returns
        -------
        :class:`InvokableApplicationCommand`
            A new instance of this application command.
        """
        copy = type(self)(self.callback, **self.__original_kwargs__)
        return self._ensure_assignment_on_copy(copy)

    def _update_copy(self: AppCommandT, kwargs: Dict[str, Any]) -> AppCommandT:
        if kwargs:
            kw = kwargs.copy()
            kw.update(self.__original_kwargs__)
            copy = type(self)(self.callback, **kw)
            return self._ensure_assignment_on_copy(copy)
        else:
            return self.copy()

    def _apply_guild_only(self) -> None:
        # If we have a `GuildCommandInteraction` annotation, set `contexts` and `install_types` accordingly.
        # This matches the old pre-user-apps behavior.
        if self._guild_only:
            # n.b. this overwrites any user-specified parameter
            # FIXME(3.0): this should raise if these were set elsewhere (except `*_command_attrs`) already
            self.body.contexts = InteractionContextTypes(guild=True)
            self.body.install_types = ApplicationInstallTypes(guild=True)

    def _apply_defaults(self, bot: InteractionBotBase) -> None:
        self.body._default_install_types = bot._default_install_types
        self.body._default_contexts = bot._default_contexts

    @property
    def dm_permission(self) -> bool:
        """:class:`bool`: Whether this command can be used in DMs."""
        return self.body.dm_permission

    @property
    def default_member_permissions(self) -> Optional[Permissions]:
        """Optional[:class:`.Permissions`]: The default required member permissions for this command.
        A member must have *all* these permissions to be able to invoke the command in a guild.

        This is a default value, the set of users/roles that may invoke this command can be
        overridden by moderators on a guild-specific basis, disregarding this setting.

        If ``None`` is returned, it means everyone can use the command by default.
        If an empty :class:`.Permissions` object is returned (that is, all permissions set to ``False``),
        this means no one can use the command.

        .. versionadded:: 2.5
        """
        return self.body.default_member_permissions

    @property
    def install_types(self) -> Optional[ApplicationInstallTypes]:
        """Optional[:class:`.ApplicationInstallTypes`]: The installation types
        where the command is available. Only available for global commands.

        .. versionadded:: 2.10
        """
        return self.body.install_types

    @property
    def contexts(self) -> Optional[InteractionContextTypes]:
        """Optional[:class:`.InteractionContextTypes`]: The interaction contexts
        where the command can be used. Only available for global commands.

        .. versionadded:: 2.10
        """
        return self.body.contexts

    @property
    def callback(self) -> CommandCallback:
        return self._callback

    def add_check(self, func: AppCheck) -> None:
        """Adds a check to the application command.

        This is the non-decorator interface to :func:`.app_check`.

        Parameters
        ----------
        func
            The function that will be used as a check.
        """
        self.checks.append(func)

    def remove_check(self, func: AppCheck) -> None:
        """Removes a check from the application command.

        This function is idempotent and will not raise an exception
        if the function is not in the command's checks.

        Parameters
        ----------
        func
            The function to remove from the checks.
        """
        try:
            self.checks.remove(func)
        except ValueError:
            pass

    async def __call__(
        self, interaction: ApplicationCommandInteraction, *args: Any, **kwargs: Any
    ) -> Any:
        """|coro|

        Calls the internal callback that the application command holds.

        .. note::

            This bypasses all mechanisms -- including checks, converters,
            invoke hooks, cooldowns, etc. You must take care to pass
            the proper arguments and types to this function.

        """
        if self.cog is not None:
            return await self.callback(self.cog, interaction, *args, **kwargs)
        else:
            return await self.callback(interaction, *args, **kwargs)

    def _prepare_cooldowns(self, inter: ApplicationCommandInteraction) -> None:
        if self._buckets.valid:
            dt = inter.created_at
            current = dt.replace(tzinfo=datetime.timezone.utc).timestamp()
            bucket = self._buckets.get_bucket(inter, current)  # type: ignore
            if bucket is not None:  # pyright: ignore[reportUnnecessaryComparison]
                retry_after = bucket.update_rate_limit(current)
                if retry_after:
                    raise CommandOnCooldown(bucket, retry_after, self._buckets.type)  # type: ignore

    async def prepare(self, inter: ApplicationCommandInteraction) -> None:
        inter.application_command = self

        if not await self.can_run(inter):
            raise CheckFailure(f"The check functions for command {self.qualified_name!r} failed.")

        if self._max_concurrency is not None:
            await self._max_concurrency.acquire(inter)  # type: ignore

        try:
            self._prepare_cooldowns(inter)
            await self.call_before_hooks(inter)
        except Exception:
            if self._max_concurrency is not None:
                await self._max_concurrency.release(inter)  # type: ignore
            raise

    def is_on_cooldown(self, inter: ApplicationCommandInteraction) -> bool:
        """Checks whether the application command is currently on cooldown.

        Parameters
        ----------
        inter: :class:`.ApplicationCommandInteraction`
            The interaction with the application command currently being invoked.

        Returns
        -------
        :class:`bool`
            A boolean indicating if the application command is on cooldown.
        """
        if not self._buckets.valid:
            return False

        bucket = self._buckets.get_bucket(inter)  # type: ignore
        dt = inter.created_at
        current = dt.replace(tzinfo=datetime.timezone.utc).timestamp()
        return bucket.get_tokens(current) == 0

    def reset_cooldown(self, inter: ApplicationCommandInteraction) -> None:
        """Resets the cooldown on this application command.

        Parameters
        ----------
        inter: :class:`.ApplicationCommandInteraction`
            The interaction with this application command
        """
        if self._buckets.valid:
            bucket = self._buckets.get_bucket(inter)  # type: ignore
            bucket.reset()

    def get_cooldown_retry_after(self, inter: ApplicationCommandInteraction) -> float:
        """Retrieves the amount of seconds before this application command can be tried again.

        Parameters
        ----------
        inter: :class:`.ApplicationCommandInteraction`
            The interaction with this application command.

        Returns
        -------
        :class:`float`
            The amount of time left on this command's cooldown in seconds.
            If this is ``0.0`` then the command isn't on cooldown.
        """
        if self._buckets.valid:
            bucket = self._buckets.get_bucket(inter)  # type: ignore
            dt = inter.created_at
            current = dt.replace(tzinfo=datetime.timezone.utc).timestamp()
            return bucket.get_retry_after(current)

        return 0.0

    # This method isn't really usable in this class, but it's usable in subclasses.
    async def invoke(self, inter: ApplicationCommandInteraction, *args: Any, **kwargs: Any) -> None:
        await self.prepare(inter)

        try:
            await self(inter, *args, **kwargs)
        except CommandError:
            inter.command_failed = True
            raise
        except asyncio.CancelledError:
            inter.command_failed = True
            return
        except Exception as exc:
            inter.command_failed = True
            raise CommandInvokeError(exc) from exc
        finally:
            if self._max_concurrency is not None:
                await self._max_concurrency.release(inter)  # type: ignore

            await self.call_after_hooks(inter)

    def error(self, coro: ErrorT) -> ErrorT:
        """A decorator that registers a coroutine as a local error handler.

        A local error handler is an error event limited to a single application command.

        Parameters
        ----------
        coro: :ref:`coroutine <coroutine>`
            The coroutine to register as the local error handler.

        Raises
        ------
        TypeError
            The coroutine passed is not actually a coroutine.
        """
        if not iscoroutinefunction(coro):
            raise TypeError("The error handler must be a coroutine.")

        self.on_error: Error = coro
        return coro

    def has_error_handler(self) -> bool:
        """Checks whether the application command has an error handler registered."""
        return hasattr(self, "on_error")

    async def _call_local_error_handler(
        self, inter: ApplicationCommandInteraction, error: CommandError
    ) -> Any:
        if not self.has_error_handler():
            return

        injected = wrap_callback(self.on_error)
        if self.cog is not None:
            return await injected(self.cog, inter, error)
        else:
            return await injected(inter, error)

    async def _call_external_error_handlers(
        self, inter: ApplicationCommandInteraction, error: CommandError
    ) -> None:
        """Overridden in subclasses"""
        raise error

    async def dispatch_error(
        self, inter: ApplicationCommandInteraction, error: CommandError
    ) -> None:
        if not await self._call_local_error_handler(inter, error):
            await self._call_external_error_handlers(inter, error)

    async def call_before_hooks(self, inter: ApplicationCommandInteraction) -> None:
        # now that we're done preparing we can call the pre-command hooks
        # first, call the command local hook:
        cog = self.cog
        if self._before_invoke is not None:
            # should be cog if @commands.before_invoke is used
            instance = getattr(self._before_invoke, "__self__", cog)
            # __self__ only exists for methods, not functions
            # however, if @command.before_invoke is used, it will be a function
            if instance:
                await self._before_invoke(instance, inter)  # type: ignore
            else:
                await self._before_invoke(inter)  # type: ignore

        if inter.data.type is ApplicationCommandType.chat_input:
            partial_attr_name = "slash_command"
        elif inter.data.type is ApplicationCommandType.user:
            partial_attr_name = "user_command"
        elif inter.data.type is ApplicationCommandType.message:
            partial_attr_name = "message_command"
        else:
            return

        # call the cog local hook if applicable:
        if cog is not None:
            meth = getattr(cog, f"cog_before_{partial_attr_name}_invoke", None)
            hook = _get_overridden_method(meth)
            if hook is not None:
                await hook(inter)

        # call the bot global hook if necessary
        hook = getattr(inter.bot, f"_before_{partial_attr_name}_invoke", None)
        if hook is not None:
            await hook(inter)

    async def call_after_hooks(self, inter: ApplicationCommandInteraction) -> None:
        cog = self.cog
        if self._after_invoke is not None:
            instance = getattr(self._after_invoke, "__self__", cog)
            if instance:
                await self._after_invoke(instance, inter)  # type: ignore
            else:
                await self._after_invoke(inter)  # type: ignore

        if inter.data.type is ApplicationCommandType.chat_input:
            partial_attr_name = "slash_command"
        elif inter.data.type is ApplicationCommandType.user:
            partial_attr_name = "user_command"
        elif inter.data.type is ApplicationCommandType.message:
            partial_attr_name = "message_command"
        else:
            return

        # call the cog local hook if applicable:
        if cog is not None:
            meth = getattr(cog, f"cog_after_{partial_attr_name}_invoke", None)
            hook = _get_overridden_method(meth)
            if hook is not None:
                await hook(inter)

        # call the bot global hook if necessary
        hook = getattr(inter.bot, f"_after_{partial_attr_name}_invoke", None)
        if hook is not None:
            await hook(inter)

    def before_invoke(self, coro: HookT) -> HookT:
        """A decorator that registers a coroutine as a pre-invoke hook.

        A pre-invoke hook is called directly before the command is called.

        This pre-invoke hook takes a sole parameter, a :class:`.ApplicationCommandInteraction`.

        Parameters
        ----------
        coro: :ref:`coroutine <coroutine>`
            The coroutine to register as the pre-invoke hook.

        Raises
        ------
        TypeError
            The coroutine passed is not actually a coroutine.
        """
        if not iscoroutinefunction(coro):
            raise TypeError("The pre-invoke hook must be a coroutine.")

        self._before_invoke = coro
        return coro

    def after_invoke(self, coro: HookT) -> HookT:
        """A decorator that registers a coroutine as a post-invoke hook.

        A post-invoke hook is called directly after the command is called.

        This post-invoke hook takes a sole parameter, a :class:`.ApplicationCommandInteraction`.

        Parameters
        ----------
        coro: :ref:`coroutine <coroutine>`
            The coroutine to register as the post-invoke hook.

        Raises
        ------
        TypeError
            The coroutine passed is not actually a coroutine.
        """
        if not iscoroutinefunction(coro):
            raise TypeError("The post-invoke hook must be a coroutine.")

        self._after_invoke = coro
        return coro

    @property
    def cog_name(self) -> Optional[str]:
        """Optional[:class:`str`]: The name of the cog this application command belongs to, if any."""
        return type(self.cog).__cog_name__ if self.cog is not None else None

    async def can_run(self, inter: ApplicationCommandInteraction) -> bool:
        """|coro|

        Checks if the command can be executed by checking all the predicates
        inside the :attr:`~Command.checks` attribute.

        Parameters
        ----------
        inter: :class:`.ApplicationCommandInteraction`
            The interaction with the application command currently being invoked.

        Raises
        ------
        :class:`CommandError`
            Any application command error that was raised during a check call will be propagated
            by this function.

        Returns
        -------
        :class:`bool`
            A boolean indicating if the application command can be invoked.
        """
        original = inter.application_command
        inter.application_command = self

        if inter.data.type is ApplicationCommandType.chat_input:
            partial_attr_name = "slash_command"
        elif inter.data.type is ApplicationCommandType.user:
            partial_attr_name = "user_command"
        elif inter.data.type is ApplicationCommandType.message:
            partial_attr_name = "message_command"
        else:
            return True

        try:
            if inter.bot and not await inter.bot.application_command_can_run(inter):
                raise CheckFailure(
                    f"The global check functions for command {self.qualified_name} failed."
                )

            cog = self.cog
            if cog is not None:
                meth = getattr(cog, f"cog_{partial_attr_name}_check", None)
                local_check = _get_overridden_method(meth)
                if local_check is not None:
                    ret = await maybe_coroutine(local_check, inter)
                    if not ret:
                        return False

            predicates = self.checks
            if not predicates:
                # since we have no checks, then we just return True.
                return True

            return await async_all(predicate(inter) for predicate in predicates)  # type: ignore
        finally:
            inter.application_command = original


@overload
@_generated
def default_member_permissions(
    value: int = 0,
    *,
    add_reactions: bool = ...,
    administrator: bool = ...,
    attach_files: bool = ...,
    ban_members: bool = ...,
    change_nickname: bool = ...,
    connect: bool = ...,
    create_events: bool = ...,
    create_forum_threads: bool = ...,
    create_guild_expressions: bool = ...,
    create_instant_invite: bool = ...,
    create_private_threads: bool = ...,
    create_public_threads: bool = ...,
    deafen_members: bool = ...,
    embed_links: bool = ...,
    external_emojis: bool = ...,
    external_stickers: bool = ...,
    kick_members: bool = ...,
    manage_channels: bool = ...,
    manage_emojis: bool = ...,
    manage_emojis_and_stickers: bool = ...,
    manage_events: bool = ...,
    manage_guild: bool = ...,
    manage_guild_expressions: bool = ...,
    manage_messages: bool = ...,
    manage_nicknames: bool = ...,
    manage_permissions: bool = ...,
    manage_roles: bool = ...,
    manage_threads: bool = ...,
    manage_webhooks: bool = ...,
    mention_everyone: bool = ...,
    moderate_members: bool = ...,
    move_members: bool = ...,
    mute_members: bool = ...,
    pin_messages: bool = ...,
    priority_speaker: bool = ...,
    read_message_history: bool = ...,
    read_messages: bool = ...,
    request_to_speak: bool = ...,
    send_messages: bool = ...,
    send_messages_in_threads: bool = ...,
    send_polls: bool = ...,
    send_tts_messages: bool = ...,
    send_voice_messages: bool = ...,
    speak: bool = ...,
    start_embedded_activities: bool = ...,
    stream: bool = ...,
    use_application_commands: bool = ...,
    use_embedded_activities: bool = ...,
    use_external_apps: bool = ...,
    use_external_emojis: bool = ...,
    use_external_sounds: bool = ...,
    use_external_stickers: bool = ...,
    use_slash_commands: bool = ...,
    use_soundboard: bool = ...,
    use_voice_activation: bool = ...,
    view_audit_log: bool = ...,
    view_channel: bool = ...,
    view_creator_monetization_analytics: bool = ...,
    view_guild_insights: bool = ...,
) -> Callable[[T], T]: ...


@overload
@_generated
def default_member_permissions(
    value: int = 0,
) -> Callable[[T], T]: ...


@_overload_with_permissions
def default_member_permissions(value: int = 0, **permissions: bool) -> Callable[[T], T]:
    """A decorator that sets default required member permissions for the application command.
    Unlike :func:`~.has_permissions`, this decorator does not add any checks.
    Instead, it prevents the command from being run by members without *all* required permissions,
    if not overridden by moderators on a guild-specific basis.

    See also the ``default_member_permissions`` parameter for application command decorators.

    .. note::
        This does not work with slash subcommands/groups.

    .. versionadded:: 2.5

    Example
    -------

    This would only allow members with :attr:`~.Permissions.manage_messages` *and*
    :attr:`~.Permissions.view_audit_log` permissions to use the command by default,
    however moderators can override this and allow/disallow specific users and
    roles to use the command in their guilds regardless of this setting.

    .. code-block:: python3

        @bot.slash_command()
        @commands.default_member_permissions(manage_messages=True, view_audit_log=True)
        async def purge(inter, num: int):
            ...

    Parameters
    ----------
    value: :class:`int`
        A raw permission bitfield of an integer representing the required permissions.
        May be used instead of specifying kwargs.
    **permissions: bool
        The required permissions for a command. A member must have *all* these
        permissions to be able to invoke the command.
        Setting a permission to ``False`` does not affect the result.
    """
    if isinstance(value, bool):
        raise TypeError("`value` cannot be a bool value")
    perms_value = Permissions(value, **permissions).value

    def decorator(func: T) -> T:
        from .slash_core import SubCommand, SubCommandGroup

        if isinstance(func, InvokableApplicationCommand):
            if isinstance(func, (SubCommand, SubCommandGroup)):
                raise TypeError(
                    "Cannot set `default_member_permissions` on subcommands or subcommand groups"
                )
            if func.body._default_member_permissions is not None:
                raise ValueError(
                    "Cannot set `default_member_permissions` in both parameter and decorator"
                )
            func.body._default_member_permissions = perms_value
        else:
            func.__default_member_permissions__ = perms_value  # type: ignore
        return func

    return decorator


def install_types(*, guild: bool = False, user: bool = False) -> Callable[[T], T]:
    """A decorator that sets the installation types where the
    application command is available.

    See also the ``install_types`` parameter for application command decorators.

    .. note::
        This does not work with slash subcommands/groups.

    .. versionadded:: 2.10

    Parameters
    ----------
    **params: bool
        The installation types; see :class:`.ApplicationInstallTypes`.
        Setting a parameter to ``False`` does not affect the result.
    """

    def decorator(func: T) -> T:
        from .slash_core import SubCommand, SubCommandGroup

        install_types = ApplicationInstallTypes(guild=guild, user=user)
        if isinstance(func, InvokableApplicationCommand):
            if isinstance(func, (SubCommand, SubCommandGroup)):
                raise TypeError("Cannot set `install_types` on subcommands or subcommand groups")
            # special case - don't overwrite if `_guild_only` was set, since that takes priority
            if not func._guild_only:
                if func.body.install_types is not None:
                    raise ValueError("Cannot set `install_types` in both parameter and decorator")
                func.body.install_types = install_types
        else:
            func.__install_types__ = install_types  # type: ignore
        return func

    return decorator


def contexts(
    *, guild: bool = False, bot_dm: bool = False, private_channel: bool = False
) -> Callable[[T], T]:
    """A decorator that sets the interaction contexts where the application command can be used.

    See also the ``contexts`` parameter for application command decorators.

    .. note::
        This does not work with slash subcommands/groups.

    .. versionadded:: 2.10

    Parameters
    ----------
    **params: bool
        The interaction contexts; see :class:`.InteractionContextTypes`.
        Setting a parameter to ``False`` does not affect the result.
    """

    def decorator(func: T) -> T:
        from .slash_core import SubCommand, SubCommandGroup

        contexts = InteractionContextTypes(
            guild=guild, bot_dm=bot_dm, private_channel=private_channel
        )
        if isinstance(func, InvokableApplicationCommand):
            if isinstance(func, (SubCommand, SubCommandGroup)):
                raise TypeError("Cannot set `contexts` on subcommands or subcommand groups")
            # special case - don't overwrite if `_guild_only` was set, since that takes priority
            if not func._guild_only:
                if func.body._dm_permission is not None:
                    raise ValueError(
                        "Cannot use both `dm_permission` and `contexts` at the same time"
                    )
                if func.body.contexts is not None:
                    raise ValueError("Cannot set `contexts` in both parameter and decorator")
                func.body.contexts = contexts
        else:
            func.__contexts__ = contexts  # type: ignore
        return func

    return decorator<|MERGE_RESOLUTION|>--- conflicted
+++ resolved
@@ -58,16 +58,13 @@
     ]
 
 
-<<<<<<< HEAD
-__all__ = ("AppCmdIndex", "InvokableApplicationCommand", "default_member_permissions")
-=======
 __all__ = (
+    "AppCmdIndex",
     "InvokableApplicationCommand",
     "default_member_permissions",
     "install_types",
     "contexts",
 )
->>>>>>> 8716e20e
 
 
 T = TypeVar("T")
