# The MIT License (MIT)

# Copyright (c) 2021-present EQUENOS

# Permission is hereby granted, free of charge, to any person obtaining a
# copy of this software and associated documentation files (the "Software"),
# to deal in the Software without restriction, including without limitation
# the rights to use, copy, modify, merge, publish, distribute, sublicense,
# and/or sell copies of the Software, and to permit persons to whom the
# Software is furnished to do so, subject to the following conditions:

# The above copyright notice and this permission notice shall be included in
# all copies or substantial portions of the Software.

# THE SOFTWARE IS PROVIDED "AS IS", WITHOUT WARRANTY OF ANY KIND, EXPRESS
# OR IMPLIED, INCLUDING BUT NOT LIMITED TO THE WARRANTIES OF MERCHANTABILITY,
# FITNESS FOR A PARTICULAR PURPOSE AND NONINFRINGEMENT. IN NO EVENT SHALL THE
# AUTHORS OR COPYRIGHT HOLDERS BE LIABLE FOR ANY CLAIM, DAMAGES OR OTHER
# LIABILITY, WHETHER IN AN ACTION OF CONTRACT, TORT OR OTHERWISE, ARISING
# FROM, OUT OF OR IN CONNECTION WITH THE SOFTWARE OR THE USE OR OTHER
# DEALINGS IN THE SOFTWARE.

from __future__ import annotations

import asyncio
import datetime
import functools
from abc import ABC
from typing import TYPE_CHECKING, Any, Callable, Coroutine, List, Literal, Optional, TypeVar, Union

from disnake.app_commands import ApplicationCommand
from disnake.enums import ApplicationCommandType
from disnake.permissions import Permissions
from disnake.utils import async_all, maybe_coroutine

from .cooldowns import BucketType, CooldownMapping, MaxConcurrency
from .errors import *

if TYPE_CHECKING:
    from typing_extensions import Concatenate, ParamSpec

    from disnake.interactions import ApplicationCommandInteraction

    from ._types import Check, Error, Hook
    from .cog import Cog, CogT

    ApplicationCommandInteractionT = TypeVar(
        "ApplicationCommandInteractionT", bound=ApplicationCommandInteraction, covariant=True
    )

    P = ParamSpec("P")

    CommandCallback = Callable[..., Coroutine]
    InteractionCommandCallback = Union[
        Callable[Concatenate[CogT, ApplicationCommandInteractionT, P], Coroutine],
        Callable[Concatenate[ApplicationCommandInteractionT, P], Coroutine],
    ]


__all__ = ("InvokableApplicationCommand", "default_member_permissions")


T = TypeVar("T")
AppCommandT = TypeVar("AppCommandT", bound="InvokableApplicationCommand")
CogT = TypeVar("CogT", bound="Cog")
HookT = TypeVar("HookT", bound="Hook")
ErrorT = TypeVar("ErrorT", bound="Error")


def _get_overridden_method(method):
    return getattr(method.__func__, "__cog_special_method__", method)


def wrap_callback(coro):
    @functools.wraps(coro)
    async def wrapped(*args, **kwargs):
        try:
            ret = await coro(*args, **kwargs)
        except CommandError:
            raise
        except asyncio.CancelledError:
            return
        except Exception as exc:
            raise CommandInvokeError(exc) from exc
        return ret

    return wrapped


class InvokableApplicationCommand(ABC):
    """A base class that implements the protocol for a bot application command.

    These are not created manually, instead they are created via the
    decorator or functional interface.

    Attributes
    ----------
    name: :class:`str`
        The name of the command.
    qualified_name: :class:`str`
        The full command name, including parent names in the case of slash subcommands or groups.
        For example, the qualified name for ``/one two three`` would be ``one two three``.
    body: :class:`.ApplicationCommand`
        An object being registered in the API.
    callback: :ref:`coroutine <coroutine>`
        The coroutine that is executed when the command is called.
    cog: Optional[:class:`Cog`]
        The cog that this command belongs to. ``None`` if there isn't one.
    checks: List[Callable[[:class:`.ApplicationCommandInteraction`], :class:`bool`]]
        A list of predicates that verifies if the command could be executed
        with the given :class:`.ApplicationCommandInteraction` as the sole parameter. If an exception
        is necessary to be thrown to signal failure, then one inherited from
        :exc:`.CommandError` should be used. Note that if the checks fail then
        :exc:`.CheckFailure` exception is raised to the :func:`.on_slash_command_error`
        event.
    guild_ids: Optional[List[:class:`int`]]
        The list of IDs of the guilds where the command is synced. ``None`` if this command is global.
    auto_sync: :class:`bool`
        Whether to automatically register the command.
    extras: Dict[:class:`str`, Any]
        A dict of user provided extras to attach to the command.

        .. versionadded: 2.5
    """

    body: ApplicationCommand

    def __init__(self, func: CommandCallback, *, name: str = None, **kwargs):
        self.__command_flag__ = None
        self._callback: CommandCallback = func
        self.name: str = name or func.__name__
        self.qualified_name: str = self.name
<<<<<<< HEAD
        # Annotation parser needs this attribute because body doesn't exist at this moment.
        # We will use this attribute later in order to set the dm_permission.
        self._guild_only: bool = kwargs.get("guild_only", False)
=======
        # only an internal feature for now
        self.guild_only: bool = kwargs.get("guild_only", False)
        self.extras: Dict[str, Any] = kwargs.get("extras") or {}
>>>>>>> 38f6d3ec

        if not isinstance(self.name, str):
            raise TypeError("Name of a command must be a string.")

        try:
            checks = func.__commands_checks__
            checks.reverse()
        except AttributeError:
            checks = kwargs.get("checks", [])

        self.checks: List[Check] = checks

        try:
            cooldown = func.__commands_cooldown__
        except AttributeError:
            cooldown = kwargs.get("cooldown")

        # TODO: Figure out how cooldowns even work with interactions
        if cooldown is None:
            buckets = CooldownMapping(cooldown, BucketType.default)
        elif isinstance(cooldown, CooldownMapping):
            buckets = cooldown
        else:
            raise TypeError("Cooldown must be a an instance of CooldownMapping or None.")
        self._buckets: CooldownMapping = buckets

        try:
            max_concurrency = func.__commands_max_concurrency__
        except AttributeError:
            max_concurrency = kwargs.get("max_concurrency")
        self._max_concurrency: Optional[MaxConcurrency] = max_concurrency

        self.cog: Optional[Cog] = None
        self.guild_ids: Optional[List[int]] = None
        self.auto_sync: bool = True

        self._before_invoke: Optional[Hook] = None
        self._after_invoke: Optional[Hook] = None

    @property
    def dm_permission(self) -> bool:
        """:class:`bool`: Whether this command can be used in DMs."""
        return self.body.dm_permission

    @property
    def default_member_permissions(self) -> Optional[Permissions]:
        """Optional[:class:`.Permissions`]: The default required member permissions for this command.
        A member must have *all* these permissions to be able to invoke the command in a guild.

        This is a default value, the set of users/roles that may invoke this command can be
        overridden by administrators on a guild-specific basis.

        If ``None`` is returned, it means everyone can use the command by default.
        If an empty :class:`.Permissions` object is returned (that is, all permissions set to ``False``),
        this means no one can use the command.

        .. versionadded:: 2.5
        """
        return self.body.default_member_permissions

    @property
    def callback(self) -> CommandCallback:
        return self._callback

    def add_check(self, func: Check) -> None:
        """Adds a check to the application command.

        This is the non-decorator interface to :func:`.check`.

        Parameters
        ----------
        func
            The function that will be used as a check.
        """

        self.checks.append(func)

    def remove_check(self, func: Check) -> None:
        """Removes a check from the application command.

        This function is idempotent and will not raise an exception
        if the function is not in the command's checks.

        Parameters
        ----------
        func
            The function to remove from the checks.
        """

        try:
            self.checks.remove(func)
        except ValueError:
            pass

    async def __call__(self, interaction: ApplicationCommandInteraction, *args, **kwargs) -> Any:
        """|coro|

        Calls the internal callback that the application command holds.

        .. note::

            This bypasses all mechanisms -- including checks, converters,
            invoke hooks, cooldowns, etc. You must take care to pass
            the proper arguments and types to this function.

        """
        if self.cog is not None:
            return await self.callback(self.cog, interaction, *args, **kwargs)
        else:
            return await self.callback(interaction, *args, **kwargs)

    def _prepare_cooldowns(self, inter: ApplicationCommandInteraction) -> None:
        if self._buckets.valid:
            dt = inter.created_at
            current = dt.replace(tzinfo=datetime.timezone.utc).timestamp()
            bucket = self._buckets.get_bucket(inter, current)  # type: ignore
            if bucket is not None:
                retry_after = bucket.update_rate_limit(current)
                if retry_after:
                    raise CommandOnCooldown(bucket, retry_after, self._buckets.type)  # type: ignore

    async def prepare(self, inter: ApplicationCommandInteraction) -> None:
        inter.application_command = self

        if not await self.can_run(inter):
            raise CheckFailure(f"The check functions for command {self.qualified_name!r} failed.")

        if self._max_concurrency is not None:
            await self._max_concurrency.acquire(inter)  # type: ignore

        try:
            self._prepare_cooldowns(inter)
            await self.call_before_hooks(inter)
        except:
            if self._max_concurrency is not None:
                await self._max_concurrency.release(inter)  # type: ignore
            raise

    def is_on_cooldown(self, inter: ApplicationCommandInteraction) -> bool:
        """Checks whether the application command is currently on cooldown.

        Parameters
        ----------
        inter: :class:`.ApplicationCommandInteraction`
            The interaction with the application command currently being invoked.

        Returns
        -------
        :class:`bool`
            A boolean indicating if the application command is on cooldown.
        """
        if not self._buckets.valid:
            return False

        bucket = self._buckets.get_bucket(inter)  # type: ignore
        dt = inter.created_at
        current = dt.replace(tzinfo=datetime.timezone.utc).timestamp()
        return bucket.get_tokens(current) == 0

    def reset_cooldown(self, inter: ApplicationCommandInteraction) -> None:
        """Resets the cooldown on this application command.

        Parameters
        ----------
        inter: :class:`.ApplicationCommandInteraction`
            The interaction with this application command
        """
        if self._buckets.valid:
            bucket = self._buckets.get_bucket(inter)  # type: ignore
            bucket.reset()

    def get_cooldown_retry_after(self, inter: ApplicationCommandInteraction) -> float:
        """Retrieves the amount of seconds before this application command can be tried again.

        Parameters
        ----------
        inter: :class:`.ApplicationCommandInteraction`
            The interaction with this application command.

        Returns
        -------
        :class:`float`
            The amount of time left on this command's cooldown in seconds.
            If this is ``0.0`` then the command isn't on cooldown.
        """
        if self._buckets.valid:
            bucket = self._buckets.get_bucket(inter)  # type: ignore
            dt = inter.created_at
            current = dt.replace(tzinfo=datetime.timezone.utc).timestamp()
            return bucket.get_retry_after(current)

        return 0.0

    async def invoke(self, inter: ApplicationCommandInteraction, *args, **kwargs) -> None:
        """
        This method isn't really usable in this class, but it's usable in subclasses.
        """
        await self.prepare(inter)

        try:
            await self(inter, *args, **kwargs)
        except CommandError:
            inter.command_failed = True
            raise
        except asyncio.CancelledError:
            inter.command_failed = True
            return
        except Exception as exc:
            inter.command_failed = True
            raise CommandInvokeError(exc) from exc
        finally:
            if self._max_concurrency is not None:
                await self._max_concurrency.release(inter)  # type: ignore

            await self.call_after_hooks(inter)

    def error(self, coro: ErrorT) -> ErrorT:
        """A decorator that registers a coroutine as a local error handler.

        A local error handler is an error event limited to a single application command.

        Parameters
        ----------
        coro: :ref:`coroutine <coroutine>`
            The coroutine to register as the local error handler.

        Raises
        ------
        TypeError
            The coroutine passed is not actually a coroutine.
        """

        if not asyncio.iscoroutinefunction(coro):
            raise TypeError("The error handler must be a coroutine.")

        self.on_error: Error = coro
        return coro

    def has_error_handler(self) -> bool:
        """
        Checks whether the application command has an error handler registered.
        """
        return hasattr(self, "on_error")

    async def _call_local_error_handler(
        self, inter: ApplicationCommandInteraction, error: CommandError
    ) -> Any:
        if not self.has_error_handler():
            return

        injected = wrap_callback(self.on_error)
        if self.cog is not None:
            return await injected(self.cog, inter, error)
        else:
            return await injected(inter, error)

    async def _call_external_error_handlers(
        self, inter: ApplicationCommandInteraction, error: CommandError
    ) -> None:
        """Overridden in subclasses"""
        raise error

    async def dispatch_error(
        self, inter: ApplicationCommandInteraction, error: CommandError
    ) -> None:
        if not await self._call_local_error_handler(inter, error):
            await self._call_external_error_handlers(inter, error)

    async def call_before_hooks(self, inter: ApplicationCommandInteraction) -> None:
        # now that we're done preparing we can call the pre-command hooks
        # first, call the command local hook:
        cog = self.cog
        if self._before_invoke is not None:
            # should be cog if @commands.before_invoke is used
            instance = getattr(self._before_invoke, "__self__", cog)
            # __self__ only exists for methods, not functions
            # however, if @command.before_invoke is used, it will be a function
            if instance:
                await self._before_invoke(instance, inter)  # type: ignore
            else:
                await self._before_invoke(inter)  # type: ignore

        if inter.data.type is ApplicationCommandType.chat_input:
            partial_attr_name = "slash_command"
        elif inter.data.type is ApplicationCommandType.user:
            partial_attr_name = "user_command"
        elif inter.data.type is ApplicationCommandType.message:
            partial_attr_name = "message_command"
        else:
            return

        # call the cog local hook if applicable:
        if cog is not None:
            meth = getattr(cog, f"cog_before_{partial_attr_name}_invoke", None)
            hook = _get_overridden_method(meth)
            if hook is not None:
                await hook(inter)

        # call the bot global hook if necessary
        hook = getattr(inter.bot, f"_before_{partial_attr_name}_invoke", None)
        if hook is not None:
            await hook(inter)

    async def call_after_hooks(self, inter: ApplicationCommandInteraction) -> None:
        cog = self.cog
        if self._after_invoke is not None:
            instance = getattr(self._after_invoke, "__self__", cog)
            if instance:
                await self._after_invoke(instance, inter)  # type: ignore
            else:
                await self._after_invoke(inter)  # type: ignore

        if inter.data.type is ApplicationCommandType.chat_input:
            partial_attr_name = "slash_command"
        elif inter.data.type is ApplicationCommandType.user:
            partial_attr_name = "user_command"
        elif inter.data.type is ApplicationCommandType.message:
            partial_attr_name = "message_command"
        else:
            return

        # call the cog local hook if applicable:
        if cog is not None:
            meth = getattr(cog, f"cog_after_{partial_attr_name}_invoke", None)
            hook = _get_overridden_method(meth)
            if hook is not None:
                await hook(inter)

        # call the bot global hook if necessary
        hook = getattr(inter.bot, f"_after_{partial_attr_name}_invoke", None)
        if hook is not None:
            await hook(inter)

    def before_invoke(self, coro: HookT) -> HookT:
        """A decorator that registers a coroutine as a pre-invoke hook.

        A pre-invoke hook is called directly before the command is called.

        This pre-invoke hook takes a sole parameter, a :class:`.ApplicationCommandInteraction`.

        Parameters
        ----------
        coro: :ref:`coroutine <coroutine>`
            The coroutine to register as the pre-invoke hook.

        Raises
        ------
        TypeError
            The coroutine passed is not actually a coroutine.
        """
        if not asyncio.iscoroutinefunction(coro):
            raise TypeError("The pre-invoke hook must be a coroutine.")

        self._before_invoke = coro
        return coro

    def after_invoke(self, coro: HookT) -> HookT:
        """A decorator that registers a coroutine as a post-invoke hook.

        A post-invoke hook is called directly after the command is called.

        This post-invoke hook takes a sole parameter, a :class:`.ApplicationCommandInteraction`.

        Parameters
        ----------
        coro: :ref:`coroutine <coroutine>`
            The coroutine to register as the post-invoke hook.

        Raises
        ------
        TypeError
            The coroutine passed is not actually a coroutine.
        """
        if not asyncio.iscoroutinefunction(coro):
            raise TypeError("The post-invoke hook must be a coroutine.")

        self._after_invoke = coro
        return coro

    @property
    def cog_name(self) -> Optional[str]:
        """Optional[:class:`str`]: The name of the cog this application command belongs to, if any."""
        return type(self.cog).__cog_name__ if self.cog is not None else None

    async def can_run(self, inter: ApplicationCommandInteraction) -> bool:
        """|coro|

        Checks if the command can be executed by checking all the predicates
        inside the :attr:`~Command.checks` attribute.

        Parameters
        ----------
        inter: :class:`.ApplicationCommandInteraction`
            The interaction with the application command currently being invoked.

        Raises
        ------
        :class:`CommandError`
            Any application command error that was raised during a check call will be propagated
            by this function.

        Returns
        -------
        :class:`bool`
            A boolean indicating if the application command can be invoked.
        """

        original = inter.application_command
        inter.application_command = self

        if inter.data.type is ApplicationCommandType.chat_input:
            partial_attr_name = "slash_command"
        elif inter.data.type is ApplicationCommandType.user:
            partial_attr_name = "user_command"
        elif inter.data.type is ApplicationCommandType.message:
            partial_attr_name = "message_command"
        else:
            return True

        try:
            if inter.bot and not await inter.bot.application_command_can_run(inter):
                raise CheckFailure(
                    f"The global check functions for command {self.qualified_name} failed."
                )

            cog = self.cog
            if cog is not None:
                meth = getattr(cog, f"cog_{partial_attr_name}_check", None)
                local_check = _get_overridden_method(meth)
                if local_check is not None:
                    ret = await maybe_coroutine(local_check, inter)
                    if not ret:
                        return False

            predicates = self.checks
            if not predicates:
                # since we have no checks, then we just return True.
                return True

            return await async_all(predicate(inter) for predicate in predicates)  # type: ignore
        finally:
            inter.application_command = original


def default_member_permissions(value: int = 0, **permissions: Literal[True]) -> Callable[[T], T]:
    """
    A decorator that sets default required member permissions for the command.
    Unlike :func:`~.ext.commands.has_permissions`, this decorator does not add any checks.
    Instead, it prevents the command from being run by members without *all* required permissions,
    if not overridden by moderators on a guild-specific basis.

    See also the ``default_member_permissions`` parameter for application command decorators.

    .. note::
        This does not work with slash subcommands/groups.

    Example
    -------

    This would only allow members with :attr:`~.Permissions.manage_messages` *and*
    :attr:`~.Permissions.view_audit_log` permissions to use the command by default,
    however moderators can override this and allow/disallow specific users and
    roles to use the command in their guilds on top of that.

    .. code-block:: python3

        @bot.slash_command()
        @commands.default_member_permissions(manage_messages=True, view_audit_log=True)
        async def purge(inter, num: int):
            ...

    Parameters
    ----------
    value: :class:`int`
        A raw permission bitfield of an integer representing the required permissions.
        May be used instead of specifying kwargs.
    **permissions: Literal[True]
        The required permissions for a command. A member must have *all* these
        permissions to be able to invoke the command.
    """
    perms_value = Permissions(value, **permissions).value

    def decorator(func: T) -> T:
        if isinstance(func, InvokableApplicationCommand):
            func.body._default_member_permissions = perms_value
        else:
            func.__default_member_permissions__ = perms_value  # type: ignore
        return func

    return decorator<|MERGE_RESOLUTION|>--- conflicted
+++ resolved
@@ -26,7 +26,18 @@
 import datetime
 import functools
 from abc import ABC
-from typing import TYPE_CHECKING, Any, Callable, Coroutine, List, Literal, Optional, TypeVar, Union
+from typing import (
+    TYPE_CHECKING,
+    Any,
+    Callable,
+    Coroutine,
+    Dict,
+    List,
+    Literal,
+    Optional,
+    TypeVar,
+    Union,
+)
 
 from disnake.app_commands import ApplicationCommand
 from disnake.enums import ApplicationCommandType
@@ -130,15 +141,10 @@
         self._callback: CommandCallback = func
         self.name: str = name or func.__name__
         self.qualified_name: str = self.name
-<<<<<<< HEAD
         # Annotation parser needs this attribute because body doesn't exist at this moment.
         # We will use this attribute later in order to set the dm_permission.
         self._guild_only: bool = kwargs.get("guild_only", False)
-=======
-        # only an internal feature for now
-        self.guild_only: bool = kwargs.get("guild_only", False)
         self.extras: Dict[str, Any] = kwargs.get("extras") or {}
->>>>>>> 38f6d3ec
 
         if not isinstance(self.name, str):
             raise TypeError("Name of a command must be a string.")
