# SPDX-License-Identifier: MIT

from __future__ import annotations

import asyncio
import logging
import sys
import traceback
import warnings
from itertools import chain
from typing import (
    TYPE_CHECKING,
    Any,
    Callable,
    Dict,
    Iterable,
    List,
    Optional,
    Sequence,
    Set,
    Tuple,
    TypedDict,
    TypeVar,
    Union,
)

import disnake
from disnake.app_commands import ApplicationCommand, Option, SlashCommand
from disnake.custom_warnings import SyncWarning
from disnake.enums import ApplicationCommandType
from disnake.errors import HTTPException, _flatten_error_dict
from disnake.utils import warn_deprecated

from . import errors
from .base_core import InvokableApplicationCommand
from .common_bot_base import CommonBotBase
from .ctx_menus_core import (
    InvokableMessageCommand,
    InvokableUserCommand,
    message_command,
    user_command,
)
from .errors import CommandRegistrationError
from .flags import CommandSyncFlags
from .slash_core import InvokableSlashCommand, SubCommand, SubCommandGroup, slash_command

if TYPE_CHECKING:
    from typing_extensions import NotRequired, ParamSpec

    from disnake.app_commands import OptionChoice
    from disnake.i18n import LocalizedOptional
    from disnake.interactions import (
        ApplicationCommandInteraction,
        MessageCommandInteraction,
        UserCommandInteraction,
    )
    from disnake.permissions import Permissions

    from ._types import Check, CoroFunc
    from .base_core import CogT, CommandCallback, InteractionCommandCallback

    P = ParamSpec("P")

__all__ = ("InteractionBotBase",)

MISSING: Any = disnake.utils.MISSING

T = TypeVar("T")
CFT = TypeVar("CFT", bound="CoroFunc")

_log = logging.getLogger(__name__)


class _Diff(TypedDict):
    no_changes: List[ApplicationCommand]
    upsert: List[ApplicationCommand]
    edit: List[ApplicationCommand]
    delete: List[ApplicationCommand]
    delete_ignored: NotRequired[List[ApplicationCommand]]


def _get_to_send_from_diff(diff: _Diff):
    return diff["no_changes"] + diff["upsert"] + diff["edit"] + diff.get("delete_ignored", [])


def _app_commands_diff(
    new_commands: Iterable[ApplicationCommand],
    old_commands: Iterable[ApplicationCommand],
) -> _Diff:
    new_cmds = {(cmd.name, cmd.type): cmd for cmd in new_commands}
    old_cmds = {(cmd.name, cmd.type): cmd for cmd in old_commands}

    diff: _Diff = {
        "no_changes": [],
        "upsert": [],
        "edit": [],
        "delete": [],
    }

    for name_and_type, new_cmd in new_cmds.items():
        old_cmd = old_cmds.get(name_and_type)
        if old_cmd is None:
            diff["upsert"].append(new_cmd)
        elif new_cmd._always_synced:
            diff["no_changes"].append(old_cmd)
            continue
        elif new_cmd != old_cmd:
            diff["edit"].append(new_cmd)
        else:
            diff["no_changes"].append(new_cmd)

    for name_and_type, old_cmd in old_cmds.items():
        if name_and_type not in new_cmds:
            diff["delete"].append(old_cmd)

    return diff


_diff_map = {
    "upsert": "To upsert:",
    "edit": "To edit:",
    "delete": "To delete:",
    "no_changes": "No changes:",
    "delete_ignored": "Ignored due to delete flags:",
}


def _format_diff(diff: _Diff) -> str:
    lines: List[str] = []
    for key, label in _diff_map.items():
        if key not in diff:
            continue
        lines.append(label)
        if changes := diff[key]:
            lines.extend(f"    <{type(cmd).__name__} name={cmd.name!r}>" for cmd in changes)
        else:
            lines.append("    -")

    return "\n".join(f"| {line}" for line in lines)


def _parse_sync_warning(exception: Exception, commands: List[ApplicationCommand]) -> str:
    if (
        not isinstance(exception, HTTPException)
        or exception.status != 400
        or not isinstance(exception._errors, dict)
    ):
        return str(exception)

    try:
        sync_warnings: List[str] = []
        for command_num, error in exception._errors.items():
            command = commands[int(command_num)]

            message = f"In {command.name}:\n"
            for key, value in error.items():
                message = _parse_options(
                    message,
                    key,
                    value,
                    command.options if isinstance(command, SlashCommand) else [],
                    2,
                    "Option",
                )

            sync_warnings.append(message)

        return "\n".join(sync_warnings)
    except Exception:
        return str(exception)


def _parse_options(
    message: str,
    key: str,
    value: Any,
    options: Union[List[Option], List[OptionChoice]],
    indent_level: int,
    metadata: str,
):

    # When we are parsing an option or choice, the metadata param will tell us where the `options` came from
    # This metadata is attached to the message to show if the key is an Option or Choice
    # We use new_metadata for when we parse a non-decimal key, since we need to carry this metadata
    # over to the next iteration.

    # It is helpful to know the error dict looks something like
    # {
    #     "options": {
    #         "0": {
    #             "choices": {
    #                 "0": {
    #                     "name": {"_errors": ...}
    #                 }
    #             }
    #         }
    #     }
    # }

    new_metadata = ""
    if key.isdecimal():
        new_metadata = f" ({metadata} {key})"
        option = options[int(key)]
        key = option.name

        if isinstance(option, Option):
            if option.options:
                metadata = "Option"
                options = option.options
            elif option.choices:
                metadata = "Choice"
                options = option.choices

    message += f"{' ' * indent_level}{key}{new_metadata}:\n"
    indent_level += 2

    if "_errors" in value:
        return message + f"{' ' * indent_level}{_flatten_error_dict({key: value}).get(key)}\n"

    for k, v in value.items():
        message = _parse_options(message, k, v, options, indent_level, metadata)

    return message


class InteractionBotBase(CommonBotBase):
    def __init__(
        self,
        *,
        command_sync_flags: Optional[CommandSyncFlags] = None,
        sync_commands: bool = MISSING,
        sync_commands_debug: bool = MISSING,
        sync_commands_on_cog_unload: bool = MISSING,
        test_guilds: Optional[Sequence[int]] = None,
        **options: Any,
    ) -> None:
        if test_guilds and not all(isinstance(guild_id, int) for guild_id in test_guilds):
            raise ValueError("test_guilds must be a sequence of int.")

        super().__init__(**options)

        test_guilds = None if test_guilds is None else tuple(test_guilds)
        self._test_guilds: Optional[Tuple[int, ...]] = test_guilds

        if command_sync_flags is not None and (
            sync_commands is not MISSING
            or sync_commands_debug is not MISSING
            or sync_commands_on_cog_unload is not MISSING
        ):
            raise TypeError(
                "cannot set 'command_sync_flags' and any of 'sync_commands', 'sync_commands_debug', 'sync_commands_on_cog_unload' at the same time."
            )

        if command_sync_flags is not None:
            # this makes a copy so it cannot be changed after setting
            command_sync_flags = CommandSyncFlags._from_value(command_sync_flags.value)
        if command_sync_flags is None:
            command_sync_flags = CommandSyncFlags.default()

            if sync_commands is not MISSING:
                warn_deprecated(
                    "sync_commands is deprecated and will be removed in a future version. "
                    "Use `command_sync_flags` with an `CommandSyncFlags` instance as a replacement.",
                    stacklevel=3,
                )
                command_sync_flags.sync_commands = sync_commands
            if sync_commands_debug is not MISSING:
                warn_deprecated(
                    "sync_commands_debug is deprecated and will be removed in a future version. "
                    "Use `command_sync_flags` with an `CommandSyncFlags` instance as a replacement.",
                    stacklevel=3,
                )
                command_sync_flags.sync_commands_debug = sync_commands_debug

            if sync_commands_on_cog_unload is not MISSING:
                warn_deprecated(
                    "sync_commands_on_cog_unload is deprecated and will be removed in a future version. "
                    "Use `command_sync_flags` with an `CommandSyncFlags` instance as a replacement.",
                    stacklevel=3,
                )
                command_sync_flags.sync_on_cog_actions = sync_commands_on_cog_unload

        self._command_sync_flags = command_sync_flags
        self._sync_queued: asyncio.Lock = asyncio.Lock()

        self._slash_command_checks = []
        self._slash_command_check_once = []
        self._user_command_checks = []
        self._user_command_check_once = []
        self._message_command_checks = []
        self._message_command_check_once = []

        self._before_slash_command_invoke = None
        self._after_slash_command_invoke = None
        self._before_user_command_invoke = None
        self._after_user_command_invoke = None
        self._before_message_command_invoke = None
        self._after_message_command_invoke = None

        self.all_slash_commands: Dict[str, InvokableSlashCommand] = {}
        self.all_user_commands: Dict[str, InvokableUserCommand] = {}
        self.all_message_commands: Dict[str, InvokableMessageCommand] = {}

    @disnake.utils.copy_doc(disnake.Client.login)
    async def login(self, token: str) -> None:
        self._schedule_app_command_preparation()

        await super().login(token)

    @property
    def command_sync_flags(self) -> CommandSyncFlags:
        """:class:`~.CommandSyncFlags`: The command sync flags configured for this bot.

        .. versionadded:: 2.7
        """
        return CommandSyncFlags._from_value(self._command_sync_flags.value)

    def application_commands_iterator(self) -> Iterable[InvokableApplicationCommand]:
        return chain(
            self.all_slash_commands.values(),
            self.all_user_commands.values(),
            self.all_message_commands.values(),
        )

    @property
    def application_commands(self) -> Set[InvokableApplicationCommand]:
        """Set[:class:`InvokableApplicationCommand`]: A set of all application commands the bot has."""
        return set(self.application_commands_iterator())

    @property
    def slash_commands(self) -> Set[InvokableSlashCommand]:
        """Set[:class:`InvokableSlashCommand`]: A set of all slash commands the bot has."""
        return set(self.all_slash_commands.values())

    @property
    def user_commands(self) -> Set[InvokableUserCommand]:
        """Set[:class:`InvokableUserCommand`]: A set of all user commands the bot has."""
        return set(self.all_user_commands.values())

    @property
    def message_commands(self) -> Set[InvokableMessageCommand]:
        """Set[:class:`InvokableMessageCommand`]: A set of all message commands the bot has."""
        return set(self.all_message_commands.values())

    def add_slash_command(self, slash_command: InvokableSlashCommand) -> None:
        """Adds an :class:`InvokableSlashCommand` into the internal list of slash commands.

        This is usually not called, instead the :meth:`.slash_command` or
        shortcut decorators are used.

        Parameters
        ----------
        slash_command: :class:`InvokableSlashCommand`
            The slash command to add.

        Raises
        ------
        CommandRegistrationError
            The slash command is already registered.
        TypeError
            The slash command passed is not an instance of :class:`InvokableSlashCommand`.
        """
        if not isinstance(self, disnake.Client):
            raise NotImplementedError("This method is only usable in disnake.Client subclasses")

        if not isinstance(slash_command, InvokableSlashCommand):
            raise TypeError("The slash_command passed must be an instance of InvokableSlashCommand")

        if slash_command.name in self.all_slash_commands:
            raise CommandRegistrationError(slash_command.name)

        slash_command.body.localize(self.i18n)
        self.all_slash_commands[slash_command.name] = slash_command

    def add_user_command(self, user_command: InvokableUserCommand) -> None:
        """Adds an :class:`InvokableUserCommand` into the internal list of user commands.

        This is usually not called, instead the :meth:`.user_command` or
        shortcut decorators are used.

        Parameters
        ----------
        user_command: :class:`InvokableUserCommand`
            The user command to add.

        Raises
        ------
        CommandRegistrationError
            The user command is already registered.
        TypeError
            The user command passed is not an instance of :class:`InvokableUserCommand`.
        """
        if not isinstance(self, disnake.Client):
            raise NotImplementedError("This method is only usable in disnake.Client subclasses")

        if not isinstance(user_command, InvokableUserCommand):
            raise TypeError("The user_command passed must be an instance of InvokableUserCommand")

        if user_command.name in self.all_user_commands:
            raise CommandRegistrationError(user_command.name)

        user_command.body.localize(self.i18n)
        self.all_user_commands[user_command.name] = user_command

    def add_message_command(self, message_command: InvokableMessageCommand) -> None:
        """Adds an :class:`InvokableMessageCommand` into the internal list of message commands.

        This is usually not called, instead the :meth:`.message_command` or
        shortcut decorators are used.

        Parameters
        ----------
        message_command: :class:`InvokableMessageCommand`
            The message command to add.

        Raises
        ------
        CommandRegistrationError
            The message command is already registered.
        TypeError
            The message command passed is not an instance of :class:`InvokableMessageCommand`.
        """
        if not isinstance(self, disnake.Client):
            raise NotImplementedError("This method is only usable in disnake.Client subclasses")

        if not isinstance(message_command, InvokableMessageCommand):
            raise TypeError(
                "The message_command passed must be an instance of InvokableMessageCommand"
            )

        if message_command.name in self.all_message_commands:
            raise CommandRegistrationError(message_command.name)

        message_command.body.localize(self.i18n)
        self.all_message_commands[message_command.name] = message_command

    def remove_slash_command(self, name: str) -> Optional[InvokableSlashCommand]:
        """Removes an :class:`InvokableSlashCommand` from the internal list
        of slash commands.

        Parameters
        ----------
        name: :class:`str`
            The name of the slash command to remove.

        Returns
        -------
        Optional[:class:`InvokableSlashCommand`]
            The slash command that was removed. If the name is not valid then ``None`` is returned instead.
        """
        command = self.all_slash_commands.pop(name, None)
        if command is None:
            return None
        return command

    def remove_user_command(self, name: str) -> Optional[InvokableUserCommand]:
        """Removes an :class:`InvokableUserCommand` from the internal list
        of user commands.

        Parameters
        ----------
        name: :class:`str`
            The name of the user command to remove.

        Returns
        -------
        Optional[:class:`InvokableUserCommand`]
            The user command that was removed. If the name is not valid then ``None`` is returned instead.
        """
        command = self.all_user_commands.pop(name, None)
        if command is None:
            return None
        return command

    def remove_message_command(self, name: str) -> Optional[InvokableMessageCommand]:
        """Removes an :class:`InvokableMessageCommand` from the internal list
        of message commands.

        Parameters
        ----------
        name: :class:`str`
            The name of the message command to remove.

        Returns
        -------
        Optional[:class:`InvokableMessageCommand`]
            The message command that was removed. If the name is not valid then ``None`` is returned instead.
        """
        command = self.all_message_commands.pop(name, None)
        if command is None:
            return None
        return command

    def get_slash_command(
        self, name: str
    ) -> Optional[Union[InvokableSlashCommand, SubCommandGroup, SubCommand]]:
        """Works like ``Bot.get_command``, but for slash commands.

        If the name contains spaces, then it will assume that you are looking for a :class:`SubCommand` or
        a :class:`SubCommandGroup`.
        e.g: ``'foo bar'`` will get the sub command group, or the sub command ``bar`` of the top-level slash command
        ``foo`` if found, otherwise ``None``.

        Parameters
        ----------
        name: :class:`str`
            The name of the slash command to get.

        Raises
        ------
        TypeError
            The name is not a string.

        Returns
        -------
        Optional[Union[:class:`InvokableSlashCommand`, :class:`SubCommandGroup`, :class:`SubCommand`]]
            The slash command that was requested. If not found, returns ``None``.
        """
        if not isinstance(name, str):
            raise TypeError(f"Expected name to be str, not {name.__class__}")

        chain = name.split()
        slash = self.all_slash_commands.get(chain[0])
        if slash is None:
            return None

        if len(chain) == 1:
            return slash
        elif len(chain) == 2:
            return slash.children.get(chain[1])
        elif len(chain) == 3:
            group = slash.children.get(chain[1])
            if isinstance(group, SubCommandGroup):
                return group.children.get(chain[2])

    def get_user_command(self, name: str) -> Optional[InvokableUserCommand]:
        """Gets an :class:`InvokableUserCommand` from the internal list
        of user commands.

        Parameters
        ----------
        name: :class:`str`
            The name of the user command to get.

        Returns
        -------
        Optional[:class:`InvokableUserCommand`]
            The user command that was requested. If not found, returns ``None``.
        """
        return self.all_user_commands.get(name)

    def get_message_command(self, name: str) -> Optional[InvokableMessageCommand]:
        """Gets an :class:`InvokableMessageCommand` from the internal list
        of message commands.

        Parameters
        ----------
        name: :class:`str`
            The name of the message command to get.

        Returns
        -------
        Optional[:class:`InvokableMessageCommand`]
            The message command that was requested. If not found, returns ``None``.
        """
        return self.all_message_commands.get(name)

    def slash_command(
        self,
        *,
        name: LocalizedOptional = None,
        description: LocalizedOptional = None,
        dm_permission: Optional[bool] = None,
        default_member_permissions: Optional[Union[Permissions, int]] = None,
        nsfw: Optional[bool] = None,
        options: Optional[List[Option]] = None,
        guild_ids: Optional[Sequence[int]] = None,
        connectors: Optional[Dict[str, str]] = None,
        auto_sync: Optional[bool] = None,
        extras: Optional[Dict[str, Any]] = None,
        **kwargs,
    ) -> Callable[[CommandCallback], InvokableSlashCommand]:
        """A shortcut decorator that invokes :func:`~disnake.ext.commands.slash_command` and adds it to
        the internal command list.

        Parameters
        ----------
        name: Optional[Union[:class:`str`, :class:`.Localized`]]
            The name of the slash command (defaults to function name).

            .. versionchanged:: 2.5
                Added support for localizations.

        description: Optional[Union[:class:`str`, :class:`.Localized`]]
            The description of the slash command. It will be visible in Discord.

            .. versionchanged:: 2.5
                Added support for localizations.

        options: List[:class:`.Option`]
            The list of slash command options. The options will be visible in Discord.
            This is the old way of specifying options. Consider using :ref:`param_syntax` instead.
        dm_permission: :class:`bool`
            Whether this command can be used in DMs.
            Defaults to ``True``.
        default_member_permissions: Optional[Union[:class:`.Permissions`, :class:`int`]]
            The default required permissions for this command.
            See :attr:`.ApplicationCommand.default_member_permissions` for details.

            .. versionadded:: 2.5

        nsfw: :class:`bool`
            Whether this command is :ddocs:`age-restricted <interactions/application-commands#agerestricted-commands>`.
            Defaults to ``False``.

            .. versionadded:: 2.8

        auto_sync: :class:`bool`
            Whether to automatically register the command. Defaults to ``True``
        guild_ids: Sequence[:class:`int`]
            If specified, the client will register the command in these guilds.
            Otherwise, this command will be registered globally.
        connectors: Dict[:class:`str`, :class:`str`]
            Binds function names to option names. If the name
            of an option already matches the corresponding function param,
            you don't have to specify the connectors. Connectors template:
            ``{"option-name": "param_name", ...}``.
            If you're using :ref:`param_syntax`, you don't need to specify this.
        extras: Dict[:class:`str`, Any]
            A dict of user provided extras to attach to the command.

            .. note::
                This object may be copied by the library.

            .. versionadded:: 2.5

        Returns
        -------
        Callable[..., :class:`InvokableSlashCommand`]
            A decorator that converts the provided method into an InvokableSlashCommand, adds it to the bot, then returns it.
        """

        def decorator(func: CommandCallback) -> InvokableSlashCommand:
            result = slash_command(
                name=name,
                description=description,
                options=options,
                dm_permission=dm_permission,
                default_member_permissions=default_member_permissions,
                nsfw=nsfw,
                guild_ids=guild_ids,
                connectors=connectors,
                auto_sync=auto_sync,
                extras=extras,
                **kwargs,
            )(func)
            self.add_slash_command(result)
            return result

        return decorator

    def user_command(
        self,
        *,
        name: LocalizedOptional = None,
        dm_permission: Optional[bool] = None,
        default_member_permissions: Optional[Union[Permissions, int]] = None,
        nsfw: Optional[bool] = None,
        guild_ids: Optional[Sequence[int]] = None,
        auto_sync: Optional[bool] = None,
        extras: Optional[Dict[str, Any]] = None,
        **kwargs,
    ) -> Callable[
        [InteractionCommandCallback[CogT, UserCommandInteraction, P]], InvokableUserCommand
    ]:
        """A shortcut decorator that invokes :func:`~disnake.ext.commands.user_command` and adds it to
        the internal command list.

        Parameters
        ----------
        name: Optional[Union[:class:`str`, :class:`.Localized`]]
            The name of the user command (defaults to function name).

            .. versionchanged:: 2.5
                Added support for localizations.

        dm_permission: :class:`bool`
            Whether this command can be used in DMs.
            Defaults to ``True``.
        default_member_permissions: Optional[Union[:class:`.Permissions`, :class:`int`]]
            The default required permissions for this command.
            See :attr:`.ApplicationCommand.default_member_permissions` for details.

            .. versionadded:: 2.5

        nsfw: :class:`bool`
            Whether this command is :ddocs:`age-restricted <interactions/application-commands#agerestricted-commands>`.
            Defaults to ``False``.

            .. versionadded:: 2.8

        auto_sync: :class:`bool`
            Whether to automatically register the command. Defaults to ``True``.
        guild_ids: Sequence[:class:`int`]
            If specified, the client will register the command in these guilds.
            Otherwise, this command will be registered globally.
        extras: Dict[:class:`str`, Any]
            A dict of user provided extras to attach to the command.

            .. note::
                This object may be copied by the library.

            .. versionadded:: 2.5

        Returns
        -------
        Callable[..., :class:`InvokableUserCommand`]
            A decorator that converts the provided method into an InvokableUserCommand, adds it to the bot, then returns it.
        """

        def decorator(
            func: InteractionCommandCallback[CogT, UserCommandInteraction, P]
        ) -> InvokableUserCommand:
            result = user_command(
                name=name,
                dm_permission=dm_permission,
                default_member_permissions=default_member_permissions,
                nsfw=nsfw,
                guild_ids=guild_ids,
                auto_sync=auto_sync,
                extras=extras,
                **kwargs,
            )(func)
            self.add_user_command(result)
            return result

        return decorator

    def message_command(
        self,
        *,
        name: LocalizedOptional = None,
        dm_permission: Optional[bool] = None,
        default_member_permissions: Optional[Union[Permissions, int]] = None,
        nsfw: Optional[bool] = None,
        guild_ids: Optional[Sequence[int]] = None,
        auto_sync: Optional[bool] = None,
        extras: Optional[Dict[str, Any]] = None,
        **kwargs,
    ) -> Callable[
        [InteractionCommandCallback[CogT, MessageCommandInteraction, P]], InvokableMessageCommand
    ]:
        """A shortcut decorator that invokes :func:`~disnake.ext.commands.message_command` and adds it to
        the internal command list.

        Parameters
        ----------
        name: Optional[Union[:class:`str`, :class:`.Localized`]]
            The name of the message command (defaults to function name).

            .. versionchanged:: 2.5
                Added support for localizations.

        dm_permission: :class:`bool`
            Whether this command can be used in DMs.
            Defaults to ``True``.
        default_member_permissions: Optional[Union[:class:`.Permissions`, :class:`int`]]
            The default required permissions for this command.
            See :attr:`.ApplicationCommand.default_member_permissions` for details.

            .. versionadded:: 2.5

        nsfw: :class:`bool`
            Whether this command is :ddocs:`age-restricted <interactions/application-commands#agerestricted-commands>`.
            Defaults to ``False``.

            .. versionadded:: 2.8

        auto_sync: :class:`bool`
            Whether to automatically register the command. Defaults to ``True``
        guild_ids: Sequence[:class:`int`]
            If specified, the client will register the command in these guilds.
            Otherwise, this command will be registered globally.
        extras: Dict[:class:`str`, Any]
            A dict of user provided extras to attach to the command.

            .. note::
                This object may be copied by the library.

            .. versionadded:: 2.5

        Returns
        -------
        Callable[..., :class:`InvokableMessageCommand`]
            A decorator that converts the provided method into an InvokableMessageCommand, adds it to the bot, then returns it.
        """

        def decorator(
            func: InteractionCommandCallback[CogT, MessageCommandInteraction, P]
        ) -> InvokableMessageCommand:
            result = message_command(
                name=name,
                dm_permission=dm_permission,
                default_member_permissions=default_member_permissions,
                nsfw=nsfw,
                guild_ids=guild_ids,
                auto_sync=auto_sync,
                extras=extras,
                **kwargs,
            )(func)
            self.add_message_command(result)
            return result

        return decorator

    # command synchronisation

    def _ordered_unsynced_commands(
        self, test_guilds: Optional[Sequence[int]] = None
    ) -> Tuple[List[ApplicationCommand], Dict[int, List[ApplicationCommand]]]:
        global_cmds = []
        guilds = {}

        for cmd in self.application_commands_iterator():
            if not cmd.auto_sync:
                cmd.body._always_synced = True

            guild_ids = cmd.guild_ids or test_guilds

            if guild_ids is None:
                global_cmds.append(cmd.body)
                continue

            for guild_id in guild_ids:
                if guild_id not in guilds:
                    guilds[guild_id] = [cmd.body]
                else:
                    guilds[guild_id].append(cmd.body)

        return global_cmds, guilds

    async def _cache_application_commands(self) -> None:
        if not isinstance(self, disnake.Client):
            raise NotImplementedError("This method is only usable in disnake.Client subclasses")

        _, guilds = self._ordered_unsynced_commands(self._test_guilds)

        # Here we only cache global commands and commands from guilds that are specified in the code.
        # They're collected from the "test_guilds" kwarg of commands.InteractionBotBase
        # and the "guild_ids" kwarg of the decorators. This is the only way to avoid rate limits.
        # If we cache guild commands from everywhere, the limit of invalid requests gets exhausted.
        # This is because we don't know the scopes of the app in all guilds in advance, so we'll have to
        # catch a lot of "Forbidden" errors, exceeding the limit of 10k invalid requests in 10 minutes (for large bots).
        # However, our approach has blind spots. We deal with them in :meth:`process_application_commands`.

        try:
            commands = await self.fetch_global_commands(with_localizations=True)
            self._connection._global_application_commands = {
                command.id: command for command in commands
            }
        except (disnake.HTTPException, TypeError):
            pass
        for guild_id in guilds:
            try:
                commands = await self.fetch_guild_commands(guild_id, with_localizations=True)
                if commands:
                    self._connection._guild_application_commands[guild_id] = {
                        command.id: command for command in commands
                    }
            except (disnake.HTTPException, TypeError):
                pass

    async def _sync_application_commands(self) -> None:
        if not isinstance(self, disnake.Client):
            raise NotImplementedError("This method is only usable in disnake.Client subclasses")

        if not self._command_sync_flags._sync_enabled or self._is_closed or self.loop.is_closed():
            return

        # We assume that all commands are already cached.
        # Sort all invokable commands between guild IDs:
        global_cmds, guild_cmds = self._ordered_unsynced_commands(self._test_guilds)

        if self._command_sync_flags.sync_global_commands:
            # Update global commands first
            diff = _app_commands_diff(
                global_cmds, self._connection._global_application_commands.values()
            )
            if not self._command_sync_flags.allow_command_deletion:
                # because allow_command_deletion is disabled, we want to never automatically delete a command
                # so we move the delete commands to delete_ignored
                diff["delete_ignored"] = diff["delete"]
                diff["delete"] = []
            update_required = bool(diff["upsert"] or diff["edit"] or diff["delete"])

            # Show the difference
            self._log_sync_debug(
                "Application command synchronization:\n"
                "GLOBAL COMMANDS\n"
                "===============\n"
                f"| Update is required: {update_required}\n{_format_diff(diff)}"
            )

            if update_required:
                # Notice that we don't do any API requests if there're no changes.
                to_send = _get_to_send_from_diff(diff)
                try:
                    await self.bulk_overwrite_global_commands(to_send)
                except Exception as e:
<<<<<<< HEAD
                    sync_warnings = _parse_sync_warning(e, to_send)
                    warnings.warn(
                        f"Failed to overwrite global commands due to \n{sync_warnings}", SyncWarning
=======
                    warnings.warn(
                        f"Failed to overwrite global commands due to {e}", SyncWarning, stacklevel=1
>>>>>>> 0aaabf6e
                    )

        # Same process but for each specified guild individually.
        # Notice that we're not doing this for every single guild for optimisation purposes.
        # See the note in :meth:`_cache_application_commands` about guild app commands.
        if self._command_sync_flags.sync_guild_commands:
            for guild_id, cmds in guild_cmds.items():
                current_guild_cmds = self._connection._guild_application_commands.get(guild_id, {})
                diff = _app_commands_diff(cmds, current_guild_cmds.values())
                if not self._command_sync_flags.allow_command_deletion:
                    # because allow_command_deletion is disabled, we want to never automatically delete a command
                    # so we move the delete commands to delete_ignored
                    diff["delete_ignored"] = diff["delete"]
                    diff["delete"] = []
                update_required = bool(diff["upsert"] or diff["edit"] or diff["delete"])

                # Show diff
                self._log_sync_debug(
                    "Application command synchronization:\n"
                    f"COMMANDS IN {guild_id}\n"
                    "===============================\n"
                    f"| Update is required: {update_required}\n{_format_diff(diff)}"
                )

                # Do API requests and cache
                if update_required:
                    to_send = _get_to_send_from_diff(diff)
                    try:
                        await self.bulk_overwrite_guild_commands(guild_id, to_send)
                    except Exception as e:
                        sync_warnings = _parse_sync_warning(e, to_send)
                        warnings.warn(
                            f"Failed to overwrite commands in <Guild id={guild_id}> due to \n{sync_warnings}",
                            SyncWarning,
                            stacklevel=1,
                        )
        # Last debug message
        self._log_sync_debug("Command synchronization task has finished")

    def _log_sync_debug(self, text: str) -> None:
        if self._command_sync_flags.sync_commands_debug:
            # if sync debugging is enabled, *always* output logs
            if _log.isEnabledFor(logging.INFO):
                # if the log level is `INFO` or higher, use that
                _log.info(text)
            else:
                # if not, nothing would be logged, so just print instead
                print(text)
        else:
            # if debugging is not explicitly enabled, always use the debug log level
            _log.debug(text)

    async def _prepare_application_commands(self) -> None:
        if not isinstance(self, disnake.Client):
            raise NotImplementedError("Command sync is only possible in disnake.Client subclasses")

        async with self._sync_queued:
            await self.wait_until_first_connect()
            await self._cache_application_commands()
            await self._sync_application_commands()

    async def _delayed_command_sync(self) -> None:
        if not isinstance(self, disnake.Client):
            raise NotImplementedError("This method is only usable in disnake.Client subclasses")

        if (
            not self._command_sync_flags._sync_enabled
            or self._sync_queued.locked()
            or not self.is_ready()
            or self._is_closed
            or self.loop.is_closed()
        ):
            return
        # We don't do this task on login or in parallel with a similar task
        # Wait a little bit, maybe other cogs are loading
        async with self._sync_queued:
            await asyncio.sleep(2)
            await self._sync_application_commands()

    def _schedule_app_command_preparation(self) -> None:
        if not isinstance(self, disnake.Client):
            raise NotImplementedError("Command sync is only possible in disnake.Client subclasses")

        self.loop.create_task(
            self._prepare_application_commands(), name="disnake: app_command_preparation"
        )

    def _schedule_delayed_command_sync(self) -> None:
        if not isinstance(self, disnake.Client):
            raise NotImplementedError("This method is only usable in disnake.Client subclasses")

        self.loop.create_task(self._delayed_command_sync(), name="disnake: delayed_command_sync")

    # Error handlers

    async def on_slash_command_error(
        self, interaction: ApplicationCommandInteraction, exception: errors.CommandError
    ) -> None:
        """|coro|

        The default slash command error handler provided by the bot.

        By default this prints to :data:`sys.stderr` however it could be
        overridden to have a different implementation.

        This only fires if you do not specify any listeners for slash command error.
        """
        if self.extra_events.get("on_slash_command_error", None):
            return

        command = interaction.application_command
        if command and command.has_error_handler():
            return

        cog = command.cog
        if cog and cog.has_slash_error_handler():
            return

        print(f"Ignoring exception in slash command {command.name!r}:", file=sys.stderr)
        traceback.print_exception(
            type(exception), exception, exception.__traceback__, file=sys.stderr
        )

    async def on_user_command_error(
        self, interaction: ApplicationCommandInteraction, exception: errors.CommandError
    ) -> None:
        """|coro|

        Similar to :meth:`on_slash_command_error() <Bot.on_slash_command_error>` but for user commands.
        """
        if self.extra_events.get("on_user_command_error", None):
            return
        command = interaction.application_command
        if command and command.has_error_handler():
            return
        cog = command.cog
        if cog and cog.has_user_error_handler():
            return
        print(f"Ignoring exception in user command {command.name!r}:", file=sys.stderr)
        traceback.print_exception(
            type(exception), exception, exception.__traceback__, file=sys.stderr
        )

    async def on_message_command_error(
        self, interaction: ApplicationCommandInteraction, exception: errors.CommandError
    ) -> None:
        """|coro|

        Similar to :meth:`on_slash_command_error() <Bot.on_slash_command_error>` but for message commands.
        """
        if self.extra_events.get("on_message_command_error", None):
            return
        command = interaction.application_command
        if command and command.has_error_handler():
            return
        cog = command.cog
        if cog and cog.has_message_error_handler():
            return
        print(f"Ignoring exception in message command {command.name!r}:", file=sys.stderr)
        traceback.print_exception(
            type(exception), exception, exception.__traceback__, file=sys.stderr
        )

    # global check registration

    def add_app_command_check(
        self,
        func: Check,
        *,
        call_once: bool = False,
        slash_commands: bool = False,
        user_commands: bool = False,
        message_commands: bool = False,
    ) -> None:
        """Adds a global application command check to the bot.

        This is the non-decorator interface to :meth:`.check`,
        :meth:`.check_once`, :meth:`.slash_command_check` and etc.

        You must specify at least one of the bool parameters, otherwise
        the check won't be added.

        Parameters
        ----------
        func
            The function that will be used as a global check.
        call_once: :class:`bool`
            Whether the function should only be called once per invoke call.
        slash_commands: :class:`bool`
            Whether this check is for slash commands.
        user_commands: :class:`bool`
            Whether this check is for user commands.
        message_commands: :class:`bool`
            Whether this check is for message commands.
        """
        if slash_commands:
            if call_once:
                self._slash_command_check_once.append(func)
            else:
                self._slash_command_checks.append(func)

        if user_commands:
            if call_once:
                self._user_command_check_once.append(func)
            else:
                self._user_command_checks.append(func)

        if message_commands:
            if call_once:
                self._message_command_check_once.append(func)
            else:
                self._message_command_checks.append(func)

    def remove_app_command_check(
        self,
        func: Check,
        *,
        call_once: bool = False,
        slash_commands: bool = False,
        user_commands: bool = False,
        message_commands: bool = False,
    ) -> None:
        """Removes a global application command check from the bot.

        This function is idempotent and will not raise an exception
        if the function is not in the global checks.

        You must specify at least one of the bool parameters, otherwise
        the check won't be removed.

        Parameters
        ----------
        func
            The function to remove from the global checks.
        call_once: :class:`bool`
            Whether the function was added with ``call_once=True`` in
            the :meth:`.Bot.add_check` call or using :meth:`.check_once`.
        slash_commands: :class:`bool`
            Whether this check was for slash commands.
        user_commands: :class:`bool`
            Whether this check was for user commands.
        message_commands: :class:`bool`
            Whether this check was for message commands.
        """
        if slash_commands:
            check_list = self._slash_command_check_once if call_once else self._slash_command_checks
            try:
                check_list.remove(func)
            except ValueError:
                pass

        if user_commands:
            check_list = self._user_command_check_once if call_once else self._user_command_checks
            try:
                check_list.remove(func)
            except ValueError:
                pass

        if message_commands:
            check_list = (
                self._message_command_check_once if call_once else self._message_command_checks
            )
            try:
                check_list.remove(func)
            except ValueError:
                pass

    def slash_command_check(self, func: T) -> T:
        """Similar to :meth:`.check` but for slash commands."""
        # T was used instead of Check to ensure the type matches on return
        self.add_app_command_check(func, slash_commands=True)  # type: ignore
        return func

    def slash_command_check_once(self, func: CFT) -> CFT:
        """Similar to :meth:`.check_once` but for slash commands."""
        self.add_app_command_check(func, call_once=True, slash_commands=True)
        return func

    def user_command_check(self, func: T) -> T:
        """Similar to :meth:`.check` but for user commands."""
        # T was used instead of Check to ensure the type matches on return
        self.add_app_command_check(func, user_commands=True)  # type: ignore
        return func

    def user_command_check_once(self, func: CFT) -> CFT:
        """Similar to :meth:`.check_once` but for user commands."""
        self.add_app_command_check(func, call_once=True, user_commands=True)
        return func

    def message_command_check(self, func: T) -> T:
        """Similar to :meth:`.check` but for message commands."""
        # T was used instead of Check to ensure the type matches on return
        self.add_app_command_check(func, message_commands=True)  # type: ignore
        return func

    def message_command_check_once(self, func: CFT) -> CFT:
        """Similar to :meth:`.check_once` but for message commands."""
        self.add_app_command_check(func, call_once=True, message_commands=True)
        return func

    def application_command_check(
        self,
        *,
        call_once: bool = False,
        slash_commands: bool = False,
        user_commands: bool = False,
        message_commands: bool = False,
    ) -> Callable[
        [Callable[[ApplicationCommandInteraction], Any]],
        Callable[[ApplicationCommandInteraction], Any],
    ]:
        """A decorator that adds a global application command check to the bot.

        A global check is similar to a :func:`check` that is applied
        on a per command basis except it is run before any application command checks
        have been verified and applies to every application command the bot has.

        .. note::

            This function can either be a regular function or a coroutine.

        Similar to a command :func:`check`\\, this takes a single parameter
        of type :class:`.ApplicationCommandInteraction` and can only raise exceptions inherited from
        :exc:`CommandError`.

        Example
        -------

        .. code-block:: python3

            @bot.application_command_check()
            def check_app_commands(inter):
                return inter.channel_id in whitelisted_channels

        Parameters
        ----------
        call_once: :class:`bool`
            Whether the function should only be called once per invoke call.
        slash_commands: :class:`bool`
            Whether this check is for slash commands.
        user_commands: :class:`bool`
            Whether this check is for user commands.
        message_commands: :class:`bool`
            Whether this check is for message commands.
        """
        if not (slash_commands or user_commands or message_commands):
            slash_commands = True
            user_commands = True
            message_commands = True

        def decorator(
            func: Callable[[ApplicationCommandInteraction], Any]
        ) -> Callable[[ApplicationCommandInteraction], Any]:
            # T was used instead of Check to ensure the type matches on return
            self.add_app_command_check(
                func,  # type: ignore
                call_once=call_once,
                slash_commands=slash_commands,
                user_commands=user_commands,
                message_commands=message_commands,
            )
            return func

        return decorator

    async def application_command_can_run(
        self, inter: ApplicationCommandInteraction, *, call_once: bool = False
    ) -> bool:
        if inter.data.type is ApplicationCommandType.chat_input:
            checks = self._slash_command_check_once if call_once else self._slash_command_checks

        elif inter.data.type is ApplicationCommandType.user:
            checks = self._user_command_check_once if call_once else self._user_command_checks

        elif inter.data.type is ApplicationCommandType.message:
            checks = self._message_command_check_once if call_once else self._message_command_checks

        else:
            return True

        if len(checks) == 0:
            return True

        return await disnake.utils.async_all(f(inter) for f in checks)

    def before_slash_command_invoke(self, coro: CFT) -> CFT:
        """Similar to :meth:`Bot.before_invoke` but for slash commands,
        and it takes an :class:`.ApplicationCommandInteraction` as its only parameter.
        """
        if not asyncio.iscoroutinefunction(coro):
            raise TypeError("The pre-invoke hook must be a coroutine.")

        self._before_slash_command_invoke = coro
        return coro

    def after_slash_command_invoke(self, coro: CFT) -> CFT:
        """Similar to :meth:`Bot.after_invoke` but for slash commands,
        and it takes an :class:`.ApplicationCommandInteraction` as its only parameter.
        """
        if not asyncio.iscoroutinefunction(coro):
            raise TypeError("The post-invoke hook must be a coroutine.")

        self._after_slash_command_invoke = coro
        return coro

    def before_user_command_invoke(self, coro: CFT) -> CFT:
        """Similar to :meth:`Bot.before_slash_command_invoke` but for user commands."""
        if not asyncio.iscoroutinefunction(coro):
            raise TypeError("The pre-invoke hook must be a coroutine.")

        self._before_user_command_invoke = coro
        return coro

    def after_user_command_invoke(self, coro: CFT) -> CFT:
        """Similar to :meth:`Bot.after_slash_command_invoke` but for user commands."""
        if not asyncio.iscoroutinefunction(coro):
            raise TypeError("The post-invoke hook must be a coroutine.")

        self._after_user_command_invoke = coro
        return coro

    def before_message_command_invoke(self, coro: CFT) -> CFT:
        """Similar to :meth:`Bot.before_slash_command_invoke` but for message commands."""
        if not asyncio.iscoroutinefunction(coro):
            raise TypeError("The pre-invoke hook must be a coroutine.")

        self._before_message_command_invoke = coro
        return coro

    def after_message_command_invoke(self, coro: CFT) -> CFT:
        """Similar to :meth:`Bot.after_slash_command_invoke` but for message commands."""
        if not asyncio.iscoroutinefunction(coro):
            raise TypeError("The post-invoke hook must be a coroutine.")

        self._after_message_command_invoke = coro
        return coro

    # command processing

    async def process_app_command_autocompletion(
        self, inter: ApplicationCommandInteraction
    ) -> None:
        """|coro|

        This function processes the application command autocompletions.
        Without this coroutine, none of the autocompletions will be performed.

        By default, this coroutine is called inside the :func:`.on_application_command_autocomplete`
        event. If you choose to override the :func:`.on_application_command_autocomplete` event, then
        you should invoke this coroutine as well.

        Parameters
        ----------
        inter: :class:`disnake.ApplicationCommandInteraction`
            The interaction to process.
        """
        slash_command = self.all_slash_commands.get(inter.data.name)

        if slash_command is None:
            return

        inter.application_command = slash_command
        if slash_command.guild_ids is None or inter.guild_id in slash_command.guild_ids:
            await slash_command._call_relevant_autocompleter(inter)

    async def process_application_commands(
        self, interaction: ApplicationCommandInteraction
    ) -> None:
        """|coro|

        This function processes the application commands that have been registered
        to the bot and other groups. Without this coroutine, none of the
        application commands will be triggered.

        By default, this coroutine is called inside the :func:`.on_application_command`
        event. If you choose to override the :func:`.on_application_command` event, then
        you should invoke this coroutine as well.

        Parameters
        ----------
        interaction: :class:`disnake.ApplicationCommandInteraction`
            The interaction to process commands for.
        """
        # This usually comes from the blind spots of the sync algorithm.
        # Since not all guild commands are cached, it is possible to experience such issues.
        # In this case, the blind spot is the interaction guild, let's fix it:
        if (
            # if we're not currently syncing,
            not self._sync_queued.locked()
            # and we're instructed to sync guild commands
            and self._command_sync_flags.sync_guild_commands
            # and the current command was registered to a guild
            and interaction.data.get("guild_id")
            # and we don't know the command
            and not self.get_guild_command(interaction.guild_id, interaction.data.id)  # type: ignore
        ):
            # don't do anything if we aren't allowed to disable them
            if self._command_sync_flags.allow_command_deletion:
                try:
                    await self.bulk_overwrite_guild_commands(interaction.guild_id, [])  # type: ignore
                except disnake.HTTPException:
                    # for some reason we were unable to sync the command
                    # either malformed API request, or some other error
                    # in theory this will never error: if a command exists the bot has authorisation
                    # in practice this is not the case, the API could change valid requests at any time
                    message = "This command could not be processed. Additionally, an error occured when trying to sync commands."
                else:
                    message = "This command has just been synced."
            else:
                # this block is responsible for responding to guild commands that we don't delete
                # this could be changed to not respond but that behavior is undecided
                message = "This command could not be processed."
            try:
                # This part is in a separate try-except because we still should respond to the interaction
                message += (
                    " More information about this: "
                    "https://docs.disnake.dev/page/ext/commands/additional_info.html#unknown-commands."
                )
                await interaction.response.send_message(
                    message,
                    ephemeral=True,
                )
            except (disnake.HTTPException, disnake.InteractionTimedOut):
                pass
            return

        command_type = interaction.data.type
        command_name = interaction.data.name
        app_command = None
        event_name = None

        if command_type is ApplicationCommandType.chat_input:
            app_command = self.all_slash_commands.get(command_name)
            event_name = "slash_command"

        elif command_type is ApplicationCommandType.user:
            app_command = self.all_user_commands.get(command_name)
            event_name = "user_command"

        elif command_type is ApplicationCommandType.message:
            app_command = self.all_message_commands.get(command_name)
            event_name = "message_command"

        if event_name is None or app_command is None:
            # If we are here, the command being invoked is either unknown or has an unknonw type.
            # This usually happens if the auto sync is disabled, so let's just ignore this.
            return

        self.dispatch(event_name, interaction)
        try:
            if await self.application_command_can_run(interaction, call_once=True):
                await app_command.invoke(interaction)
                self.dispatch(f"{event_name}_completion", interaction)
            else:
                raise errors.CheckFailure("The global check_once functions failed.")
        except errors.CommandError as exc:
            await app_command.dispatch_error(interaction, exc)

    async def on_application_command(self, interaction: ApplicationCommandInteraction) -> None:
        await self.process_application_commands(interaction)

    async def on_application_command_autocomplete(
        self, interaction: ApplicationCommandInteraction
    ) -> None:
        await self.process_app_command_autocompletion(interaction)<|MERGE_RESOLUTION|>--- conflicted
+++ resolved
@@ -907,14 +907,9 @@
                 try:
                     await self.bulk_overwrite_global_commands(to_send)
                 except Exception as e:
-<<<<<<< HEAD
                     sync_warnings = _parse_sync_warning(e, to_send)
                     warnings.warn(
-                        f"Failed to overwrite global commands due to \n{sync_warnings}", SyncWarning
-=======
-                    warnings.warn(
-                        f"Failed to overwrite global commands due to {e}", SyncWarning, stacklevel=1
->>>>>>> 0aaabf6e
+                        f"Failed to overwrite global commands due to \n{sync_warnings}", SyncWarning, stacklevel=1
                     )
 
         # Same process but for each specified guild individually.
