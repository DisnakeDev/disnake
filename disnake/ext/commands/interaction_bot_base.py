--- conflicted
+++ resolved
@@ -27,10 +27,7 @@
 import sys
 import traceback
 import warnings
-<<<<<<< HEAD
 from itertools import chain
-=======
->>>>>>> acba4baf
 from typing import (
     TYPE_CHECKING,
     Any,
@@ -131,7 +128,6 @@
     return diff
 
 
-<<<<<<< HEAD
 _diff_map = {
     "upsert": "To upsert:",
     "edit": "To edit:",
@@ -150,25 +146,6 @@
             lines.append("    -")
 
     return "\n".join(f"| {line}" for line in lines)
-=======
-def _show_diff(diff: Dict[str, List[ApplicationCommand]], line_prefix: str = "") -> None:
-    to_upsert = f",\n{line_prefix}    ".join(str(cmd) for cmd in diff["upsert"]) or "-"
-    to_edit = f",\n{line_prefix}    ".join(str(cmd) for cmd in diff["edit"]) or "-"
-    to_delete = f",\n{line_prefix}    ".join(str(cmd) for cmd in diff["delete"]) or "-"
-    no_changes = f",\n{line_prefix}    ".join(str(cmd) for cmd in diff["no_changes"]) or "-"
-    print(
-        f"{line_prefix}To upsert:",
-        f"    {to_upsert}",
-        f"To edit:",
-        f"    {to_edit}",
-        f"To delete:",
-        f"    {to_delete}",
-        f"No changes:",
-        f"    {no_changes}",
-        sep=f"\n{line_prefix}",
-        end="\n\n",
-    )
->>>>>>> acba4baf
 
 
 class InteractionBotBase(CommonBotBase):
@@ -713,7 +690,6 @@
             global_cmds, self._connection._global_application_commands.values()
         )
         update_required = bool(diff["upsert"]) or bool(diff["edit"]) or bool(diff["delete"])
-<<<<<<< HEAD
 
         # Show the difference
         self._log_sync_debug(
@@ -724,8 +700,6 @@
             "|\n"
             f"| Update is required: {update_required}\n{_format_diff(diff)}"
         )
-=======
->>>>>>> acba4baf
 
         if update_required:
             # Notice that we don't do any API requests if there're no changes.
