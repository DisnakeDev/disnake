# SPDX-License-Identifier: MIT

from __future__ import annotations

import asyncio
import logging
import sys
import traceback
import warnings
from types import MappingProxyType
from typing import (
    TYPE_CHECKING,
    Any,
    Callable,
    Dict,
    Iterable,
    List,
    Optional,
    Sequence,
    Set,
    Tuple,
    TypedDict,
    TypeVar,
    Union,
    cast,
)

import disnake
from disnake.app_commands import ApplicationCommand, Option
from disnake.custom_warnings import SyncWarning
from disnake.enums import ApplicationCommandType
<<<<<<< HEAD
from disnake.utils import deprecated, warn_deprecated
=======
from disnake.flags import ApplicationInstallTypes, InteractionContextTypes
from disnake.utils import iscoroutinefunction, warn_deprecated
>>>>>>> 8716e20e

from . import errors
from .base_core import AppCmdIndex, InvokableApplicationCommand
from .common_bot_base import CommonBotBase
from .ctx_menus_core import (
    InvokableMessageCommand,
    InvokableUserCommand,
    message_command,
    user_command,
)
from .errors import ApplicationCommandRegistrationError
from .flags import CommandSyncFlags
from .slash_core import InvokableSlashCommand, SubCommand, SubCommandGroup, slash_command

if TYPE_CHECKING:
    from typing_extensions import NotRequired, ParamSpec

    from disnake.i18n import LocalizedOptional
    from disnake.interactions import (
        ApplicationCommandInteraction,
        MessageCommandInteraction,
        UserCommandInteraction,
    )
    from disnake.permissions import Permissions

    from ._types import AppCheck, CoroFunc
    from .base_core import CogT, CommandCallback, InteractionCommandCallback

    P = ParamSpec("P")


__all__ = ("InteractionBotBase",)

MISSING: Any = disnake.utils.MISSING

T = TypeVar("T")
CFT = TypeVar("CFT", bound="CoroFunc")


_log = logging.getLogger(__name__)


class _Diff(TypedDict):
    no_changes: List[ApplicationCommand]
    upsert: List[ApplicationCommand]
    edit: List[ApplicationCommand]
    delete: List[ApplicationCommand]
    delete_ignored: NotRequired[List[ApplicationCommand]]


def _get_to_send_from_diff(diff: _Diff) -> List[ApplicationCommand]:
    return diff["no_changes"] + diff["upsert"] + diff["edit"] + diff.get("delete_ignored", [])


def _app_commands_diff(
    new_commands: Iterable[ApplicationCommand],
    old_commands: Iterable[ApplicationCommand],
) -> _Diff:
    new_cmds = {(cmd.name, cmd.type): cmd for cmd in new_commands}
    old_cmds = {(cmd.name, cmd.type): cmd for cmd in old_commands}

    diff: _Diff = {
        "no_changes": [],
        "upsert": [],
        "edit": [],
        "delete": [],
    }

    for name_and_type, new_cmd in new_cmds.items():
        old_cmd = old_cmds.get(name_and_type)
        if old_cmd is None:
            diff["upsert"].append(new_cmd)
        elif new_cmd._always_synced:
            diff["no_changes"].append(old_cmd)
            continue
        elif new_cmd != old_cmd:
            diff["edit"].append(new_cmd)
        else:
            diff["no_changes"].append(new_cmd)

    for name_and_type, old_cmd in old_cmds.items():
        if name_and_type not in new_cmds:
            diff["delete"].append(old_cmd)

    return diff


_diff_map = {
    "upsert": "To upsert:",
    "edit": "To edit:",
    "delete": "To delete:",
    "no_changes": "No changes:",
    "delete_ignored": "Ignored due to delete flags:",
}


def _format_diff(diff: _Diff) -> str:
    lines: List[str] = []
    for key, label in _diff_map.items():
        if key not in diff:
            continue
        lines.append(label)
        if changes := diff[key]:
            lines.extend(f"    <{type(cmd).__name__} name={cmd.name!r}>" for cmd in changes)
        else:
            lines.append("    -")

    return "\n".join(f"| {line}" for line in lines)


def _match_subcommand_chain(
    command: InvokableSlashCommand, chain: List[str]
) -> Union[InvokableSlashCommand, SubCommand, SubCommandGroup, None]:
    """An internal function that returns a subcommand with a route matching the chain.
    If there's no match then ``None`` is returned.
    """
    if command.name != chain[0]:
        return None
    if len(chain) == 1:
        return command
    if len(chain) == 2:
        return command.children.get(chain[1])
    if len(chain) == 3:
        group = command.children.get(chain[1])
        if isinstance(group, SubCommandGroup):
            return group.children.get(chain[2])


class InteractionBotBase(CommonBotBase):
    def __init__(
        self,
        *,
        command_sync_flags: Optional[CommandSyncFlags] = None,
        sync_commands: bool = MISSING,
        sync_commands_debug: bool = MISSING,
        sync_commands_on_cog_unload: bool = MISSING,
        test_guilds: Optional[Sequence[int]] = None,
        default_install_types: Optional[ApplicationInstallTypes] = None,
        default_contexts: Optional[InteractionContextTypes] = None,
        **options: Any,
    ) -> None:
        if test_guilds and not all(isinstance(guild_id, int) for guild_id in test_guilds):
            raise ValueError("test_guilds must be a sequence of int.")

        super().__init__(**options)

        test_guilds = None if test_guilds is None else tuple(test_guilds)
        self._test_guilds: Optional[Tuple[int, ...]] = test_guilds

        if command_sync_flags is not None and (
            sync_commands is not MISSING
            or sync_commands_debug is not MISSING
            or sync_commands_on_cog_unload is not MISSING
        ):
            raise TypeError(
                "cannot set 'command_sync_flags' and any of 'sync_commands', 'sync_commands_debug', 'sync_commands_on_cog_unload' at the same time."
            )

        if command_sync_flags is not None:
            # this makes a copy so it cannot be changed after setting
            command_sync_flags = CommandSyncFlags._from_value(command_sync_flags.value)
        if command_sync_flags is None:
            command_sync_flags = CommandSyncFlags.default()

            if sync_commands is not MISSING:
                warn_deprecated(
                    "sync_commands is deprecated and will be removed in a future version. "
                    "Use `command_sync_flags` with an `CommandSyncFlags` instance as a replacement.",
                    stacklevel=3,
                )
                command_sync_flags.sync_commands = sync_commands
            if sync_commands_debug is not MISSING:
                warn_deprecated(
                    "sync_commands_debug is deprecated and will be removed in a future version. "
                    "Use `command_sync_flags` with an `CommandSyncFlags` instance as a replacement.",
                    stacklevel=3,
                )
                command_sync_flags.sync_commands_debug = sync_commands_debug

            if sync_commands_on_cog_unload is not MISSING:
                warn_deprecated(
                    "sync_commands_on_cog_unload is deprecated and will be removed in a future version. "
                    "Use `command_sync_flags` with an `CommandSyncFlags` instance as a replacement.",
                    stacklevel=3,
                )
                command_sync_flags.sync_on_cog_actions = sync_commands_on_cog_unload

        self._command_sync_flags = command_sync_flags
        self._sync_queued: asyncio.Lock = asyncio.Lock()

        self._default_install_types = default_install_types
        self._default_contexts = default_contexts

        self._slash_command_checks = []
        self._slash_command_check_once = []
        self._user_command_checks = []
        self._user_command_check_once = []
        self._message_command_checks = []
        self._message_command_check_once = []

        self._before_slash_command_invoke = None
        self._after_slash_command_invoke = None
        self._before_user_command_invoke = None
        self._after_user_command_invoke = None
        self._before_message_command_invoke = None
        self._after_message_command_invoke = None

        self._all_app_commands: Dict[AppCmdIndex, InvokableApplicationCommand] = {}

    @disnake.utils.copy_doc(disnake.Client.login)
    async def login(self, token: str) -> None:
        self._schedule_app_command_preparation()

        await super().login(token)

    @property
    def command_sync_flags(self) -> CommandSyncFlags:
        """:class:`~.CommandSyncFlags`: The command sync flags configured for this bot.

        .. versionadded:: 2.7
        """
        return CommandSyncFlags._from_value(self._command_sync_flags.value)

    @property
    def all_app_commands(self) -> MappingProxyType[AppCmdIndex, InvokableApplicationCommand]:
        """Mapping[:class:`AppCmdIndex`, :class:`InvokableApplicationCommand`]:
        A read-only mapping with all application commands the bot has.
        """
        return MappingProxyType(self._all_app_commands)

    @property
    def application_commands(self) -> Set[InvokableApplicationCommand]:
        """Set[:class:`InvokableApplicationCommand`]: A set of all application commands the bot has."""
        return set(self._all_app_commands.values())

    @property
    def slash_commands(self) -> Set[InvokableSlashCommand]:
        """Set[:class:`InvokableSlashCommand`]: A set of all slash commands the bot has."""
        return {
            cmd for cmd in self._all_app_commands.values() if isinstance(cmd, InvokableSlashCommand)
        }

    @property
    def user_commands(self) -> Set[InvokableUserCommand]:
        """Set[:class:`InvokableUserCommand`]: A set of all user commands the bot has."""
        return {
            cmd for cmd in self._all_app_commands.values() if isinstance(cmd, InvokableUserCommand)
        }

    @property
    def message_commands(self) -> Set[InvokableMessageCommand]:
        """Set[:class:`InvokableMessageCommand`]: A set of all message commands the bot has."""
        return {
            cmd
            for cmd in self._all_app_commands.values()
            if isinstance(cmd, InvokableMessageCommand)
        }

    @property
    @deprecated("slash_commands")
    def all_slash_commands(self) -> Dict[str, InvokableSlashCommand]:
        # no docstring because it was an attribute and now it's deprecated
        return {
            cmd.name: cmd
            for cmd in self._all_app_commands.values()
            if isinstance(cmd, InvokableSlashCommand)
        }

    @property
    @deprecated("user_commands")
    def all_user_commands(self) -> Dict[str, InvokableUserCommand]:
        # no docstring because it was an attribute and now it's deprecated
        return {
            cmd.name: cmd
            for cmd in self._all_app_commands.values()
            if isinstance(cmd, InvokableUserCommand)
        }

    @property
    @deprecated("message_commands")
    def all_message_commands(self) -> Dict[str, InvokableMessageCommand]:
        # no docstring because it was an attribute and now it's deprecated
        return {
            cmd.name: cmd
            for cmd in self._all_app_commands.values()
            if isinstance(cmd, InvokableMessageCommand)
        }

    def add_app_command(self, app_command: InvokableApplicationCommand) -> None:
        """Adds an :class:`InvokableApplicationCommand` into the internal list of app commands.

        This is usually not called, instead shortcut decorators are used, such as
        :meth:`.slash_command`, :meth:`.user_command` or :meth:`.message_command`.

        The app command is registered to guilds specified in the ``guild_ids`` attribute.
        If this attribute is ``None`` then the command is registered globally, unless
        parameter ``test_guilds`` is specified in the bot constructor, in which case
        this command is registered to those guilds.

        .. versionadded:: 2.10

        Parameters
        ----------
        app_command: :class:`InvokableApplicationCommand`
            The app command to add.

        Raises
        ------
        ApplicationCommandRegistrationError
            The app command is already registered.
        TypeError
            The app command passed is not an instance of :class:`InvokableApplicationCommand`.
        """
        if not isinstance(self, disnake.Client):
            raise NotImplementedError("This method is only usable in disnake.Client subclasses")

        if not isinstance(app_command, InvokableApplicationCommand):
            raise TypeError(
                "The app_command passed must be an instance of InvokableApplicationCommand"
            )
        if isinstance(app_command, (SubCommand, SubCommandGroup)):
            raise TypeError(
                "The app_command passed must be a top level command, "
                "not an instance of SubCommand or SubCommandGroup"
            )

        test_guilds = (None,) if self._test_guilds is None else self._test_guilds
        guild_ids = app_command.guild_ids or test_guilds

        for guild_id in guild_ids:
            cmd_index = AppCmdIndex(
                type=app_command.body.type, name=app_command.name, guild_id=guild_id
            )
            if cmd_index in self._all_app_commands:
                raise ApplicationCommandRegistrationError(
                    cmd_index.type, cmd_index.name, cmd_index.guild_id
                )

            # note that we're adding the same command object for each guild_id
            # this ensures that any changes that happen to app_command after add_app_command
            # (such as hook attachments or permission modifications) apply properly
            self._all_app_commands[cmd_index] = app_command
        app_command.body.localize(self.i18n)

    @deprecated("add_app_command")
    def add_slash_command(self, slash_command: InvokableSlashCommand) -> None:
        """Adds an :class:`InvokableSlashCommand` into the internal list of slash commands.

        This is usually not called, instead the :meth:`.slash_command` or
        shortcut decorators are used.

        Parameters
        ----------
        slash_command: :class:`InvokableSlashCommand`
            The slash command to add.

        Raises
        ------
        CommandRegistrationError
            The slash command is already registered.
        TypeError
            The slash command passed is not an instance of :class:`InvokableSlashCommand`.
        """
<<<<<<< HEAD
        self.add_app_command(slash_command)
=======
        if not isinstance(self, disnake.Client):
            raise NotImplementedError("This method is only usable in disnake.Client subclasses")

        if not isinstance(slash_command, InvokableSlashCommand):
            raise TypeError("The slash_command passed must be an instance of InvokableSlashCommand")

        if slash_command.name in self.all_slash_commands:
            raise CommandRegistrationError(slash_command.name)

        slash_command._apply_defaults(self)
        slash_command.body.localize(self.i18n)
        self.all_slash_commands[slash_command.name] = slash_command
>>>>>>> 8716e20e

    @deprecated("add_app_command")
    def add_user_command(self, user_command: InvokableUserCommand) -> None:
        """Adds an :class:`InvokableUserCommand` into the internal list of user commands.

        This is usually not called, instead the :meth:`.user_command` or
        shortcut decorators are used.

        Parameters
        ----------
        user_command: :class:`InvokableUserCommand`
            The user command to add.

        Raises
        ------
        CommandRegistrationError
            The user command is already registered.
        TypeError
            The user command passed is not an instance of :class:`InvokableUserCommand`.
        """
<<<<<<< HEAD
        self.add_app_command(user_command)
=======
        if not isinstance(self, disnake.Client):
            raise NotImplementedError("This method is only usable in disnake.Client subclasses")

        if not isinstance(user_command, InvokableUserCommand):
            raise TypeError("The user_command passed must be an instance of InvokableUserCommand")

        if user_command.name in self.all_user_commands:
            raise CommandRegistrationError(user_command.name)

        user_command._apply_defaults(self)
        user_command.body.localize(self.i18n)
        self.all_user_commands[user_command.name] = user_command
>>>>>>> 8716e20e

    @deprecated("add_app_command")
    def add_message_command(self, message_command: InvokableMessageCommand) -> None:
        """Adds an :class:`InvokableMessageCommand` into the internal list of message commands.

        This is usually not called, instead the :meth:`.message_command` or
        shortcut decorators are used.

        Parameters
        ----------
        message_command: :class:`InvokableMessageCommand`
            The message command to add.

        Raises
        ------
        CommandRegistrationError
            The message command is already registered.
        TypeError
            The message command passed is not an instance of :class:`InvokableMessageCommand`.
        """
        self.add_app_command(message_command)

    def remove_app_command(
        self, cmd_type: ApplicationCommandType, name: str, *, guild_id: Optional[int]
    ) -> Optional[InvokableApplicationCommand]:
        """Removes an :class:`InvokableApplicationCommand` from the internal list of app commands.

        .. versionadded:: 2.10

        Parameters
        ----------
        cmd_type: :class:`disnake.ApplicationCommandType`
            The type of the app command to remove.
        name: :class:`str`
            The name of the app command to remove.
        guild_id: Optional[:class:`int`]
            The ID of the guild from which this command should be removed,
            or ``None`` if it's global. If ``test_guilds`` is specified in the bot constructor,
            passing ``None`` here will remove the command from those guilds instead.

        Returns
        -------
        Optional[:class:`InvokableApplicationCommand`]
            The app command that was removed. If no matching command was found, then ``None`` is returned instead.
        """
        if guild_id is not None or self._test_guilds is None:
            cmd_index = AppCmdIndex(type=cmd_type, name=name, guild_id=guild_id)
            return self._all_app_commands.pop(cmd_index, None)

        result = None
        for guild_id in self._test_guilds:
            cmd_index = AppCmdIndex(type=cmd_type, name=name, guild_id=guild_id)
            cmd = self._all_app_commands.pop(cmd_index, None)
            if result is None:
                result = cmd

        return result

<<<<<<< HEAD
    def _remove_app_commands(
        self, cmd_type: ApplicationCommandType, name: str, *, guild_ids: Optional[Sequence[int]]
    ) -> None:
        test_guilds = (None,) if self._test_guilds is None else self._test_guilds
        # this is consistent with the behavior of command synchronisation
        final_guild_ids = guild_ids or test_guilds

        for guild_id in final_guild_ids:
            cmd_index = AppCmdIndex(type=cmd_type, name=name, guild_id=guild_id)
            self._all_app_commands.pop(cmd_index, None)

    def _emulate_old_app_command_remove(self, cmd_type: ApplicationCommandType, name: str) -> Any:
        type_info = "slash" if cmd_type is ApplicationCommandType.chat_input else cmd_type.name
        warn_deprecated(
            f"remove_{type_info}_command is deprecated and will be removed in a future version. "
            "Use remove_app_command instead.",
            stacklevel=3,
        )
        bad_keys: List[AppCmdIndex] = []
        for key in self._all_app_commands.keys():
            if key.type is cmd_type and key.name == name:
                bad_keys.append(key)

        result: Optional[InvokableApplicationCommand] = None
        for key in bad_keys:
            cmd = self._all_app_commands.pop(key, None)
            if result is None:
                result = cmd

        return result
=======
        message_command._apply_defaults(self)
        message_command.body.localize(self.i18n)
        self.all_message_commands[message_command.name] = message_command
>>>>>>> 8716e20e

    def remove_slash_command(self, name: str) -> Optional[InvokableSlashCommand]:
        """Removes an :class:`InvokableSlashCommand` from the internal list
        of slash commands.

        Parameters
        ----------
        name: :class:`str`
            The name of the slash command to remove.

        Returns
        -------
        Optional[:class:`InvokableSlashCommand`]
            The slash command that was removed. If the name is not valid then ``None`` is returned instead.
        """
        return self._emulate_old_app_command_remove(ApplicationCommandType.chat_input, name)

    def remove_user_command(self, name: str) -> Optional[InvokableUserCommand]:
        """Removes an :class:`InvokableUserCommand` from the internal list
        of user commands.

        Parameters
        ----------
        name: :class:`str`
            The name of the user command to remove.

        Returns
        -------
        Optional[:class:`InvokableUserCommand`]
            The user command that was removed. If the name is not valid then ``None`` is returned instead.
        """
        return self._emulate_old_app_command_remove(ApplicationCommandType.user, name)

    def remove_message_command(self, name: str) -> Optional[InvokableMessageCommand]:
        """Removes an :class:`InvokableMessageCommand` from the internal list
        of message commands.

        Parameters
        ----------
        name: :class:`str`
            The name of the message command to remove.

        Returns
        -------
        Optional[:class:`InvokableMessageCommand`]
            The message command that was removed. If the name is not valid then ``None`` is returned instead.
        """
        return self._emulate_old_app_command_remove(ApplicationCommandType.message, name)

    def get_slash_command(
        self, name: str, *, guild_id: Optional[int] = MISSING
    ) -> Optional[Union[InvokableSlashCommand, SubCommandGroup, SubCommand]]:
        """Works like ``Bot.get_command``, but for slash commands.

        If the name contains spaces, then it will assume that you are looking for a :class:`SubCommand` or
        a :class:`SubCommandGroup`.
        e.g: ``'foo bar'`` will get the sub command group, or the sub command ``bar`` of the top-level slash command
        ``foo`` if found, otherwise ``None``.

        Parameters
        ----------
        name: :class:`str`
            The name of the slash command to get.
        guild_id: Optional[:class:`int`]
            The guild ID corresponding to the slash command or ``None`` if it's a global command.
            If this is not specified then the first match is returned instead.

        Raises
        ------
        TypeError
            The name is not a string.
        ValueError
            Parameter ``guild_id`` was not provided in a case where different slash commands
            have the same name but different guild_ids.

        Returns
        -------
        Optional[Union[:class:`InvokableSlashCommand`, :class:`SubCommandGroup`, :class:`SubCommand`]]
            The slash command that was requested. If not found, returns ``None``.
        """
        if not isinstance(name, str):
            raise TypeError(f"Expected name to be str, not {name.__class__}")

        chain = name.split()
        if guild_id is not MISSING:
            cmd_index = AppCmdIndex(
                type=ApplicationCommandType.chat_input, name=chain[0], guild_id=guild_id
            )
            command = self._all_app_commands.get(cmd_index)
            if command is None:
                return None
            return _match_subcommand_chain(command, chain)  # type: ignore

        # this is mostly for backwards compatibility, as previously guild_id arg didn't exist
        result = None
        for command in self._all_app_commands.values():
            if not isinstance(command, InvokableSlashCommand):
                continue
            chain_match = _match_subcommand_chain(command, chain)
            if chain_match is None:
                continue
            if result is None:
                result = chain_match
            # we should check whether there's an ambiguity in command search
            elif chain_match is not result:
                raise ValueError(
                    "Argument guild_id must be provided if there're different slash commands "
                    "with the same name but different guilds or one of them is global."
                )

        return result

    def get_user_command(
        self, name: str, *, guild_id: Optional[int] = MISSING
    ) -> Optional[InvokableUserCommand]:
        """Gets an :class:`InvokableUserCommand` from the internal list
        of user commands.

        Parameters
        ----------
        name: :class:`str`
            The name of the user command to get.
        guild_id: Optional[:class:`int`]
            The guild ID corresponding to the user command or ``None`` if it's a global command.
            If this is not specified then the first match is returned instead.

        Raises
        ------
        ValueError
            Parameter ``guild_id`` was not provided in a case where different user commands
            have the same name but different guild_ids.

        Returns
        -------
        Optional[:class:`InvokableUserCommand`]
            The user command that was requested. If not found, returns ``None``.
        """
        if guild_id is not MISSING:
            cmd_index = AppCmdIndex(type=ApplicationCommandType.user, name=name, guild_id=guild_id)
            command = self._all_app_commands.get(cmd_index)
            if command is None:
                return None
            return command  # type: ignore
        # this is mostly for backwards compatibility, as previously guild_id arg didn't exist
        result = None
        for command in self._all_app_commands.values():
            if not isinstance(command, InvokableUserCommand) or command.name != name:
                continue
            if result is None:
                result = command
            # we should check whether there's an ambiguity in command search
            elif command is not result:
                raise ValueError(
                    "Argument guild_id must be provided if there're different user commands "
                    "with the same name but different guilds or one of them is global."
                )

        return result

    def get_message_command(
        self, name: str, *, guild_id: Optional[int] = MISSING
    ) -> Optional[InvokableMessageCommand]:
        """Gets an :class:`InvokableMessageCommand` from the internal list
        of message commands.

        Parameters
        ----------
        name: :class:`str`
            The name of the message command to get.
        guild_id: Optional[:class:`int`]
            The guild ID corresponding to the message command or ``None`` if it's a global command.
            If this is not specified then the first match is returned instead.

        Raises
        ------
        ValueError
            Parameter ``guild_id`` was not provided in a case where different message commands
            have the same name but different guild_ids.

        Returns
        -------
        Optional[:class:`InvokableMessageCommand`]
            The message command that was requested. If not found, returns ``None``.
        """
        if guild_id is not MISSING:
            cmd_index = AppCmdIndex(
                type=ApplicationCommandType.message, name=name, guild_id=guild_id
            )
            command = self._all_app_commands.get(cmd_index)
            if command is None:
                return None
            return command  # type: ignore
        # this is mostly for backwards compatibility, as previously guild_id arg didn't exist
        result = None
        for command in self._all_app_commands.values():
            if not isinstance(command, InvokableMessageCommand) or command.name != name:
                continue
            if result is None:
                result = command
            # we should check whether there's an ambiguity in command search
            elif command is not result:
                raise ValueError(
                    "Argument guild_id must be provided if there're different message commands "
                    "with the same name but different guilds or one of them is global."
                )

        return result

    def slash_command(
        self,
        *,
        name: LocalizedOptional = None,
        description: LocalizedOptional = None,
        dm_permission: Optional[bool] = None,  # deprecated
        default_member_permissions: Optional[Union[Permissions, int]] = None,
        nsfw: Optional[bool] = None,
        install_types: Optional[ApplicationInstallTypes] = None,
        contexts: Optional[InteractionContextTypes] = None,
        options: Optional[List[Option]] = None,
        guild_ids: Optional[Sequence[int]] = None,
        connectors: Optional[Dict[str, str]] = None,
        auto_sync: Optional[bool] = None,
        extras: Optional[Dict[str, Any]] = None,
        **kwargs: Any,
    ) -> Callable[[CommandCallback], InvokableSlashCommand]:
        """A shortcut decorator that invokes :func:`~disnake.ext.commands.slash_command` and adds it to
        the internal command list.

        Parameters
        ----------
        name: Optional[Union[:class:`str`, :class:`.Localized`]]
            The name of the slash command (defaults to function name).

            .. versionchanged:: 2.5
                Added support for localizations.

        description: Optional[Union[:class:`str`, :class:`.Localized`]]
            The description of the slash command. It will be visible in Discord.

            .. versionchanged:: 2.5
                Added support for localizations.

        options: List[:class:`.Option`]
            The list of slash command options. The options will be visible in Discord.
            This is the old way of specifying options. Consider using :ref:`param_syntax` instead.
        dm_permission: :class:`bool`
            Whether this command can be used in DMs.
            Defaults to ``True``.

            .. deprecated:: 2.10
                Use ``contexts`` instead.
                This is equivalent to the :attr:`.InteractionContextTypes.bot_dm` flag.

        default_member_permissions: Optional[Union[:class:`.Permissions`, :class:`int`]]
            The default required permissions for this command.
            See :attr:`.ApplicationCommand.default_member_permissions` for details.

            .. versionadded:: 2.5

        nsfw: :class:`bool`
            Whether this command is :ddocs:`age-restricted <interactions/application-commands#agerestricted-commands>`.
            Defaults to ``False``.

            .. versionadded:: 2.8

        install_types: Optional[:class:`.ApplicationInstallTypes`]
            The installation types where the command is available.
            Defaults to :attr:`.ApplicationInstallTypes.guild` only.
            Only available for global commands.

            See :ref:`app_command_contexts` for details.

            .. versionadded:: 2.10

        contexts: Optional[:class:`.InteractionContextTypes`]
            The interaction contexts where the command can be used.
            Only available for global commands.

            See :ref:`app_command_contexts` for details.

            .. versionadded:: 2.10

        auto_sync: :class:`bool`
            Whether to automatically register the command. Defaults to ``True``
        guild_ids: Optional[Sequence[:class:`int`]]
            If specified, the client will register the command to these guilds.
            Otherwise the command will be registered globally, unless
            parameter ``test_guilds`` is specified in the bot constructor, in which case
            this command will be registered to those guilds.
        connectors: Dict[:class:`str`, :class:`str`]
            Binds function names to option names. If the name
            of an option already matches the corresponding function param,
            you don't have to specify the connectors. Connectors template:
            ``{"option-name": "param_name", ...}``.
            If you're using :ref:`param_syntax`, you don't need to specify this.
        extras: Dict[:class:`str`, Any]
            A dict of user provided extras to attach to the command.

            .. note::
                This object may be copied by the library.

            .. versionadded:: 2.5

        Returns
        -------
        Callable[..., :class:`InvokableSlashCommand`]
            A decorator that converts the provided method into an InvokableSlashCommand, adds it to the bot, then returns it.
        """

        def decorator(func: CommandCallback) -> InvokableSlashCommand:
            result = slash_command(
                name=name,
                description=description,
                options=options,
                dm_permission=dm_permission,
                default_member_permissions=default_member_permissions,
                nsfw=nsfw,
                install_types=install_types,
                contexts=contexts,
                guild_ids=guild_ids,
                connectors=connectors,
                auto_sync=auto_sync,
                extras=extras,
                **kwargs,
            )(func)
            self.add_app_command(result)
            return result

        return decorator

    def user_command(
        self,
        *,
        name: LocalizedOptional = None,
        dm_permission: Optional[bool] = None,  # deprecated
        default_member_permissions: Optional[Union[Permissions, int]] = None,
        nsfw: Optional[bool] = None,
        install_types: Optional[ApplicationInstallTypes] = None,
        contexts: Optional[InteractionContextTypes] = None,
        guild_ids: Optional[Sequence[int]] = None,
        auto_sync: Optional[bool] = None,
        extras: Optional[Dict[str, Any]] = None,
        **kwargs: Any,
    ) -> Callable[
        [InteractionCommandCallback[CogT, UserCommandInteraction, P]], InvokableUserCommand
    ]:
        """A shortcut decorator that invokes :func:`~disnake.ext.commands.user_command` and adds it to
        the internal command list.

        Parameters
        ----------
        name: Optional[Union[:class:`str`, :class:`.Localized`]]
            The name of the user command (defaults to function name).

            .. versionchanged:: 2.5
                Added support for localizations.

        dm_permission: :class:`bool`
            Whether this command can be used in DMs.
            Defaults to ``True``.

            .. deprecated:: 2.10
                Use ``contexts`` instead.
                This is equivalent to the :attr:`.InteractionContextTypes.bot_dm` flag.

        default_member_permissions: Optional[Union[:class:`.Permissions`, :class:`int`]]
            The default required permissions for this command.
            See :attr:`.ApplicationCommand.default_member_permissions` for details.

            .. versionadded:: 2.5

        nsfw: :class:`bool`
            Whether this command is :ddocs:`age-restricted <interactions/application-commands#agerestricted-commands>`.
            Defaults to ``False``.

            .. versionadded:: 2.8

        install_types: Optional[:class:`.ApplicationInstallTypes`]
            The installation types where the command is available.
            Defaults to :attr:`.ApplicationInstallTypes.guild` only.
            Only available for global commands.

            See :ref:`app_command_contexts` for details.

            .. versionadded:: 2.10

        contexts: Optional[:class:`.InteractionContextTypes`]
            The interaction contexts where the command can be used.
            Only available for global commands.

            See :ref:`app_command_contexts` for details.

            .. versionadded:: 2.10

        auto_sync: :class:`bool`
            Whether to automatically register the command. Defaults to ``True``.
        guild_ids: Optional[Sequence[:class:`int`]]
            If specified, the client will register the command to these guilds.
            Otherwise the command will be registered globally, unless
            parameter ``test_guilds`` is specified in the bot constructor, in which case
            this command will be registered to those guilds.
        extras: Dict[:class:`str`, Any]
            A dict of user provided extras to attach to the command.

            .. note::
                This object may be copied by the library.

            .. versionadded:: 2.5

        Returns
        -------
        Callable[..., :class:`InvokableUserCommand`]
            A decorator that converts the provided method into an InvokableUserCommand, adds it to the bot, then returns it.
        """

        def decorator(
            func: InteractionCommandCallback[CogT, UserCommandInteraction, P],
        ) -> InvokableUserCommand:
            result = user_command(
                name=name,
                dm_permission=dm_permission,
                default_member_permissions=default_member_permissions,
                nsfw=nsfw,
                install_types=install_types,
                contexts=contexts,
                guild_ids=guild_ids,
                auto_sync=auto_sync,
                extras=extras,
                **kwargs,
            )(func)
            self.add_app_command(result)
            return result

        return decorator

    def message_command(
        self,
        *,
        name: LocalizedOptional = None,
        dm_permission: Optional[bool] = None,  # deprecated
        default_member_permissions: Optional[Union[Permissions, int]] = None,
        nsfw: Optional[bool] = None,
        install_types: Optional[ApplicationInstallTypes] = None,
        contexts: Optional[InteractionContextTypes] = None,
        guild_ids: Optional[Sequence[int]] = None,
        auto_sync: Optional[bool] = None,
        extras: Optional[Dict[str, Any]] = None,
        **kwargs: Any,
    ) -> Callable[
        [InteractionCommandCallback[CogT, MessageCommandInteraction, P]], InvokableMessageCommand
    ]:
        """A shortcut decorator that invokes :func:`~disnake.ext.commands.message_command` and adds it to
        the internal command list.

        Parameters
        ----------
        name: Optional[Union[:class:`str`, :class:`.Localized`]]
            The name of the message command (defaults to function name).

            .. versionchanged:: 2.5
                Added support for localizations.

        dm_permission: :class:`bool`
            Whether this command can be used in DMs.
            Defaults to ``True``.

            .. deprecated:: 2.10
                Use ``contexts`` instead.
                This is equivalent to the :attr:`.InteractionContextTypes.bot_dm` flag.

        default_member_permissions: Optional[Union[:class:`.Permissions`, :class:`int`]]
            The default required permissions for this command.
            See :attr:`.ApplicationCommand.default_member_permissions` for details.

            .. versionadded:: 2.5

        nsfw: :class:`bool`
            Whether this command is :ddocs:`age-restricted <interactions/application-commands#agerestricted-commands>`.
            Defaults to ``False``.

            .. versionadded:: 2.8

        install_types: Optional[:class:`.ApplicationInstallTypes`]
            The installation types where the command is available.
            Defaults to :attr:`.ApplicationInstallTypes.guild` only.
            Only available for global commands.

            See :ref:`app_command_contexts` for details.

            .. versionadded:: 2.10

        contexts: Optional[:class:`.InteractionContextTypes`]
            The interaction contexts where the command can be used.
            Only available for global commands.

            See :ref:`app_command_contexts` for details.

            .. versionadded:: 2.10

        auto_sync: :class:`bool`
            Whether to automatically register the command. Defaults to ``True``
        guild_ids: Optional[Sequence[:class:`int`]]
            If specified, the client will register the command to these guilds.
            Otherwise the command will be registered globally, unless
            parameter ``test_guilds`` is specified in the bot constructor, in which case
            this command will be registered to those guilds.
        extras: Dict[:class:`str`, Any]
            A dict of user provided extras to attach to the command.

            .. note::
                This object may be copied by the library.

            .. versionadded:: 2.5

        Returns
        -------
        Callable[..., :class:`InvokableMessageCommand`]
            A decorator that converts the provided method into an InvokableMessageCommand, adds it to the bot, then returns it.
        """

        def decorator(
            func: InteractionCommandCallback[CogT, MessageCommandInteraction, P],
        ) -> InvokableMessageCommand:
            result = message_command(
                name=name,
                dm_permission=dm_permission,
                default_member_permissions=default_member_permissions,
                nsfw=nsfw,
                install_types=install_types,
                contexts=contexts,
                guild_ids=guild_ids,
                auto_sync=auto_sync,
                extras=extras,
                **kwargs,
            )(func)
            self.add_app_command(result)
            return result

        return decorator

    # command synchronisation

    def _ordered_unsynced_commands(
        self,
    ) -> Tuple[List[ApplicationCommand], Dict[int, List[ApplicationCommand]]]:
        global_cmds: List[ApplicationCommand] = []
        guilds: Dict[int, List[ApplicationCommand]] = {}

        for key, cmd in self._all_app_commands.items():
            if not cmd.auto_sync:
                cmd.body._always_synced = True

            guild_id = key.guild_id

            if guild_id is None:
                global_cmds.append(cmd.body)
            elif guild_id not in guilds:
                guilds[guild_id] = [cmd.body]
            else:
                guilds[guild_id].append(cmd.body)

        return global_cmds, guilds

    async def _cache_application_commands(self) -> None:
        if not isinstance(self, disnake.Client):
            raise NotImplementedError("This method is only usable in disnake.Client subclasses")

        _, guilds = self._ordered_unsynced_commands()

        # Here we only cache global commands and commands from guilds that are specified in the code.
        # They're collected from the "test_guilds" kwarg of commands.InteractionBotBase
        # and the "guild_ids" kwarg of the decorators. This is the only way to avoid rate limits.
        # If we cache guild commands from everywhere, the limit of invalid requests gets exhausted.
        # This is because we don't know the scopes of the app in all guilds in advance, so we'll have to
        # catch a lot of "Forbidden" errors, exceeding the limit of 10k invalid requests in 10 minutes (for large bots).
        # However, our approach has blind spots. We deal with them in :meth:`process_application_commands`.

        try:
            commands = await self.fetch_global_commands(with_localizations=True)
            self._connection._global_application_commands = {
                command.id: command for command in commands
            }
        except (disnake.HTTPException, TypeError):
            pass
        for guild_id in guilds:
            try:
                commands = await self.fetch_guild_commands(guild_id, with_localizations=True)
                if commands:
                    self._connection._guild_application_commands[guild_id] = {
                        command.id: command for command in commands
                    }
            except (disnake.HTTPException, TypeError):
                pass

    async def _sync_application_commands(self) -> None:
        if not isinstance(self, disnake.Client):
            raise NotImplementedError("This method is only usable in disnake.Client subclasses")

        if not self._command_sync_flags._sync_enabled or self._is_closed or self.loop.is_closed():
            return

        # We assume that all commands are already cached.
<<<<<<< HEAD
        # Group all invokable commands by guild IDs:
        global_cmds, guild_cmds = self._ordered_unsynced_commands()
=======
        # Sort all invocable commands between guild IDs:
        global_cmds, guild_cmds = self._ordered_unsynced_commands(self._test_guilds)
>>>>>>> 8716e20e

        if self._command_sync_flags.sync_global_commands:
            # Update global commands first
            diff = _app_commands_diff(
                global_cmds, self._connection._global_application_commands.values()
            )
            if not self._command_sync_flags.allow_command_deletion:
                # because allow_command_deletion is disabled, we want to never automatically delete a command
                # so we move the delete commands to delete_ignored
                diff["delete_ignored"] = diff["delete"]
                diff["delete"] = []
            update_required = bool(diff["upsert"] or diff["edit"] or diff["delete"])

            # Show the difference
            self._log_sync_debug(
                "Application command synchronization:\n"
                "GLOBAL COMMANDS\n"
                "===============\n"
                f"| Update is required: {update_required}\n{_format_diff(diff)}"
            )

            if update_required:
                # Notice that we don't do any API requests if there're no changes.
                to_send = _get_to_send_from_diff(diff)
                try:
                    await self.bulk_overwrite_global_commands(to_send)
                except Exception as e:
                    warnings.warn(
                        f"Failed to overwrite global commands due to {e}", SyncWarning, stacklevel=1
                    )

        # Same process but for each specified guild individually.
        # Notice that we're not doing this for every single guild for optimisation purposes.
        # See the note in :meth:`_cache_application_commands` about guild app commands.
        if self._command_sync_flags.sync_guild_commands:
            for guild_id, cmds in guild_cmds.items():
                current_guild_cmds = self._connection._guild_application_commands.get(guild_id, {})
                diff = _app_commands_diff(cmds, current_guild_cmds.values())
                if not self._command_sync_flags.allow_command_deletion:
                    # because allow_command_deletion is disabled, we want to never automatically delete a command
                    # so we move the delete commands to delete_ignored
                    diff["delete_ignored"] = diff["delete"]
                    diff["delete"] = []
                update_required = bool(diff["upsert"] or diff["edit"] or diff["delete"])

                # Show diff
                self._log_sync_debug(
                    "Application command synchronization:\n"
                    f"COMMANDS IN {guild_id}\n"
                    "===============================\n"
                    f"| Update is required: {update_required}\n{_format_diff(diff)}"
                )

                # Do API requests and cache
                if update_required:
                    to_send = _get_to_send_from_diff(diff)
                    try:
                        await self.bulk_overwrite_guild_commands(guild_id, to_send)
                    except Exception as e:
                        warnings.warn(
                            f"Failed to overwrite commands in <Guild id={guild_id}> due to {e}",
                            SyncWarning,
                            stacklevel=1,
                        )
        # Last debug message
        self._log_sync_debug("Command synchronization task has finished")

    def _log_sync_debug(self, text: str) -> None:
        if self._command_sync_flags.sync_commands_debug:
            # if sync debugging is enabled, *always* output logs
            if _log.isEnabledFor(logging.INFO):
                # if the log level is `INFO` or higher, use that
                _log.info(text)
            else:
                # if not, nothing would be logged, so just print instead
                print(text)
        else:
            # if debugging is not explicitly enabled, always use the debug log level
            _log.debug(text)

    async def _prepare_application_commands(self) -> None:
        if not isinstance(self, disnake.Client):
            raise NotImplementedError("Command sync is only possible in disnake.Client subclasses")

        async with self._sync_queued:
            await self.wait_until_first_connect()
            await self._cache_application_commands()
            await self._sync_application_commands()

    async def _delayed_command_sync(self) -> None:
        if not isinstance(self, disnake.Client):
            raise NotImplementedError("This method is only usable in disnake.Client subclasses")

        if (
            not self._command_sync_flags._sync_enabled
            or self._sync_queued.locked()
            or not self.is_ready()
            or self._is_closed
            or self.loop.is_closed()
        ):
            return
        # We don't do this task on login or in parallel with a similar task
        # Wait a little bit, maybe other cogs are loading
        async with self._sync_queued:
            await asyncio.sleep(2)
            await self._sync_application_commands()

    def _schedule_app_command_preparation(self) -> None:
        if not isinstance(self, disnake.Client):
            raise NotImplementedError("Command sync is only possible in disnake.Client subclasses")

        self.loop.create_task(
            self._prepare_application_commands(), name="disnake: app_command_preparation"
        )

    def _schedule_delayed_command_sync(self) -> None:
        if not isinstance(self, disnake.Client):
            raise NotImplementedError("This method is only usable in disnake.Client subclasses")

        self.loop.create_task(self._delayed_command_sync(), name="disnake: delayed_command_sync")

    # Error handlers

    async def on_slash_command_error(
        self, interaction: ApplicationCommandInteraction, exception: errors.CommandError
    ) -> None:
        """|coro|

        The default slash command error handler provided by the bot.

        By default this prints to :data:`sys.stderr` however it could be
        overridden to have a different implementation.

        This only fires if you do not specify any listeners for slash command error.
        """
        if self.extra_events.get("on_slash_command_error", None):
            return

        command = interaction.application_command
        if command and command.has_error_handler():
            return

        cog = command.cog
        if cog and cog.has_slash_error_handler():
            return

        print(f"Ignoring exception in slash command {command.name!r}:", file=sys.stderr)
        traceback.print_exception(
            type(exception), exception, exception.__traceback__, file=sys.stderr
        )

    async def on_user_command_error(
        self, interaction: ApplicationCommandInteraction, exception: errors.CommandError
    ) -> None:
        """|coro|

        Similar to :meth:`on_slash_command_error() <Bot.on_slash_command_error>` but for user commands.
        """
        if self.extra_events.get("on_user_command_error", None):
            return
        command = interaction.application_command
        if command and command.has_error_handler():
            return
        cog = command.cog
        if cog and cog.has_user_error_handler():
            return
        print(f"Ignoring exception in user command {command.name!r}:", file=sys.stderr)
        traceback.print_exception(
            type(exception), exception, exception.__traceback__, file=sys.stderr
        )

    async def on_message_command_error(
        self, interaction: ApplicationCommandInteraction, exception: errors.CommandError
    ) -> None:
        """|coro|

        Similar to :meth:`on_slash_command_error() <Bot.on_slash_command_error>` but for message commands.
        """
        if self.extra_events.get("on_message_command_error", None):
            return
        command = interaction.application_command
        if command and command.has_error_handler():
            return
        cog = command.cog
        if cog and cog.has_message_error_handler():
            return
        print(f"Ignoring exception in message command {command.name!r}:", file=sys.stderr)
        traceback.print_exception(
            type(exception), exception, exception.__traceback__, file=sys.stderr
        )

    # global check registration

    def add_app_command_check(
        self,
        func: AppCheck,
        *,
        call_once: bool = False,
        slash_commands: bool = False,
        user_commands: bool = False,
        message_commands: bool = False,
    ) -> None:
        """Adds a global application command check to the bot.

        This is the non-decorator interface to :func:`.app_check`,
        :meth:`.slash_command_check` and etc.

        You must specify at least one of the bool parameters, otherwise
        the check won't be added.

        Parameters
        ----------
        func
            The function that will be used as a global check.
        call_once: :class:`bool`
            Whether the function should only be called once per invoke call.
        slash_commands: :class:`bool`
            Whether this check is for slash commands.
        user_commands: :class:`bool`
            Whether this check is for user commands.
        message_commands: :class:`bool`
            Whether this check is for message commands.
        """
        if slash_commands:
            if call_once:
                self._slash_command_check_once.append(func)
            else:
                self._slash_command_checks.append(func)

        if user_commands:
            if call_once:
                self._user_command_check_once.append(func)
            else:
                self._user_command_checks.append(func)

        if message_commands:
            if call_once:
                self._message_command_check_once.append(func)
            else:
                self._message_command_checks.append(func)

    def remove_app_command_check(
        self,
        func: AppCheck,
        *,
        call_once: bool = False,
        slash_commands: bool = False,
        user_commands: bool = False,
        message_commands: bool = False,
    ) -> None:
        """Removes a global application command check from the bot.

        This function is idempotent and will not raise an exception
        if the function is not in the global checks.

        You must specify at least one of the bool parameters, otherwise
        the check won't be removed.

        Parameters
        ----------
        func
            The function to remove from the global checks.
        call_once: :class:`bool`
            Whether the function was added with ``call_once=True`` in
            the :meth:`.Bot.add_app_command_check` call.
        slash_commands: :class:`bool`
            Whether this check was for slash commands.
        user_commands: :class:`bool`
            Whether this check was for user commands.
        message_commands: :class:`bool`
            Whether this check was for message commands.
        """
        if slash_commands:
            check_list = self._slash_command_check_once if call_once else self._slash_command_checks
            try:
                check_list.remove(func)
            except ValueError:
                pass

        if user_commands:
            check_list = self._user_command_check_once if call_once else self._user_command_checks
            try:
                check_list.remove(func)
            except ValueError:
                pass

        if message_commands:
            check_list = (
                self._message_command_check_once if call_once else self._message_command_checks
            )
            try:
                check_list.remove(func)
            except ValueError:
                pass

    def slash_command_check(self, func: T) -> T:
        """Similar to :meth:`.check` but for slash commands."""
        # T was used instead of Check to ensure the type matches on return
        self.add_app_command_check(func, slash_commands=True)  # type: ignore
        return func

    def slash_command_check_once(self, func: CFT) -> CFT:
        """Similar to :meth:`.check_once` but for slash commands."""
        self.add_app_command_check(func, call_once=True, slash_commands=True)
        return func

    def user_command_check(self, func: T) -> T:
        """Similar to :meth:`.check` but for user commands."""
        # T was used instead of Check to ensure the type matches on return
        self.add_app_command_check(func, user_commands=True)  # type: ignore
        return func

    def user_command_check_once(self, func: CFT) -> CFT:
        """Similar to :meth:`.check_once` but for user commands."""
        self.add_app_command_check(func, call_once=True, user_commands=True)
        return func

    def message_command_check(self, func: T) -> T:
        """Similar to :meth:`.check` but for message commands."""
        # T was used instead of Check to ensure the type matches on return
        self.add_app_command_check(func, message_commands=True)  # type: ignore
        return func

    def message_command_check_once(self, func: CFT) -> CFT:
        """Similar to :meth:`.check_once` but for message commands."""
        self.add_app_command_check(func, call_once=True, message_commands=True)
        return func

    def application_command_check(
        self,
        *,
        call_once: bool = False,
        slash_commands: bool = False,
        user_commands: bool = False,
        message_commands: bool = False,
    ) -> Callable[
        [Callable[[ApplicationCommandInteraction], Any]],
        Callable[[ApplicationCommandInteraction], Any],
    ]:
        """A decorator that adds a global application command check to the bot.

        A global check is similar to a :func:`check` that is applied
        on a per command basis except it is run before any application command checks
        have been verified and applies to every application command the bot has.

        .. note::

            This function can either be a regular function or a coroutine.

        Similar to a command :func:`check`\\, this takes a single parameter
        of type :class:`.ApplicationCommandInteraction` and can only raise exceptions inherited from
        :exc:`CommandError`.

        Example
        -------

        .. code-block:: python3

            @bot.application_command_check()
            def check_app_commands(inter):
                return inter.channel_id in whitelisted_channels

        Parameters
        ----------
        call_once: :class:`bool`
            Whether the function should only be called once per invoke call.
        slash_commands: :class:`bool`
            Whether this check is for slash commands.
        user_commands: :class:`bool`
            Whether this check is for user commands.
        message_commands: :class:`bool`
            Whether this check is for message commands.
        """
        if not (slash_commands or user_commands or message_commands):
            slash_commands = True
            user_commands = True
            message_commands = True

        def decorator(
            func: Callable[[ApplicationCommandInteraction], Any],
        ) -> Callable[[ApplicationCommandInteraction], Any]:
            # T was used instead of Check to ensure the type matches on return
            self.add_app_command_check(
                func,
                call_once=call_once,
                slash_commands=slash_commands,
                user_commands=user_commands,
                message_commands=message_commands,
            )
            return func

        return decorator

    async def application_command_can_run(
        self, inter: ApplicationCommandInteraction, *, call_once: bool = False
    ) -> bool:
        if inter.data.type is ApplicationCommandType.chat_input:
            checks = self._slash_command_check_once if call_once else self._slash_command_checks

        elif inter.data.type is ApplicationCommandType.user:
            checks = self._user_command_check_once if call_once else self._user_command_checks

        elif inter.data.type is ApplicationCommandType.message:
            checks = self._message_command_check_once if call_once else self._message_command_checks

        else:
            return True

        if len(checks) == 0:
            return True

        return await disnake.utils.async_all(f(inter) for f in checks)

    def before_slash_command_invoke(self, coro: CFT) -> CFT:
        """Similar to :meth:`Bot.before_invoke` but for slash commands,
        and it takes an :class:`.ApplicationCommandInteraction` as its only parameter.
        """
        if not iscoroutinefunction(coro):
            raise TypeError("The pre-invoke hook must be a coroutine.")

        self._before_slash_command_invoke = coro
        return coro

    def after_slash_command_invoke(self, coro: CFT) -> CFT:
        """Similar to :meth:`Bot.after_invoke` but for slash commands,
        and it takes an :class:`.ApplicationCommandInteraction` as its only parameter.
        """
        if not iscoroutinefunction(coro):
            raise TypeError("The post-invoke hook must be a coroutine.")

        self._after_slash_command_invoke = coro
        return coro

    def before_user_command_invoke(self, coro: CFT) -> CFT:
        """Similar to :meth:`Bot.before_slash_command_invoke` but for user commands."""
        if not iscoroutinefunction(coro):
            raise TypeError("The pre-invoke hook must be a coroutine.")

        self._before_user_command_invoke = coro
        return coro

    def after_user_command_invoke(self, coro: CFT) -> CFT:
        """Similar to :meth:`Bot.after_slash_command_invoke` but for user commands."""
        if not iscoroutinefunction(coro):
            raise TypeError("The post-invoke hook must be a coroutine.")

        self._after_user_command_invoke = coro
        return coro

    def before_message_command_invoke(self, coro: CFT) -> CFT:
        """Similar to :meth:`Bot.before_slash_command_invoke` but for message commands."""
        if not iscoroutinefunction(coro):
            raise TypeError("The pre-invoke hook must be a coroutine.")

        self._before_message_command_invoke = coro
        return coro

    def after_message_command_invoke(self, coro: CFT) -> CFT:
        """Similar to :meth:`Bot.after_slash_command_invoke` but for message commands."""
        if not iscoroutinefunction(coro):
            raise TypeError("The post-invoke hook must be a coroutine.")

        self._after_message_command_invoke = coro
        return coro

    # command processing

    async def process_app_command_autocompletion(
        self, inter: ApplicationCommandInteraction
    ) -> None:
        """|coro|

        This function processes the application command autocompletions.
        Without this coroutine, none of the autocompletions will be performed.

        By default, this coroutine is called inside the :func:`.on_application_command_autocomplete`
        event. If you choose to override the :func:`.on_application_command_autocomplete` event, then
        you should invoke this coroutine as well.

        Parameters
        ----------
        inter: :class:`disnake.ApplicationCommandInteraction`
            The interaction to process.
        """
        # `inter.data.guild_id` is the guild ID the command is registered to,
        # so this is correct even when a global command is called from a guild
        cmd_index = AppCmdIndex(
            type=inter.data.type, name=inter.data.name, guild_id=inter.data.guild_id
        )
        # this happens to always be a slash command
        slash_command = self._all_app_commands.get(cmd_index)

        if slash_command is None:
            return

        slash_command = cast(InvokableSlashCommand, slash_command)

        inter.application_command = slash_command
        if slash_command.guild_ids is None or inter.guild_id in slash_command.guild_ids:
            await slash_command._call_relevant_autocompleter(inter)

    async def process_application_commands(
        self, interaction: ApplicationCommandInteraction
    ) -> None:
        """|coro|

        This function processes the application commands that have been registered
        to the bot and other groups. Without this coroutine, none of the
        application commands will be triggered.

        By default, this coroutine is called inside the :func:`.on_application_command`
        event. If you choose to override the :func:`.on_application_command` event, then
        you should invoke this coroutine as well.

        Parameters
        ----------
        interaction: :class:`disnake.ApplicationCommandInteraction`
            The interaction to process commands for.
        """
        # This usually comes from the blind spots of the sync algorithm.
        # Since not all guild commands are cached, it is possible to experience such issues.
        # In this case, the blind spot is the interaction guild, let's fix it:
        if (
            # if we're not currently syncing,
            not self._sync_queued.locked()
            # and we're instructed to sync guild commands
            and self._command_sync_flags.sync_guild_commands
            # and the current command was registered to a guild
            and interaction.data.guild_id
            # and we don't know the command
            and not self.get_guild_command(interaction.guild_id, interaction.data.id)  # type: ignore
        ):
            # don't do anything if we aren't allowed to disable them
            if self._command_sync_flags.allow_command_deletion:
                try:
                    await self.bulk_overwrite_guild_commands(interaction.guild_id, [])  # type: ignore
                except disnake.HTTPException:
                    # for some reason we were unable to sync the command
                    # either malformed API request, or some other error
                    # in theory this will never error: if a command exists the bot has authorisation
                    # in practice this is not the case, the API could change valid requests at any time
                    message = "This command could not be processed. Additionally, an error occurred when trying to sync commands."
                else:
                    message = "This command has just been synced."
            else:
                # this block is responsible for responding to guild commands that we don't delete
                # this could be changed to not respond but that behavior is undecided
                message = "This command could not be processed."
            try:
                # This part is in a separate try-except because we still should respond to the interaction
                message += (
                    " More information about this: "
                    "https://docs.disnake.dev/page/ext/commands/additional_info.html#unknown-commands."
                )
                await interaction.response.send_message(
                    message,
                    ephemeral=True,
                )
            except (disnake.HTTPException, disnake.InteractionTimedOut):
                pass
            return

        command_type = interaction.data.type
        event_name = None
        # `inter.data.guild_id` is the guild ID the command is registered to,
        # so this is correct even when a global command is called from a guild
        cmd_index = AppCmdIndex(
            type=command_type, name=interaction.data.name, guild_id=interaction.data.guild_id
        )
        app_command = self._all_app_commands.get(cmd_index)

        if command_type is ApplicationCommandType.chat_input:
            event_name = "slash_command"
        elif command_type is ApplicationCommandType.user:
            event_name = "user_command"
        elif command_type is ApplicationCommandType.message:
            event_name = "message_command"

        if event_name is None or app_command is None:
            # If we are here, the command being invoked is either unknown or has an unknown type.
            # This usually happens if the auto sync is disabled, so let's just ignore this.
            return

        self.dispatch(event_name, interaction)
        try:
            if await self.application_command_can_run(interaction, call_once=True):
                await app_command.invoke(interaction)
                self.dispatch(f"{event_name}_completion", interaction)
            else:
                raise errors.CheckFailure("The global check_once functions failed.")
        except errors.CommandError as exc:
            await app_command.dispatch_error(interaction, exc)

    async def on_application_command(self, interaction: ApplicationCommandInteraction) -> None:
        await self.process_application_commands(interaction)

    async def on_application_command_autocomplete(
        self, interaction: ApplicationCommandInteraction
    ) -> None:
        await self.process_app_command_autocompletion(interaction)<|MERGE_RESOLUTION|>--- conflicted
+++ resolved
@@ -29,12 +29,8 @@
 from disnake.app_commands import ApplicationCommand, Option
 from disnake.custom_warnings import SyncWarning
 from disnake.enums import ApplicationCommandType
-<<<<<<< HEAD
-from disnake.utils import deprecated, warn_deprecated
-=======
 from disnake.flags import ApplicationInstallTypes, InteractionContextTypes
-from disnake.utils import iscoroutinefunction, warn_deprecated
->>>>>>> 8716e20e
+from disnake.utils import deprecated, iscoroutinefunction, warn_deprecated
 
 from . import errors
 from .base_core import AppCmdIndex, InvokableApplicationCommand
@@ -398,22 +394,7 @@
         TypeError
             The slash command passed is not an instance of :class:`InvokableSlashCommand`.
         """
-<<<<<<< HEAD
         self.add_app_command(slash_command)
-=======
-        if not isinstance(self, disnake.Client):
-            raise NotImplementedError("This method is only usable in disnake.Client subclasses")
-
-        if not isinstance(slash_command, InvokableSlashCommand):
-            raise TypeError("The slash_command passed must be an instance of InvokableSlashCommand")
-
-        if slash_command.name in self.all_slash_commands:
-            raise CommandRegistrationError(slash_command.name)
-
-        slash_command._apply_defaults(self)
-        slash_command.body.localize(self.i18n)
-        self.all_slash_commands[slash_command.name] = slash_command
->>>>>>> 8716e20e
 
     @deprecated("add_app_command")
     def add_user_command(self, user_command: InvokableUserCommand) -> None:
@@ -434,22 +415,7 @@
         TypeError
             The user command passed is not an instance of :class:`InvokableUserCommand`.
         """
-<<<<<<< HEAD
         self.add_app_command(user_command)
-=======
-        if not isinstance(self, disnake.Client):
-            raise NotImplementedError("This method is only usable in disnake.Client subclasses")
-
-        if not isinstance(user_command, InvokableUserCommand):
-            raise TypeError("The user_command passed must be an instance of InvokableUserCommand")
-
-        if user_command.name in self.all_user_commands:
-            raise CommandRegistrationError(user_command.name)
-
-        user_command._apply_defaults(self)
-        user_command.body.localize(self.i18n)
-        self.all_user_commands[user_command.name] = user_command
->>>>>>> 8716e20e
 
     @deprecated("add_app_command")
     def add_message_command(self, message_command: InvokableMessageCommand) -> None:
@@ -508,7 +474,6 @@
 
         return result
 
-<<<<<<< HEAD
     def _remove_app_commands(
         self, cmd_type: ApplicationCommandType, name: str, *, guild_ids: Optional[Sequence[int]]
     ) -> None:
@@ -539,11 +504,6 @@
                 result = cmd
 
         return result
-=======
-        message_command._apply_defaults(self)
-        message_command.body.localize(self.i18n)
-        self.all_message_commands[message_command.name] = message_command
->>>>>>> 8716e20e
 
     def remove_slash_command(self, name: str) -> Optional[InvokableSlashCommand]:
         """Removes an :class:`InvokableSlashCommand` from the internal list
@@ -1146,13 +1106,8 @@
             return
 
         # We assume that all commands are already cached.
-<<<<<<< HEAD
-        # Group all invokable commands by guild IDs:
+        # Group all invocable commands by guild IDs:
         global_cmds, guild_cmds = self._ordered_unsynced_commands()
-=======
-        # Sort all invocable commands between guild IDs:
-        global_cmds, guild_cmds = self._ordered_unsynced_commands(self._test_guilds)
->>>>>>> 8716e20e
 
         if self._command_sync_flags.sync_global_commands:
             # Update global commands first
@@ -1648,7 +1603,7 @@
         if slash_command is None:
             return
 
-        slash_command = cast(InvokableSlashCommand, slash_command)
+        slash_command = cast("InvokableSlashCommand", slash_command)
 
         inter.application_command = slash_command
         if slash_command.guild_ids is None or inter.guild_id in slash_command.guild_ids:
