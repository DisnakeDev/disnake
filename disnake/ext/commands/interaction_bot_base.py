--- conflicted
+++ resolved
@@ -159,11 +159,7 @@
         test_guilds: Sequence[int] = None,
         **options: Any,
     ):
-<<<<<<< HEAD
         if test_guilds and not all(isinstance(guild_id, int) for guild_id in test_guilds):
-=======
-        if not all(isinstance(guild_id, int) for guild_id in test_guilds):
->>>>>>> fe3ed143
             raise ValueError("test_guilds must be a sequence of int.")
 
         super().__init__(**options)
