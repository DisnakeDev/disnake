--- conflicted
+++ resolved
@@ -237,13 +237,9 @@
         TypeError
             The slash command passed is not an instance of :class:`InvokableSlashCommand`.
         """
-<<<<<<< HEAD
-
         if not isinstance(self, disnake.Client):
             raise NotImplementedError(f"This method is only usable in disnake.Client subclasses")
 
-=======
->>>>>>> a202fa5b
         if not isinstance(slash_command, InvokableSlashCommand):
             raise TypeError("The slash_command passed must be an instance of InvokableSlashCommand")
 
@@ -271,13 +267,9 @@
         TypeError
             The user command passed is not an instance of :class:`InvokableUserCommand`.
         """
-<<<<<<< HEAD
-
         if not isinstance(self, disnake.Client):
             raise NotImplementedError(f"This method is only usable in disnake.Client subclasses")
 
-=======
->>>>>>> a202fa5b
         if not isinstance(user_command, InvokableUserCommand):
             raise TypeError("The user_command passed must be an instance of InvokableUserCommand")
 
@@ -305,13 +297,9 @@
         TypeError
             The message command passed is not an instance of :class:`InvokableMessageCommand`.
         """
-<<<<<<< HEAD
-
         if not isinstance(self, disnake.Client):
             raise NotImplementedError(f"This method is only usable in disnake.Client subclasses")
 
-=======
->>>>>>> a202fa5b
         if not isinstance(message_command, InvokableMessageCommand):
             raise TypeError(
                 "The message_command passed must be an instance of InvokableMessageCommand"
@@ -484,19 +472,15 @@
         name: :class:`str`
             The name of the slash command (defaults to function name).
         description: :class:`str`
-<<<<<<< HEAD
-            the description of the slash command. It will be visible in Discord.
+            The description of the slash command. It will be visible in Discord.
         name_localizations: Union[:class:`str`, Dict[ApplicationCommandLocale, :class:`str`]]
-            localizations for ``name``
+            Localizations for ``name``.
 
             .. versionadded:: 2.4
         description_localizations: Union[:class:`str`, Dict[ApplicationCommandLocale, :class:`str`]]
-            localizations for ``description``
+            Localizations for ``description``.
 
             .. versionadded:: 2.4
-=======
-            The description of the slash command. It will be visible in Discord.
->>>>>>> a202fa5b
         options: List[:class:`.Option`]
             The list of slash command options. The options will be visible in Discord.
             This is the old way of specifying options. Consider using :ref:`param_syntax` instead.
@@ -568,15 +552,11 @@
         Parameters
         ----------
         name: :class:`str`
-<<<<<<< HEAD
-            name of the user command you want to respond to (equals to function name by default).
+            The name of the user command (defaults to function name).
         name_localizations: Union[:class:`str`, Dict[ApplicationCommandLocale, :class:`str`]]
-            localizations for ``name``
+            Localizations for ``name``.
 
             .. versionadded:: 2.4
-=======
-            The name of the user command (defaults to function name).
->>>>>>> a202fa5b
         default_permission: :class:`bool`
             Whether the command is enabled by default. If set to ``False``, this command
             cannot be used in guilds (unless explicit command permissions are set), or in DMs.
@@ -635,15 +615,11 @@
         Parameters
         ----------
         name: :class:`str`
-<<<<<<< HEAD
-            name of the message command you want to respond to (equals to function name by default).
+            The name of the message command (defaults to function name).
         name_localizations: Union[:class:`str`, Dict[ApplicationCommandLocale, :class:`str`]]
-            localizations for ``name``
+            Localizations for ``name``.
 
             .. versionadded:: 2.4
-=======
-            The name of the message command (defaults to function name).
->>>>>>> a202fa5b
         default_permission: :class:`bool`
             Whether the command is enabled by default. If set to ``False``, this command
             cannot be used in guilds (unless explicit command permissions are set), or in DMs.
