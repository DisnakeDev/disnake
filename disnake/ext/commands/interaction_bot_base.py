--- conflicted
+++ resolved
@@ -73,25 +73,23 @@
 _log = logging.getLogger(__name__)
 
 
+class AppCommandMetadata(NamedTuple):
+    name: str
+    guild_id: Optional[int]
+    type: ApplicationCommandType
+
+
 class _Diff(TypedDict):
     no_changes: List[ApplicationCommand]
     upsert: List[ApplicationCommand]
     edit: List[ApplicationCommand]
     delete: List[ApplicationCommand]
-<<<<<<< HEAD
-
-
-class AppCommandMetadata(NamedTuple):
-    name: str
-    guild_id: Optional[int]
-    type: ApplicationCommandType
-=======
+
     delete_ignored: NotRequired[List[ApplicationCommand]]
 
 
 def _get_to_send_from_diff(diff: _Diff):
     return diff["no_changes"] + diff["upsert"] + diff["edit"] + diff.get("delete_ignored", [])
->>>>>>> 6a9ce72b
 
 
 def _app_commands_diff(
@@ -920,25 +918,17 @@
         # Sort all invokable commands between guild IDs:
         global_cmds, guild_cmds = self._ordered_unsynced_commands(self._test_guilds)
 
-<<<<<<< HEAD
-        if global_cmds is not None:
-=======
         if self._command_sync_flags.sync_global_commands:
->>>>>>> 6a9ce72b
             # Update global commands first
             diff = _app_commands_diff(
                 global_cmds, self._connection._global_application_commands.values()
             )
-<<<<<<< HEAD
-            update_required = bool(diff["upsert"]) or bool(diff["edit"]) or bool(diff["delete"])
-=======
             if not self._command_sync_flags.allow_command_deletion:
                 # because allow_command_deletion is disabled, we want to never automatically delete a command
                 # so we move the delete commands to delete_ignored
                 diff["delete_ignored"] = diff["delete"]
                 diff["delete"] = []
             update_required = bool(diff["upsert"] or diff["edit"] or diff["delete"])
->>>>>>> 6a9ce72b
 
             # Show the difference
             self._log_sync_debug(
@@ -950,21 +940,6 @@
 
             if update_required:
                 # Notice that we don't do any API requests if there're no changes.
-<<<<<<< HEAD
-                try:
-                    to_send = diff["no_changes"] + diff["edit"] + diff["upsert"]
-                    await self.bulk_overwrite_global_commands(to_send)
-                except Exception as e:
-                    warnings.warn(f"Failed to overwrite global commands due to {e}", SyncWarning)
-        # Same process but for each specified guild individually.
-        # Notice that we're not doing this for every single guild for optimisation purposes.
-        # See the note in :meth:`_cache_application_commands` about guild app commands.
-        if guild_cmds is not None:
-            for guild_id, cmds in guild_cmds.items():
-                current_guild_cmds = self._connection._guild_application_commands.get(guild_id, {})
-                diff = _app_commands_diff(cmds, current_guild_cmds.values())
-                update_required = bool(diff["upsert"]) or bool(diff["edit"]) or bool(diff["delete"])
-=======
                 to_send = _get_to_send_from_diff(diff)
                 try:
                     await self.bulk_overwrite_global_commands(to_send)
@@ -984,7 +959,6 @@
                     diff["delete_ignored"] = diff["delete"]
                     diff["delete"] = []
                 update_required = bool(diff["upsert"] or diff["edit"] or diff["delete"])
->>>>>>> 6a9ce72b
 
                 # Show diff
                 self._log_sync_debug(
@@ -996,13 +970,8 @@
 
                 # Do API requests and cache
                 if update_required:
-<<<<<<< HEAD
-                    try:
-                        to_send = diff["no_changes"] + diff["edit"] + diff["upsert"]
-=======
                     to_send = _get_to_send_from_diff(diff)
                     try:
->>>>>>> 6a9ce72b
                         await self.bulk_overwrite_guild_commands(guild_id, to_send)
                     except Exception as e:
                         warnings.warn(
