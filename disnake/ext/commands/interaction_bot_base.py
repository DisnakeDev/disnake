# The MIT License (MIT)

# Copyright (c) 2021-present EQUENOS

# Permission is hereby granted, free of charge, to any person obtaining a
# copy of this software and associated documentation files (the "Software"),
# to deal in the Software without restriction, including without limitation
# the rights to use, copy, modify, merge, publish, distribute, sublicense,
# and/or sell copies of the Software, and to permit persons to whom the
# Software is furnished to do so, subject to the following conditions:

# The above copyright notice and this permission notice shall be included in
# all copies or substantial portions of the Software.

# THE SOFTWARE IS PROVIDED "AS IS", WITHOUT WARRANTY OF ANY KIND, EXPRESS
# OR IMPLIED, INCLUDING BUT NOT LIMITED TO THE WARRANTIES OF MERCHANTABILITY,
# FITNESS FOR A PARTICULAR PURPOSE AND NONINFRINGEMENT. IN NO EVENT SHALL THE
# AUTHORS OR COPYRIGHT HOLDERS BE LIABLE FOR ANY CLAIM, DAMAGES OR OTHER
# LIABILITY, WHETHER IN AN ACTION OF CONTRACT, TORT OR OTHERWISE, ARISING
# FROM, OUT OF OR IN CONNECTION WITH THE SOFTWARE OR THE USE OR OTHER
# DEALINGS IN THE SOFTWARE.

from __future__ import annotations

import asyncio
import logging
import sys
import traceback
import warnings
from itertools import chain
from typing import (
    TYPE_CHECKING,
    Any,
    Callable,
    Coroutine,
    Dict,
    Iterable,
    List,
    Optional,
    Sequence,
    Set,
    Tuple,
    TypeVar,
    Union,
)

import disnake
from disnake.app_commands import (
    ApplicationCommand,
    Option,
    PartialGuildApplicationCommandPermissions,
)
from disnake.custom_warnings import ConfigWarning, SyncWarning
from disnake.enums import ApplicationCommandType

from . import errors
from .base_core import InvokableApplicationCommand
from .cog import Cog
from .common_bot_base import CommonBotBase
from .context import Context
from .ctx_menus_core import (
    InvokableMessageCommand,
    InvokableUserCommand,
    message_command,
    user_command,
)
from .errors import CommandRegistrationError
from .slash_core import InvokableSlashCommand, SubCommand, SubCommandGroup, slash_command

if TYPE_CHECKING:
<<<<<<< HEAD

    from typing_extensions import Concatenate, ParamSpec

    from disnake.i18n import Localizations
=======
>>>>>>> a9239879
    from disnake.interactions import ApplicationCommandInteraction

    from ._types import Check, CoroFunc
    from .base_core import CommandCallback, InteractionCommandCallback


__all__ = ("InteractionBotBase",)

MISSING: Any = disnake.utils.MISSING

T = TypeVar("T")
CFT = TypeVar("CFT", bound="CoroFunc")
CXT = TypeVar("CXT", bound="Context")


_log = logging.getLogger(__name__)


def _app_commands_diff(
    new_commands: Iterable[ApplicationCommand],
    old_commands: Iterable[ApplicationCommand],
) -> Dict[str, List[ApplicationCommand]]:
    new_cmds = {(cmd.name, cmd.type): cmd for cmd in new_commands}
    old_cmds = {(cmd.name, cmd.type): cmd for cmd in old_commands}

    diff = {
        "no_changes": [],
        "upsert": [],
        "edit": [],
        "delete": [],
    }

    for name_and_type, new_cmd in new_cmds.items():
        old_cmd = old_cmds.get(name_and_type)
        if old_cmd is None:
            diff["upsert"].append(new_cmd)
        elif new_cmd._always_synced:
            diff["no_changes"].append(old_cmd)
            continue
        elif new_cmd != old_cmd:
            diff["edit"].append(new_cmd)
        else:
            diff["no_changes"].append(new_cmd)

    for name_and_type, old_cmd in old_cmds.items():
        if name_and_type not in new_cmds:
            diff["delete"].append(old_cmd)

    return diff


_diff_map = {
    "upsert": "To upsert:",
    "edit": "To edit:",
    "delete": "To delete:",
    "no_changes": "No changes:",
}


def _format_diff(diff: Dict[str, List[ApplicationCommand]]) -> str:
    lines: List[str] = []
    for key, label in _diff_map.items():
        lines.append(label)
        if changes := diff[key]:
            lines.extend(f"    {cmd}" for cmd in changes)
        else:
            lines.append("    -")

    return "\n".join(f"| {line}" for line in lines)


class InteractionBotBase(CommonBotBase):
    def __init__(
        self,
        *,
        sync_commands: bool = True,
        sync_commands_debug: bool = False,
        sync_commands_on_cog_unload: bool = True,
        sync_permissions: bool = False,
        test_guilds: Sequence[int] = None,
        **options: Any,
    ):
        if test_guilds and not all(isinstance(guild_id, int) for guild_id in test_guilds):
            raise ValueError("test_guilds must be a sequence of int.")

        super().__init__(**options)

        self._test_guilds: Optional[Sequence[int]] = test_guilds
        self._sync_commands: bool = sync_commands
        self._sync_commands_debug: bool = sync_commands_debug
        self._sync_commands_on_cog_unload = sync_commands_on_cog_unload
        self._sync_permissions: bool = sync_permissions
        self._sync_queued: bool = False

        self._slash_command_checks = []
        self._slash_command_check_once = []
        self._user_command_checks = []
        self._user_command_check_once = []
        self._message_command_checks = []
        self._message_command_check_once = []

        self._before_slash_command_invoke = None
        self._after_slash_command_invoke = None
        self._before_user_command_invoke = None
        self._after_user_command_invoke = None
        self._before_message_command_invoke = None
        self._after_message_command_invoke = None

        self.all_slash_commands: Dict[str, InvokableSlashCommand] = {}
        self.all_user_commands: Dict[str, InvokableUserCommand] = {}
        self.all_message_commands: Dict[str, InvokableMessageCommand] = {}

        self._schedule_app_command_preparation()

    def application_commands_iterator(self) -> Iterable[InvokableApplicationCommand]:
        return chain(
            self.all_slash_commands.values(),
            self.all_user_commands.values(),
            self.all_message_commands.values(),
        )

    @property
    def application_commands(self) -> Set[InvokableApplicationCommand]:
        """Set[:class:`InvokableApplicationCommand`]: A set of all application commands the bot has."""
        return set(self.application_commands_iterator())

    @property
    def slash_commands(self) -> Set[InvokableSlashCommand]:
        """Set[:class:`InvokableSlashCommand`]: A set of all slash commands the bot has."""
        return set(self.all_slash_commands.values())

    @property
    def user_commands(self) -> Set[InvokableUserCommand]:
        """Set[:class:`InvokableUserCommand`]: A set of all user commands the bot has."""
        return set(self.all_user_commands.values())

    @property
    def message_commands(self) -> Set[InvokableMessageCommand]:
        """Set[:class:`InvokableMessageCommand`]: A set of all message commands the bot has."""
        return set(self.all_message_commands.values())

    def add_slash_command(self, slash_command: InvokableSlashCommand) -> None:
        """Adds an :class:`InvokableSlashCommand` into the internal list of slash commands.

        This is usually not called, instead the :meth:`.slash_command` or
        shortcut decorators are used.

        Parameters
        ----------
        slash_command: :class:`InvokableSlashCommand`
            The slash command to add.

        Raises
        ------
        CommandRegistrationError
            The slash command is already registered.
        TypeError
            The slash command passed is not an instance of :class:`InvokableSlashCommand`.
        """
        if not isinstance(self, disnake.Client):
            raise NotImplementedError(f"This method is only usable in disnake.Client subclasses")

        if not isinstance(slash_command, InvokableSlashCommand):
            raise TypeError("The slash_command passed must be an instance of InvokableSlashCommand")

        if slash_command.name in self.all_slash_commands:
            raise CommandRegistrationError(slash_command.name)

        slash_command.body.localize(self.i18n)
        self.all_slash_commands[slash_command.name] = slash_command

    def add_user_command(self, user_command: InvokableUserCommand) -> None:
        """Adds an :class:`InvokableUserCommand` into the internal list of user commands.

        This is usually not called, instead the :meth:`.user_command` or
        shortcut decorators are used.

        Parameters
        ----------
        user_command: :class:`InvokableUserCommand`
            The user command to add.

        Raises
        ------
        CommandRegistrationError
            The user command is already registered.
        TypeError
            The user command passed is not an instance of :class:`InvokableUserCommand`.
        """
        if not isinstance(self, disnake.Client):
            raise NotImplementedError(f"This method is only usable in disnake.Client subclasses")

        if not isinstance(user_command, InvokableUserCommand):
            raise TypeError("The user_command passed must be an instance of InvokableUserCommand")

        if user_command.name in self.all_user_commands:
            raise CommandRegistrationError(user_command.name)

        user_command.body.localize(self.i18n)
        self.all_user_commands[user_command.name] = user_command

    def add_message_command(self, message_command: InvokableMessageCommand) -> None:
        """Adds an :class:`InvokableMessageCommand` into the internal list of message commands.

        This is usually not called, instead the :meth:`.message_command` or
        shortcut decorators are used.

        Parameters
        ----------
        message_command: :class:`InvokableMessageCommand`
            The message command to add.

        Raises
        ------
        CommandRegistrationError
            The message command is already registered.
        TypeError
            The message command passed is not an instance of :class:`InvokableMessageCommand`.
        """
        if not isinstance(self, disnake.Client):
            raise NotImplementedError(f"This method is only usable in disnake.Client subclasses")

        if not isinstance(message_command, InvokableMessageCommand):
            raise TypeError(
                "The message_command passed must be an instance of InvokableMessageCommand"
            )

        if message_command.name in self.all_message_commands:
            raise CommandRegistrationError(message_command.name)

        message_command.body.localize(self.i18n)
        self.all_message_commands[message_command.name] = message_command

    def remove_slash_command(self, name: str) -> Optional[InvokableSlashCommand]:
        """Removes an :class:`InvokableSlashCommand` from the internal list
        of slash commands.

        Parameters
        ----------
        name: :class:`str`
            The name of the slash command to remove.

        Returns
        -------
        Optional[:class:`InvokableSlashCommand`]
            The slash command that was removed. If the name is not valid then ``None`` is returned instead.
        """
        command = self.all_slash_commands.pop(name, None)
        if command is None:
            return None
        return command

    def remove_user_command(self, name: str) -> Optional[InvokableUserCommand]:
        """Removes an :class:`InvokableUserCommand` from the internal list
        of user commands.

        Parameters
        ----------
        name: :class:`str`
            The name of the user command to remove.

        Returns
        -------
        Optional[:class:`InvokableUserCommand`]
            The user command that was removed. If the name is not valid then ``None`` is returned instead.
        """
        command = self.all_user_commands.pop(name, None)
        if command is None:
            return None
        return command

    def remove_message_command(self, name: str) -> Optional[InvokableMessageCommand]:
        """Removes an :class:`InvokableMessageCommand` from the internal list
        of message commands.

        Parameters
        ----------
        name: :class:`str`
            The name of the message command to remove.

        Returns
        -------
        Optional[:class:`InvokableMessageCommand`]
            The message command that was removed. If the name is not valid then ``None`` is returned instead.
        """
        command = self.all_message_commands.pop(name, None)
        if command is None:
            return None
        return command

    def get_slash_command(
        self, name: str
    ) -> Optional[Union[InvokableSlashCommand, SubCommandGroup, SubCommand]]:
        """Works like ``Bot.get_command``, but for slash commands.

        If the name contains spaces, then it will assume that you are looking for a :class:`SubCommand` or
        a :class:`SubCommandGroup`.
        e.g: ``'foo bar'`` will get the sub command group, or the sub command ``bar`` of the top-level slash command
        ``foo`` if found, otherwise ``None``.

        Parameters
        ----------
        name: :class:`str`
            The name of the slash command to get.

        Raises
        ------
        TypeError
            The name is not a string.

        Returns
        -------
        Optional[Union[:class:`InvokableSlashCommand`, :class:`SubCommandGroup`, :class:`SubCommand`]]
            The slash command that was requested. If not found, returns ``None``.
        """
        if not isinstance(name, str):
            raise TypeError(f"Expected name to be str, not {name.__class__}")

        chain = name.split()
        slash = self.all_slash_commands.get(chain[0])
        if slash is None:
            return None

        if len(chain) == 1:
            return slash
        elif len(chain) == 2:
            return slash.children.get(chain[1])
        elif len(chain) == 3:
            group = slash.children.get(chain[1])
            if isinstance(group, SubCommandGroup):
                return group.children.get(chain[2])

    def get_user_command(self, name: str) -> Optional[InvokableUserCommand]:
        """Gets an :class:`InvokableUserCommand` from the internal list
        of user commands.

        Parameters
        ----------
        name: :class:`str`
            The name of the user command to get.

        Returns
        -------
        Optional[:class:`InvokableUserCommand`]
            The user command that was requested. If not found, returns ``None``.
        """
        return self.all_user_commands.get(name)

    def get_message_command(self, name: str) -> Optional[InvokableMessageCommand]:
        """Gets an :class:`InvokableMessageCommand` from the internal list
        of message commands.

        Parameters
        ----------
        name: :class:`str`
            The name of the message command to get.

        Returns
        -------
        Optional[:class:`InvokableMessageCommand`]
            The message command that was requested. If not found, returns ``None``.
        """
        return self.all_message_commands.get(name)

    def slash_command(
        self,
        *,
        name: str = None,
        description: str = None,
        name_localizations: Localizations = None,
        description_localizations: Localizations = None,
        options: List[Option] = None,
        default_permission: bool = True,
        guild_ids: Sequence[int] = None,
        connectors: Dict[str, str] = None,
        auto_sync: bool = True,
        **kwargs,
    ) -> Callable[[CommandCallback], InvokableSlashCommand]:
        """A shortcut decorator that invokes :func:`.slash_command` and adds it to
        the internal command list.

        Parameters
        ----------
        name: :class:`str`
            The name of the slash command (defaults to function name).
        description: :class:`str`
            The description of the slash command. It will be visible in Discord.
        name_localizations: Union[:class:`str`, Dict[ApplicationCommandLocale, :class:`str`]]
            Localizations for ``name``.

            .. versionadded:: 2.5
        description_localizations: Union[:class:`str`, Dict[ApplicationCommandLocale, :class:`str`]]
            Localizations for ``description``.

            .. versionadded:: 2.5
        options: List[:class:`.Option`]
            The list of slash command options. The options will be visible in Discord.
            This is the old way of specifying options. Consider using :ref:`param_syntax` instead.
        default_permission: :class:`bool`
            Whether the command is enabled by default. If set to ``False``, this command
            cannot be used in guilds (unless explicit command permissions are set), or in DMs.
        auto_sync: :class:`bool`
            Whether to automatically register the command. Defaults to ``True``
        guild_ids: List[:class:`int`]
            If specified, the client will register a command in these guilds.
            Otherwise this command will be registered globally in ~1 hour.
        connectors: Dict[:class:`str`, :class:`str`]
            Binds function names to option names. If the name
            of an option already matches the corresponding function param,
            you don't have to specify the connectors. Connectors template:
            ``{"option-name": "param_name", ...}``.
            If you're using :ref:`param_syntax`, you don't need to specify this.

        Returns
        -------
        Callable[..., :class:`InvokableSlashCommand`]
            A decorator that converts the provided method into an InvokableSlashCommand, adds it to the bot, then returns it.
        """

        def decorator(func: CommandCallback) -> InvokableSlashCommand:
            result = slash_command(
                name=name,
                description=description,
                name_localizations=name_localizations,
                description_localizations=description_localizations,
                options=options,
                default_permission=default_permission,
                guild_ids=guild_ids,
                connectors=connectors,
                auto_sync=auto_sync,
                **kwargs,
            )(func)
            self.add_slash_command(result)
            return result

        return decorator

    def user_command(
        self,
        *,
        name: str = None,
        name_localizations: Localizations = None,
        default_permission: bool = True,
        guild_ids: Sequence[int] = None,
        auto_sync: bool = True,
        **kwargs,
    ) -> Callable[[InteractionCommandCallback], InvokableUserCommand]:
        """A shortcut decorator that invokes :func:`.user_command` and adds it to
        the internal command list.

        Parameters
        ----------
        name: :class:`str`
            The name of the user command (defaults to function name).
        name_localizations: Union[:class:`str`, Dict[ApplicationCommandLocale, :class:`str`]]
            Localizations for ``name``.

            .. versionadded:: 2.5
        default_permission: :class:`bool`
            Whether the command is enabled by default. If set to ``False``, this command
            cannot be used in guilds (unless explicit command permissions are set), or in DMs.
        auto_sync: :class:`bool`
            Whether to automatically register the command. Defaults to ``True``.
        guild_ids: List[:class:`int`]
            If specified, the client will register the command in these guilds.
            Otherwise this command will be registered globally in ~1 hour.

        Returns
        -------
        Callable[..., :class:`InvokableUserCommand`]
            A decorator that converts the provided method into an InvokableUserCommand, adds it to the bot, then returns it.
        """

        def decorator(func: InteractionCommandCallback) -> InvokableUserCommand:
            result = user_command(
                name=name,
                name_localizations=name_localizations,
                default_permission=default_permission,
                guild_ids=guild_ids,
                auto_sync=auto_sync,
                **kwargs,
            )(func)
            self.add_user_command(result)
            return result

        return decorator

    def message_command(
        self,
        *,
        name: str = None,
        name_localizations: Localizations = None,
        default_permission: bool = True,
        guild_ids: Sequence[int] = None,
        auto_sync: bool = True,
        **kwargs,
    ) -> Callable[[InteractionCommandCallback], InvokableMessageCommand]:
        """A shortcut decorator that invokes :func:`.message_command` and adds it to
        the internal command list.

        Parameters
        ----------
        name: :class:`str`
            The name of the message command (defaults to function name).
        name_localizations: Union[:class:`str`, Dict[ApplicationCommandLocale, :class:`str`]]
            Localizations for ``name``.

            .. versionadded:: 2.5
        default_permission: :class:`bool`
            Whether the command is enabled by default. If set to ``False``, this command
            cannot be used in guilds (unless explicit command permissions are set), or in DMs.
        auto_sync: :class:`bool`
            Whether to automatically register the command. Defaults to ``True``
        guild_ids: List[:class:`int`]
            If specified, the client will register the command in these guilds.
            Otherwise this command will be registered globally in ~1 hour.

        Returns
        -------
        Callable[..., :class:`InvokableMessageCommand`]
            A decorator that converts the provided method into an InvokableMessageCommand, adds it to the bot, then returns it.
        """

        def decorator(func: InteractionCommandCallback) -> InvokableMessageCommand:
            result = message_command(
                name=name,
                name_localizations=name_localizations,
                default_permission=default_permission,
                guild_ids=guild_ids,
                auto_sync=auto_sync,
                **kwargs,
            )(func)
            self.add_message_command(result)
            return result

        return decorator

    # command synchronisation

    def _ordered_unsynced_commands(
        self, test_guilds: Sequence[int] = None
    ) -> Tuple[List[ApplicationCommand], Dict[int, List[ApplicationCommand]]]:
        global_cmds = []
        guilds = {}

        for cmd in self.application_commands_iterator():
            if not cmd.auto_sync:
                cmd.body._always_synced = True

            guild_ids = cmd.guild_ids or test_guilds

            if guild_ids is None:
                global_cmds.append(cmd.body)
                continue

            for guild_id in guild_ids:
                if guild_id not in guilds:
                    guilds[guild_id] = [cmd.body]
                else:
                    guilds[guild_id].append(cmd.body)

        return global_cmds, guilds

    async def _cache_application_commands(self) -> None:
        if not isinstance(self, disnake.Client):
            raise NotImplementedError(f"This method is only usable in disnake.Client subclasses")

        _, guilds = self._ordered_unsynced_commands(self._test_guilds)

        # Here we only cache global commands and commands from guilds that are spcified in the code.
        # They're collected from the "test_guilds" kwarg of commands.InteractionBotBase
        # and the "guild_ids" kwarg of the decorators. This is the only way to avoid rate limits.
        # If we cache guild commands from everywhere, the limit of invalid requests gets exhausted.
        # This is because we don't know the scopes of the app in all guilds in advance, so we'll have to
        # catch a lot of "Forbidden" errors, exceeding the limit of 10k invalid requests in 10 minutes (for large bots).
        # However, our approach has blind spots. We deal with them in :meth:`process_application_commands`.

        try:
            commands = await self.fetch_global_commands()
            self._connection._global_application_commands = {
                command.id: command for command in commands
            }
        except Exception:
            pass
        for guild_id in guilds:
            try:
                commands = await self.fetch_guild_commands(guild_id)
                if commands:
                    self._connection._guild_application_commands[guild_id] = {
                        command.id: command for command in commands
                    }
            except Exception:
                pass

    async def _sync_application_commands(self) -> None:
        if not isinstance(self, disnake.Client):
            raise NotImplementedError(f"This method is only usable in disnake.Client subclasses")

        if not self._sync_commands or self._is_closed or self.loop.is_closed():
            return

        # We assume that all commands are already cached.
        # Sort all invokable commands between guild IDs:
        global_cmds, guild_cmds = self._ordered_unsynced_commands(self._test_guilds)
        if global_cmds is None:
            return

        # Update global commands first
        diff = _app_commands_diff(
            global_cmds, self._connection._global_application_commands.values()
        )
        update_required = bool(diff["upsert"]) or bool(diff["edit"]) or bool(diff["delete"])

        # Show the difference
        self._log_sync_debug(
            "Application command synchronization:\n"
            "GLOBAL COMMANDS\n"
            "===============\n"
            "| NOTE: global commands can take up to 1 hour to show up after registration.\n"
            "|\n"
            f"| Update is required: {update_required}\n{_format_diff(diff)}"
        )

        if update_required:
            # Notice that we don't do any API requests if there're no changes.
            try:
                to_send = diff["no_changes"] + diff["edit"] + diff["upsert"]
                await self.bulk_overwrite_global_commands(to_send)
            except Exception as e:
                warnings.warn(f"Failed to overwrite global commands due to {e}", SyncWarning)
        # Same process but for each specified guild individually.
        # Notice that we're not doing this for every single guild for optimisation purposes.
        # See the note in :meth:`_cache_application_commands` about guild app commands.
        for guild_id, cmds in guild_cmds.items():
            current_guild_cmds = self._connection._guild_application_commands.get(guild_id, {})
            diff = _app_commands_diff(cmds, current_guild_cmds.values())
            update_required = bool(diff["upsert"]) or bool(diff["edit"]) or bool(diff["delete"])
            # Show diff
            self._log_sync_debug(
                "Application command synchronization:\n"
                f"COMMANDS IN {guild_id}\n"
                "===============================\n"
                f"| Update is required: {update_required}\n{_format_diff(diff)}"
            )
            # Do API requests and cache
            if update_required:
                try:
                    to_send = diff["no_changes"] + diff["edit"] + diff["upsert"]
                    await self.bulk_overwrite_guild_commands(guild_id, to_send)
                except Exception as e:
                    warnings.warn(
                        f"Failed to overwrite commands in <Guild id={guild_id}> due to {e}",
                        SyncWarning,
                    )
        # Last debug message
        self._log_sync_debug("Command synchronization task has finished")

    async def _cache_application_command_permissions(self) -> None:
        # This method is usually called once per bot start
        if not isinstance(self, disnake.Client):
            raise NotImplementedError(f"This method is only usable in disnake.Client subclasses")

        guilds_to_cache = set()
        for cmd in self.application_commands_iterator():
            if not cmd.auto_sync:
                continue
            for guild_id in cmd.permissions:
                guilds_to_cache.add(guild_id)

        if not self._sync_permissions:
            if guilds_to_cache:
                warnings.warn(
                    "You're using the @commands.guild_permissions decorator, however, the"
                    f" 'sync_permissions' kwarg of '{self.__class__.__name__}' is set to 'False'.",
                    ConfigWarning,
                )
            return

        for guild_id in guilds_to_cache:
            try:
                perms = await self.bulk_fetch_command_permissions(guild_id)
                self._connection._application_command_permissions[guild_id] = {
                    perm.id: perm for perm in perms
                }
            except Exception:
                pass

    async def _sync_application_command_permissions(self) -> None:
        # Assuming that permissions and commands are cached
        if not isinstance(self, disnake.Client):
            raise NotImplementedError(f"This method is only usable in disnake.Client subclasses")

        if not self._sync_permissions or self._is_closed or self.loop.is_closed():
            return

        guilds_to_compare: Dict[
            int, List[PartialGuildApplicationCommandPermissions]
        ] = {}  # {guild_id: [partial_perms, ...], ...}

        for cmd_wrapper in self.application_commands_iterator():
            if not cmd_wrapper.auto_sync:
                continue

            for guild_id, perms in cmd_wrapper.permissions.items():
                # Here we need to get the ID of the relevant API object
                # representing the application command from the user's code
                guild_ids_for_sync = cmd_wrapper.guild_ids or self._test_guilds
                if guild_ids_for_sync is None:
                    cmd = self.get_global_command_named(cmd_wrapper.name, cmd_wrapper.body.type)
                else:
                    cmd = self.get_guild_command_named(
                        guild_id, cmd_wrapper.name, cmd_wrapper.body.type
                    )
                if cmd is None:
                    continue
                # If we got here, we know the ID of the application command

                if not self.owner_id and not self.owner_ids:
                    await self._fill_owners()
                resolved_perms = perms.resolve(
                    command_id=cmd.id,
                    owners=[self.owner_id] if self.owner_id else self.owner_ids,
                )

                if guild_id not in guilds_to_compare:
                    guilds_to_compare[guild_id] = []
                guilds_to_compare[guild_id].append(resolved_perms)

        # Once per-guild permissions are collected from the code,
        # we can compare them to the cached permissions
        for guild_id, new_array in guilds_to_compare.items():
            old_perms = self._connection._application_command_permissions.get(guild_id, {})
            if len(new_array) == len(old_perms) and all(
                new_cmd_perms.id in old_perms
                and old_perms[new_cmd_perms.id].permissions == new_cmd_perms.permissions
                for new_cmd_perms in new_array
            ):
                self._log_sync_debug(f"Command permissions in <Guild id={guild_id}>: no changes")
                continue
            # If we got here, the permissions require an update
            try:
                await self.bulk_edit_command_permissions(guild_id, new_array)
            except Exception as err:
                warnings.warn(
                    f"Failed to overwrite permissions in <Guild id={guild_id}> due to {err}",
                    SyncWarning,
                )
            finally:
                self._log_sync_debug(f"Command permissions in <Guild id={guild_id}>: edited")

    def _log_sync_debug(self, text: str) -> None:
        if self._sync_commands_debug:
            # if sync debugging is enabled, *always* output logs
            if _log.isEnabledFor(logging.INFO):
                # if the log level is `INFO` or higher, use that
                _log.info(text)
            else:
                # if not, nothing would be logged, so just print instead
                print(text)
        else:
            # if debugging is not explicitly enabled, always use the debug log level
            _log.debug(text)

    async def _prepare_application_commands(self) -> None:
        if not isinstance(self, disnake.Client):
            raise NotImplementedError(f"Command sync is only possible in disnake.Client subclasses")

        self._sync_queued = True
        await self.wait_until_first_connect()
        await self._cache_application_commands()
        await self._sync_application_commands()
        await self._cache_application_command_permissions()
        await self._sync_application_command_permissions()
        self._sync_queued = False

    async def _delayed_command_sync(self) -> None:
        if not isinstance(self, disnake.Client):
            raise NotImplementedError(f"This method is only usable in disnake.Client subclasses")

        if (
            not self._sync_commands
            or self._sync_queued
            or not self.is_ready()
            or self._is_closed
            or self.loop.is_closed()
        ):
            return
        # We don't do this task on login or in parallel with a similar task
        # Wait a little bit, maybe other cogs are loading
        self._sync_queued = True
        await asyncio.sleep(2)
        await self._sync_application_commands()
        await self._sync_application_command_permissions()
        self._sync_queued = False

    def _schedule_app_command_preparation(self) -> None:
        if not isinstance(self, disnake.Client):
            raise NotImplementedError(f"Command sync is only possible in disnake.Client subclasses")

        self.loop.create_task(
            self._prepare_application_commands(), name="disnake: app_command_preparation"
        )

    def _schedule_delayed_command_sync(self) -> None:
        if not isinstance(self, disnake.Client):
            raise NotImplementedError(f"This method is only usable in disnake.Client subclasses")

        self.loop.create_task(self._delayed_command_sync(), name="disnake: delayed_command_sync")

    # Error handlers

    async def on_slash_command_error(
        self, interaction: ApplicationCommandInteraction, exception: errors.CommandError
    ) -> None:
        """|coro|

        The default slash command error handler provided by the bot.

        By default this prints to :data:`sys.stderr` however it could be
        overridden to have a different implementation.

        This only fires if you do not specify any listeners for slash command error.
        """
        if self.extra_events.get("on_slash_command_error", None):
            return

        command = interaction.application_command
        if command and command.has_error_handler():
            return

        cog = command.cog
        if cog and cog.has_slash_error_handler():
            return

        print(f"Ignoring exception in slash command {command.name!r}:", file=sys.stderr)
        traceback.print_exception(
            type(exception), exception, exception.__traceback__, file=sys.stderr
        )

    async def on_user_command_error(
        self, interaction: ApplicationCommandInteraction, exception: errors.CommandError
    ) -> None:
        """|coro|

        Similar to :meth:`on_slash_command_error` but for user commands.
        """
        if self.extra_events.get("on_user_command_error", None):
            return
        command = interaction.application_command
        if command and command.has_error_handler():
            return
        cog = command.cog
        if cog and cog.has_user_error_handler():
            return
        print(f"Ignoring exception in user command {command.name!r}:", file=sys.stderr)
        traceback.print_exception(
            type(exception), exception, exception.__traceback__, file=sys.stderr
        )

    async def on_message_command_error(
        self, interaction: ApplicationCommandInteraction, exception: errors.CommandError
    ) -> None:
        """|coro|

        Similar to :meth:`on_slash_command_error` but for message commands.
        """
        if self.extra_events.get("on_message_command_error", None):
            return
        command = interaction.application_command
        if command and command.has_error_handler():
            return
        cog = command.cog
        if cog and cog.has_message_error_handler():
            return
        print(f"Ignoring exception in message command {command.name!r}:", file=sys.stderr)
        traceback.print_exception(
            type(exception), exception, exception.__traceback__, file=sys.stderr
        )

    # global check registration

    def add_app_command_check(
        self,
        func: Check,
        *,
        call_once: bool = False,
        slash_commands: bool = False,
        user_commands: bool = False,
        message_commands: bool = False,
    ) -> None:
        """Adds a global application command check to the bot.

        This is the non-decorator interface to :meth:`.check`,
        :meth:`.check_once`, :meth:`.slash_command_check` and etc.

        You must specify at least one of the bool parameters, otherwise
        the check won't be added.

        Parameters
        ----------
        func
            The function that will be used as a global check.
        call_once: :class:`bool`
            Whether the function should only be called once per :meth:`.InvokableApplicationCommand.invoke` call.
        slash_commands: :class:`bool`
            Whether this check is for slash commands.
        user_commands: :class:`bool`
            Whether this check is for user commands.
        message_commands: :class:`bool`
            Whether this check is for message commands.
        """
        if slash_commands:
            if call_once:
                self._slash_command_check_once.append(func)
            else:
                self._slash_command_checks.append(func)

        if user_commands:
            if call_once:
                self._user_command_check_once.append(func)
            else:
                self._user_command_checks.append(func)

        if message_commands:
            if call_once:
                self._message_command_check_once.append(func)
            else:
                self._message_command_checks.append(func)

    def remove_app_command_check(
        self,
        func: Check,
        *,
        call_once: bool = False,
        slash_commands: bool = False,
        user_commands: bool = False,
        message_commands: bool = False,
    ) -> None:
        """Removes a global application command check from the bot.

        This function is idempotent and will not raise an exception
        if the function is not in the global checks.

        You must specify at least one of the bool parameters, otherwise
        the check won't be removed.

        Parameters
        ----------
        func
            The function to remove from the global checks.
        call_once: :class:`bool`
            Whether the function was added with ``call_once=True`` in
            the :meth:`.Bot.add_check` call or using :meth:`.check_once`.
        slash_commands: :class:`bool`
            Whether this check was for slash commands.
        user_commands: :class:`bool`
            Whether this check was for user commands.
        message_commands: :class:`bool`
            Whether this check was for message commands.
        """
        if slash_commands:
            l = self._slash_command_check_once if call_once else self._slash_command_checks
            try:
                l.remove(func)
            except ValueError:
                pass

        if user_commands:
            l = self._user_command_check_once if call_once else self._user_command_checks
            try:
                l.remove(func)
            except ValueError:
                pass

        if message_commands:
            l = self._message_command_check_once if call_once else self._message_command_checks
            try:
                l.remove(func)
            except ValueError:
                pass

    def slash_command_check(self, func: T) -> T:
        """Similar to :meth:`.check` but for slash commands."""
        # T was used instead of Check to ensure the type matches on return
        self.add_app_command_check(func, slash_commands=True)  # type: ignore
        return func

    def slash_command_check_once(self, func: CFT) -> CFT:
        """Similar to :meth:`.check_once` but for slash commands."""
        self.add_app_command_check(func, call_once=True, slash_commands=True)
        return func

    def user_command_check(self, func: T) -> T:
        """Similar to :meth:`.check` but for user commands."""
        # T was used instead of Check to ensure the type matches on return
        self.add_app_command_check(func, user_commands=True)  # type: ignore
        return func

    def user_command_check_once(self, func: CFT) -> CFT:
        """Similar to :meth:`.check_once` but for user commands."""
        self.add_app_command_check(func, call_once=True, user_commands=True)
        return func

    def message_command_check(self, func: T) -> T:
        """Similar to :meth:`.check` but for message commands."""
        # T was used instead of Check to ensure the type matches on return
        self.add_app_command_check(func, message_commands=True)  # type: ignore
        return func

    def message_command_check_once(self, func: CFT) -> CFT:
        """Similar to :meth:`.check_once` but for message commands."""
        self.add_app_command_check(func, call_once=True, message_commands=True)
        return func

    def application_command_check(
        self,
        *,
        call_once: bool = False,
        slash_commands: bool = False,
        user_commands: bool = False,
        message_commands: bool = False,
    ) -> Callable[
        [Callable[[ApplicationCommandInteraction], Any]],
        Callable[[ApplicationCommandInteraction], Any],
    ]:
        """
        A decorator that adds a global application command check to the bot.

        A global check is similar to a :func:`check` that is applied
        on a per command basis except it is run before any application command checks
        have been verified and applies to every application command the bot has.

        .. note::

            This function can either be a regular function or a coroutine.

        Similar to a command :func:`check`\, this takes a single parameter
        of type :class:`.ApplicationCommandInteraction` and can only raise exceptions inherited from
        :exc:`CommandError`.

        Example
        -------

        .. code-block:: python3

            @bot.application_command_check()
            def check_app_commands(inter):
                return inter.channel_id in whitelisted_channels

        Parameters
        ----------
        call_once: :class:`bool`
            Whether the function should only be called once per :meth:`.InvokableApplicationCommand.invoke` call.
        slash_commands: :class:`bool`
            Whether this check is for slash commands.
        user_commands: :class:`bool`
            Whether this check is for user commands.
        message_commands: :class:`bool`
            Whether this check is for message commands.
        """
        if not (slash_commands or user_commands or message_commands):
            slash_commands = True
            user_commands = True
            message_commands = True

        def decorator(
            func: Callable[[ApplicationCommandInteraction], Any]
        ) -> Callable[[ApplicationCommandInteraction], Any]:
            # T was used instead of Check to ensure the type matches on return
            self.add_app_command_check(
                func,  # type: ignore
                call_once=call_once,
                slash_commands=slash_commands,
                user_commands=user_commands,
                message_commands=message_commands,
            )
            return func

        return decorator

    async def application_command_can_run(
        self, inter: ApplicationCommandInteraction, *, call_once: bool = False
    ) -> bool:

        if inter.data.type is ApplicationCommandType.chat_input:
            checks = self._slash_command_check_once if call_once else self._slash_command_checks

        elif inter.data.type is ApplicationCommandType.user:
            checks = self._user_command_check_once if call_once else self._user_command_checks

        elif inter.data.type is ApplicationCommandType.message:
            checks = self._message_command_check_once if call_once else self._message_command_checks

        else:
            return True

        if len(checks) == 0:
            return True

        # type-checker doesn't distinguish between functions and methods
        return await disnake.utils.async_all(f(inter) for f in checks)  # type: ignore

    def before_slash_command_invoke(self, coro: CFT) -> CFT:
        """Similar to :meth:`Bot.before_invoke` but for slash commands,
        and it takes an :class:`.ApplicationCommandInteraction` as its only parameter."""
        if not asyncio.iscoroutinefunction(coro):
            raise TypeError("The pre-invoke hook must be a coroutine.")

        self._before_slash_command_invoke = coro
        return coro

    def after_slash_command_invoke(self, coro: CFT) -> CFT:
        """Similar to :meth:`Bot.after_invoke` but for slash commands,
        and it takes an :class:`.ApplicationCommandInteraction` as its only parameter."""
        if not asyncio.iscoroutinefunction(coro):
            raise TypeError("The post-invoke hook must be a coroutine.")

        self._after_slash_command_invoke = coro
        return coro

    def before_user_command_invoke(self, coro: CFT) -> CFT:
        """Similar to :meth:`Bot.before_slash_command_invoke` but for user commands."""
        if not asyncio.iscoroutinefunction(coro):
            raise TypeError("The pre-invoke hook must be a coroutine.")

        self._before_user_command_invoke = coro
        return coro

    def after_user_command_invoke(self, coro: CFT) -> CFT:
        """Similar to :meth:`Bot.after_slash_command_invoke` but for user commands."""
        if not asyncio.iscoroutinefunction(coro):
            raise TypeError("The post-invoke hook must be a coroutine.")

        self._after_user_command_invoke = coro
        return coro

    def before_message_command_invoke(self, coro: CFT) -> CFT:
        """Similar to :meth:`Bot.before_slash_command_invoke` but for message commands."""
        if not asyncio.iscoroutinefunction(coro):
            raise TypeError("The pre-invoke hook must be a coroutine.")

        self._before_message_command_invoke = coro
        return coro

    def after_message_command_invoke(self, coro: CFT) -> CFT:
        """Similar to :meth:`Bot.after_slash_command_invoke` but for message commands."""
        if not asyncio.iscoroutinefunction(coro):
            raise TypeError("The post-invoke hook must be a coroutine.")

        self._after_message_command_invoke = coro
        return coro

    # command processing

    async def process_app_command_autocompletion(
        self, inter: ApplicationCommandInteraction
    ) -> None:
        """|coro|

        This function processes the application command autocompletions.
        Without this coroutine, none of the autocompletions will be performed.

        By default, this coroutine is called inside the :func:`.on_application_command_autocomplete`
        event. If you choose to override the :func:`.on_application_command_autocomplete` event, then
        you should invoke this coroutine as well.

        Parameters
        ----------
        inter: :class:`disnake.ApplicationCommandInteraction`
            The interaction to process.
        """
        slash_command = self.all_slash_commands.get(inter.data.name)

        if slash_command is None:
            return

        inter.application_command = slash_command
        if slash_command.guild_ids is None or inter.guild_id in slash_command.guild_ids:
            await slash_command._call_relevant_autocompleter(inter)

    async def process_application_commands(
        self, interaction: ApplicationCommandInteraction
    ) -> None:
        """|coro|

        This function processes the application commands that have been registered
        to the bot and other groups. Without this coroutine, none of the
        application commands will be triggered.

        By default, this coroutine is called inside the :func:`.on_application_command`
        event. If you choose to override the :func:`.on_application_command` event, then
        you should invoke this coroutine as well.

        Parameters
        ----------
        interaction: :class:`disnake.ApplicationCommandInteraction`
            The interaction to process commands for.
        """
        if self._sync_commands and not self._sync_queued:
            known_command = self.get_global_command(interaction.data.id)  # type: ignore

            if known_command is None:
                known_command = self.get_guild_command(interaction.guild_id, interaction.data.id)  # type: ignore

            if known_command is None:
                # This usually comes from the blind spots of the sync algorithm.
                # Since not all guild commands are cached, it is possible to experience such issues.
                # In this case, the blind spot is the interaction guild, let's fix it:
                try:
                    await self.bulk_overwrite_guild_commands(interaction.guild_id, [])  # type: ignore
                except disnake.HTTPException:
                    pass
                try:
                    # This part is in a separate try-except because we still should respond to the interaction
                    await interaction.response.send_message(
                        "This command has just been synced. More information about this: "
                        "https://docs.disnake.dev/en/latest/ext/commands/additional_info.html"
                        "#app-command-sync.",
                        ephemeral=True,
                    )
                except disnake.HTTPException:
                    pass
                return

        command_type = interaction.data.type
        command_name = interaction.data.name
        app_command = None
        event_name = None

        if command_type is ApplicationCommandType.chat_input:
            app_command = self.all_slash_commands.get(command_name)
            event_name = "slash_command"

        elif command_type is ApplicationCommandType.user:
            app_command = self.all_user_commands.get(command_name)
            event_name = "user_command"

        elif command_type is ApplicationCommandType.message:
            app_command = self.all_message_commands.get(command_name)
            event_name = "message_command"

        if event_name is None or app_command is None:
            # If we are here, the command being invoked is either unknown or has an unknonw type.
            # This usually happens if the auto sync is disabled, so let's just ignore this.
            return

        self.dispatch(event_name, interaction)
        try:
            if await self.application_command_can_run(interaction, call_once=True):
                await app_command.invoke(interaction)
                self.dispatch(f"{event_name}_completion", interaction)
            else:
                raise errors.CheckFailure("The global check_once functions failed.")
        except errors.CommandError as exc:
            await app_command.dispatch_error(interaction, exc)

    async def on_application_command(self, interaction: ApplicationCommandInteraction):
        await self.process_application_commands(interaction)

    async def on_application_command_autocomplete(self, interaction: ApplicationCommandInteraction):
        await self.process_app_command_autocompletion(interaction)<|MERGE_RESOLUTION|>--- conflicted
+++ resolved
@@ -68,13 +68,7 @@
 from .slash_core import InvokableSlashCommand, SubCommand, SubCommandGroup, slash_command
 
 if TYPE_CHECKING:
-<<<<<<< HEAD
-
-    from typing_extensions import Concatenate, ParamSpec
-
     from disnake.i18n import Localizations
-=======
->>>>>>> a9239879
     from disnake.interactions import ApplicationCommandInteraction
 
     from ._types import Check, CoroFunc
