--- conflicted
+++ resolved
@@ -431,22 +431,8 @@
         connectors: Dict[str, str] = None,
         auto_sync: bool = True,
         **kwargs,
-<<<<<<< HEAD
     ) -> Callable[[CommandCallback], InvokableSlashCommand]:
-        """
-        A shortcut decorator that invokes :func:`.slash_command` and adds it to
-=======
-    ) -> Callable[
-        [
-            Union[
-                Callable[Concatenate[Cog, ApplicationCommandInteractionT, P], Coroutine],
-                Callable[Concatenate[ApplicationCommandInteractionT, P], Coroutine],
-            ]
-        ],
-        InvokableSlashCommand,
-    ]:
         """A shortcut decorator that invokes :func:`.slash_command` and adds it to
->>>>>>> ecca5a41
         the internal command list.
 
         Parameters
@@ -503,22 +489,8 @@
         guild_ids: Sequence[int] = None,
         auto_sync: bool = True,
         **kwargs,
-<<<<<<< HEAD
     ) -> Callable[[InteractionCommandCallback], InvokableUserCommand]:
-        """
-        A shortcut decorator that invokes :func:`.user_command` and adds it to
-=======
-    ) -> Callable[
-        [
-            Union[
-                Callable[Concatenate[Cog, ApplicationCommandInteractionT, P], Coroutine],
-                Callable[Concatenate[ApplicationCommandInteractionT, P], Coroutine],
-            ]
-        ],
-        InvokableUserCommand,
-    ]:
         """A shortcut decorator that invokes :func:`.user_command` and adds it to
->>>>>>> ecca5a41
         the internal command list.
 
         Parameters
@@ -561,22 +533,8 @@
         guild_ids: Sequence[int] = None,
         auto_sync: bool = True,
         **kwargs,
-<<<<<<< HEAD
     ) -> Callable[[InteractionCommandCallback], InvokableMessageCommand]:
-        """
-        A shortcut decorator that invokes :func:`.message_command` and adds it to
-=======
-    ) -> Callable[
-        [
-            Union[
-                Callable[Concatenate[Cog, AnyMessageCommandInter, P], Coroutine],
-                Callable[Concatenate[AnyMessageCommandInter, P], Coroutine],
-            ]
-        ],
-        InvokableMessageCommand,
-    ]:
         """A shortcut decorator that invokes :func:`.message_command` and adds it to
->>>>>>> ecca5a41
         the internal command list.
 
         Parameters
@@ -593,15 +551,9 @@
             Otherwise this command will be registered globally in ~1 hour.
 
         Returns
-<<<<<<< HEAD
-        --------
-        Callable[..., :class:`InvokableUserCommand`]
-            A decorator that converts the provided method into a InvokableMessageCommand, adds it to the bot, then returns it.
-=======
         -------
         Callable[..., :class:`InvokableMessageCommand`]
             A decorator that converts the provided method into an InvokableMessageCommand, adds it to the bot, then returns it.
->>>>>>> ecca5a41
         """
 
         def decorator(func: InteractionCommandCallback) -> InvokableMessageCommand:
