# The MIT License (MIT)

# Copyright (c) 2021-present EQUENOS

# Permission is hereby granted, free of charge, to any person obtaining a
# copy of this software and associated documentation files (the "Software"),
# to deal in the Software without restriction, including without limitation
# the rights to use, copy, modify, merge, publish, distribute, sublicense,
# and/or sell copies of the Software, and to permit persons to whom the
# Software is furnished to do so, subject to the following conditions:

# The above copyright notice and this permission notice shall be included in
# all copies or substantial portions of the Software.

# THE SOFTWARE IS PROVIDED "AS IS", WITHOUT WARRANTY OF ANY KIND, EXPRESS
# OR IMPLIED, INCLUDING BUT NOT LIMITED TO THE WARRANTIES OF MERCHANTABILITY,
# FITNESS FOR A PARTICULAR PURPOSE AND NONINFRINGEMENT. IN NO EVENT SHALL THE
# AUTHORS OR COPYRIGHT HOLDERS BE LIABLE FOR ANY CLAIM, DAMAGES OR OTHER
# LIABILITY, WHETHER IN AN ACTION OF CONTRACT, TORT OR OTHERWISE, ARISING
# FROM, OUT OF OR IN CONNECTION WITH THE SOFTWARE OR THE USE OR OTHER
# DEALINGS IN THE SOFTWARE.

from __future__ import annotations

import asyncio
import logging
import sys
import traceback
import warnings
from itertools import chain
from typing import (
    TYPE_CHECKING,
    Any,
    Callable,
    Dict,
    Iterable,
    List,
    Optional,
    Sequence,
    Set,
    Tuple,
    TypeVar,
    Union,
)

import disnake
from disnake.app_commands import ApplicationCommand, Option
from disnake.custom_warnings import ConfigWarning, SyncWarning
from disnake.enums import ApplicationCommandType

from . import errors
from .base_core import InvokableApplicationCommand
from .common_bot_base import CommonBotBase
from .context import Context
from .ctx_menus_core import (
    InvokableMessageCommand,
    InvokableUserCommand,
    message_command,
    user_command,
)
from .errors import CommandRegistrationError
from .slash_core import InvokableSlashCommand, SubCommand, SubCommandGroup, slash_command

if TYPE_CHECKING:
    from disnake.i18n import LocalizedOptional
    from disnake.interactions import ApplicationCommandInteraction
    from disnake.permissions import Permissions

    from ._types import Check, CoroFunc
    from .base_core import CommandCallback, InteractionCommandCallback


__all__ = ("InteractionBotBase",)

MISSING: Any = disnake.utils.MISSING

T = TypeVar("T")
CFT = TypeVar("CFT", bound="CoroFunc")
CXT = TypeVar("CXT", bound="Context")


_log = logging.getLogger(__name__)


def _app_commands_diff(
    new_commands: Iterable[ApplicationCommand],
    old_commands: Iterable[ApplicationCommand],
) -> Dict[str, List[ApplicationCommand]]:
    new_cmds = {(cmd.name, cmd.type): cmd for cmd in new_commands}
    old_cmds = {(cmd.name, cmd.type): cmd for cmd in old_commands}

    diff = {
        "no_changes": [],
        "upsert": [],
        "edit": [],
        "delete": [],
    }

    for name_and_type, new_cmd in new_cmds.items():
        old_cmd = old_cmds.get(name_and_type)
        if old_cmd is None:
            diff["upsert"].append(new_cmd)
        elif new_cmd._always_synced:
            diff["no_changes"].append(old_cmd)
            continue
        elif new_cmd != old_cmd:
            diff["edit"].append(new_cmd)
        else:
            diff["no_changes"].append(new_cmd)

    for name_and_type, old_cmd in old_cmds.items():
        if name_and_type not in new_cmds:
            diff["delete"].append(old_cmd)

    return diff


_diff_map = {
    "upsert": "To upsert:",
    "edit": "To edit:",
    "delete": "To delete:",
    "no_changes": "No changes:",
}


def _format_diff(diff: Dict[str, List[ApplicationCommand]]) -> str:
    lines: List[str] = []
    for key, label in _diff_map.items():
        lines.append(label)
        if changes := diff[key]:
            lines.extend(f"    <{type(cmd).__name__} name={cmd.name!r}>" for cmd in changes)
        else:
            lines.append("    -")

    return "\n".join(f"| {line}" for line in lines)


class InteractionBotBase(CommonBotBase):
    def __init__(
        self,
        *,
        sync_commands: bool = True,
        sync_commands_debug: bool = False,
        sync_commands_on_cog_unload: bool = True,
<<<<<<< HEAD
        sync_permissions: bool = False,
        test_guilds: List[int] = None,
=======
        test_guilds: Sequence[int] = None,
>>>>>>> 4873114d
        **options: Any,
    ):
        if test_guilds and not all(isinstance(guild_id, int) for guild_id in test_guilds):
            raise ValueError("test_guilds must be a List of int.")

        if options.pop("sync_permissions", None) is not None:
            warnings.warn("'sync_permissions' has been removed in 2.5", ConfigWarning, stacklevel=3)

        super().__init__(**options)

        self._test_guilds: Optional[List[int]] = test_guilds
        self._sync_commands: bool = sync_commands
        self._sync_commands_debug: bool = sync_commands_debug
        self._sync_commands_on_cog_unload = sync_commands_on_cog_unload
        self._sync_queued: bool = False

        self._slash_command_checks = []
        self._slash_command_check_once = []
        self._user_command_checks = []
        self._user_command_check_once = []
        self._message_command_checks = []
        self._message_command_check_once = []

        self._before_slash_command_invoke = None
        self._after_slash_command_invoke = None
        self._before_user_command_invoke = None
        self._after_user_command_invoke = None
        self._before_message_command_invoke = None
        self._after_message_command_invoke = None

        self.all_slash_commands: Dict[str, InvokableSlashCommand] = {}
        self.all_user_commands: Dict[str, InvokableUserCommand] = {}
        self.all_message_commands: Dict[str, InvokableMessageCommand] = {}

        self._schedule_app_command_preparation()

    def application_commands_iterator(self) -> Iterable[InvokableApplicationCommand]:
        return chain(
            self.all_slash_commands.values(),
            self.all_user_commands.values(),
            self.all_message_commands.values(),
        )

    @property
    def application_commands(self) -> Set[InvokableApplicationCommand]:
        """Set[:class:`InvokableApplicationCommand`]: A set of all application commands the bot has."""
        return set(self.application_commands_iterator())

    @property
    def slash_commands(self) -> Set[InvokableSlashCommand]:
        """Set[:class:`InvokableSlashCommand`]: A set of all slash commands the bot has."""
        return set(self.all_slash_commands.values())

    @property
    def user_commands(self) -> Set[InvokableUserCommand]:
        """Set[:class:`InvokableUserCommand`]: A set of all user commands the bot has."""
        return set(self.all_user_commands.values())

    @property
    def message_commands(self) -> Set[InvokableMessageCommand]:
        """Set[:class:`InvokableMessageCommand`]: A set of all message commands the bot has."""
        return set(self.all_message_commands.values())

    def add_slash_command(self, slash_command: InvokableSlashCommand) -> None:
        """Adds an :class:`InvokableSlashCommand` into the internal list of slash commands.

        This is usually not called, instead the :meth:`.slash_command` or
        shortcut decorators are used.

        Parameters
        ----------
        slash_command: :class:`InvokableSlashCommand`
            The slash command to add.

        Raises
        ------
        CommandRegistrationError
            The slash command is already registered.
        TypeError
            The slash command passed is not an instance of :class:`InvokableSlashCommand`.
        """
        if not isinstance(self, disnake.Client):
            raise NotImplementedError(f"This method is only usable in disnake.Client subclasses")

        if not isinstance(slash_command, InvokableSlashCommand):
            raise TypeError("The slash_command passed must be an instance of InvokableSlashCommand")

        if slash_command.name in self.all_slash_commands:
            raise CommandRegistrationError(slash_command.name)

        slash_command.body.localize(self.i18n)
        self.all_slash_commands[slash_command.name] = slash_command

    def add_user_command(self, user_command: InvokableUserCommand) -> None:
        """Adds an :class:`InvokableUserCommand` into the internal list of user commands.

        This is usually not called, instead the :meth:`.user_command` or
        shortcut decorators are used.

        Parameters
        ----------
        user_command: :class:`InvokableUserCommand`
            The user command to add.

        Raises
        ------
        CommandRegistrationError
            The user command is already registered.
        TypeError
            The user command passed is not an instance of :class:`InvokableUserCommand`.
        """
        if not isinstance(self, disnake.Client):
            raise NotImplementedError(f"This method is only usable in disnake.Client subclasses")

        if not isinstance(user_command, InvokableUserCommand):
            raise TypeError("The user_command passed must be an instance of InvokableUserCommand")

        if user_command.name in self.all_user_commands:
            raise CommandRegistrationError(user_command.name)

        user_command.body.localize(self.i18n)
        self.all_user_commands[user_command.name] = user_command

    def add_message_command(self, message_command: InvokableMessageCommand) -> None:
        """Adds an :class:`InvokableMessageCommand` into the internal list of message commands.

        This is usually not called, instead the :meth:`.message_command` or
        shortcut decorators are used.

        Parameters
        ----------
        message_command: :class:`InvokableMessageCommand`
            The message command to add.

        Raises
        ------
        CommandRegistrationError
            The message command is already registered.
        TypeError
            The message command passed is not an instance of :class:`InvokableMessageCommand`.
        """
        if not isinstance(self, disnake.Client):
            raise NotImplementedError(f"This method is only usable in disnake.Client subclasses")

        if not isinstance(message_command, InvokableMessageCommand):
            raise TypeError(
                "The message_command passed must be an instance of InvokableMessageCommand"
            )

        if message_command.name in self.all_message_commands:
            raise CommandRegistrationError(message_command.name)

        message_command.body.localize(self.i18n)
        self.all_message_commands[message_command.name] = message_command

    def remove_slash_command(self, name: str) -> Optional[InvokableSlashCommand]:
        """Removes an :class:`InvokableSlashCommand` from the internal list
        of slash commands.

        Parameters
        ----------
        name: :class:`str`
            The name of the slash command to remove.

        Returns
        -------
        Optional[:class:`InvokableSlashCommand`]
            The slash command that was removed. If the name is not valid then ``None`` is returned instead.
        """
        command = self.all_slash_commands.pop(name, None)
        if command is None:
            return None
        return command

    def remove_user_command(self, name: str) -> Optional[InvokableUserCommand]:
        """Removes an :class:`InvokableUserCommand` from the internal list
        of user commands.

        Parameters
        ----------
        name: :class:`str`
            The name of the user command to remove.

        Returns
        -------
        Optional[:class:`InvokableUserCommand`]
            The user command that was removed. If the name is not valid then ``None`` is returned instead.
        """
        command = self.all_user_commands.pop(name, None)
        if command is None:
            return None
        return command

    def remove_message_command(self, name: str) -> Optional[InvokableMessageCommand]:
        """Removes an :class:`InvokableMessageCommand` from the internal list
        of message commands.

        Parameters
        ----------
        name: :class:`str`
            The name of the message command to remove.

        Returns
        -------
        Optional[:class:`InvokableMessageCommand`]
            The message command that was removed. If the name is not valid then ``None`` is returned instead.
        """
        command = self.all_message_commands.pop(name, None)
        if command is None:
            return None
        return command

    def get_slash_command(
        self, name: str
    ) -> Optional[Union[InvokableSlashCommand, SubCommandGroup, SubCommand]]:
        """Works like ``Bot.get_command``, but for slash commands.

        If the name contains spaces, then it will assume that you are looking for a :class:`SubCommand` or
        a :class:`SubCommandGroup`.
        e.g: ``'foo bar'`` will get the sub command group, or the sub command ``bar`` of the top-level slash command
        ``foo`` if found, otherwise ``None``.

        Parameters
        ----------
        name: :class:`str`
            The name of the slash command to get.

        Raises
        ------
        TypeError
            The name is not a string.

        Returns
        -------
        Optional[Union[:class:`InvokableSlashCommand`, :class:`SubCommandGroup`, :class:`SubCommand`]]
            The slash command that was requested. If not found, returns ``None``.
        """
        if not isinstance(name, str):
            raise TypeError(f"Expected name to be str, not {name.__class__}")

        chain = name.split()
        slash = self.all_slash_commands.get(chain[0])
        if slash is None:
            return None

        if len(chain) == 1:
            return slash
        elif len(chain) == 2:
            return slash.children.get(chain[1])
        elif len(chain) == 3:
            group = slash.children.get(chain[1])
            if isinstance(group, SubCommandGroup):
                return group.children.get(chain[2])

    def get_user_command(self, name: str) -> Optional[InvokableUserCommand]:
        """Gets an :class:`InvokableUserCommand` from the internal list
        of user commands.

        Parameters
        ----------
        name: :class:`str`
            The name of the user command to get.

        Returns
        -------
        Optional[:class:`InvokableUserCommand`]
            The user command that was requested. If not found, returns ``None``.
        """
        return self.all_user_commands.get(name)

    def get_message_command(self, name: str) -> Optional[InvokableMessageCommand]:
        """Gets an :class:`InvokableMessageCommand` from the internal list
        of message commands.

        Parameters
        ----------
        name: :class:`str`
            The name of the message command to get.

        Returns
        -------
        Optional[:class:`InvokableMessageCommand`]
            The message command that was requested. If not found, returns ``None``.
        """
        return self.all_message_commands.get(name)

    def slash_command(
        self,
        *,
        name: LocalizedOptional = None,
        description: LocalizedOptional = None,
        dm_permission: bool = True,
        default_member_permissions: Optional[Union[Permissions, int]] = None,
        options: List[Option] = None,
        guild_ids: Sequence[int] = None,
        connectors: Dict[str, str] = None,
        auto_sync: bool = True,
        extras: Dict[str, Any] = None,
        **kwargs,
    ) -> Callable[[CommandCallback], InvokableSlashCommand]:
        """A shortcut decorator that invokes :func:`.slash_command` and adds it to
        the internal command list.

        Parameters
        ----------
        name: Optional[Union[:class:`str`, :class:`.Localized`]]
            The name of the slash command (defaults to function name).

            .. versionchanged:: 2.5
                Added support for localizations.

        description: Optional[Union[:class:`str`, :class:`.Localized`]]
            The description of the slash command. It will be visible in Discord.

            .. versionchanged:: 2.5
                Added support for localizations.

        options: List[:class:`.Option`]
            The list of slash command options. The options will be visible in Discord.
            This is the old way of specifying options. Consider using :ref:`param_syntax` instead.
        dm_permission: :class:`bool`
            Whether this command can be used in DMs.
        default_member_permissions: Optional[Union[:class:`.Permissions`, :class:`int`]]
            The default required permissions for this command.
            See :attr:`.ApplicationCommand.default_member_permissions` for details.

            .. versionadded:: 2.5

        auto_sync: :class:`bool`
            Whether to automatically register the command. Defaults to ``True``
        guild_ids: Sequence[:class:`int`]
            If specified, the client will register a command in these guilds.
            Otherwise this command will be registered globally in ~1 hour.
        connectors: Dict[:class:`str`, :class:`str`]
            Binds function names to option names. If the name
            of an option already matches the corresponding function param,
            you don't have to specify the connectors. Connectors template:
            ``{"option-name": "param_name", ...}``.
            If you're using :ref:`param_syntax`, you don't need to specify this.
        extras: Dict[:class:`str`, Any]
            A dict of user provided extras to attach to the command.

            .. note::
                This object may be copied by the library.

            .. versionadded: 2.5

        Returns
        -------
        Callable[..., :class:`InvokableSlashCommand`]
            A decorator that converts the provided method into an InvokableSlashCommand, adds it to the bot, then returns it.
        """

        def decorator(func: CommandCallback) -> InvokableSlashCommand:
            result = slash_command(
                name=name,
                description=description,
                options=options,
                dm_permission=dm_permission,
                default_member_permissions=default_member_permissions,
                guild_ids=guild_ids,
                connectors=connectors,
                auto_sync=auto_sync,
                extras=extras,
                **kwargs,
            )(func)
            self.add_slash_command(result)
            return result

        return decorator

    def user_command(
        self,
        *,
        name: LocalizedOptional = None,
        dm_permission: bool = True,
        default_member_permissions: Optional[Union[Permissions, int]] = None,
        guild_ids: Sequence[int] = None,
        auto_sync: bool = True,
        extras: Dict[str, Any] = None,
        **kwargs,
    ) -> Callable[[InteractionCommandCallback], InvokableUserCommand]:
        """A shortcut decorator that invokes :func:`.user_command` and adds it to
        the internal command list.

        Parameters
        ----------
        name: Optional[Union[:class:`str`, :class:`.Localized`]]
            The name of the user command (defaults to function name).

            .. versionchanged:: 2.5
                Added support for localizations.

        dm_permission: :class:`bool`
            Whether this command can be used in DMs.
        default_member_permissions: Optional[Union[:class:`.Permissions`, :class:`int`]]
            The default required permissions for this command.
            See :attr:`.ApplicationCommand.default_member_permissions` for details.

            .. versionadded:: 2.5

        auto_sync: :class:`bool`
            Whether to automatically register the command. Defaults to ``True``.
        guild_ids: Sequence[:class:`int`]
            If specified, the client will register the command in these guilds.
            Otherwise this command will be registered globally in ~1 hour.
        extras: Dict[:class:`str`, Any]
            A dict of user provided extras to attach to the command.

            .. note::
                This object may be copied by the library.

            .. versionadded: 2.5

        Returns
        -------
        Callable[..., :class:`InvokableUserCommand`]
            A decorator that converts the provided method into an InvokableUserCommand, adds it to the bot, then returns it.
        """

        def decorator(func: InteractionCommandCallback) -> InvokableUserCommand:
            result = user_command(
                name=name,
                dm_permission=dm_permission,
                default_member_permissions=default_member_permissions,
                guild_ids=guild_ids,
                auto_sync=auto_sync,
                extras=extras,
                **kwargs,
            )(func)
            self.add_user_command(result)
            return result

        return decorator

    def message_command(
        self,
        *,
        name: LocalizedOptional = None,
        dm_permission: bool = True,
        default_member_permissions: Optional[Union[Permissions, int]] = None,
        guild_ids: Sequence[int] = None,
        auto_sync: bool = True,
        extras: Dict[str, Any] = None,
        **kwargs,
    ) -> Callable[[InteractionCommandCallback], InvokableMessageCommand]:
        """A shortcut decorator that invokes :func:`.message_command` and adds it to
        the internal command list.

        Parameters
        ----------
        name: Optional[Union[:class:`str`, :class:`.Localized`]]
            The name of the message command (defaults to function name).

            .. versionchanged:: 2.5
                Added support for localizations.

        dm_permission: :class:`bool`
            Whether this command can be used in DMs.
        default_member_permissions: Optional[Union[:class:`.Permissions`, :class:`int`]]
            The default required permissions for this command.
            See :attr:`.ApplicationCommand.default_member_permissions` for details.

            .. versionadded:: 2.5

        auto_sync: :class:`bool`
            Whether to automatically register the command. Defaults to ``True``
        guild_ids: Sequence[:class:`int`]
            If specified, the client will register the command in these guilds.
            Otherwise this command will be registered globally in ~1 hour.
        extras: Dict[:class:`str`, Any]
            A dict of user provided extras to attach to the command.

            .. note::
                This object may be copied by the library.

            .. versionadded: 2.5

        Returns
        -------
        Callable[..., :class:`InvokableMessageCommand`]
            A decorator that converts the provided method into an InvokableMessageCommand, adds it to the bot, then returns it.
        """

        def decorator(func: InteractionCommandCallback) -> InvokableMessageCommand:
            result = message_command(
                name=name,
                dm_permission=dm_permission,
                default_member_permissions=default_member_permissions,
                guild_ids=guild_ids,
                auto_sync=auto_sync,
                extras=extras,
                **kwargs,
            )(func)
            self.add_message_command(result)
            return result

        return decorator

    # command synchronisation

    def _ordered_unsynced_commands(
        self, test_guilds: List[int] = None
    ) -> Tuple[List[ApplicationCommand], Dict[int, List[ApplicationCommand]]]:
        global_cmds = []
        guilds = {}

        for cmd in self.application_commands_iterator():
            if not cmd.auto_sync:
                cmd.body._always_synced = True

            guild_ids = cmd.guild_ids or test_guilds

            if guild_ids is None:
                global_cmds.append(cmd.body)
                continue

            for guild_id in guild_ids:
                if guild_id not in guilds:
                    guilds[guild_id] = [cmd.body]
                else:
                    guilds[guild_id].append(cmd.body)

        return global_cmds, guilds

    async def _cache_application_commands(self) -> None:
        if not isinstance(self, disnake.Client):
            raise NotImplementedError(f"This method is only usable in disnake.Client subclasses")

        _, guilds = self._ordered_unsynced_commands(self._test_guilds)

        # Here we only cache global commands and commands from guilds that are spcified in the code.
        # They're collected from the "test_guilds" kwarg of commands.InteractionBotBase
        # and the "guild_ids" kwarg of the decorators. This is the only way to avoid rate limits.
        # If we cache guild commands from everywhere, the limit of invalid requests gets exhausted.
        # This is because we don't know the scopes of the app in all guilds in advance, so we'll have to
        # catch a lot of "Forbidden" errors, exceeding the limit of 10k invalid requests in 10 minutes (for large bots).
        # However, our approach has blind spots. We deal with them in :meth:`process_application_commands`.

        try:
            commands = await self.fetch_global_commands(with_localizations=True)
            self._connection._global_application_commands = {
                command.id: command for command in commands
            }
        except Exception:
            pass
        for guild_id in guilds:
            try:
                commands = await self.fetch_guild_commands(guild_id, with_localizations=True)
                if commands:
                    self._connection._guild_application_commands[guild_id] = {
                        command.id: command for command in commands
                    }
            except Exception:
                pass

    async def _sync_application_commands(self) -> None:
        if not isinstance(self, disnake.Client):
            raise NotImplementedError(f"This method is only usable in disnake.Client subclasses")

        if not self._sync_commands or self._is_closed or self.loop.is_closed():
            return

        # We assume that all commands are already cached.
        # Sort all invokable commands between guild IDs:
        global_cmds, guild_cmds = self._ordered_unsynced_commands(self._test_guilds)
        if global_cmds is None:
            return

        # Update global commands first
        diff = _app_commands_diff(
            global_cmds, self._connection._global_application_commands.values()
        )
        update_required = bool(diff["upsert"]) or bool(diff["edit"]) or bool(diff["delete"])

        # Show the difference
        self._log_sync_debug(
            "Application command synchronization:\n"
            "GLOBAL COMMANDS\n"
            "===============\n"
            "| NOTE: global commands can take up to 1 hour to show up after registration.\n"
            "|\n"
            f"| Update is required: {update_required}\n{_format_diff(diff)}"
        )

        if update_required:
            # Notice that we don't do any API requests if there're no changes.
            try:
                to_send = diff["no_changes"] + diff["edit"] + diff["upsert"]
                await self.bulk_overwrite_global_commands(to_send)
            except Exception as e:
                warnings.warn(f"Failed to overwrite global commands due to {e}", SyncWarning)
        # Same process but for each specified guild individually.
        # Notice that we're not doing this for every single guild for optimisation purposes.
        # See the note in :meth:`_cache_application_commands` about guild app commands.
        for guild_id, cmds in guild_cmds.items():
            current_guild_cmds = self._connection._guild_application_commands.get(guild_id, {})
            diff = _app_commands_diff(cmds, current_guild_cmds.values())
            update_required = bool(diff["upsert"]) or bool(diff["edit"]) or bool(diff["delete"])
            # Show diff
            self._log_sync_debug(
                "Application command synchronization:\n"
                f"COMMANDS IN {guild_id}\n"
                "===============================\n"
                f"| Update is required: {update_required}\n{_format_diff(diff)}"
            )
            # Do API requests and cache
            if update_required:
                try:
                    to_send = diff["no_changes"] + diff["edit"] + diff["upsert"]
                    await self.bulk_overwrite_guild_commands(guild_id, to_send)
                except Exception as e:
                    warnings.warn(
                        f"Failed to overwrite commands in <Guild id={guild_id}> due to {e}",
                        SyncWarning,
                    )
        # Last debug message
        self._log_sync_debug("Command synchronization task has finished")

    def _log_sync_debug(self, text: str) -> None:
        if self._sync_commands_debug:
            # if sync debugging is enabled, *always* output logs
            if _log.isEnabledFor(logging.INFO):
                # if the log level is `INFO` or higher, use that
                _log.info(text)
            else:
                # if not, nothing would be logged, so just print instead
                print(text)
        else:
            # if debugging is not explicitly enabled, always use the debug log level
            _log.debug(text)

    async def _prepare_application_commands(self) -> None:
        if not isinstance(self, disnake.Client):
            raise NotImplementedError(f"Command sync is only possible in disnake.Client subclasses")

        self._sync_queued = True
        await self.wait_until_first_connect()
        await self._cache_application_commands()
        await self._sync_application_commands()
        self._sync_queued = False

    async def _delayed_command_sync(self) -> None:
        if not isinstance(self, disnake.Client):
            raise NotImplementedError(f"This method is only usable in disnake.Client subclasses")

        if (
            not self._sync_commands
            or self._sync_queued
            or not self.is_ready()
            or self._is_closed
            or self.loop.is_closed()
        ):
            return
        # We don't do this task on login or in parallel with a similar task
        # Wait a little bit, maybe other cogs are loading
        self._sync_queued = True
        await asyncio.sleep(2)
        await self._sync_application_commands()
        self._sync_queued = False

    def _schedule_app_command_preparation(self) -> None:
        if not isinstance(self, disnake.Client):
            raise NotImplementedError(f"Command sync is only possible in disnake.Client subclasses")

        self.loop.create_task(
            self._prepare_application_commands(), name="disnake: app_command_preparation"
        )

    def _schedule_delayed_command_sync(self) -> None:
        if not isinstance(self, disnake.Client):
            raise NotImplementedError(f"This method is only usable in disnake.Client subclasses")

        self.loop.create_task(self._delayed_command_sync(), name="disnake: delayed_command_sync")

    # Error handlers

    async def on_slash_command_error(
        self, interaction: ApplicationCommandInteraction, exception: errors.CommandError
    ) -> None:
        """|coro|

        The default slash command error handler provided by the bot.

        By default this prints to :data:`sys.stderr` however it could be
        overridden to have a different implementation.

        This only fires if you do not specify any listeners for slash command error.
        """
        if self.extra_events.get("on_slash_command_error", None):
            return

        command = interaction.application_command
        if command and command.has_error_handler():
            return

        cog = command.cog
        if cog and cog.has_slash_error_handler():
            return

        print(f"Ignoring exception in slash command {command.name!r}:", file=sys.stderr)
        traceback.print_exception(
            type(exception), exception, exception.__traceback__, file=sys.stderr
        )

    async def on_user_command_error(
        self, interaction: ApplicationCommandInteraction, exception: errors.CommandError
    ) -> None:
        """|coro|

        Similar to :meth:`on_slash_command_error` but for user commands.
        """
        if self.extra_events.get("on_user_command_error", None):
            return
        command = interaction.application_command
        if command and command.has_error_handler():
            return
        cog = command.cog
        if cog and cog.has_user_error_handler():
            return
        print(f"Ignoring exception in user command {command.name!r}:", file=sys.stderr)
        traceback.print_exception(
            type(exception), exception, exception.__traceback__, file=sys.stderr
        )

    async def on_message_command_error(
        self, interaction: ApplicationCommandInteraction, exception: errors.CommandError
    ) -> None:
        """|coro|

        Similar to :meth:`on_slash_command_error` but for message commands.
        """
        if self.extra_events.get("on_message_command_error", None):
            return
        command = interaction.application_command
        if command and command.has_error_handler():
            return
        cog = command.cog
        if cog and cog.has_message_error_handler():
            return
        print(f"Ignoring exception in message command {command.name!r}:", file=sys.stderr)
        traceback.print_exception(
            type(exception), exception, exception.__traceback__, file=sys.stderr
        )

    # global check registration

    def add_app_command_check(
        self,
        func: Check,
        *,
        call_once: bool = False,
        slash_commands: bool = False,
        user_commands: bool = False,
        message_commands: bool = False,
    ) -> None:
        """Adds a global application command check to the bot.

        This is the non-decorator interface to :meth:`.check`,
        :meth:`.check_once`, :meth:`.slash_command_check` and etc.

        You must specify at least one of the bool parameters, otherwise
        the check won't be added.

        Parameters
        ----------
        func
            The function that will be used as a global check.
        call_once: :class:`bool`
            Whether the function should only be called once per :meth:`.InvokableApplicationCommand.invoke` call.
        slash_commands: :class:`bool`
            Whether this check is for slash commands.
        user_commands: :class:`bool`
            Whether this check is for user commands.
        message_commands: :class:`bool`
            Whether this check is for message commands.
        """
        if slash_commands:
            if call_once:
                self._slash_command_check_once.append(func)
            else:
                self._slash_command_checks.append(func)

        if user_commands:
            if call_once:
                self._user_command_check_once.append(func)
            else:
                self._user_command_checks.append(func)

        if message_commands:
            if call_once:
                self._message_command_check_once.append(func)
            else:
                self._message_command_checks.append(func)

    def remove_app_command_check(
        self,
        func: Check,
        *,
        call_once: bool = False,
        slash_commands: bool = False,
        user_commands: bool = False,
        message_commands: bool = False,
    ) -> None:
        """Removes a global application command check from the bot.

        This function is idempotent and will not raise an exception
        if the function is not in the global checks.

        You must specify at least one of the bool parameters, otherwise
        the check won't be removed.

        Parameters
        ----------
        func
            The function to remove from the global checks.
        call_once: :class:`bool`
            Whether the function was added with ``call_once=True`` in
            the :meth:`.Bot.add_check` call or using :meth:`.check_once`.
        slash_commands: :class:`bool`
            Whether this check was for slash commands.
        user_commands: :class:`bool`
            Whether this check was for user commands.
        message_commands: :class:`bool`
            Whether this check was for message commands.
        """
        if slash_commands:
            l = self._slash_command_check_once if call_once else self._slash_command_checks
            try:
                l.remove(func)
            except ValueError:
                pass

        if user_commands:
            l = self._user_command_check_once if call_once else self._user_command_checks
            try:
                l.remove(func)
            except ValueError:
                pass

        if message_commands:
            l = self._message_command_check_once if call_once else self._message_command_checks
            try:
                l.remove(func)
            except ValueError:
                pass

    def slash_command_check(self, func: T) -> T:
        """Similar to :meth:`.check` but for slash commands."""
        # T was used instead of Check to ensure the type matches on return
        self.add_app_command_check(func, slash_commands=True)  # type: ignore
        return func

    def slash_command_check_once(self, func: CFT) -> CFT:
        """Similar to :meth:`.check_once` but for slash commands."""
        self.add_app_command_check(func, call_once=True, slash_commands=True)
        return func

    def user_command_check(self, func: T) -> T:
        """Similar to :meth:`.check` but for user commands."""
        # T was used instead of Check to ensure the type matches on return
        self.add_app_command_check(func, user_commands=True)  # type: ignore
        return func

    def user_command_check_once(self, func: CFT) -> CFT:
        """Similar to :meth:`.check_once` but for user commands."""
        self.add_app_command_check(func, call_once=True, user_commands=True)
        return func

    def message_command_check(self, func: T) -> T:
        """Similar to :meth:`.check` but for message commands."""
        # T was used instead of Check to ensure the type matches on return
        self.add_app_command_check(func, message_commands=True)  # type: ignore
        return func

    def message_command_check_once(self, func: CFT) -> CFT:
        """Similar to :meth:`.check_once` but for message commands."""
        self.add_app_command_check(func, call_once=True, message_commands=True)
        return func

    def application_command_check(
        self,
        *,
        call_once: bool = False,
        slash_commands: bool = False,
        user_commands: bool = False,
        message_commands: bool = False,
    ) -> Callable[
        [Callable[[ApplicationCommandInteraction], Any]],
        Callable[[ApplicationCommandInteraction], Any],
    ]:
        """
        A decorator that adds a global application command check to the bot.

        A global check is similar to a :func:`check` that is applied
        on a per command basis except it is run before any application command checks
        have been verified and applies to every application command the bot has.

        .. note::

            This function can either be a regular function or a coroutine.

        Similar to a command :func:`check`\, this takes a single parameter
        of type :class:`.ApplicationCommandInteraction` and can only raise exceptions inherited from
        :exc:`CommandError`.

        Example
        -------

        .. code-block:: python3

            @bot.application_command_check()
            def check_app_commands(inter):
                return inter.channel_id in whitelisted_channels

        Parameters
        ----------
        call_once: :class:`bool`
            Whether the function should only be called once per :meth:`.InvokableApplicationCommand.invoke` call.
        slash_commands: :class:`bool`
            Whether this check is for slash commands.
        user_commands: :class:`bool`
            Whether this check is for user commands.
        message_commands: :class:`bool`
            Whether this check is for message commands.
        """
        if not (slash_commands or user_commands or message_commands):
            slash_commands = True
            user_commands = True
            message_commands = True

        def decorator(
            func: Callable[[ApplicationCommandInteraction], Any]
        ) -> Callable[[ApplicationCommandInteraction], Any]:
            # T was used instead of Check to ensure the type matches on return
            self.add_app_command_check(
                func,  # type: ignore
                call_once=call_once,
                slash_commands=slash_commands,
                user_commands=user_commands,
                message_commands=message_commands,
            )
            return func

        return decorator

    async def application_command_can_run(
        self, inter: ApplicationCommandInteraction, *, call_once: bool = False
    ) -> bool:

        if inter.data.type is ApplicationCommandType.chat_input:
            checks = self._slash_command_check_once if call_once else self._slash_command_checks

        elif inter.data.type is ApplicationCommandType.user:
            checks = self._user_command_check_once if call_once else self._user_command_checks

        elif inter.data.type is ApplicationCommandType.message:
            checks = self._message_command_check_once if call_once else self._message_command_checks

        else:
            return True

        if len(checks) == 0:
            return True

        return await disnake.utils.async_all(f(inter) for f in checks)

    def before_slash_command_invoke(self, coro: CFT) -> CFT:
        """Similar to :meth:`Bot.before_invoke` but for slash commands,
        and it takes an :class:`.ApplicationCommandInteraction` as its only parameter."""
        if not asyncio.iscoroutinefunction(coro):
            raise TypeError("The pre-invoke hook must be a coroutine.")

        self._before_slash_command_invoke = coro
        return coro

    def after_slash_command_invoke(self, coro: CFT) -> CFT:
        """Similar to :meth:`Bot.after_invoke` but for slash commands,
        and it takes an :class:`.ApplicationCommandInteraction` as its only parameter."""
        if not asyncio.iscoroutinefunction(coro):
            raise TypeError("The post-invoke hook must be a coroutine.")

        self._after_slash_command_invoke = coro
        return coro

    def before_user_command_invoke(self, coro: CFT) -> CFT:
        """Similar to :meth:`Bot.before_slash_command_invoke` but for user commands."""
        if not asyncio.iscoroutinefunction(coro):
            raise TypeError("The pre-invoke hook must be a coroutine.")

        self._before_user_command_invoke = coro
        return coro

    def after_user_command_invoke(self, coro: CFT) -> CFT:
        """Similar to :meth:`Bot.after_slash_command_invoke` but for user commands."""
        if not asyncio.iscoroutinefunction(coro):
            raise TypeError("The post-invoke hook must be a coroutine.")

        self._after_user_command_invoke = coro
        return coro

    def before_message_command_invoke(self, coro: CFT) -> CFT:
        """Similar to :meth:`Bot.before_slash_command_invoke` but for message commands."""
        if not asyncio.iscoroutinefunction(coro):
            raise TypeError("The pre-invoke hook must be a coroutine.")

        self._before_message_command_invoke = coro
        return coro

    def after_message_command_invoke(self, coro: CFT) -> CFT:
        """Similar to :meth:`Bot.after_slash_command_invoke` but for message commands."""
        if not asyncio.iscoroutinefunction(coro):
            raise TypeError("The post-invoke hook must be a coroutine.")

        self._after_message_command_invoke = coro
        return coro

    # command processing

    async def process_app_command_autocompletion(
        self, inter: ApplicationCommandInteraction
    ) -> None:
        """|coro|

        This function processes the application command autocompletions.
        Without this coroutine, none of the autocompletions will be performed.

        By default, this coroutine is called inside the :func:`.on_application_command_autocomplete`
        event. If you choose to override the :func:`.on_application_command_autocomplete` event, then
        you should invoke this coroutine as well.

        Parameters
        ----------
        inter: :class:`disnake.ApplicationCommandInteraction`
            The interaction to process.
        """
        slash_command = self.all_slash_commands.get(inter.data.name)

        if slash_command is None:
            return

        inter.application_command = slash_command
        if slash_command.guild_ids is None or inter.guild_id in slash_command.guild_ids:
            await slash_command._call_relevant_autocompleter(inter)

    async def process_application_commands(
        self, interaction: ApplicationCommandInteraction
    ) -> None:
        """|coro|

        This function processes the application commands that have been registered
        to the bot and other groups. Without this coroutine, none of the
        application commands will be triggered.

        By default, this coroutine is called inside the :func:`.on_application_command`
        event. If you choose to override the :func:`.on_application_command` event, then
        you should invoke this coroutine as well.

        Parameters
        ----------
        interaction: :class:`disnake.ApplicationCommandInteraction`
            The interaction to process commands for.
        """
        if self._sync_commands and not self._sync_queued:
            known_command = self.get_global_command(interaction.data.id)  # type: ignore

            if known_command is None:
                known_command = self.get_guild_command(interaction.guild_id, interaction.data.id)  # type: ignore

            if known_command is None:
                # This usually comes from the blind spots of the sync algorithm.
                # Since not all guild commands are cached, it is possible to experience such issues.
                # In this case, the blind spot is the interaction guild, let's fix it:
                try:
                    await self.bulk_overwrite_guild_commands(interaction.guild_id, [])  # type: ignore
                except disnake.HTTPException:
                    pass
                try:
                    # This part is in a separate try-except because we still should respond to the interaction
                    await interaction.response.send_message(
                        "This command has just been synced. More information about this: "
                        "https://docs.disnake.dev/en/latest/ext/commands/additional_info.html"
                        "#app-command-sync.",
                        ephemeral=True,
                    )
                except disnake.HTTPException:
                    pass
                return

        command_type = interaction.data.type
        command_name = interaction.data.name
        app_command = None
        event_name = None

        if command_type is ApplicationCommandType.chat_input:
            app_command = self.all_slash_commands.get(command_name)
            event_name = "slash_command"

        elif command_type is ApplicationCommandType.user:
            app_command = self.all_user_commands.get(command_name)
            event_name = "user_command"

        elif command_type is ApplicationCommandType.message:
            app_command = self.all_message_commands.get(command_name)
            event_name = "message_command"

        if event_name is None or app_command is None:
            # If we are here, the command being invoked is either unknown or has an unknonw type.
            # This usually happens if the auto sync is disabled, so let's just ignore this.
            return

        self.dispatch(event_name, interaction)
        try:
            if await self.application_command_can_run(interaction, call_once=True):
                await app_command.invoke(interaction)
                self.dispatch(f"{event_name}_completion", interaction)
            else:
                raise errors.CheckFailure("The global check_once functions failed.")
        except errors.CommandError as exc:
            await app_command.dispatch_error(interaction, exc)

    async def on_application_command(self, interaction: ApplicationCommandInteraction):
        await self.process_application_commands(interaction)

    async def on_application_command_autocomplete(self, interaction: ApplicationCommandInteraction):
        await self.process_app_command_autocompletion(interaction)<|MERGE_RESOLUTION|>--- conflicted
+++ resolved
@@ -142,12 +142,7 @@
         sync_commands: bool = True,
         sync_commands_debug: bool = False,
         sync_commands_on_cog_unload: bool = True,
-<<<<<<< HEAD
-        sync_permissions: bool = False,
-        test_guilds: List[int] = None,
-=======
         test_guilds: Sequence[int] = None,
->>>>>>> 4873114d
         **options: Any,
     ):
         if test_guilds and not all(isinstance(guild_id, int) for guild_id in test_guilds):
@@ -158,7 +153,8 @@
 
         super().__init__(**options)
 
-        self._test_guilds: Optional[List[int]] = test_guilds
+        test_guilds = None if test_guilds is None else tuple(test_guilds)
+        self._test_guilds: Optional[Tuple[int, ...]] = test_guilds
         self._sync_commands: bool = sync_commands
         self._sync_commands_debug: bool = sync_commands_debug
         self._sync_commands_on_cog_unload = sync_commands_on_cog_unload
@@ -650,7 +646,7 @@
     # command synchronisation
 
     def _ordered_unsynced_commands(
-        self, test_guilds: List[int] = None
+        self, test_guilds: Sequence[int] = None
     ) -> Tuple[List[ApplicationCommand], Dict[int, List[ApplicationCommand]]]:
         global_cmds = []
         guilds = {}
