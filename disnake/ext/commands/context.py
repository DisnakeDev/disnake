"""
The MIT License (MIT)

Copyright (c) 2015-present Rapptz

Permission is hereby granted, free of charge, to any person obtaining a
copy of this software and associated documentation files (the "Software"),
to deal in the Software without restriction, including without limitation
the rights to use, copy, modify, merge, publish, distribute, sublicense,
and/or sell copies of the Software, and to permit persons to whom the
Software is furnished to do so, subject to the following conditions:

The above copyright notice and this permission notice shall be included in
all copies or substantial portions of the Software.

THE SOFTWARE IS PROVIDED "AS IS", WITHOUT WARRANTY OF ANY KIND, EXPRESS
OR IMPLIED, INCLUDING BUT NOT LIMITED TO THE WARRANTIES OF MERCHANTABILITY,
FITNESS FOR A PARTICULAR PURPOSE AND NONINFRINGEMENT. IN NO EVENT SHALL THE
AUTHORS OR COPYRIGHT HOLDERS BE LIABLE FOR ANY CLAIM, DAMAGES OR OTHER
LIABILITY, WHETHER IN AN ACTION OF CONTRACT, TORT OR OTHERWISE, ARISING
FROM, OUT OF OR IN CONNECTION WITH THE SOFTWARE OR THE USE OR OTHER
DEALINGS IN THE SOFTWARE.
"""
from __future__ import annotations

import inspect
import re

from typing import Any, Dict, Generic, List, Optional, TYPE_CHECKING, TypeVar, Union

import disnake.abc
import disnake.utils

from disnake.message import Message

if TYPE_CHECKING:
    from typing_extensions import ParamSpec

<<<<<<< HEAD
    from disnake.channel import TextChannel, Thread, DMChannel
=======
    from disnake.abc import MessageableChannel
    from disnake.channel import TextChannel, Thread, DMChannel, VoiceChannel
>>>>>>> 6fe2b891
    from disnake.guild import Guild
    from disnake.member import Member
    from disnake.state import ConnectionState
    from disnake.user import ClientUser, User
    from disnake.voice_client import VoiceProtocol

    from .bot import Bot, AutoShardedBot
    from .cog import Cog
    from .core import Command
    from .view import StringView

__all__ = ("Context", "GuildContext")

MISSING: Any = disnake.utils.MISSING


T = TypeVar("T")
BotT = TypeVar("BotT", bound="Union[Bot, AutoShardedBot]")
CogT = TypeVar("CogT", bound="Cog")

if TYPE_CHECKING:
    P = ParamSpec("P")
else:
    P = TypeVar("P")


class Context(disnake.abc.Messageable, Generic[BotT]):
    r"""Represents the context in which a command is being invoked under.

    This class contains a lot of meta data to help you understand more about
    the invocation context. This class is not created manually and is instead
    passed around to commands as the first parameter.

    This class implements the :class:`~disnake.abc.Messageable` ABC.

    Attributes
    -----------
    message: :class:`.Message`
        The message that triggered the command being executed.
    bot: :class:`.Bot`
        The bot that contains the command being executed.
    args: :class:`list`
        The list of transformed arguments that were passed into the command.
        If this is accessed during the :func:`.on_command_error` event
        then this list could be incomplete.
    kwargs: :class:`dict`
        A dictionary of transformed arguments that were passed into the command.
        Similar to :attr:`args`\, if this is accessed in the
        :func:`.on_command_error` event then this dict could be incomplete.
    current_parameter: Optional[:class:`inspect.Parameter`]
        The parameter that is currently being inspected and converted.
        This is only of use for within converters.

        .. versionadded:: 2.0
    prefix: Optional[:class:`str`]
        The prefix that was used to invoke the command.
    command: Optional[:class:`Command`]
        The command that is being invoked currently.
    invoked_with: Optional[:class:`str`]
        The command name that triggered this invocation. Useful for finding out
        which alias called the command.
    invoked_parents: List[:class:`str`]
        The command names of the parents that triggered this invocation. Useful for
        finding out which aliases called the command.

        For example in commands ``?a b c test``, the invoked parents are ``['a', 'b', 'c']``.

        .. versionadded:: 1.7

    invoked_subcommand: Optional[:class:`Command`]
        The subcommand that was invoked.
        If no valid subcommand was invoked then this is equal to ``None``.
    subcommand_passed: Optional[:class:`str`]
        The string that was attempted to call a subcommand. This does not have
        to point to a valid registered subcommand and could just point to a
        nonsense string. If nothing was passed to attempt a call to a
        subcommand then this is set to ``None``.
    command_failed: :class:`bool`
        A boolean that indicates if the command failed to be parsed, checked,
        or invoked.
    """

    def __init__(
        self,
        *,
        message: Message,
        bot: BotT,
        view: StringView,
        args: List[Any] = MISSING,
        kwargs: Dict[str, Any] = MISSING,
        prefix: Optional[str] = None,
        command: Optional[Command] = None,
        invoked_with: Optional[str] = None,
        invoked_parents: List[str] = MISSING,
        invoked_subcommand: Optional[Command] = None,
        subcommand_passed: Optional[str] = None,
        command_failed: bool = False,
        current_parameter: Optional[inspect.Parameter] = None,
    ):
        self.message: Message = message
        self.bot: BotT = bot
        self.args: List[Any] = args or []
        self.kwargs: Dict[str, Any] = kwargs or {}
        self.prefix: Optional[str] = prefix
        self.command: Optional[Command] = command
        self.view: StringView = view
        self.invoked_with: Optional[str] = invoked_with
        self.invoked_parents: List[str] = invoked_parents or []
        self.invoked_subcommand: Optional[Command] = invoked_subcommand
        self.subcommand_passed: Optional[str] = subcommand_passed
        self.command_failed: bool = command_failed
        self.current_parameter: Optional[inspect.Parameter] = current_parameter
        self._state: ConnectionState = self.message._state

    async def invoke(self, command: Command[CogT, P, T], /, *args: P.args, **kwargs: P.kwargs) -> T:
        r"""|coro|

        Calls a command with the arguments given.

        This is useful if you want to just call the callback that a
        :class:`.Command` holds internally.

        .. note::

            This does not handle converters, checks, cooldowns, pre-invoke,
            or after-invoke hooks in any matter. It calls the internal callback
            directly as-if it was a regular function.

            You must take care in passing the proper arguments when
            using this function.

        Parameters
        -----------
        command: :class:`.Command`
            The command that is going to be called.
        \*args
            The arguments to use.
        \*\*kwargs
            The keyword arguments to use.

        Raises
        -------
        TypeError
            The command argument to invoke is missing.
        """
        return await command(self, *args, **kwargs)

    async def reinvoke(self, *, call_hooks: bool = False, restart: bool = True) -> None:
        """|coro|

        Calls the command again.

        This is similar to :meth:`~.Context.invoke` except that it bypasses
        checks, cooldowns, and error handlers.

        .. note::

            If you want to bypass :exc:`.UserInputError` derived exceptions,
            it is recommended to use the regular :meth:`~.Context.invoke`
            as it will work more naturally. After all, this will end up
            using the old arguments the user has used and will thus just
            fail again.

        Parameters
        ------------
        call_hooks: :class:`bool`
            Whether to call the before and after invoke hooks.
        restart: :class:`bool`
            Whether to start the call chain from the very beginning
            or where we left off (i.e. the command that caused the error).
            The default is to start where we left off.

        Raises
        -------
        ValueError
            The context to reinvoke is not valid.
        """
        cmd = self.command
        view = self.view
        if cmd is None:
            raise ValueError("This context is not valid.")

        # some state to revert to when we're done
        index, previous = view.index, view.previous
        invoked_with = self.invoked_with
        invoked_subcommand = self.invoked_subcommand
        invoked_parents = self.invoked_parents
        subcommand_passed = self.subcommand_passed

        if restart:
            to_call = cmd.root_parent or cmd
            view.index = len(self.prefix or "")
            view.previous = 0
            self.invoked_parents = []
            self.invoked_with = view.get_word()  # advance to get the root command
        else:
            to_call = cmd

        try:
            await to_call.reinvoke(self, call_hooks=call_hooks)
        finally:
            self.command = cmd
            view.index = index
            view.previous = previous
            self.invoked_with = invoked_with
            self.invoked_subcommand = invoked_subcommand
            self.invoked_parents = invoked_parents
            self.subcommand_passed = subcommand_passed

    @property
    def valid(self) -> bool:
        """:class:`bool`: Checks if the invocation context is valid to be invoked with."""
        return self.prefix is not None and self.command is not None

    async def _get_channel(self) -> disnake.abc.Messageable:
        return self.channel

    @property
    def clean_prefix(self) -> str:
        """:class:`str`: The cleaned up invoke prefix. i.e. mentions are ``@name`` instead of ``<@id>``.

        .. versionadded:: 2.0
        """
        if self.prefix is None:
            return ""

        user = self.me
        # this breaks if the prefix mention is not the bot itself but I
        # consider this to be an *incredibly* strange use case. I'd rather go
        # for this common use case rather than waste performance for the
        # odd one.
        pattern = re.compile(r"<@!?%s>" % user.id)
        return pattern.sub("@%s" % user.display_name.replace("\\", r"\\"), self.prefix)

    @property
    def cog(self) -> Optional[Cog]:
        """Optional[:class:`.Cog`]: Returns the cog associated with this context's command. None if it does not exist."""

        if self.command is None:
            return None
        return self.command.cog

    @disnake.utils.cached_property
    def guild(self) -> Optional[Guild]:
        """Optional[:class:`.Guild`]: Returns the guild associated with this context's command. None if not available."""
        return self.message.guild

    @disnake.utils.cached_property
    def channel(self) -> Union[TextChannel, Thread, DMChannel, VoiceChannel]:
        """Union[:class:`.abc.Messageable`]: Returns the channel associated with this context's command.
        Shorthand for :attr:`.Message.channel`.
        """
        return self.message.channel  # type: ignore

    @disnake.utils.cached_property
    def author(self) -> Union[User, Member]:
        """Union[:class:`~disnake.User`, :class:`.Member`]:
        Returns the author associated with this context's command. Shorthand for :attr:`.Message.author`
        """
        return self.message.author

    @disnake.utils.cached_property
    def me(self) -> Union[Member, ClientUser]:
        """Union[:class:`.Member`, :class:`.ClientUser`]:
        Similar to :attr:`.Guild.me` except it may return the :class:`.ClientUser` in private message contexts.
        """
        # bot.user will never be None at this point.
        return self.guild.me if self.guild is not None else self.bot.user  # type: ignore

    @property
    def voice_client(self) -> Optional[VoiceProtocol]:
        r"""Optional[:class:`.VoiceProtocol`]: A shortcut to :attr:`.Guild.voice_client`\, if applicable."""
        g = self.guild
        return g.voice_client if g else None

    async def send_help(self, *args: Any) -> Any:
        """send_help(entity=<bot>)

        |coro|

        Shows the help command for the specified entity if given.
        The entity can be a command or a cog.

        If no entity is given, then it'll show help for the
        entire bot.

        If the entity is a string, then it looks up whether it's a
        :class:`Cog` or a :class:`Command`.

        .. note::

            Due to the way this function works, instead of returning
            something similar to :meth:`~.commands.HelpCommand.command_not_found`
            this returns :class:`None` on bad input or no help command.

        Parameters
        ------------
        entity: Optional[Union[:class:`Command`, :class:`Cog`, :class:`str`]]
            The entity to show help for.

        Returns
        --------
        Any
            The result of the help command, if any.
        """
        from .core import Group, Command, wrap_callback
        from .errors import CommandError

        bot = self.bot
        cmd = bot.help_command

        if cmd is None:
            return None

        cmd = cmd.copy()
        cmd.context = self
        if len(args) == 0:
            await cmd.prepare_help_command(self, None)
            mapping = cmd.get_bot_mapping()
            injected = wrap_callback(cmd.send_bot_help)
            try:
                return await injected(mapping)
            except CommandError as e:
                await cmd.on_help_command_error(self, e)
                return None

        entity = args[0]
        if isinstance(entity, str):
            entity = bot.get_cog(entity) or bot.get_command(entity)

        if entity is None:
            return None

        try:
            entity.qualified_name
        except AttributeError:
            # if we're here then it's not a cog, group, or command.
            return None

        await cmd.prepare_help_command(self, entity.qualified_name)

        try:
            if hasattr(entity, "__cog_commands__"):
                injected = wrap_callback(cmd.send_cog_help)
                return await injected(entity)
            elif isinstance(entity, Group):
                injected = wrap_callback(cmd.send_group_help)
                return await injected(entity)
            elif isinstance(entity, Command):
                injected = wrap_callback(cmd.send_command_help)
                return await injected(entity)
            else:
                return None
        except CommandError as e:
            await cmd.on_help_command_error(self, e)

    @disnake.utils.copy_doc(Message.reply)
    async def reply(self, content: Optional[str] = None, **kwargs: Any) -> Message:
        return await self.message.reply(content, **kwargs)


class GuildContext(Context):
    """A Context subclass meant for annotation

    No runtime behavior is changed but annotations are modified
    to seem like the context may never be invoked ina  dm.
    """

    guild: Guild
    channel: Union[TextChannel, Thread, VoiceChannel]
    author: Member
    me: Member<|MERGE_RESOLUTION|>--- conflicted
+++ resolved
@@ -35,13 +35,7 @@
 
 if TYPE_CHECKING:
     from typing_extensions import ParamSpec
-
-<<<<<<< HEAD
-    from disnake.channel import TextChannel, Thread, DMChannel
-=======
-    from disnake.abc import MessageableChannel
     from disnake.channel import TextChannel, Thread, DMChannel, VoiceChannel
->>>>>>> 6fe2b891
     from disnake.guild import Guild
     from disnake.member import Member
     from disnake.state import ConnectionState
