--- conflicted
+++ resolved
@@ -127,13 +127,8 @@
         properly propagate to the error handlers.
 
         Parameters
-<<<<<<< HEAD
-        ----------
-        ctx: :class:`.Context`
-=======
         -----------
         ctx: Union[:class:`.Context`, :class:`.ApplicationCommandInteraction`]
->>>>>>> feb4baa8
             The invocation context that the argument is being used in.
         argument: :class:`str`
             The argument that is being converted.
