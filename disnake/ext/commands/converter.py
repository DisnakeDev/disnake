"""
The MIT License (MIT)

Copyright (c) 2015-2021 Rapptz
Copyright (c) 2021-present Disnake Development

Permission is hereby granted, free of charge, to any person obtaining a
copy of this software and associated documentation files (the "Software"),
to deal in the Software without restriction, including without limitation
the rights to use, copy, modify, merge, publish, distribute, sublicense,
and/or sell copies of the Software, and to permit persons to whom the
Software is furnished to do so, subject to the following conditions:

The above copyright notice and this permission notice shall be included in
all copies or substantial portions of the Software.

THE SOFTWARE IS PROVIDED "AS IS", WITHOUT WARRANTY OF ANY KIND, EXPRESS
OR IMPLIED, INCLUDING BUT NOT LIMITED TO THE WARRANTIES OF MERCHANTABILITY,
FITNESS FOR A PARTICULAR PURPOSE AND NONINFRINGEMENT. IN NO EVENT SHALL THE
AUTHORS OR COPYRIGHT HOLDERS BE LIABLE FOR ANY CLAIM, DAMAGES OR OTHER
LIABILITY, WHETHER IN AN ACTION OF CONTRACT, TORT OR OTHERWISE, ARISING
FROM, OUT OF OR IN CONNECTION WITH THE SOFTWARE OR THE USE OR OTHER
DEALINGS IN THE SOFTWARE.
"""

from __future__ import annotations

import functools
import inspect
import re
from typing import (
    TYPE_CHECKING,
    Any,
    Callable,
    Dict,
    Generic,
    Iterable,
    List,
    Literal,
    Optional,
    Protocol,
    Tuple,
    Type,
    TypeVar,
    Union,
    runtime_checkable,
)

import disnake

from .errors import *

if TYPE_CHECKING:
    from disnake.message import MessageableChannel

    from .context import Context
    from .core import AnyContext

# TODO: USE ACTUAL FUNCTIONS INSTEAD OF USELESS CLASSES

__all__ = (
    "Converter",
    "ObjectConverter",
    "MemberConverter",
    "UserConverter",
    "MessageConverter",
    "PartialMessageConverter",
    "TextChannelConverter",
    "InviteConverter",
    "GuildConverter",
    "RoleConverter",
    "GameConverter",
    "ColourConverter",
    "ColorConverter",
    "VoiceChannelConverter",
    "StageChannelConverter",
    "EmojiConverter",
    "PartialEmojiConverter",
    "CategoryChannelConverter",
    "IDConverter",
    "StoreChannelConverter",
    "ThreadConverter",
    "GuildChannelConverter",
    "GuildStickerConverter",
    "PermissionsConverter",
    "clean_content",
    "Greedy",
    "run_converters",
)


_utils_get = disnake.utils.get
T = TypeVar("T")
T_co = TypeVar("T_co", covariant=True)
CT = TypeVar("CT", bound=disnake.abc.GuildChannel)
TT = TypeVar("TT", bound=disnake.Thread)


def _get_from_guilds(
    client: disnake.Client, func: Callable[[disnake.Guild], Optional[T]]
) -> Optional[T]:
    for guild in client.guilds:
        if result := func(guild):
            return result
    return None


@runtime_checkable
class Converter(Protocol[T_co]):
    """The base class of custom converters that require the :class:`.Context`
    or :class:`.ApplicationCommandInteraction` to be passed to be useful.

    This allows you to implement converters that function similar to the
    special cased ``disnake`` classes.

    Classes that derive from this should override the :meth:`~.Converter.convert`
    method to do its conversion logic. This method must be a :ref:`coroutine <coroutine>`.
    """

    async def convert(self, ctx: AnyContext, argument: str) -> T_co:
        """|coro|

        The method to override to do conversion logic.

        If an error is found while converting, it is recommended to
        raise a :exc:`.CommandError` derived exception as it will
        properly propagate to the error handlers.

        Parameters
        -----------
        ctx: Union[:class:`.Context`, :class:`.ApplicationCommandInteraction`]
            The invocation context that the argument is being used in.
        argument: :class:`str`
            The argument that is being converted.

        Raises
<<<<<<< HEAD
        -------
=======
        ------
>>>>>>> 5873eef4
        CommandError
            A generic exception occurred when converting the argument.
        BadArgument
            The converter failed to convert the argument.
        """
        raise NotImplementedError("Derived classes need to implement this.")


_ID_REGEX = re.compile(r"([0-9]{15,20})$")


class IDConverter(Converter[T_co]):
    @staticmethod
    def _get_id_match(argument: str) -> Optional[re.Match[str]]:
        return _ID_REGEX.match(argument)


class ObjectConverter(IDConverter[disnake.Object]):
    """Converts to a :class:`~disnake.Object`.

    The argument must follow the valid ID or mention formats (e.g. `<@80088516616269824>`).

    .. versionadded:: 2.0

    The lookup strategy is as follows (in order):

    1. Lookup by ID.
    2. Lookup by member, role, or channel mention.
    """

    async def convert(self, ctx: AnyContext, argument: str) -> disnake.Object:
        match = self._get_id_match(argument) or re.match(
            r"<(?:@(?:!|&)?|#)([0-9]{15,20})>$", argument
        )

        if match is None:
            raise ObjectNotFound(argument)

        result = int(match.group(1))

        return disnake.Object(id=result)


class MemberConverter(IDConverter[disnake.Member]):
    """Converts to a :class:`~disnake.Member`.

    All lookups are via the local guild. If in a DM context, then the lookup
    is done by the global cache.

    The lookup strategy is as follows (in order):

    1. Lookup by ID.
    2. Lookup by mention.
    3. Lookup by name#discrim
    4. Lookup by name
    5. Lookup by nickname

    .. versionchanged:: 1.5
        Raise :exc:`.MemberNotFound` instead of generic :exc:`.BadArgument`

    .. versionchanged:: 1.5.1
        This converter now lazily fetches members from the gateway and HTTP APIs,
        optionally caching the result if :attr:`.MemberCacheFlags.joined` is enabled.
    """

    async def query_member_named(
        self, guild: disnake.Guild, argument: str
    ) -> Optional[disnake.Member]:
        cache = guild._state.member_cache_flags.joined
        if len(argument) > 5 and argument[-5] == "#":
            username, _, discriminator = argument.rpartition("#")
            members = await guild.query_members(username, limit=100, cache=cache)
            return disnake.utils.get(members, name=username, discriminator=discriminator)
        else:
            members = await guild.query_members(argument, limit=100, cache=cache)
            return disnake.utils.find(lambda m: m.name == argument or m.nick == argument, members)

    async def query_member_by_id(
        self, bot: disnake.Client, guild: disnake.Guild, user_id: int
    ) -> Optional[disnake.Member]:
        ws = bot._get_websocket(shard_id=guild.shard_id)
        cache = guild._state.member_cache_flags.joined
        if ws.is_ratelimited():
            # If we're being rate limited on the WS, then fall back to using the HTTP API
            # So we don't have to wait ~60 seconds for the query to finish
            try:
                member = await guild.fetch_member(user_id)
            except disnake.HTTPException:
                return None

            if cache:
                guild._add_member(member)
            return member

        # If we're not being rate limited then we can use the websocket to actually query
        members = await guild.query_members(limit=1, user_ids=[user_id], cache=cache)
        if not members:
            return None
        return members[0]

    # note: this uses `Context` instead of `AnyContext`, as it's not used by application commands
    async def convert(self, ctx: Context, argument: str) -> disnake.Member:
        bot: disnake.Client = ctx.bot
        match = self._get_id_match(argument) or re.match(r"<@!?([0-9]{15,20})>$", argument)
        guild = ctx.guild
        result: Optional[disnake.Member] = None
        user_id: Optional[int] = None

        if match is None:
            # not a mention...
            if guild:
                result = guild.get_member_named(argument)
            else:
                result = _get_from_guilds(bot, lambda g: g.get_member_named(argument))
        else:
            user_id = int(match.group(1))
            if guild:
                mentions = (
                    user for user in ctx.message.mentions if isinstance(user, disnake.Member)
                )
                result = guild.get_member(user_id) or _utils_get(mentions, id=user_id)
            else:
                result = _get_from_guilds(bot, lambda g: g.get_member(user_id))

        if result is None:
            if guild is None:
                raise MemberNotFound(argument)

            if user_id is not None:
                result = await self.query_member_by_id(bot, guild, user_id)
            else:
                result = await self.query_member_named(guild, argument)

            if not result:
                raise MemberNotFound(argument)

        return result


class UserConverter(IDConverter[disnake.User]):
    """Converts to a :class:`~disnake.User`.

    All lookups are via the global user cache.

    The lookup strategy is as follows (in order):

    1. Lookup by ID.
    2. Lookup by mention.
    3. Lookup by name#discrim
    4. Lookup by name

    .. versionchanged:: 1.5
        Raise :exc:`.UserNotFound` instead of generic :exc:`.BadArgument`

    .. versionchanged:: 1.6
        This converter now lazily fetches users from the HTTP APIs if an ID is passed
        and it's not available in cache.
    """

    # note: this uses `Context` instead of `AnyContext`, as it's not used by application commands
    async def convert(self, ctx: Context, argument: str) -> disnake.User:
        match = self._get_id_match(argument) or re.match(r"<@!?([0-9]{15,20})>$", argument)
        state = ctx._state
        bot: disnake.Client = ctx.bot

        if match is not None:
            user_id = int(match.group(1))
            result = bot.get_user(user_id) or _utils_get(ctx.message.mentions, id=user_id)
            if result is None:
                try:
                    result = await bot.fetch_user(user_id)
                except disnake.HTTPException:
                    raise UserNotFound(argument) from None

            if isinstance(result, disnake.Member):
                return result._user
            return result

        arg = argument

        # Remove the '@' character if this is the first character from the argument
        if arg[0] == "@":
            # Remove first character
            arg = arg[1:]

        # check for discriminator if it exists,
        if len(arg) > 5 and arg[-5] == "#":
            discrim = arg[-4:]
            name = arg[:-5]
            result = disnake.utils.find(
                lambda u: u.name == name and u.discriminator == discrim, state._users.values()
            )
            if result is not None:
                return result

        result = disnake.utils.find(lambda u: u.name == arg, state._users.values())

        if result is None:
            raise UserNotFound(argument)

        return result


class PartialMessageConverter(Converter[disnake.PartialMessage]):
    """Converts to a :class:`~disnake.PartialMessage`.

    .. versionadded:: 1.7

    The creation strategy is as follows (in order):

    1. By "{channel ID}-{message ID}" (retrieved by shift-clicking on "Copy ID")
    2. By message ID (The message is assumed to be in the context channel.)
    3. By message URL
    """

    @staticmethod
    def _get_id_matches(ctx: AnyContext, argument: str) -> Tuple[Optional[int], int, int]:
        id_regex = re.compile(r"(?:(?P<channel_id>[0-9]{15,20})-)?(?P<message_id>[0-9]{15,20})$")
        link_regex = re.compile(
            r"https?://(?:(ptb|canary|www)\.)?discord(?:app)?\.com/channels/"
            r"(?P<guild_id>[0-9]{15,20}|@me)"
            r"/(?P<channel_id>[0-9]{15,20})/(?P<message_id>[0-9]{15,20})/?$"
        )
        match = id_regex.match(argument) or link_regex.match(argument)
        if not match:
            raise MessageNotFound(argument)
        data = match.groupdict()
        channel_id = disnake.utils._get_as_snowflake(data, "channel_id") or ctx.channel.id
        message_id = int(data["message_id"])
        guild_id_str: Optional[str] = data.get("guild_id")
        if guild_id_str is None:
            guild_id = ctx.guild and ctx.guild.id
        elif guild_id_str == "@me":
            guild_id = None
        else:
            guild_id = int(guild_id_str)
        return guild_id, message_id, channel_id

    @staticmethod
    def _resolve_channel(
        ctx: AnyContext, guild_id: Optional[int], channel_id: int
    ) -> Optional[MessageableChannel]:
        bot: disnake.Client = ctx.bot
        if guild_id is None:
            return bot.get_channel(channel_id) if channel_id else ctx.channel  # type: ignore

        guild = bot.get_guild(guild_id)
        if guild is not None:
            return guild._resolve_channel(channel_id)  # type: ignore
        return None

    async def convert(self, ctx: AnyContext, argument: str) -> disnake.PartialMessage:
        guild_id, message_id, channel_id = self._get_id_matches(ctx, argument)
        channel = self._resolve_channel(ctx, guild_id, channel_id)
        if not channel:
            raise ChannelNotFound(str(channel_id))
        return disnake.PartialMessage(channel=channel, id=message_id)


class MessageConverter(IDConverter[disnake.Message]):
    """Converts to a :class:`~disnake.Message`.

    .. versionadded:: 1.1

    The lookup strategy is as follows (in order):

    1. Lookup by "{channel ID}-{message ID}" (retrieved by shift-clicking on "Copy ID")
    2. Lookup by message ID (the message **must** be in the context channel)
    3. Lookup by message URL

    .. versionchanged:: 1.5
        Raise :exc:`.ChannelNotFound`, :exc:`.MessageNotFound` or :exc:`.ChannelNotReadable` instead of generic :exc:`.BadArgument`
    """

    async def convert(self, ctx: AnyContext, argument: str) -> disnake.Message:
        guild_id, message_id, channel_id = PartialMessageConverter._get_id_matches(ctx, argument)
        bot: disnake.Client = ctx.bot
        message = bot._connection._get_message(message_id)
        if message:
            return message
        channel = PartialMessageConverter._resolve_channel(ctx, guild_id, channel_id)
        if not channel:
            raise ChannelNotFound(str(channel_id))
        try:
            return await channel.fetch_message(message_id)
        except disnake.NotFound:
            raise MessageNotFound(argument)
        except disnake.Forbidden:
            raise ChannelNotReadable(channel)  # type: ignore


class GuildChannelConverter(IDConverter[disnake.abc.GuildChannel]):
    """Converts to a :class:`.abc.GuildChannel`.

    All lookups are via the local guild. If in a DM context, then the lookup
    is done by the global cache.

    The lookup strategy is as follows (in order):

    1. Lookup by ID.
    2. Lookup by mention.
    3. Lookup by name.

    .. versionadded:: 2.0
    """

    async def convert(self, ctx: AnyContext, argument: str) -> disnake.abc.GuildChannel:
        return self._resolve_channel(ctx, argument, "channels", disnake.abc.GuildChannel)

    @staticmethod
    def _resolve_channel(ctx: AnyContext, argument: str, attribute: str, type: Type[CT]) -> CT:
        bot: disnake.Client = ctx.bot

        match = IDConverter._get_id_match(argument) or re.match(r"<#([0-9]{15,20})>$", argument)
        result: Optional[disnake.abc.GuildChannel] = None
        guild = ctx.guild

        if match is None:
            # not a mention
            if guild:
                iterable: Iterable[CT] = getattr(guild, attribute)
                result = disnake.utils.get(iterable, name=argument)
            else:
                result = disnake.utils.find(
                    lambda c: isinstance(c, type) and c.name == argument, bot.get_all_channels()
                )
        else:
            channel_id = int(match.group(1))
            if guild:
                result = guild.get_channel(channel_id)
            else:
                result = _get_from_guilds(bot, lambda g: g.get_channel(channel_id))

        if not isinstance(result, type):
            raise ChannelNotFound(argument)

        return result

    @staticmethod
    def _resolve_thread(ctx: AnyContext, argument: str, attribute: str, type: Type[TT]) -> TT:
        match = IDConverter._get_id_match(argument) or re.match(r"<#([0-9]{15,20})>$", argument)
        result: Optional[disnake.Thread] = None
        guild = ctx.guild

        if match is None:
            # not a mention
            if guild:
                iterable: Iterable[TT] = getattr(guild, attribute)
                result = disnake.utils.get(iterable, name=argument)
        else:
            thread_id = int(match.group(1))
            if guild:
                result = guild.get_thread(thread_id)

        if not isinstance(result, type):
            raise ThreadNotFound(argument)

        return result


class TextChannelConverter(IDConverter[disnake.TextChannel]):
    """Converts to a :class:`~disnake.TextChannel`.

    All lookups are via the local guild. If in a DM context, then the lookup
    is done by the global cache.

    The lookup strategy is as follows (in order):

    1. Lookup by ID.
    2. Lookup by mention.
    3. Lookup by name

    .. versionchanged:: 1.5
        Raise :exc:`.ChannelNotFound` instead of generic :exc:`.BadArgument`
    """

    async def convert(self, ctx: AnyContext, argument: str) -> disnake.TextChannel:
        return GuildChannelConverter._resolve_channel(
            ctx, argument, "text_channels", disnake.TextChannel
        )


class VoiceChannelConverter(IDConverter[disnake.VoiceChannel]):
    """Converts to a :class:`~disnake.VoiceChannel`.

    All lookups are via the local guild. If in a DM context, then the lookup
    is done by the global cache.

    The lookup strategy is as follows (in order):

    1. Lookup by ID.
    2. Lookup by mention.
    3. Lookup by name

    .. versionchanged:: 1.5
        Raise :exc:`.ChannelNotFound` instead of generic :exc:`.BadArgument`
    """

    async def convert(self, ctx: AnyContext, argument: str) -> disnake.VoiceChannel:
        return GuildChannelConverter._resolve_channel(
            ctx, argument, "voice_channels", disnake.VoiceChannel
        )


class StageChannelConverter(IDConverter[disnake.StageChannel]):
    """Converts to a :class:`~disnake.StageChannel`.

    .. versionadded:: 1.7

    All lookups are via the local guild. If in a DM context, then the lookup
    is done by the global cache.

    The lookup strategy is as follows (in order):

    1. Lookup by ID.
    2. Lookup by mention.
    3. Lookup by name
    """

    async def convert(self, ctx: AnyContext, argument: str) -> disnake.StageChannel:
        return GuildChannelConverter._resolve_channel(
            ctx, argument, "stage_channels", disnake.StageChannel
        )


class CategoryChannelConverter(IDConverter[disnake.CategoryChannel]):
    """Converts to a :class:`~disnake.CategoryChannel`.

    All lookups are via the local guild. If in a DM context, then the lookup
    is done by the global cache.

    The lookup strategy is as follows (in order):

    1. Lookup by ID.
    2. Lookup by mention.
    3. Lookup by name

    .. versionchanged:: 1.5
        Raise :exc:`.ChannelNotFound` instead of generic :exc:`.BadArgument`
    """

    async def convert(self, ctx: AnyContext, argument: str) -> disnake.CategoryChannel:
        return GuildChannelConverter._resolve_channel(
            ctx, argument, "categories", disnake.CategoryChannel
        )


class StoreChannelConverter(IDConverter[disnake.StoreChannel]):
    """Converts to a :class:`~disnake.StoreChannel`.

    All lookups are via the local guild. If in a DM context, then the lookup
    is done by the global cache.

    The lookup strategy is as follows (in order):

    1. Lookup by ID.
    2. Lookup by mention.
    3. Lookup by name.

    .. versionadded:: 1.7
    """

    async def convert(self, ctx: AnyContext, argument: str) -> disnake.StoreChannel:
        return GuildChannelConverter._resolve_channel(
            ctx, argument, "channels", disnake.StoreChannel
        )


class ThreadConverter(IDConverter[disnake.Thread]):
    """Coverts to a :class:`~disnake.Thread`.

    All lookups are via the local guild.

    The lookup strategy is as follows (in order):

    1. Lookup by ID.
    2. Lookup by mention.
    3. Lookup by name.

    .. versionadded: 2.0
    """

    async def convert(self, ctx: AnyContext, argument: str) -> disnake.Thread:
        return GuildChannelConverter._resolve_thread(ctx, argument, "threads", disnake.Thread)


class ColourConverter(Converter[disnake.Colour]):
    """Converts to a :class:`~disnake.Colour`.

    .. versionchanged:: 1.5
        Add an alias named ColorConverter

    The following formats are accepted:

    - ``0x<hex>``
    - ``#<hex>``
    - ``0x#<hex>``
    - ``rgb(<number>, <number>, <number>)``
    - Any of the ``classmethod`` in :class:`~disnake.Colour`

        - The ``_`` in the name can be optionally replaced with spaces.

    Like CSS, ``<number>`` can be either 0-255 or 0-100% and ``<hex>`` can be
    either a 6 digit hex number or a 3 digit hex shortcut (e.g. #fff).

    .. versionchanged:: 1.5
        Raise :exc:`.BadColourArgument` instead of generic :exc:`.BadArgument`

    .. versionchanged:: 1.7
        Added support for ``rgb`` function and 3-digit hex shortcuts
    """

    RGB_REGEX = re.compile(
        r"rgb\s*\((?P<r>[0-9]{1,3}%?)\s*,\s*(?P<g>[0-9]{1,3}%?)\s*,\s*(?P<b>[0-9]{1,3}%?)\s*\)"
    )

    def parse_hex_number(self, argument: str) -> disnake.Color:
        arg = "".join(i * 2 for i in argument) if len(argument) == 3 else argument
        try:
            value = int(arg, base=16)
            if not (0 <= value <= 0xFFFFFF):
                raise BadColourArgument(argument)
        except ValueError:
            raise BadColourArgument(argument)
        else:
            return disnake.Color(value=value)

    def parse_rgb_number(self, argument: str, number: str) -> int:
        if number[-1] == "%":
            value = int(number[:-1])
            if not (0 <= value <= 100):
                raise BadColourArgument(argument)
            return round(255 * (value / 100))

        value = int(number)
        if not (0 <= value <= 255):
            raise BadColourArgument(argument)
        return value

    def parse_rgb(self, argument: str, *, regex: re.Pattern[str] = RGB_REGEX) -> disnake.Color:
        match = regex.match(argument)
        if match is None:
            raise BadColourArgument(argument)

        red = self.parse_rgb_number(argument, match.group("r"))
        green = self.parse_rgb_number(argument, match.group("g"))
        blue = self.parse_rgb_number(argument, match.group("b"))
        return disnake.Color.from_rgb(red, green, blue)

    async def convert(self, ctx: AnyContext, argument: str) -> disnake.Color:
        if argument[0] == "#":
            return self.parse_hex_number(argument[1:])

        if argument[0:2] == "0x":
            rest = argument[2:]
            # Legacy backwards compatible syntax
            if rest.startswith("#"):
                return self.parse_hex_number(rest[1:])
            return self.parse_hex_number(rest)

        arg = argument.lower()
        if arg[0:3] == "rgb":
            return self.parse_rgb(arg)

        arg = arg.replace(" ", "_")
        method = getattr(disnake.Colour, arg, None)
        if arg.startswith("from_") or method is None or not inspect.ismethod(method):
            raise BadColourArgument(arg)
        return method()


ColorConverter = ColourConverter


class RoleConverter(IDConverter[disnake.Role]):
    """Converts to a :class:`~disnake.Role`.

    All lookups are via the local guild. If in a DM context, the converter raises
    :exc:`.NoPrivateMessage` exception.

    The lookup strategy is as follows (in order):

    1. Lookup by ID.
    2. Lookup by mention.
    3. Lookup by name

    .. versionchanged:: 1.5
        Raise :exc:`.RoleNotFound` instead of generic :exc:`.BadArgument`
    """

    async def convert(self, ctx: AnyContext, argument: str) -> disnake.Role:
        guild = ctx.guild
        if not guild:
            raise NoPrivateMessage()

        match = self._get_id_match(argument) or re.match(r"<@&([0-9]{15,20})>$", argument)
        if match:
            result = guild.get_role(int(match.group(1)))
        else:
            result = disnake.utils.get(guild._roles.values(), name=argument)

        if result is None:
            raise RoleNotFound(argument)
        return result


class GameConverter(Converter[disnake.Game]):
    """Converts to :class:`~disnake.Game`."""

    async def convert(self, ctx: AnyContext, argument: str) -> disnake.Game:
        return disnake.Game(name=argument)


class InviteConverter(Converter[disnake.Invite]):
    """Converts to a :class:`~disnake.Invite`.

    This is done via an HTTP request using :meth:`.Bot.fetch_invite`.

    .. versionchanged:: 1.5
        Raise :exc:`.BadInviteArgument` instead of generic :exc:`.BadArgument`
    """

    async def convert(self, ctx: AnyContext, argument: str) -> disnake.Invite:
        try:
            return await ctx.bot.fetch_invite(argument)
        except Exception as exc:
            raise BadInviteArgument(argument) from exc


class GuildConverter(IDConverter[disnake.Guild]):
    """Converts to a :class:`~disnake.Guild`.

    The lookup strategy is as follows (in order):

    1. Lookup by ID.
    2. Lookup by name. (There is no disambiguation for Guilds with multiple matching names).

    .. versionadded:: 1.7
    """

    async def convert(self, ctx: AnyContext, argument: str) -> disnake.Guild:
        match = self._get_id_match(argument)
        bot: disnake.Client = ctx.bot
        result: Optional[disnake.Guild] = None

        if match is not None:
            guild_id = int(match.group(1))
            result = bot.get_guild(guild_id)

        if result is None:
            result = disnake.utils.get(bot.guilds, name=argument)

            if result is None:
                raise GuildNotFound(argument)
        return result


class EmojiConverter(IDConverter[disnake.Emoji]):
    """Converts to a :class:`~disnake.Emoji`.

    All lookups are done for the local guild first, if available. If that lookup
    fails, then it checks the client's global cache.

    The lookup strategy is as follows (in order):

    1. Lookup by ID.
    2. Lookup by extracting ID from the emoji.
    3. Lookup by name

    .. versionchanged:: 1.5
        Raise :exc:`.EmojiNotFound` instead of generic :exc:`.BadArgument`
    """

    async def convert(self, ctx: AnyContext, argument: str) -> disnake.Emoji:
        match = self._get_id_match(argument) or re.match(
            r"<a?:[a-zA-Z0-9\_]{1,32}:([0-9]{15,20})>$", argument
        )
        result: Optional[disnake.Emoji] = None
        bot = ctx.bot
        guild = ctx.guild

        if match is None:
            # Try to get the emoji by name. Try local guild first.
            if guild:
                result = disnake.utils.get(guild.emojis, name=argument)

            if result is None:
                result = disnake.utils.get(bot.emojis, name=argument)
        else:
            # Try to look up emoji by id.
            result = bot.get_emoji(int(match.group(1)))

        if result is None:
            raise EmojiNotFound(argument)

        return result


class PartialEmojiConverter(Converter[disnake.PartialEmoji]):
    """Converts to a :class:`~disnake.PartialEmoji`.

    This is done by extracting the animated flag, name and ID from the emoji.

    .. versionchanged:: 1.5
        Raise :exc:`.PartialEmojiConversionFailure` instead of generic :exc:`.BadArgument`
    """

    async def convert(self, ctx: AnyContext, argument: str) -> disnake.PartialEmoji:
        match = re.match(r"<(a?):([a-zA-Z0-9\_]{1,32}):([0-9]{15,20})>$", argument)

        if match:
            emoji_animated = bool(match.group(1))
            emoji_name: str = match.group(2)
            emoji_id = int(match.group(3))

            return disnake.PartialEmoji.with_state(
                ctx.bot._connection, animated=emoji_animated, name=emoji_name, id=emoji_id
            )

        raise PartialEmojiConversionFailure(argument)


class GuildStickerConverter(IDConverter[disnake.GuildSticker]):
    """Converts to a :class:`~disnake.GuildSticker`.

    All lookups are done for the local guild first, if available. If that lookup
    fails, then it checks the client's global cache.

    The lookup strategy is as follows (in order):

    1. Lookup by ID.
    3. Lookup by name

    .. versionadded:: 2.0
    """

    async def convert(self, ctx: AnyContext, argument: str) -> disnake.GuildSticker:
        match = self._get_id_match(argument)
        result = None
        bot: disnake.Client = ctx.bot
        guild = ctx.guild

        if match is None:
            # Try to get the sticker by name. Try local guild first.
            if guild:
                result = disnake.utils.get(guild.stickers, name=argument)

            if result is None:
                result = disnake.utils.get(bot.stickers, name=argument)
        else:
            # Try to look up sticker by id.
            result = bot.get_sticker(int(match.group(1)))

        if result is None:
            raise GuildStickerNotFound(argument)

        return result


class PermissionsConverter(Converter[disnake.Permissions]):
    """Converts to a :class:`~disnake.Permissions`.

    Accepts an integer or a string of space-separated permission names (or just a single one) as input.

    .. versionadded:: 2.3
    """

    async def convert(self, ctx: AnyContext, argument: str) -> disnake.Permissions:
        # try the permission bit value
        try:
            value = int(argument)
        except ValueError:
            pass
        else:
            return disnake.Permissions(value)

        argument = argument.replace("server", "guild")

        # try multiple attributes, then a single one
        perms: List[disnake.Permissions] = []
        for name in argument.split():
            attr = getattr(disnake.Permissions, name, None)
            if attr is None:
                break

            if callable(attr):
                perms.append(attr())
            else:
                perms.append(disnake.Permissions(**{name: True}))
        else:
            return functools.reduce(lambda a, b: disnake.Permissions(a.value | b.value), perms)

        name = argument.replace(" ", "_")

        attr = getattr(disnake.Permissions, name, None)
        if attr is None:
            raise BadArgument(f"Invalid Permissions: {name!r}")

        if callable(attr):
            return attr()
        else:
            return disnake.Permissions(**{name: True})


class clean_content(Converter[str]):
    """Converts the argument to mention scrubbed version of
    said content.

    This behaves similarly to :attr:`~disnake.Message.clean_content`.

    Attributes
    ----------
    fix_channel_mentions: :class:`bool`
        Whether to clean channel mentions.
    use_nicknames: :class:`bool`
        Whether to use nicknames when transforming mentions.
    escape_markdown: :class:`bool`
        Whether to also escape special markdown characters.
    remove_markdown: :class:`bool`
        Whether to also remove special markdown characters. This option is not supported with ``escape_markdown``

        .. versionadded:: 1.7
    """

    def __init__(
        self,
        *,
        fix_channel_mentions: bool = False,
        use_nicknames: bool = True,
        escape_markdown: bool = False,
        remove_markdown: bool = False,
    ) -> None:
        self.fix_channel_mentions = fix_channel_mentions
        self.use_nicknames = use_nicknames
        self.escape_markdown = escape_markdown
        self.remove_markdown = remove_markdown

    async def convert(self, ctx: AnyContext, argument: str) -> str:
        msg = ctx.message if isinstance(ctx, Context) else None

        def resolve_user(id: int) -> str:
            m = (msg and _utils_get(msg.mentions, id=id)) or ctx.bot.get_user(id)
            if m is None and ctx.guild:
                m = ctx.guild.get_member(id)
            return f"@{m.display_name if self.use_nicknames else m.name}" if m else "@deleted-user"

        def resolve_role(id: int) -> str:
            if ctx.guild is None:
                return "@deleted-role"
            r = (msg and _utils_get(msg.role_mentions, id=id)) or ctx.guild.get_role(id)
            return f"@{r.name}" if r else "@deleted-role"

        def resolve_channel(id: int) -> str:
            if ctx.guild and self.fix_channel_mentions:
                c = ctx.guild.get_channel(id)
                return f"#{c.name}" if c else "#deleted-channel"

            return f"<#{id}>"

        transforms: Dict[str, Callable[[int], str]] = {
            "@": resolve_user,
            "@!": resolve_user,
            "#": resolve_channel,
            "@&": resolve_role,
        }

        def repl(match: re.Match) -> str:
            type = match[1]
            id = int(match[2])
            return transforms[type](id)

        result = re.sub(r"<(@[!&]?|#)([0-9]{15,20})>", repl, argument)
        if self.escape_markdown:
            result = disnake.utils.escape_markdown(result)
        elif self.remove_markdown:
            result = disnake.utils.remove_markdown(result)

        # Completely ensure no mentions escape:
        return disnake.utils.escape_mentions(result)


class Greedy(List[T]):
    """
    A special converter that greedily consumes arguments until it can't.
    As a consequence of this behaviour, most input errors are silently discarded,
    since it is used as an indicator of when to stop parsing.

    When a parser error is met the greedy converter stops converting, undoes the
    internal string parsing routine, and continues parsing regularly.

    For example, in the following code:

    .. code-block:: python3

        @commands.command()
        async def test(ctx, numbers: Greedy[int], reason: str):
            await ctx.send("numbers: {}, reason: {}".format(numbers, reason))

    An invocation of ``[p]test 1 2 3 4 5 6 hello`` would pass ``numbers`` with
    ``[1, 2, 3, 4, 5, 6]`` and ``reason`` with ``hello``\.

    For more information, check :ref:`ext_commands_special_converters`.
    """

    __slots__ = ("converter",)

    def __init__(self, *, converter: T):
        self.converter = converter

    def __repr__(self):
        converter = getattr(self.converter, "__name__", repr(self.converter))
        return f"Greedy[{converter}]"

    def __class_getitem__(cls, params: Union[Tuple[T], T]) -> Greedy[T]:
        if not isinstance(params, tuple):
            params = (params,)
        if len(params) != 1:
            raise TypeError("Greedy[...] only takes a single argument")
        converter = params[0]

        origin = getattr(converter, "__origin__", None)
        args = getattr(converter, "__args__", ())

        if not (callable(converter) or isinstance(converter, Converter) or origin is not None):
            raise TypeError("Greedy[...] expects a type or a Converter instance.")

        if converter in (str, type(None)) or origin is Greedy:
            raise TypeError(f"Greedy[{converter.__name__}] is invalid.")  # type: ignore

        if origin is Union and type(None) in args:
            raise TypeError(f"Greedy[{converter!r}] is invalid.")

        return cls(converter=converter)


def _convert_to_bool(argument: str) -> bool:
    lowered = argument.lower()
    if lowered in ("yes", "y", "true", "t", "1", "enable", "on"):
        return True
    elif lowered in ("no", "n", "false", "f", "0", "disable", "off"):
        return False
    else:
        raise BadBoolArgument(lowered)


def get_converter(param: inspect.Parameter) -> Any:
    converter = param.annotation
    if converter is param.empty:
        if param.default is not param.empty:
            converter = str if param.default is None else type(param.default)
        else:
            converter = str
    return converter


_GenericAlias = type(List[T])


def is_generic_type(tp: Any, *, _GenericAlias: Type = _GenericAlias) -> bool:
    return isinstance(tp, type) and issubclass(tp, Generic) or isinstance(tp, _GenericAlias)  # type: ignore


CONVERTER_MAPPING: Dict[Type[Any], Any] = {
    disnake.Object: ObjectConverter,
    disnake.Member: MemberConverter,
    disnake.User: UserConverter,
    disnake.Message: MessageConverter,
    disnake.PartialMessage: PartialMessageConverter,
    disnake.TextChannel: TextChannelConverter,
    disnake.Invite: InviteConverter,
    disnake.Guild: GuildConverter,
    disnake.Role: RoleConverter,
    disnake.Game: GameConverter,
    disnake.Colour: ColourConverter,
    disnake.VoiceChannel: VoiceChannelConverter,
    disnake.StageChannel: StageChannelConverter,
    disnake.Emoji: EmojiConverter,
    disnake.PartialEmoji: PartialEmojiConverter,
    disnake.CategoryChannel: CategoryChannelConverter,
    disnake.StoreChannel: StoreChannelConverter,
    disnake.Thread: ThreadConverter,
    disnake.abc.GuildChannel: GuildChannelConverter,
    disnake.GuildSticker: GuildStickerConverter,
    disnake.Permissions: PermissionsConverter,
}


async def _actual_conversion(ctx: Context, converter, argument: str, param: inspect.Parameter):
    if converter is bool:
        return _convert_to_bool(argument)

    try:
        module = converter.__module__
    except AttributeError:
        pass
    else:
        if module is not None and (
            module.startswith("disnake.") and not module.endswith("converter")
        ):
            converter = CONVERTER_MAPPING.get(converter, converter)

    try:
        if inspect.isclass(converter) and issubclass(converter, Converter):
            if inspect.ismethod(converter.convert):
                return await converter.convert(ctx, argument)
            else:
                return await converter().convert(ctx, argument)  # type: ignore
        elif isinstance(converter, Converter):
            return await converter.convert(ctx, argument)  # type: ignore
    except CommandError:
        raise
    except Exception as exc:
        raise ConversionError(converter, exc) from exc

    try:
        return converter(argument)  # type: ignore
    except CommandError:
        raise
    except Exception as exc:
        try:
            name = converter.__name__
        except AttributeError:
            name = converter.__class__.__name__

        raise BadArgument(f'Converting to "{name}" failed for parameter "{param.name}".') from exc


async def run_converters(ctx: Context, converter, argument: str, param: inspect.Parameter):
    """|coro|

    Runs converters for a given converter, argument, and parameter.

    This function does the same work that the library does under the hood.

    .. versionadded:: 2.0

    Parameters
    ----------
    ctx: :class:`Context`
        The invocation context to run the converters under.
    converter: Any
        The converter to run, this corresponds to the annotation in the function.
    argument: :class:`str`
        The argument to convert to.
    param: :class:`inspect.Parameter`
        The parameter being converted. This is mainly for error reporting.

    Raises
    ------
    CommandError
        The converter failed to convert.

    Returns
    -------
    Any
        The resulting conversion.
    """
    origin = getattr(converter, "__origin__", None)

    if origin is Union:
        errors = []
        _NoneType = type(None)
        union_args = converter.__args__
        for conv in union_args:
            # if we got to this part in the code, then the previous conversions have failed
            # so we should just undo the view, return the default, and allow parsing to continue
            # with the other parameters
            if conv is _NoneType and param.kind != param.VAR_POSITIONAL:
                ctx.view.undo()
                return None if param.default is param.empty else param.default

            try:
                value = await run_converters(ctx, conv, argument, param)
            except CommandError as exc:
                errors.append(exc)
            else:
                return value

        # if we're here, then we failed all the converters
        raise BadUnionArgument(param, union_args, errors)

    if origin is Literal:
        errors = []
        conversions = {}
        literal_args = converter.__args__
        for literal in literal_args:
            literal_type = type(literal)
            try:
                value = conversions[literal_type]
            except KeyError:
                try:
                    value = await _actual_conversion(ctx, literal_type, argument, param)
                except CommandError as exc:
                    errors.append(exc)
                    conversions[literal_type] = object()
                    continue
                else:
                    conversions[literal_type] = value

            if value == literal:
                return value

        # if we're here, then we failed to match all the literals
        raise BadLiteralArgument(param, literal_args, errors)

    # This must be the last if-clause in the chain of origin checking
    # Nearly every type is a generic type within the typing library
    # So care must be taken to make sure a more specialised origin handle
    # isn't overwritten by the widest if clause
    if origin is not None and is_generic_type(converter):
        converter = origin

    return await _actual_conversion(ctx, converter, argument, param)<|MERGE_RESOLUTION|>--- conflicted
+++ resolved
@@ -134,11 +134,7 @@
             The argument that is being converted.
 
         Raises
-<<<<<<< HEAD
-        -------
-=======
         ------
->>>>>>> 5873eef4
         CommandError
             A generic exception occurred when converting the argument.
         BadArgument
