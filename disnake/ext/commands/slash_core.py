--- conflicted
+++ resolved
@@ -443,11 +443,11 @@
         description: :class:`str`
             the description of the subcommand
         name_localizations: Union[:class:`str`, Dict[ApplicationCommandLocale, :class:`str`]]
-            localizations for ``name``
+            Localizations for ``name``.
 
             .. versionadded:: 2.4
         description_localizations: Union[:class:`str`, Dict[ApplicationCommandLocale, :class:`str`]]
-            localizations for ``description``
+            Localizations for ``description``.
 
             .. versionadded:: 2.4
         options: List[:class:`.Option`]
@@ -511,7 +511,7 @@
         name : :class:`str`
             the name of the subcommand group. Defaults to the function name
         name_localizations: Union[:class:`str`, Dict[ApplicationCommandLocale, :class:`str`]]
-            localizations for ``name``
+            Localizations for ``name``.
 
             .. versionadded:: 2.4
 
@@ -693,19 +693,15 @@
     name: :class:`str`
         The name of the slash command. (equals to function name by default).
     description: :class:`str`
-<<<<<<< HEAD
-        the description of the slash command. It will be visible in Discord.
+        The description of the slash command. It will be visible in Discord.
     name_localizations: Union[:class:`str`, Dict[ApplicationCommandLocale, :class:`str`]]
-        localizations for ``name``
+        Localizations for ``name``.
 
         .. versionadded:: 2.4
     description_localizations: Union[:class:`str`, Dict[ApplicationCommandLocale, :class:`str`]]
-        localizations for ``description``
+        Localizations for ``description``.
 
         .. versionadded:: 2.4
-=======
-        The description of the slash command. It will be visible in Discord.
->>>>>>> a202fa5b
     options: List[:class:`.Option`]
         The list of slash command options. The options will be visible in Discord.
         This is the old way of specifying options. Consider using :ref:`param_syntax` instead.
