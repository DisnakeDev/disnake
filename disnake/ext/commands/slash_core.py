--- conflicted
+++ resolved
@@ -77,7 +77,7 @@
     except AttributeError:
         requires_cog_param = False
 
-    cog = self.parent_command.cog if isinstance(self, SubCommand) else self.cog
+    cog = self.root_parent.cog if isinstance(self, SubCommand) else self.cog
     filled = inter.filled_options
     del filled[inter.data.focused_option.name]
 
@@ -154,11 +154,7 @@
             type=OptionType.sub_command_group,
             options=[],
         )
-<<<<<<< HEAD
-        self.qualified_name: str = f"{parent.name} {self.name}"
-=======
         self.qualified_name: str = f"{parent.qualified_name} {self.name}"
->>>>>>> 5d1c3ed9
 
         if (
             "dm_permission" in kwargs
@@ -311,23 +307,15 @@
             )
 
     @property
-<<<<<<< HEAD
-    def parent_command(self) -> InvokableSlashCommand:
-        """:class:`InvokableSlashCommand`: Returns the parent command
-        even if :attr:`SubCommand.parent` is a group.
-=======
     def root_parent(self) -> InvokableSlashCommand:
         """:class:`InvokableSlashCommand`: Returns the top-level slash command containing this subcommand,
         even if the parent is a :class:`SubCommandGroup`.
->>>>>>> 5d1c3ed9
 
         .. versionadded:: 2.6
         """
         return self.parent.parent if isinstance(self.parent, SubCommandGroup) else self.parent
 
     @property
-<<<<<<< HEAD
-=======
     def parents(
         self,
     ) -> Union[Tuple[InvokableSlashCommand], Tuple[SubCommandGroup, InvokableSlashCommand]]:
@@ -344,7 +332,6 @@
         return (self.parent,)
 
     @property
->>>>>>> 5d1c3ed9
     def description(self) -> str:
         return self.body.description
 
