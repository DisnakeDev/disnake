--- conflicted
+++ resolved
@@ -398,20 +398,11 @@
             return autocomp
         
         # possibly pass in filled options as a kwarg
-<<<<<<< HEAD
-        sig = inspect.signature(autocomp)
-        if any(param.kind is param.VAR_KEYWORD for param in sig.parameters.values()):
-            filled = inter.filled_options
-            del filled[inter.data.focused_option.name]
-            choices = autocomp(inter, user_input, **filled)
-        else:
-=======
         filled = inter.filled_options
         del filled[inter.data.focused_option.name]
         try:
             choices = autocomp(inter, user_input, **filled)
         except TypeError:
->>>>>>> 4e36f4f4
             choices = autocomp(inter, user_input)
         
         if inspect.isawaitable(choices):
