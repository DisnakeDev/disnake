--- conflicted
+++ resolved
@@ -563,22 +563,8 @@
     connectors: Dict[str, str] = None,
     auto_sync: bool = True,
     **kwargs,
-<<<<<<< HEAD
 ) -> Callable[[CommandCallback], InvokableSlashCommand]:
-    """
-    A decorator that builds a slash command.
-=======
-) -> Callable[
-    [
-        Union[
-            Callable[Concatenate[CogT, ApplicationCommandInteractionT, P], Coroutine],
-            Callable[Concatenate[ApplicationCommandInteractionT, P], Coroutine],
-        ]
-    ],
-    InvokableSlashCommand,
-]:
     """A decorator that builds a slash command.
->>>>>>> ecca5a41
 
     Parameters
     ----------
