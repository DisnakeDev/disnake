# The MIT License (MIT)

# Copyright (c) 2021-present EQUENOS

# Permission is hereby granted, free of charge, to any person obtaining a
# copy of this software and associated documentation files (the "Software"),
# to deal in the Software without restriction, including without limitation
# the rights to use, copy, modify, merge, publish, distribute, sublicense,
# and/or sell copies of the Software, and to permit persons to whom the
# Software is furnished to do so, subject to the following conditions:

# The above copyright notice and this permission notice shall be included in
# all copies or substantial portions of the Software.

# THE SOFTWARE IS PROVIDED "AS IS", WITHOUT WARRANTY OF ANY KIND, EXPRESS
# OR IMPLIED, INCLUDING BUT NOT LIMITED TO THE WARRANTIES OF MERCHANTABILITY,
# FITNESS FOR A PARTICULAR PURPOSE AND NONINFRINGEMENT. IN NO EVENT SHALL THE
# AUTHORS OR COPYRIGHT HOLDERS BE LIABLE FOR ANY CLAIM, DAMAGES OR OTHER
# LIABILITY, WHETHER IN AN ACTION OF CONTRACT, TORT OR OTHERWISE, ARISING
# FROM, OUT OF OR IN CONNECTION WITH THE SOFTWARE OR THE USE OR OTHER
# DEALINGS IN THE SOFTWARE.

from __future__ import annotations

import asyncio
import inspect
from typing import TYPE_CHECKING, Any, Callable, Dict, List, Optional, Sequence, Union

from disnake import utils
from disnake.app_commands import Option, SlashCommand
from disnake.enums import OptionType
from disnake.i18n import Localized
from disnake.interactions import ApplicationCommandInteraction
from disnake.permissions import Permissions

from .base_core import InvokableApplicationCommand, _get_overridden_method
from .errors import *
from .params import call_param_func, expand_params

if TYPE_CHECKING:
    from disnake.app_commands import Choices
    from disnake.i18n import LocalizedOptional

    from .base_core import CommandCallback

MISSING = utils.MISSING

__all__ = ("InvokableSlashCommand", "SubCommandGroup", "SubCommand", "slash_command")


def _autocomplete(
    self: Union[SubCommand, InvokableSlashCommand], option_name: str
) -> Callable[[Callable], Callable]:
    exists = False
    for option in self.body.options:
        if option.name == option_name:
            option.autocomplete = True
            exists = True
            break

    if not exists:
        raise ValueError(f"Option '{option_name}' doesn't exist in '{self.qualified_name}'")

    def decorator(func: Callable) -> Callable:
        func.__slash_command__ = self
        self.autocompleters[option_name] = func
        return func

    return decorator


async def _call_autocompleter(
    self: Union[InvokableSlashCommand, SubCommand],
    param: str,
    inter: ApplicationCommandInteraction,
    user_input: str,
) -> Optional[Choices]:
    autocomp = self.autocompleters.get(param)
    if autocomp is None:
        return None
    if not callable(autocomp):
        return autocomp

    try:
        cog = autocomp.__slash_command__.cog
    except AttributeError:
        cog = None

    filled = inter.filled_options
    del filled[inter.data.focused_option.name]
    try:
        if cog is None:
            choices = autocomp(inter, user_input, **filled)
        else:
            choices = autocomp(cog, inter, user_input, **filled)
    except TypeError:
        if cog is None:
            choices = autocomp(inter, user_input)
        else:
            choices = autocomp(cog, inter, user_input)

    if inspect.isawaitable(choices):
        return await choices
    return choices


class SubCommandGroup(InvokableApplicationCommand):
    """A class that implements the protocol for a bot slash command group.

    These are not created manually, instead they are created via the
    decorator or functional interface.

    Attributes
    ----------
    name: :class:`str`
        The name of the group.
    qualified_name: :class:`str`
        The full command name, including parent names in the case of slash subcommands or groups.
        For example, the qualified name for ``/one two three`` would be ``one two three``.
    option: :class:`.Option`
        API representation of this subcommand.
    callback: :ref:`coroutine <coroutine>`
        The coroutine that is executed when the command group is invoked.
    cog: Optional[:class:`Cog`]
        The cog that this group belongs to. ``None`` if there isn't one.
    checks: List[Callable[[:class:`.ApplicationCommandInteraction`], :class:`bool`]]
        A list of predicates that verifies if the group could be executed
        with the given :class:`.ApplicationCommandInteraction` as the sole parameter. If an exception
        is necessary to be thrown to signal failure, then one inherited from
        :exc:`.CommandError` should be used. Note that if the checks fail then
        :exc:`.CheckFailure` exception is raised to the :func:`.on_slash_command_error`
        event.
    extras: Dict[:class:`str`, Any]
        A dict of user provided extras to attach to the subcommand group.

        .. note::
            This object may be copied by the library.

        .. versionadded: 2.5
    """

    def __init__(
        self,
        func: CommandCallback,
        *,
        name: LocalizedOptional = None,
        **kwargs,
    ):
        name_loc = Localized._cast(name, False)
        super().__init__(func, name=name_loc.string, **kwargs)
        self.children: Dict[str, SubCommand] = {}
        self.option = Option(
            name=name_loc._upgrade(self.name),
            description="-",
            type=OptionType.sub_command_group,
            options=[],
        )
        self.qualified_name: str = ""

        if hasattr(func, "__default_member_permissions__"):
            raise TypeError(
                "Cannot set `default_member_permissions` on subcommands or subcommand groups"
            )

    @property
    def body(self) -> Option:
        return self.option

    def sub_command(
        self,
        name: LocalizedOptional = None,
        description: LocalizedOptional = None,
        options: list = None,
        connectors: dict = None,
        extras: Dict[str, Any] = None,
        **kwargs,
    ) -> Callable[[CommandCallback], SubCommand]:
        """
        A decorator that creates a subcommand in the subcommand group.
        Parameters are the same as in :class:`InvokableSlashCommand.sub_command`

        Returns
        -------
        Callable[..., :class:`SubCommand`]
            A decorator that converts the provided method into a SubCommand, adds it to the bot, then returns it.
        """

        def decorator(func: CommandCallback) -> SubCommand:
            new_func = SubCommand(
                func,
                name=name,
                description=description,
                options=options,
                connectors=connectors,
                extras=extras,
                **kwargs,
            )
            qualified_name = self.qualified_name or self.name
            new_func.qualified_name = f"{qualified_name} {new_func.name}"
            self.children[new_func.name] = new_func
            self.option.options.append(new_func.option)
            return new_func

        return decorator


class SubCommand(InvokableApplicationCommand):
    """A class that implements the protocol for a bot slash subcommand.

    These are not created manually, instead they are created via the
    decorator or functional interface.

    Attributes
    ----------
    name: :class:`str`
        The name of the subcommand.
    qualified_name: :class:`str`
        The full command name, including parent names in the case of slash subcommands or groups.
        For example, the qualified name for ``/one two three`` would be ``one two three``.
    option: :class:`.Option`
        API representation of this subcommand.
    callback: :ref:`coroutine <coroutine>`
        The coroutine that is executed when the subcommand is called.
    cog: Optional[:class:`Cog`]
        The cog that this subcommand belongs to. ``None`` if there isn't one.
    checks: List[Callable[[:class:`.ApplicationCommandInteraction`], :class:`bool`]]
        A list of predicates that verifies if the subcommand could be executed
        with the given :class:`.ApplicationCommandInteraction` as the sole parameter. If an exception
        is necessary to be thrown to signal failure, then one inherited from
        :exc:`.CommandError` should be used. Note that if the checks fail then
        :exc:`.CheckFailure` exception is raised to the :func:`.on_slash_command_error`
        event.
    connectors: Dict[:class:`str`, :class:`str`]
        A mapping of option names to function parameter names, mainly for internal processes.
    extras: Dict[:class:`str`, Any]
        A dict of user provided extras to attach to the subcommand.

        .. note::
            This object may be copied by the library.

        .. versionadded: 2.5
    """

    def __init__(
        self,
        func: CommandCallback,
        *,
        name: LocalizedOptional = None,
        description: LocalizedOptional = None,
        options: list = None,
        connectors: Dict[str, str] = None,
        **kwargs,
    ):
        name_loc = Localized._cast(name, False)
        super().__init__(func, name=name_loc.string, **kwargs)
        self.connectors: Dict[str, str] = connectors or {}
        self.autocompleters: Dict[str, Any] = kwargs.get("autocompleters", {})

        if options is None:
            options = expand_params(self)

        self.docstring = utils.parse_docstring(func)
        desc_loc = Localized._cast(description, False)

        self.option = Option(
            name=name_loc._upgrade(self.name, key=self.docstring["localization_key_name"]),
            description=desc_loc._upgrade(
                self.docstring["description"] or "-", key=self.docstring["localization_key_desc"]
            ),
            type=OptionType.sub_command,
            options=options,
        )
        self.qualified_name = ""

        if hasattr(func, "__default_member_permissions__"):
            raise TypeError(
                "Cannot set `default_member_permissions` on subcommands or subcommand groups"
            )

    @property
    def body(self) -> Option:
        return self.option

    async def _call_autocompleter(
        self, param: str, inter: ApplicationCommandInteraction, user_input: str
    ) -> Optional[Choices]:
        return await _call_autocompleter(self, param, inter, user_input)

    async def invoke(self, inter: ApplicationCommandInteraction, *args, **kwargs) -> None:
        for k, v in self.connectors.items():
            if k in kwargs:
                kwargs[v] = kwargs.pop(k)

        await self.prepare(inter)

        try:
            await call_param_func(self.callback, inter, self.cog, **kwargs)
        except CommandError:
            inter.command_failed = True
            raise
        except asyncio.CancelledError:
            inter.command_failed = True
            return
        except Exception as exc:
            inter.command_failed = True
            raise CommandInvokeError(exc) from exc
        finally:
            if self._max_concurrency is not None:
                await self._max_concurrency.release(inter)  # type: ignore

            await self.call_after_hooks(inter)

    def autocomplete(self, option_name: str) -> Callable[[Callable], Callable]:
        """A decorator that registers an autocomplete function for the specified option.

        Parameters
        ----------
        option_name: :class:`str`
            The name of the slash command option.
        """
        return _autocomplete(self, option_name)


class InvokableSlashCommand(InvokableApplicationCommand):
    """A class that implements the protocol for a bot slash command.

    These are not created manually, instead they are created via the
    decorator or functional interface.

    Attributes
    ----------
    name: :class:`str`
        The name of the command.
    qualified_name: :class:`str`
        The full command name, including parent names in the case of slash subcommands or groups.
        For example, the qualified name for ``/one two three`` would be ``one two three``.
    body: :class:`.SlashCommand`
        An object being registered in the API.
    callback: :ref:`coroutine <coroutine>`
        The coroutine that is executed when the command is called.
    cog: Optional[:class:`Cog`]
        The cog that this command belongs to. ``None`` if there isn't one.
    checks: List[Callable[[:class:`.ApplicationCommandInteraction`], :class:`bool`]]
        A list of predicates that verifies if the command could be executed
        with the given :class:`.ApplicationCommandInteraction` as the sole parameter. If an exception
        is necessary to be thrown to signal failure, then one inherited from
        :exc:`.CommandError` should be used. Note that if the checks fail then
        :exc:`.CheckFailure` exception is raised to the :func:`.on_slash_command_error`
        event.
    guild_ids: Optional[List[:class:`int`]]
        The list of IDs of the guilds where the command is synced. ``None`` if this command is global.
    connectors: Dict[:class:`str`, :class:`str`]
        A mapping of option names to function parameter names, mainly for internal processes.
    auto_sync: :class:`bool`
        Whether to automatically register the command.
    extras: Dict[:class:`str`, Any]
        A dict of user provided extras to attach to the command.

        .. note::
            This object may be copied by the library.

        .. versionadded: 2.5
    """

    def __init__(
        self,
        func: CommandCallback,
        *,
        name: LocalizedOptional = None,
        description: LocalizedOptional = None,
        options: List[Option] = None,
        dm_permission: bool = True,
        default_member_permissions: Optional[Union[Permissions, int]] = None,
        guild_ids: Sequence[int] = None,
        connectors: Dict[str, str] = None,
        auto_sync: bool = True,
        **kwargs,
    ):
        name_loc = Localized._cast(name, False)
        super().__init__(func, name=name_loc.string, **kwargs)
        self.connectors: Dict[str, str] = connectors or {}
        self.children: Dict[str, Union[SubCommand, SubCommandGroup]] = {}
        self.auto_sync: bool = auto_sync
        self.guild_ids: Optional[Sequence[int]] = guild_ids
        self.autocompleters: Dict[str, Any] = kwargs.get("autocompleters", {})

        if options is None:
            options = expand_params(self)

<<<<<<< HEAD
        try:
            default_perms = func.__default_member_permissions__
        except AttributeError:
            pass
        else:
            default_member_permissions = Permissions(default_perms)
=======
        self.docstring = utils.parse_docstring(func)
        desc_loc = Localized._cast(description, False)
>>>>>>> f684080b

        self.body: SlashCommand = SlashCommand(
            name=name_loc._upgrade(self.name, key=self.docstring["localization_key_name"]),
            description=desc_loc._upgrade(
                self.docstring["description"] or "-", key=self.docstring["localization_key_desc"]
            ),
            options=options or [],
            dm_permission=dm_permission and not self._guild_only,
            default_member_permissions=default_member_permissions,
        )

    @property
    def description(self) -> str:
        return self.body.description

    @property
    def options(self) -> List[Option]:
        return self.body.options

    def sub_command(
        self,
        name: LocalizedOptional = None,
        description: LocalizedOptional = None,
        options: list = None,
        connectors: dict = None,
        extras: Dict[str, Any] = None,
        **kwargs,
    ) -> Callable[[CommandCallback], SubCommand]:
        """
        A decorator that creates a subcommand under the base command.

        Parameters
        ----------
        name: Optional[Union[:class:`str`, :class:`.Localized`]]
            The name of the subcommand (defaults to function name).

            .. versionchanged:: 2.5
                Added support for localizations.

        description: Optional[Union[:class:`str`, :class:`.Localized`]]
            The description of the subcommand.

            .. versionchanged:: 2.5
                Added support for localizations.

        options: List[:class:`.Option`]
            the options of the subcommand for registration in API
        connectors: Dict[:class:`str`, :class:`str`]
            which function param states for each option. If the name
            of an option already matches the corresponding function param,
            you don't have to specify the connectors. Connectors template:
            ``{"option-name": "param_name", ...}``
        extras: Dict[:class:`str`, Any]
            A dict of user provided extras to attach to the subcommand.

            .. note::
                This object may be copied by the library.

            .. versionadded: 2.5

        Returns
        -------
        Callable[..., :class:`SubCommand`]
            A decorator that converts the provided method into a :class:`SubCommand`, adds it to the bot, then returns it.
        """

        def decorator(func: CommandCallback) -> SubCommand:
            if len(self.children) == 0 and len(self.body.options) > 0:
                self.body.options = []
            new_func = SubCommand(
                func,
                name=name,
                description=description,
                options=options,
                connectors=connectors,
                extras=extras,
                **kwargs,
            )
            new_func.qualified_name = f"{self.qualified_name} {new_func.name}"
            self.children[new_func.name] = new_func
            self.body.options.append(new_func.option)
            return new_func

        return decorator

    def sub_command_group(
        self,
        name: LocalizedOptional = None,
        extras: Dict[str, Any] = None,
        **kwargs,
    ) -> Callable[[CommandCallback], SubCommandGroup]:
        """
        A decorator that creates a subcommand group under the base command.

        Parameters
        ----------
        name: Optional[Union[:class:`str`, :class:`.Localized`]]
            The name of the subcommand group (defaults to function name).

            .. versionchanged:: 2.5
                Added support for localizations.
        extras: Dict[:class:`str`, Any]
            A dict of user provided extras to attach to the subcommand group.

            .. note::
                This object may be copied by the library.

            .. versionadded: 2.5

        Returns
        -------
        Callable[..., :class:`SubCommandGroup`]
            A decorator that converts the provided method into a :class:`SubCommandGroup`, adds it to the bot, then returns it.
        """

        def decorator(func: CommandCallback) -> SubCommandGroup:
            if len(self.children) == 0 and len(self.body.options) > 0:
                self.body.options = []
            new_func = SubCommandGroup(
                func,
                name=name,
                extras=extras,
                **kwargs,
            )
            new_func.qualified_name = f"{self.qualified_name} {new_func.name}"
            self.children[new_func.name] = new_func
            self.body.options.append(new_func.option)
            return new_func

        return decorator

    def autocomplete(self, option_name: str) -> Callable[[Callable], Callable]:
        """
        A decorator that registers an autocomplete function for the specified option.

        Parameters
        ----------
        option_name: :class:`str`
            The name of the slash command option.
        """
        return _autocomplete(self, option_name)

    async def _call_external_error_handlers(
        self, inter: ApplicationCommandInteraction, error: CommandError
    ) -> None:
        stop_propagation = False
        cog = self.cog
        try:
            if cog is not None:
                local = _get_overridden_method(cog.cog_slash_command_error)
                if local is not None:
                    stop_propagation = await local(inter, error)
                    # User has an option to cancel the global error handler by returning True
        finally:
            if stop_propagation:
                return
            inter.bot.dispatch("slash_command_error", inter, error)

    async def _call_autocompleter(
        self, param: str, inter: ApplicationCommandInteraction, user_input: str
    ) -> Optional[Choices]:
        return await _call_autocompleter(self, param, inter, user_input)

    async def _call_relevant_autocompleter(self, inter: ApplicationCommandInteraction) -> None:
        chain, _ = inter.data._get_chain_and_kwargs()

        if len(chain) == 0:
            subcmd = None
        elif len(chain) == 1:
            subcmd = self.children.get(chain[0])
        elif len(chain) == 2:
            group = self.children.get(chain[0])
            assert isinstance(group, SubCommandGroup)
            subcmd = group.children.get(chain[1]) if group is not None else None
        else:
            raise ValueError("Command chain is too long")

        focused_option = inter.data.focused_option

        if subcmd is None or isinstance(subcmd, SubCommandGroup):
            call_autocompleter = self._call_autocompleter
        else:
            call_autocompleter = subcmd._call_autocompleter

        choices = await call_autocompleter(focused_option.name, inter, focused_option.value)

        if choices is not None:
            await inter.response.autocomplete(choices=choices)

    async def invoke_children(self, inter: ApplicationCommandInteraction):
        chain, kwargs = inter.data._get_chain_and_kwargs()

        if len(chain) == 0:
            group = None
            subcmd = None
        elif len(chain) == 1:
            group = None
            subcmd = self.children.get(chain[0])
        elif len(chain) == 2:
            group = self.children.get(chain[0])
            assert isinstance(group, SubCommandGroup)
            subcmd = group.children.get(chain[1]) if group is not None else None
        else:
            raise ValueError("Command chain is too long")

        if group is not None:
            try:
                await group.invoke(inter)
            except CommandError as exc:
                if not await group._call_local_error_handler(inter, exc):
                    raise

        if subcmd is not None:
            try:
                await subcmd.invoke(inter, **kwargs)
            except CommandError as exc:
                if not await subcmd._call_local_error_handler(inter, exc):
                    raise

    async def invoke(self, inter: ApplicationCommandInteraction):
        await self.prepare(inter)

        try:
            if len(self.children) > 0:
                await self(inter)
                await self.invoke_children(inter)
            else:
                kwargs = inter.filled_options
                for k, v in self.connectors.items():
                    if k in kwargs:
                        kwargs[v] = kwargs.pop(k)
                await call_param_func(self.callback, inter, self.cog, **kwargs)
        except CommandError:
            inter.command_failed = True
            raise
        except asyncio.CancelledError:
            inter.command_failed = True
            return
        except Exception as exc:
            inter.command_failed = True
            raise CommandInvokeError(exc) from exc
        finally:
            if self._max_concurrency is not None:
                await self._max_concurrency.release(inter)  # type: ignore

            await self.call_after_hooks(inter)


def slash_command(
    *,
<<<<<<< HEAD
    name: str = None,
    description: str = None,
    dm_permission: bool = True,
    default_member_permissions: Optional[Union[Permissions, int]] = None,
=======
    name: LocalizedOptional = None,
    description: LocalizedOptional = None,
>>>>>>> f684080b
    options: List[Option] = None,
    guild_ids: Sequence[int] = None,
    connectors: Dict[str, str] = None,
    auto_sync: bool = True,
    extras: Dict[str, Any] = None,
    **kwargs,
) -> Callable[[CommandCallback], InvokableSlashCommand]:
    """A decorator that builds a slash command.

    Parameters
    ----------
    auto_sync: :class:`bool`
        Whether to automatically register the command. Defaults to ``True``
    name: Optional[Union[:class:`str`, :class:`.Localized`]]
        The name of the slash command (defaults to function name).

        .. versionchanged:: 2.5
            Added support for localizations.

    description: Optional[Union[:class:`str`, :class:`.Localized`]]
        The description of the slash command. It will be visible in Discord.

        .. versionchanged:: 2.5
            Added support for localizations.

    options: List[:class:`.Option`]
        The list of slash command options. The options will be visible in Discord.
        This is the old way of specifying options. Consider using :ref:`param_syntax` instead.
    dm_permission: :class:`bool`
        Whether this command can be used in DMs.
    default_member_permissions: Optional[Union[:class:`.Permissions`, :class:`int`]]
        The default required permissions for this command.
        See :attr:`.ApplicationCommand.default_member_permissions` for details.

        .. versionadded:: 2.5

    guild_ids: List[:class:`int`]
        If specified, the client will register a command in these guilds.
        Otherwise this command will be registered globally in ~1 hour.
    connectors: Dict[:class:`str`, :class:`str`]
        Binds function names to option names. If the name
        of an option already matches the corresponding function param,
        you don't have to specify the connectors. Connectors template:
        ``{"option-name": "param_name", ...}``.
        If you're using :ref:`param_syntax`, you don't need to specify this.
    extras: Dict[:class:`str`, Any]
        A dict of user provided extras to attach to the command.

        .. note::
            This object may be copied by the library.

        .. versionadded: 2.5

    Returns
    -------
    Callable[..., :class:`InvokableSlashCommand`]
        A decorator that converts the provided method into an InvokableSlashCommand and returns it.
    """

    def decorator(func: CommandCallback) -> InvokableSlashCommand:
        if not asyncio.iscoroutinefunction(func):
            raise TypeError(f"<{func.__qualname__}> must be a coroutine function")
        if hasattr(func, "__command_flag__"):
            raise TypeError("Callback is already a command.")
        if guild_ids and not all(isinstance(guild_id, int) for guild_id in guild_ids):
            raise ValueError("guild_ids must be a sequence of int.")
        return InvokableSlashCommand(
            func,
            name=name,
            description=description,
            options=options,
            dm_permission=dm_permission,
            default_member_permissions=default_member_permissions,
            guild_ids=guild_ids,
            connectors=connectors,
            auto_sync=auto_sync,
            extras=extras,
            **kwargs,
        )

    return decorator<|MERGE_RESOLUTION|>--- conflicted
+++ resolved
@@ -387,17 +387,14 @@
         if options is None:
             options = expand_params(self)
 
-<<<<<<< HEAD
         try:
             default_perms = func.__default_member_permissions__
         except AttributeError:
             pass
         else:
             default_member_permissions = Permissions(default_perms)
-=======
         self.docstring = utils.parse_docstring(func)
         desc_loc = Localized._cast(description, False)
->>>>>>> f684080b
 
         self.body: SlashCommand = SlashCommand(
             name=name_loc._upgrade(self.name, key=self.docstring["localization_key_name"]),
@@ -648,15 +645,10 @@
 
 def slash_command(
     *,
-<<<<<<< HEAD
-    name: str = None,
-    description: str = None,
+    name: LocalizedOptional = None,
+    description: LocalizedOptional = None,
     dm_permission: bool = True,
     default_member_permissions: Optional[Union[Permissions, int]] = None,
-=======
-    name: LocalizedOptional = None,
-    description: LocalizedOptional = None,
->>>>>>> f684080b
     options: List[Option] = None,
     guild_ids: Sequence[int] = None,
     connectors: Dict[str, str] = None,
