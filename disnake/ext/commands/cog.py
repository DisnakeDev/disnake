# SPDX-License-Identifier: MIT

from __future__ import annotations

import asyncio
import enum
import inspect
from typing import (
    TYPE_CHECKING,
    Any,
    Callable,
    ClassVar,
    Dict,
    Generator,
    List,
    Optional,
    Tuple,
    Type,
    TypeVar,
    Union,
)

import disnake
import disnake.utils
from disnake.enums import _EnumValueBase

from ._types import _BaseCommand
from .base_core import InvokableApplicationCommand
from .ctx_menus_core import InvokableMessageCommand, InvokableUserCommand
from .slash_core import InvokableSlashCommand

if TYPE_CHECKING:
    from typing_extensions import Self

<<<<<<< HEAD
    from disnake.enums import Event
=======
    from disnake.enums import (
        ApplicationCommandEvent,
        AutoModEvent,
        BotEvent,
        ChannelEvent,
        ClientEvent,
        GuildEvent,
        IntegrationEvent,
        InteractionEvent,
        MemberEvent,
        MessageEvent,
        StageInstanceEvent,
        ThreadEvent,
    )
>>>>>>> bcedd8b4
    from disnake.interactions import ApplicationCommandInteraction

    from .bot import AutoShardedBot, AutoShardedInteractionBot, Bot, InteractionBot
    from .context import Context
    from .core import Command

    AnyBot = Union[Bot, AutoShardedBot, InteractionBot, AutoShardedInteractionBot]
    AnyEvent = Union[
        ClientEvent,
        BotEvent,
        ChannelEvent,
        ThreadEvent,
        GuildEvent,
        ApplicationCommandEvent,
        AutoModEvent,
        IntegrationEvent,
        MemberEvent,
        StageInstanceEvent,
        InteractionEvent,
        MessageEvent,
    ]

__all__ = (
    "CogMeta",
    "Cog",
)

FuncT = TypeVar("FuncT", bound=Callable[..., Any])

MISSING: Any = disnake.utils.MISSING


def _cog_special_method(func: FuncT) -> FuncT:
    func.__cog_special_method__ = None
    return func


class CogMeta(type):
    """A metaclass for defining a cog.

    Note that you should probably not use this directly. It is exposed
    purely for documentation purposes along with making custom metaclasses to intermix
    with other metaclasses such as the :class:`abc.ABCMeta` metaclass.

    For example, to create an abstract cog mixin class, the following would be done.

    .. code-block:: python3

        import abc

        class CogABCMeta(commands.CogMeta, abc.ABCMeta):
            pass

        class SomeMixin(metaclass=abc.ABCMeta):
            pass

        class SomeCogMixin(SomeMixin, commands.Cog, metaclass=CogABCMeta):
            pass

    .. note::

        When passing an attribute of a metaclass that is documented below, note
        that you must pass it as a keyword-only argument to the class creation
        like the following example:

        .. code-block:: python3

            class MyCog(commands.Cog, name='My Cog'):
                pass

    Attributes
    ----------
    name: :class:`str`
        The cog name. By default, it is the name of the class with no modification.
    description: :class:`str`
        The cog description. By default, it is the cleaned docstring of the class.

        .. versionadded:: 1.6

    command_attrs: Dict[:class:`str`, Any]
        A list of attributes to apply to every command inside this cog. The dictionary
        is passed into the :class:`Command` options at ``__init__``.
        If you specify attributes inside the command attribute in the class, it will
        override the one specified inside this attribute. For example:

        .. code-block:: python3

            class MyCog(commands.Cog, command_attrs=dict(hidden=True)):
                @commands.command()
                async def foo(self, ctx):
                    pass # hidden -> True

                @commands.command(hidden=False)
                async def bar(self, ctx):
                    pass # hidden -> False

    slash_command_attrs: Dict[:class:`str`, Any]
        A list of attributes to apply to every slash command inside this cog. The dictionary
        is passed into the options of every :class:`InvokableSlashCommand` at ``__init__``.
        Usage of this kwarg is otherwise the same as with ``command_attrs``.

        .. note:: This does not apply to instances of :class:`SubCommand` or :class:`SubCommandGroup`.

        .. versionadded:: 2.5

    user_command_attrs: Dict[:class:`str`, Any]
        A list of attributes to apply to every user command inside this cog. The dictionary
        is passed into the options of every :class:`InvokableUserCommand` at ``__init__``.
        Usage of this kwarg is otherwise the same as with ``command_attrs``.

        .. versionadded:: 2.5

    message_command_attrs: Dict[:class:`str`, Any]
        A list of attributes to apply to every message command inside this cog. The dictionary
        is passed into the options of every :class:`InvokableMessageCommand` at ``__init__``.
        Usage of this kwarg is otherwise the same as with ``command_attrs``.

        .. versionadded:: 2.5
    """

    __cog_name__: str
    __cog_settings__: Dict[str, Any]
    __cog_slash_settings__: Dict[str, Any]
    __cog_user_settings__: Dict[str, Any]
    __cog_message_settings__: Dict[str, Any]
    __cog_commands__: List[Command]
    __cog_app_commands__: List[InvokableApplicationCommand]
    __cog_listeners__: List[Tuple[str, str]]

    def __new__(cls: Type[CogMeta], *args: Any, **kwargs: Any) -> CogMeta:
        name, bases, attrs = args
        attrs["__cog_name__"] = kwargs.pop("name", name)
        attrs["__cog_settings__"] = kwargs.pop("command_attrs", {})
        attrs["__cog_slash_settings__"] = kwargs.pop("slash_command_attrs", {})
        attrs["__cog_user_settings__"] = kwargs.pop("user_command_attrs", {})
        attrs["__cog_message_settings__"] = kwargs.pop("message_command_attrs", {})

        description = kwargs.pop("description", None)
        if description is None:
            description = inspect.cleandoc(attrs.get("__doc__", ""))
        attrs["__cog_description__"] = description

        commands = {}
        app_commands = {}
        listeners = {}
        no_bot_cog = (
            "Commands or listeners must not start with cog_ or bot_ (in method {0.__name__}.{1})"
        )

        new_cls = super().__new__(cls, name, bases, attrs, **kwargs)
        for base in reversed(new_cls.__mro__):
            for elem, value in base.__dict__.items():
                if elem in commands:
                    del commands[elem]
                if elem in app_commands:
                    del app_commands[elem]
                if elem in listeners:
                    del listeners[elem]

                is_static_method = isinstance(value, staticmethod)
                if is_static_method:
                    value = value.__func__
                if isinstance(value, _BaseCommand):
                    if is_static_method:
                        raise TypeError(
                            f"Command in method {base}.{elem!r} must not be staticmethod."
                        )
                    if elem.startswith(("cog_", "bot_")):
                        raise TypeError(no_bot_cog.format(base, elem))
                    commands[elem] = value
                elif isinstance(value, InvokableApplicationCommand):
                    if is_static_method:
                        raise TypeError(
                            f"Application command in method {base}.{elem!r} must not be staticmethod."
                        )
                    if elem.startswith(("cog_", "bot_")):
                        raise TypeError(no_bot_cog.format(base, elem))
                    app_commands[elem] = value
                elif asyncio.iscoroutinefunction(value):
                    if hasattr(value, "__cog_listener__"):
                        if elem.startswith(("cog_", "bot_")):
                            raise TypeError(no_bot_cog.format(base, elem))
                        listeners[elem] = value

        new_cls.__cog_commands__ = list(commands.values())  # this will be copied in Cog.__new__
        new_cls.__cog_app_commands__ = list(app_commands.values())

        listeners_as_list = []
        for listener in listeners.values():
            for listener_name in listener.__cog_listener_names__:
                # I use __name__ instead of just storing the value so I can inject
                # the self attribute when the time comes to add them to the bot
                listeners_as_list.append((listener_name, listener.__name__))

        new_cls.__cog_listeners__ = listeners_as_list
        return new_cls

    def __init__(self, *args: Any, **kwargs: Any) -> None:
        super().__init__(*args)

    @classmethod
    def qualified_name(cls) -> str:
        return cls.__cog_name__


class Cog(metaclass=CogMeta):
    """The base class that all cogs must inherit from.

    A cog is a collection of commands, listeners, and optional state to
    help group commands together. More information on them can be found on
    the :ref:`ext_commands_cogs` page.

    When inheriting from this class, the options shown in :class:`CogMeta`
    are equally valid here.
    """

    __cog_name__: ClassVar[str]
    __cog_settings__: ClassVar[Dict[str, Any]]
    __cog_commands__: ClassVar[List[Command]]
    __cog_app_commands__: ClassVar[List[InvokableApplicationCommand]]
    __cog_listeners__: ClassVar[List[Tuple[str, str]]]

    def __new__(cls, *args: Any, **kwargs: Any) -> Self:
        # For issue 426, we need to store a copy of the command objects
        # since we modify them to inject `self` to them.
        # To do this, we need to interfere with the Cog creation process.
        self = super().__new__(cls)
        cmd_attrs = cls.__cog_settings__
        slash_cmd_attrs = cls.__cog_slash_settings__
        user_cmd_attrs = cls.__cog_user_settings__
        message_cmd_attrs = cls.__cog_message_settings__

        # Either update the command with the cog provided defaults or copy it.
        cog_app_commands: List[InvokableApplicationCommand] = []
        for c in cls.__cog_app_commands__:
            if isinstance(c, InvokableSlashCommand):
                c = c._update_copy(slash_cmd_attrs)
            elif isinstance(c, InvokableUserCommand):
                c = c._update_copy(user_cmd_attrs)
            elif isinstance(c, InvokableMessageCommand):
                c = c._update_copy(message_cmd_attrs)

            cog_app_commands.append(c)

        self.__cog_app_commands__ = tuple(cog_app_commands)  # type: ignore  # overriding ClassVar
        # Replace the old command objects with the new copies
        for app_command in self.__cog_app_commands__:
            setattr(self, app_command.callback.__name__, app_command)

        self.__cog_commands__ = tuple(c._update_copy(cmd_attrs) for c in cls.__cog_commands__)  # type: ignore  # overriding ClassVar

        lookup = {cmd.qualified_name: cmd for cmd in self.__cog_commands__}
        for command in self.__cog_commands__:
            setattr(self, command.callback.__name__, command)
            parent = command.parent
            if parent is not None:
                # Get the latest parent reference
                parent = lookup[parent.qualified_name]  # type: ignore

                # Update our parent's reference to our self
                parent.remove_command(command.name)  # type: ignore
                parent.add_command(command)  # type: ignore

        return self

    def get_commands(self) -> List[Command]:
        """
        Returns a list of commands the cog has.

        Returns
        -------
        List[:class:`.Command`]
            A :class:`list` of :class:`.Command`\\s that are
            defined inside this cog.

            .. note::

                This does not include subcommands.
        """
        return [c for c in self.__cog_commands__ if c.parent is None]

    def get_application_commands(self) -> List[InvokableApplicationCommand]:
        """
        Returns a list of application commands the cog has.

        Returns
        -------
        List[:class:`.InvokableApplicationCommand`]
            A :class:`list` of :class:`.InvokableApplicationCommand`\\s that are
            defined inside this cog.

            .. note::

                This does not include subcommands.
        """
        return list(self.__cog_app_commands__)

    def get_slash_commands(self) -> List[InvokableSlashCommand]:
        """
        Returns a list of slash commands the cog has.

        Returns
        -------
        List[:class:`.InvokableSlashCommand`]
            A :class:`list` of :class:`.InvokableSlashCommand`\\s that are
            defined inside this cog.

            .. note::

                This does not include subcommands.
        """
        return [c for c in self.__cog_app_commands__ if isinstance(c, InvokableSlashCommand)]

    def get_user_commands(self) -> List[InvokableUserCommand]:
        """
        Returns a list of user commands the cog has.

        Returns
        -------
        List[:class:`.InvokableUserCommand`]
            A :class:`list` of :class:`.InvokableUserCommand`\\s that are
            defined inside this cog.
        """
        return [c for c in self.__cog_app_commands__ if isinstance(c, InvokableUserCommand)]

    def get_message_commands(self) -> List[InvokableMessageCommand]:
        """
        Returns a list of message commands the cog has.

        Returns
        -------
        List[:class:`.InvokableMessageCommand`]
            A :class:`list` of :class:`.InvokableMessageCommand`\\s that are
            defined inside this cog.
        """
        return [c for c in self.__cog_app_commands__ if isinstance(c, InvokableMessageCommand)]

    @property
    def qualified_name(self) -> str:
        """:class:`str`: Returns the cog's specified name, not the class name."""
        return self.__cog_name__

    @property
    def description(self) -> str:
        """:class:`str`: Returns the cog's description, typically the cleaned docstring."""
        return self.__cog_description__

    @description.setter
    def description(self, description: str) -> None:
        self.__cog_description__ = description

    def walk_commands(self) -> Generator[Command, None, None]:
        """An iterator that recursively walks through this cog's commands and subcommands.

        Yields
        ------
        Union[:class:`.Command`, :class:`.Group`]
            A command or group from the cog.
        """
        from .core import GroupMixin

        for command in self.__cog_commands__:
            if command.parent is None:
                yield command
                if isinstance(command, GroupMixin):
                    yield from command.walk_commands()

    def get_listeners(self) -> List[Tuple[str, Callable[..., Any]]]:
        """Returns a :class:`list` of (name, function) listener pairs the cog has.

        Returns
        -------
        List[Tuple[:class:`str`, :ref:`coroutine <coroutine>`]]
            The listeners defined in this cog.
        """
        return [(name, getattr(self, method_name)) for name, method_name in self.__cog_listeners__]

    @classmethod
    def _get_overridden_method(cls, method: FuncT) -> Optional[FuncT]:
        """Return None if the method is not overridden. Otherwise returns the overridden method."""
        return getattr(method.__func__, "__cog_special_method__", method)

    @classmethod
<<<<<<< HEAD
    def listener(cls, name: Union[str, Event] = MISSING) -> Callable[[FuncT], FuncT]:
=======
    def listener(cls, name: Union[str, AnyEvent] = MISSING) -> Callable[[FuncT], FuncT]:
>>>>>>> bcedd8b4
        """A decorator that marks a function as a listener.

        This is the cog equivalent of :meth:`.Bot.listen`.

        Parameters
        ----------
        name: :class:Union[`str`, `Event`]
            The name of the event being listened to. If not provided, it
            defaults to the function's name.

        Raises
        ------
        TypeError
            The function is not a coroutine function or a string was not passed as
            the name.
        """
<<<<<<< HEAD
        if name is not MISSING and not (
            issubclass(name.__class__, _EnumValueBase) or isinstance(name, str)
        ):
=======
        if name is not MISSING and not isinstance(name, (str, enum.Enum)):
>>>>>>> bcedd8b4
            raise TypeError(
                f"Cog.listener expected str or Enum but received {name.__class__.__name__!r} instead."
            )

        def decorator(func: FuncT) -> FuncT:
            actual = func
            if isinstance(actual, staticmethod):
                actual = actual.__func__
            if not asyncio.iscoroutinefunction(actual):
                raise TypeError("Listener function must be a coroutine function.")
            actual.__cog_listener__ = True
<<<<<<< HEAD
            to_assign = (
                name
                if isinstance(name, str)
                else "on_" + name.value
                if issubclass(name.__class__, _EnumValueBase)
                else actual.__name__
            )
=======
            to_assign = name or actual.__name__
            if isinstance(name, enum.Enum):
                to_assign = name.value
>>>>>>> bcedd8b4
            try:
                actual.__cog_listener_names__.append(to_assign)
            except AttributeError:
                actual.__cog_listener_names__ = [to_assign]
            # we have to return `func` instead of `actual` because
            # we need the type to be `staticmethod` for the metaclass
            # to pick it up but the metaclass unfurls the function and
            # thus the assignments need to be on the actual function
            return func

        return decorator

    def has_error_handler(self) -> bool:
        """Whether the cog has an error handler.

        .. versionadded:: 1.7

        :return type: :class:`bool`
        """
        return not hasattr(self.cog_command_error.__func__, "__cog_special_method__")

    def has_slash_error_handler(self) -> bool:
        """Whether the cog has a slash command error handler.

        :return type: :class:`bool`
        """
        return not hasattr(self.cog_slash_command_error.__func__, "__cog_special_method__")

    def has_user_error_handler(self) -> bool:
        """Whether the cog has a user command error handler.

        :return type: :class:`bool`
        """
        return not hasattr(self.cog_user_command_error.__func__, "__cog_special_method__")

    def has_message_error_handler(self) -> bool:
        """Whether the cog has a message command error handler.

        :return type: :class:`bool`
        """
        return not hasattr(self.cog_message_command_error.__func__, "__cog_special_method__")

    @_cog_special_method
    async def cog_load(self) -> None:
        """A special method that is called as a task when the cog is added."""
        pass

    @_cog_special_method
    def cog_unload(self) -> None:
        """A special method that is called when the cog gets removed.

        This function **cannot** be a coroutine. It must be a regular
        function.

        Subclasses must replace this if they want special unloading behaviour.
        """
        pass

    @_cog_special_method
    def bot_check_once(self, ctx: Context) -> bool:
        """A special method that registers as a :meth:`.Bot.check_once`
        check.

        This is for text commands only, and doesn't apply to application commands.

        This function **can** be a coroutine and must take a sole parameter,
        ``ctx``, to represent the :class:`.Context`.
        """
        return True

    @_cog_special_method
    def bot_check(self, ctx: Context) -> bool:
        """A special method that registers as a :meth:`.Bot.check`
        check.

        This is for text commands only, and doesn't apply to application commands.

        This function **can** be a coroutine and must take a sole parameter,
        ``ctx``, to represent the :class:`.Context`.
        """
        return True

    @_cog_special_method
    def bot_slash_command_check_once(self, inter: ApplicationCommandInteraction) -> bool:
        """A special method that registers as a :meth:`.Bot.slash_command_check_once`
        check.

        This function **can** be a coroutine and must take a sole parameter,
        ``inter``, to represent the :class:`.ApplicationCommandInteraction`.
        """
        return True

    @_cog_special_method
    def bot_slash_command_check(self, inter: ApplicationCommandInteraction) -> bool:
        """A special method that registers as a :meth:`.Bot.slash_command_check`
        check.

        This function **can** be a coroutine and must take a sole parameter,
        ``inter``, to represent the :class:`.ApplicationCommandInteraction`.
        """
        return True

    @_cog_special_method
    def bot_user_command_check_once(self, inter: ApplicationCommandInteraction) -> bool:
        """Similar to :meth:`.Bot.slash_command_check_once` but for user commands."""
        return True

    @_cog_special_method
    def bot_user_command_check(self, inter: ApplicationCommandInteraction) -> bool:
        """Similar to :meth:`.Bot.slash_command_check` but for user commands."""
        return True

    @_cog_special_method
    def bot_message_command_check_once(self, inter: ApplicationCommandInteraction) -> bool:
        """Similar to :meth:`.Bot.slash_command_check_once` but for message commands."""
        return True

    @_cog_special_method
    def bot_message_command_check(self, inter: ApplicationCommandInteraction) -> bool:
        """Similar to :meth:`.Bot.slash_command_check` but for message commands."""
        return True

    @_cog_special_method
    def cog_check(self, ctx: Context) -> bool:
        """A special method that registers as a :func:`~.ext.commands.check`
        for every text command and subcommand in this cog.

        This is for text commands only, and doesn't apply to application commands.

        This function **can** be a coroutine and must take a sole parameter,
        ``ctx``, to represent the :class:`.Context`.
        """
        return True

    @_cog_special_method
    def cog_slash_command_check(self, inter: ApplicationCommandInteraction) -> bool:
        """A special method that registers as a :func:`~.ext.commands.check`
        for every slash command and subcommand in this cog.

        This function **can** be a coroutine and must take a sole parameter,
        ``inter``, to represent the :class:`.ApplicationCommandInteraction`.
        """
        return True

    @_cog_special_method
    def cog_user_command_check(self, inter: ApplicationCommandInteraction) -> bool:
        """Similar to :meth:`.Cog.cog_slash_command_check` but for user commands."""
        return True

    @_cog_special_method
    def cog_message_command_check(self, inter: ApplicationCommandInteraction) -> bool:
        """Similar to :meth:`.Cog.cog_slash_command_check` but for message commands."""
        return True

    @_cog_special_method
    async def cog_command_error(self, ctx: Context, error: Exception) -> None:
        """A special method that is called whenever an error
        is dispatched inside this cog.

        This is for text commands only, and doesn't apply to application commands.

        This is similar to :func:`.on_command_error` except only applying
        to the commands inside this cog.

        This **must** be a coroutine.

        Parameters
        ----------
        ctx: :class:`.Context`
            The invocation context where the error happened.
        error: :class:`CommandError`
            The error that was raised.
        """
        pass

    @_cog_special_method
    async def cog_slash_command_error(
        self, inter: ApplicationCommandInteraction, error: Exception
    ) -> None:
        """A special method that is called whenever an error
        is dispatched inside this cog.

        This is similar to :func:`.on_slash_command_error` except only applying
        to the slash commands inside this cog.

        This **must** be a coroutine.

        Parameters
        ----------
        inter: :class:`.ApplicationCommandInteraction`
            The interaction where the error happened.
        error: :class:`CommandError`
            The error that was raised.
        """
        pass

    @_cog_special_method
    async def cog_user_command_error(
        self, inter: ApplicationCommandInteraction, error: Exception
    ) -> None:
        """Similar to :func:`cog_slash_command_error` but for user commands."""
        pass

    @_cog_special_method
    async def cog_message_command_error(
        self, inter: ApplicationCommandInteraction, error: Exception
    ) -> None:
        """Similar to :func:`cog_slash_command_error` but for message commands."""
        pass

    @_cog_special_method
    async def cog_before_invoke(self, ctx: Context) -> None:
        """A special method that acts as a cog local pre-invoke hook,
        similar to :meth:`.Command.before_invoke`.

        This is for text commands only, and doesn't apply to application commands.

        This **must** be a coroutine.

        Parameters
        ----------
        ctx: :class:`.Context`
            The invocation context.
        """
        pass

    @_cog_special_method
    async def cog_after_invoke(self, ctx: Context) -> None:
        """A special method that acts as a cog local post-invoke hook,
        similar to :meth:`.Command.after_invoke`.

        This is for text commands only, and doesn't apply to application commands.

        This **must** be a coroutine.

        Parameters
        ----------
        ctx: :class:`.Context`
            The invocation context.
        """
        pass

    @_cog_special_method
    async def cog_before_slash_command_invoke(self, inter: ApplicationCommandInteraction) -> None:
        """A special method that acts as a cog local pre-invoke hook.

        This is similar to :meth:`.Command.before_invoke` but for slash commands.

        This **must** be a coroutine.

        Parameters
        ----------
        inter: :class:`.ApplicationCommandInteraction`
            The interaction of the slash command.
        """
        pass

    @_cog_special_method
    async def cog_after_slash_command_invoke(self, inter: ApplicationCommandInteraction) -> None:
        """A special method that acts as a cog local post-invoke hook.

        This is similar to :meth:`.Command.after_invoke` but for slash commands.

        This **must** be a coroutine.

        Parameters
        ----------
        inter: :class:`.ApplicationCommandInteraction`
            The interaction of the slash command.
        """
        pass

    @_cog_special_method
    async def cog_before_user_command_invoke(self, inter: ApplicationCommandInteraction) -> None:
        """Similar to :meth:`cog_before_slash_command_invoke` but for user commands."""
        pass

    @_cog_special_method
    async def cog_after_user_command_invoke(self, inter: ApplicationCommandInteraction) -> None:
        """Similar to :meth:`cog_after_slash_command_invoke` but for user commands."""
        pass

    @_cog_special_method
    async def cog_before_message_command_invoke(self, inter: ApplicationCommandInteraction) -> None:
        """Similar to :meth:`cog_before_slash_command_invoke` but for message commands."""
        pass

    @_cog_special_method
    async def cog_after_message_command_invoke(self, inter: ApplicationCommandInteraction) -> None:
        """Similar to :meth:`cog_after_slash_command_invoke` but for message commands."""
        pass

    def _inject(self, bot: AnyBot) -> Self:
        cls = self.__class__

        # realistically, the only thing that can cause loading errors
        # is essentially just the command loading, which raises if there are
        # duplicates. When this condition is met, we want to undo all what
        # we've added so far for some form of atomic loading.
        for index, command in enumerate(self.__cog_commands__):
            command.cog = self
            if command.parent is None:
                try:
                    bot.add_command(command)  # type: ignore
                except Exception as e:
                    # undo our additions
                    for to_undo in self.__cog_commands__[:index]:
                        if to_undo.parent is None:
                            bot.remove_command(to_undo.name)  # type: ignore
                    raise e

        for index, command in enumerate(self.__cog_app_commands__):
            command.cog = self
            try:
                if isinstance(command, InvokableSlashCommand):
                    bot.add_slash_command(command)
                elif isinstance(command, InvokableUserCommand):
                    bot.add_user_command(command)
                elif isinstance(command, InvokableMessageCommand):
                    bot.add_message_command(command)
            except Exception as e:
                # undo our additions
                for to_undo in self.__cog_app_commands__[:index]:
                    if isinstance(to_undo, InvokableSlashCommand):
                        bot.remove_slash_command(to_undo.name)
                    elif isinstance(to_undo, InvokableUserCommand):
                        bot.remove_user_command(to_undo.name)
                    elif isinstance(to_undo, InvokableMessageCommand):
                        bot.remove_message_command(to_undo.name)
                raise e

        if not hasattr(self.cog_load.__func__, "__cog_special_method__"):
            bot.loop.create_task(disnake.utils.maybe_coroutine(self.cog_load))

        # check if we're overriding the default
        if cls.bot_check is not Cog.bot_check:
            bot.add_check(self.bot_check)  # type: ignore

        if cls.bot_check_once is not Cog.bot_check_once:
            bot.add_check(self.bot_check_once, call_once=True)  # type: ignore

        # Add application command checks
        if cls.bot_slash_command_check is not Cog.bot_slash_command_check:
            bot.add_app_command_check(self.bot_slash_command_check, slash_commands=True)  # type: ignore

        if cls.bot_user_command_check is not Cog.bot_user_command_check:
            bot.add_app_command_check(self.bot_user_command_check, user_commands=True)  # type: ignore

        if cls.bot_message_command_check is not Cog.bot_message_command_check:
            bot.add_app_command_check(self.bot_message_command_check, message_commands=True)  # type: ignore

        # Add app command one-off checks
        if cls.bot_slash_command_check_once is not Cog.bot_slash_command_check_once:
            bot.add_app_command_check(
                self.bot_slash_command_check_once,  # type: ignore
                call_once=True,
                slash_commands=True,
            )

        if cls.bot_user_command_check_once is not Cog.bot_user_command_check_once:
            bot.add_app_command_check(
                self.bot_user_command_check_once, call_once=True, user_commands=True  # type: ignore
            )

        if cls.bot_message_command_check_once is not Cog.bot_message_command_check_once:
            bot.add_app_command_check(
                self.bot_message_command_check_once,  # type: ignore
                call_once=True,
                message_commands=True,
            )

        # while Bot.add_listener can raise if it's not a coroutine,
        # this precondition is already met by the listener decorator
        # already, thus this should never raise.
        # Outside of, memory errors and the like...
        for name, method_name in self.__cog_listeners__:
            bot.add_listener(getattr(self, method_name), name)

        try:
            if bot._command_sync_flags.sync_on_cog_actions:
                bot._schedule_delayed_command_sync()
        except NotImplementedError:
            pass

        return self

    def _eject(self, bot: AnyBot) -> None:
        cls = self.__class__

        try:
            for command in self.__cog_commands__:
                if command.parent is None:
                    bot.remove_command(command.name)  # type: ignore

            for app_command in self.__cog_app_commands__:
                if isinstance(app_command, InvokableSlashCommand):
                    bot.remove_slash_command(app_command.name)
                elif isinstance(app_command, InvokableUserCommand):
                    bot.remove_user_command(app_command.name)
                elif isinstance(app_command, InvokableMessageCommand):
                    bot.remove_message_command(app_command.name)

            for name, method_name in self.__cog_listeners__:
                bot.remove_listener(getattr(self, method_name), name)

            if cls.bot_check is not Cog.bot_check:
                bot.remove_check(self.bot_check)  # type: ignore

            if cls.bot_check_once is not Cog.bot_check_once:
                bot.remove_check(self.bot_check_once, call_once=True)  # type: ignore

            # Remove application command checks
            if cls.bot_slash_command_check is not Cog.bot_slash_command_check:
                bot.remove_app_command_check(self.bot_slash_command_check, slash_commands=True)  # type: ignore

            if cls.bot_user_command_check is not Cog.bot_user_command_check:
                bot.remove_app_command_check(self.bot_user_command_check, user_commands=True)  # type: ignore

            if cls.bot_message_command_check is not Cog.bot_message_command_check:
                bot.remove_app_command_check(self.bot_message_command_check, message_commands=True)  # type: ignore

            # Remove app command one-off checks
            if cls.bot_slash_command_check_once is not Cog.bot_slash_command_check_once:
                bot.remove_app_command_check(
                    self.bot_slash_command_check_once,  # type: ignore
                    call_once=True,
                    slash_commands=True,
                )

            if cls.bot_user_command_check_once is not Cog.bot_user_command_check_once:
                bot.remove_app_command_check(
                    self.bot_user_command_check_once,  # type: ignore
                    call_once=True,
                    user_commands=True,
                )

            if cls.bot_message_command_check_once is not Cog.bot_message_command_check_once:
                bot.remove_app_command_check(
                    self.bot_message_command_check_once,  # type: ignore
                    call_once=True,
                    message_commands=True,
                )

        finally:
            try:
                if bot._command_sync_flags.sync_on_cog_actions:
                    bot._schedule_delayed_command_sync()
            except NotImplementedError:
                pass
            try:
                self.cog_unload()
            except Exception:
                # TODO: Consider calling the bot's on_error handler here
                pass<|MERGE_RESOLUTION|>--- conflicted
+++ resolved
@@ -32,24 +32,7 @@
 if TYPE_CHECKING:
     from typing_extensions import Self
 
-<<<<<<< HEAD
     from disnake.enums import Event
-=======
-    from disnake.enums import (
-        ApplicationCommandEvent,
-        AutoModEvent,
-        BotEvent,
-        ChannelEvent,
-        ClientEvent,
-        GuildEvent,
-        IntegrationEvent,
-        InteractionEvent,
-        MemberEvent,
-        MessageEvent,
-        StageInstanceEvent,
-        ThreadEvent,
-    )
->>>>>>> bcedd8b4
     from disnake.interactions import ApplicationCommandInteraction
 
     from .bot import AutoShardedBot, AutoShardedInteractionBot, Bot, InteractionBot
@@ -57,20 +40,7 @@
     from .core import Command
 
     AnyBot = Union[Bot, AutoShardedBot, InteractionBot, AutoShardedInteractionBot]
-    AnyEvent = Union[
-        ClientEvent,
-        BotEvent,
-        ChannelEvent,
-        ThreadEvent,
-        GuildEvent,
-        ApplicationCommandEvent,
-        AutoModEvent,
-        IntegrationEvent,
-        MemberEvent,
-        StageInstanceEvent,
-        InteractionEvent,
-        MessageEvent,
-    ]
+
 
 __all__ = (
     "CogMeta",
@@ -433,11 +403,7 @@
         return getattr(method.__func__, "__cog_special_method__", method)
 
     @classmethod
-<<<<<<< HEAD
     def listener(cls, name: Union[str, Event] = MISSING) -> Callable[[FuncT], FuncT]:
-=======
-    def listener(cls, name: Union[str, AnyEvent] = MISSING) -> Callable[[FuncT], FuncT]:
->>>>>>> bcedd8b4
         """A decorator that marks a function as a listener.
 
         This is the cog equivalent of :meth:`.Bot.listen`.
@@ -454,14 +420,11 @@
             The function is not a coroutine function or a string was not passed as
             the name.
         """
-<<<<<<< HEAD
         if name is not MISSING and not (
             issubclass(name.__class__, _EnumValueBase) or isinstance(name, str)
         ):
-=======
-        if name is not MISSING and not isinstance(name, (str, enum.Enum)):
->>>>>>> bcedd8b4
             raise TypeError(
+                f"Cog.listener expected str or Enum but received {name.__class__.__name__!r} instead."
                 f"Cog.listener expected str or Enum but received {name.__class__.__name__!r} instead."
             )
 
@@ -472,7 +435,6 @@
             if not asyncio.iscoroutinefunction(actual):
                 raise TypeError("Listener function must be a coroutine function.")
             actual.__cog_listener__ = True
-<<<<<<< HEAD
             to_assign = (
                 name
                 if isinstance(name, str)
@@ -480,11 +442,6 @@
                 if issubclass(name.__class__, _EnumValueBase)
                 else actual.__name__
             )
-=======
-            to_assign = name or actual.__name__
-            if isinstance(name, enum.Enum):
-                to_assign = name.value
->>>>>>> bcedd8b4
             try:
                 actual.__cog_listener_names__.append(to_assign)
             except AttributeError:
