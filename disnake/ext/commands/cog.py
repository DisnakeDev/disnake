--- conflicted
+++ resolved
@@ -379,11 +379,7 @@
 
         Returns
         -------
-<<<<<<< HEAD
-        :class:`list`\\[:class:`tuple`\\[:class:`str`, :ref:`coroutine <coroutine>`]]
-=======
-        List[Tuple[:class:`str`, :ref:`coroutine function <coroutine>`]]
->>>>>>> 58ce9585
+        :class:`list`\\[:class:`tuple`\\[:class:`str`, :ref:`coroutine function <coroutine>`]]
             The listeners defined in this cog.
         """
         return [(name, getattr(self, method_name)) for name, method_name in self.__cog_listeners__]
