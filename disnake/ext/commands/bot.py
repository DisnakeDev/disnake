--- conflicted
+++ resolved
@@ -23,20 +23,9 @@
 DEALINGS IN THE SOFTWARE.
 """
 
-from __future__ import annotations
-
-from typing import (
-    TYPE_CHECKING,
-    Any,
-    Callable,
-    List,
-    Optional,
-    Sequence,
-    Set,
-    TypeVar,
-    Union,
-    overload,
-)
+# from __future__ import annotations
+
+from typing import TYPE_CHECKING, Any, Callable, List, Optional, Sequence, Set, TypeVar, Union
 
 import disnake
 
@@ -45,21 +34,16 @@
 from .interaction_bot_base import InteractionBotBase
 
 if TYPE_CHECKING:
-<<<<<<< HEAD
 
     import asyncio
 
     import aiohttp
-    from typing_extensions import ParamSpec
 
     from disnake.activity import BaseActivity
     from disnake.enums import Status
     from disnake.flags import Intents, MemberCacheFlags
-    from disnake.interactions import ApplicationCommandInteraction
     from disnake.mentions import AllowedMentions
 
-=======
->>>>>>> b40a268a
     from ._types import CoroFunc
     from .help import HelpCommand
 
