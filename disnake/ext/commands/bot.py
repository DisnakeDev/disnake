--- conflicted
+++ resolved
@@ -154,14 +154,10 @@
     help_command: Optional[:class:`.HelpCommand`]
         The help command implementation to use. This can be dynamically
         set at runtime. To remove the help command pass ``None``. For more
-<<<<<<< HEAD
         information on implementing a help command, see :ref:`ext_commands_help_commands`.
-=======
-        information on implementing a help command, see :ref:`ext_commands_help_command`.
-
-        This can be provided as a parameter at creation.
-
->>>>>>> 79dae821
+
+        This can be provided as a parameter at creation.
+
     owner_id: Optional[:class:`int`]
         The user ID that owns the bot. If this is not set and is then queried via
         :meth:`.is_owner` then it is fetched automatically using
