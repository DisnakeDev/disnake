--- conflicted
+++ resolved
@@ -25,18 +25,13 @@
 
 from __future__ import annotations
 
-<<<<<<< HEAD
-from typing import TYPE_CHECKING, Any, Callable, List, Optional, Sequence, Set, TypeVar, Union
-=======
-from typing import Any
->>>>>>> 9e716dd2
+from typing import TYPE_CHECKING, Any, Callable, List, Optional, Sequence, Set, Union
 
 import disnake
 
 from .bot_base import BotBase, when_mentioned, when_mentioned_or
 from .interaction_bot_base import InteractionBotBase
 
-<<<<<<< HEAD
 if TYPE_CHECKING:
 
     import asyncio
@@ -49,12 +44,9 @@
     from disnake.i18n import LocalizationProtocol
     from disnake.mentions import AllowedMentions
 
-    from ._types import CoroFunc
     from .help import HelpCommand
 
 
-=======
->>>>>>> 9e716dd2
 __all__ = (
     "when_mentioned",
     "when_mentioned_or",
