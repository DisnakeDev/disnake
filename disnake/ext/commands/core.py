"""
The MIT License (MIT)

Copyright (c) 2015-2021 Rapptz
Copyright (c) 2021-present Disnake Development

Permission is hereby granted, free of charge, to any person obtaining a
copy of this software and associated documentation files (the "Software"),
to deal in the Software without restriction, including without limitation
the rights to use, copy, modify, merge, publish, distribute, sublicense,
and/or sell copies of the Software, and to permit persons to whom the
Software is furnished to do so, subject to the following conditions:

The above copyright notice and this permission notice shall be included in
all copies or substantial portions of the Software.

THE SOFTWARE IS PROVIDED "AS IS", WITHOUT WARRANTY OF ANY KIND, EXPRESS
OR IMPLIED, INCLUDING BUT NOT LIMITED TO THE WARRANTIES OF MERCHANTABILITY,
FITNESS FOR A PARTICULAR PURPOSE AND NONINFRINGEMENT. IN NO EVENT SHALL THE
AUTHORS OR COPYRIGHT HOLDERS BE LIABLE FOR ANY CLAIM, DAMAGES OR OTHER
LIABILITY, WHETHER IN AN ACTION OF CONTRACT, TORT OR OTHERWISE, ARISING
FROM, OUT OF OR IN CONNECTION WITH THE SOFTWARE OR THE USE OR OTHER
DEALINGS IN THE SOFTWARE.
"""
from __future__ import annotations

import asyncio
import datetime
import functools
import inspect
from typing import (
    TYPE_CHECKING,
    Any,
    Callable,
    Dict,
    Generator,
    Generic,
    List,
    Literal,
    Optional,
    Set,
    Tuple,
    Type,
    TypeVar,
    Union,
    cast,
    overload,
)

import disnake
from disnake.interactions import ApplicationCommandInteraction

from ._types import _BaseCommand
from .cog import Cog
from .context import Context
from .converter import Greedy, get_converter, run_converters
from .cooldowns import BucketType, Cooldown, CooldownMapping, DynamicCooldownMapping, MaxConcurrency
from .errors import *

if TYPE_CHECKING:
    from typing_extensions import Concatenate, ParamSpec, TypeGuard

    from disnake.message import Message

    from ._types import Check, Coro, CoroFunc, Error, Hook


__all__ = (
    "Command",
    "Group",
    "GroupMixin",
    "command",
    "group",
    "has_role",
    "has_permissions",
    "has_any_role",
    "check",
    "check_any",
    "before_invoke",
    "after_invoke",
    "bot_has_role",
    "bot_has_permissions",
    "bot_has_any_role",
    "cooldown",
    "dynamic_cooldown",
    "max_concurrency",
    "dm_only",
    "guild_only",
    "is_owner",
    "is_nsfw",
    "has_guild_permissions",
    "bot_has_guild_permissions",
)

MISSING: Any = disnake.utils.MISSING

T = TypeVar("T")
CogT = TypeVar("CogT", bound="Cog")
CommandT = TypeVar("CommandT", bound="Command")
ContextT = TypeVar("ContextT", bound="Context")
AnyContext = Union[Context, ApplicationCommandInteraction]
GroupT = TypeVar("GroupT", bound="Group")
HookT = TypeVar("HookT", bound="Hook")
ErrorT = TypeVar("ErrorT", bound="Error")


if TYPE_CHECKING:
    P = ParamSpec("P")
else:
    P = TypeVar("P")


def unwrap_function(function: Callable[..., Any]) -> Callable[..., Any]:
    partial = functools.partial
    while True:
        if hasattr(function, "__wrapped__"):
            function = function.__wrapped__
        elif isinstance(function, partial):
            function = function.func
        else:
            return function


def get_signature_parameters(
    function: Callable[..., Any], globalns: Dict[str, Any]
) -> Dict[str, inspect.Parameter]:
    signature = inspect.signature(function)
    params = {}
    cache: Dict[str, Any] = {}
    eval_annotation = disnake.utils.evaluate_annotation
    for name, parameter in signature.parameters.items():
        annotation = parameter.annotation
        if annotation is parameter.empty:
            params[name] = parameter
            continue
        if annotation is None:
            params[name] = parameter.replace(annotation=type(None))
            continue

        annotation = eval_annotation(annotation, globalns, globalns, cache)
        if annotation is Greedy:
            raise TypeError("Unparameterized Greedy[...] is disallowed in signature.")

        params[name] = parameter.replace(annotation=annotation)

    return params


def wrap_callback(coro):
    @functools.wraps(coro)
    async def wrapped(*args, **kwargs):
        try:
            ret = await coro(*args, **kwargs)
        except CommandError:
            raise
        except asyncio.CancelledError:
            return
        except Exception as exc:
            raise CommandInvokeError(exc) from exc
        return ret

    return wrapped


def hooked_wrapped_callback(command, ctx, coro):
    @functools.wraps(coro)
    async def wrapped(*args, **kwargs):
        try:
            ret = await coro(*args, **kwargs)
        except CommandError:
            ctx.command_failed = True
            raise
        except asyncio.CancelledError:
            ctx.command_failed = True
            return
        except Exception as exc:
            ctx.command_failed = True
            raise CommandInvokeError(exc) from exc
        finally:
            if command._max_concurrency is not None:
                await command._max_concurrency.release(ctx)

            await command.call_after_hooks(ctx)
        return ret

    return wrapped


class _CaseInsensitiveDict(dict):
    def __contains__(self, k):
        return super().__contains__(k.casefold())

    def __delitem__(self, k):
        return super().__delitem__(k.casefold())

    def __getitem__(self, k):
        return super().__getitem__(k.casefold())

    def get(self, k, default=None):
        return super().get(k.casefold(), default)

    def pop(self, k, default=None):
        return super().pop(k.casefold(), default)

    def __setitem__(self, k, v):
        super().__setitem__(k.casefold(), v)


class Command(_BaseCommand, Generic[CogT, P, T]):
    """
    A class that implements the protocol for a bot text command.

    These are not created manually, instead they are created via the
    decorator or functional interface.

    Attributes
    ----------
    name: :class:`str`
        The name of the command.
    callback: :ref:`coroutine <coroutine>`
        The coroutine that is executed when the command is called.
    help: Optional[:class:`str`]
        The long help text for the command.
    brief: Optional[:class:`str`]
        The short help text for the command.
    usage: Optional[:class:`str`]
        A replacement for arguments in the default help text.
    aliases: Union[List[:class:`str`], Tuple[:class:`str`]]
        The list of aliases the command can be invoked under.
    enabled: :class:`bool`
        Whether the command is currently enabled.
        If the command is invoked while it is disabled, then
        :exc:`.DisabledCommand` is raised to the :func:`.on_command_error`
        event. Defaults to ``True``.
    parent: Optional[:class:`Group`]
        The parent group that this command belongs to. ``None`` if there isn't one.
    cog: Optional[:class:`Cog`]
        The cog that this command belongs to. ``None`` if there isn't one.
    checks: List[Callable[[:class:`.Context`], :class:`bool`]]
        A list of predicates that verifies if the command could be executed
        with the given :class:`.Context` as the sole parameter. If an exception
        is necessary to be thrown to signal failure, then one inherited from
        :exc:`.CommandError` should be used. Note that if the checks fail then
        :exc:`.CheckFailure` exception is raised to the :func:`.on_command_error`
        event.
    description: :class:`str`
        The message prefixed into the default help command.
    hidden: :class:`bool`
        If ``True``\, the default help command does not show this in the help output.
    rest_is_raw: :class:`bool`
        If ``False`` and a keyword-only argument is provided then the keyword
        only argument is stripped and handled as if it was a regular argument
        that handles :exc:`.MissingRequiredArgument` and default values in a
        regular matter rather than passing the rest completely raw. If ``True``
        then the keyword-only argument will pass in the rest of the arguments
        in a completely raw matter. Defaults to ``False``.
    invoked_subcommand: Optional[:class:`Command`]
        The subcommand that was invoked, if any.
    require_var_positional: :class:`bool`
        If ``True`` and a variadic positional argument is specified, requires
        the user to specify at least one argument. Defaults to ``False``.

        .. versionadded:: 1.5

    ignore_extra: :class:`bool`
        If ``True``\, ignores extraneous strings passed to a command if all its
        requirements are met (e.g. ``?foo a b c`` when only expecting ``a``
        and ``b``). Otherwise :func:`.on_command_error` and local error handlers
        are called with :exc:`.TooManyArguments`. Defaults to ``True``.
    cooldown_after_parsing: :class:`bool`
        If ``True``\, cooldown processing is done after argument parsing,
        which calls converters. If ``False`` then cooldown processing is done
        first and then the converters are called second. Defaults to ``False``.
    extras: :class:`dict`
        A dict of user provided extras to attach to the Command.

        .. note::
            This object may be copied by the library.

        .. versionadded:: 2.0
    """

    __original_kwargs__: Dict[str, Any]

    def __new__(cls: Type[CommandT], *args: Any, **kwargs: Any) -> CommandT:
        # if you're wondering why this is done, it's because we need to ensure
        # we have a complete original copy of **kwargs even for classes that
        # mess with it by popping before delegating to the subclass __init__.
        # In order to do this, we need to control the instance creation and
        # inject the original kwargs through __new__ rather than doing it
        # inside __init__.
        self = super().__new__(cls)

        # we do a shallow copy because it's probably the most common use case.
        # this could potentially break if someone modifies a list or something
        # while it's in movement, but for now this is the cheapest and
        # fastest way to do what we want.
        self.__original_kwargs__ = kwargs.copy()
        return self

    def __init__(
        self,
        func: Union[
            Callable[Concatenate[CogT, ContextT, P], Coro[T]],
            Callable[Concatenate[ContextT, P], Coro[T]],
        ],
        **kwargs: Any,
    ):
        if not asyncio.iscoroutinefunction(func):
            raise TypeError("Callback must be a coroutine.")

        name = kwargs.get("name") or func.__name__
        if not isinstance(name, str):
            raise TypeError("Name of a command must be a string.")
        self.name: str = name

        self.callback = func
        self.enabled: bool = kwargs.get("enabled", True)

        help_doc = kwargs.get("help")
        if help_doc is not None:
            help_doc = inspect.cleandoc(help_doc)
        else:
            help_doc = inspect.getdoc(func)
            if isinstance(help_doc, bytes):
                help_doc = help_doc.decode("utf-8")

        self.help: Optional[str] = help_doc

        self.brief: Optional[str] = kwargs.get("brief")
        self.usage: Optional[str] = kwargs.get("usage")
        self.rest_is_raw: bool = kwargs.get("rest_is_raw", False)
        self.aliases: Union[List[str], Tuple[str]] = kwargs.get("aliases", [])
        self.extras: Dict[str, Any] = kwargs.get("extras", {})

        if not isinstance(self.aliases, (list, tuple)):
            raise TypeError("Aliases of a command must be a list or a tuple of strings.")

        self.description: str = inspect.cleandoc(kwargs.get("description", ""))
        self.hidden: bool = kwargs.get("hidden", False)

        try:
            checks = func.__commands_checks__
            checks.reverse()
        except AttributeError:
            checks = kwargs.get("checks", [])

        self.checks: List[Check] = checks

        try:
            cooldown = func.__commands_cooldown__
        except AttributeError:
            cooldown = kwargs.get("cooldown")

        if cooldown is None:
            buckets = CooldownMapping(cooldown, BucketType.default)
        elif isinstance(cooldown, CooldownMapping):
            buckets = cooldown
        else:
            raise TypeError("Cooldown must be a an instance of CooldownMapping or None.")
        self._buckets: CooldownMapping = buckets

        try:
            max_concurrency = func.__commands_max_concurrency__
        except AttributeError:
            max_concurrency = kwargs.get("max_concurrency")

        self._max_concurrency: Optional[MaxConcurrency] = max_concurrency

        self.require_var_positional: bool = kwargs.get("require_var_positional", False)
        self.ignore_extra: bool = kwargs.get("ignore_extra", True)
        self.cooldown_after_parsing: bool = kwargs.get("cooldown_after_parsing", False)
        self.cog: Optional[CogT] = None

        # bandaid for the fact that sometimes parent can be the bot instance
        parent = kwargs.get("parent")
        self.parent: Optional[GroupMixin] = parent if isinstance(parent, _BaseCommand) else None  # type: ignore

        self._before_invoke: Optional[Hook] = None
        try:
            before_invoke = func.__before_invoke__
        except AttributeError:
            pass
        else:
            self.before_invoke(before_invoke)

        self._after_invoke: Optional[Hook] = None
        try:
            after_invoke = func.__after_invoke__
        except AttributeError:
            pass
        else:
            self.after_invoke(after_invoke)

        self.__command_flag__ = None

    @property
    def callback(
        self,
    ) -> Union[
        Callable[Concatenate[CogT, Context, P], Coro[T]],
        Callable[Concatenate[Context, P], Coro[T]],
    ]:
        return self._callback

    @callback.setter
    def callback(
        self,
        function: Union[
            Callable[Concatenate[CogT, Context, P], Coro[T]],
            Callable[Concatenate[Context, P], Coro[T]],
        ],
    ) -> None:
        self._callback = function
        unwrap = unwrap_function(function)
        self.module = unwrap.__module__

        try:
            globalns = unwrap.__globals__
        except AttributeError:
            globalns = {}

        self.params = get_signature_parameters(function, globalns)

    def add_check(self, func: Check) -> None:
        """Adds a check to the command.

        This is the non-decorator interface to :func:`.check`.

        .. versionadded:: 1.3

        Parameters
        ----------
        func
            The function that will be used as a check.
        """
        self.checks.append(func)

    def remove_check(self, func: Check) -> None:
        """Removes a check from the command.

        This function is idempotent and will not raise an exception
        if the function is not in the command's checks.

        .. versionadded:: 1.3

        Parameters
        ----------
        func
            The function to remove from the checks.
        """
        try:
            self.checks.remove(func)
        except ValueError:
            pass

    def update(self, **kwargs: Any) -> None:
        """Updates :class:`Command` instance with updated attribute.

        This works similarly to the :func:`.command` decorator in terms
        of parameters in that they are passed to the :class:`Command` or
        subclass constructors, sans the name and callback.
        """
        self.__init__(self.callback, **dict(self.__original_kwargs__, **kwargs))

    async def __call__(self, context: Context, *args: P.args, **kwargs: P.kwargs) -> T:
        """|coro|

        Calls the internal callback that the command holds.

        .. note::

            This bypasses all mechanisms -- including checks, converters,
            invoke hooks, cooldowns, etc. You must take care to pass
            the proper arguments and types to this function.

        .. versionadded:: 1.3
        """
        if self.cog is not None:
            return await self.callback(self.cog, context, *args, **kwargs)  # type: ignore
        else:
            return await self.callback(context, *args, **kwargs)  # type: ignore

    def _ensure_assignment_on_copy(self, other: CommandT) -> CommandT:
        other._before_invoke = self._before_invoke
        other._after_invoke = self._after_invoke
        if self.checks != other.checks:
            other.checks = self.checks.copy()
        if self._buckets.valid and not other._buckets.valid:
            other._buckets = self._buckets.copy()
        if self._max_concurrency != other._max_concurrency:
            # _max_concurrency won't be None at this point
            other._max_concurrency = self._max_concurrency.copy()  # type: ignore

        try:
            other.on_error = self.on_error
        except AttributeError:
            pass
        return other

    def copy(self: CommandT) -> CommandT:
        """Creates a copy of this command.

        Returns
        -------
        :class:`Command`
            A new instance of this command.
        """
        ret = self.__class__(self.callback, **self.__original_kwargs__)
        return self._ensure_assignment_on_copy(ret)

    def _update_copy(self: CommandT, kwargs: Dict[str, Any]) -> CommandT:
        if kwargs:
            kw = kwargs.copy()
            kw.update(self.__original_kwargs__)
            copy = self.__class__(self.callback, **kw)
            return self._ensure_assignment_on_copy(copy)
        else:
            return self.copy()

    async def dispatch_error(self, ctx: Context, error: Exception) -> None:
        stop_propagation = False
        ctx.command_failed = True
        cog = self.cog
        try:
            coro = self.on_error
        except AttributeError:
            pass
        else:
            injected = wrap_callback(coro)
            if cog is not None:
                stop_propagation = await injected(cog, ctx, error)
            else:
                stop_propagation = await injected(ctx, error)
            if stop_propagation:
                return

        try:
            if cog is not None:
                local = Cog._get_overridden_method(cog.cog_command_error)
                if local is not None:
                    wrapped = wrap_callback(local)
                    stop_propagation = await wrapped(ctx, error)
                    # User has an option to cancel the global error handler by returning True
        finally:
            if stop_propagation:
                return
            ctx.bot.dispatch("command_error", ctx, error)

    async def transform(self, ctx: Context, param: inspect.Parameter) -> Any:
        required = param.default is param.empty
        converter = get_converter(param)
        consume_rest_is_special = param.kind == param.KEYWORD_ONLY and not self.rest_is_raw
        view = ctx.view
        view.skip_ws()

        # The greedy converter is simple -- it keeps going until it fails in which case,
        # it undos the view ready for the next parameter to use instead
        if isinstance(converter, Greedy):
            if param.kind in (param.POSITIONAL_OR_KEYWORD, param.POSITIONAL_ONLY):
                return await self._transform_greedy_pos(ctx, param, required, converter.converter)
            elif param.kind == param.VAR_POSITIONAL:
                return await self._transform_greedy_var_pos(ctx, param, converter.converter)
            else:
                # if we're here, then it's a KEYWORD_ONLY param type
                # since this is mostly useless, we'll helpfully transform Greedy[X]
                # into just X and do the parsing that way.
                converter = converter.converter

        if view.eof:
            if param.kind == param.VAR_POSITIONAL:
                raise RuntimeError()  # break the loop
            if required:
                if self._is_typing_optional(param.annotation):
                    return None
                if hasattr(converter, "__commands_is_flag__") and converter._can_be_constructible():
                    return await converter._construct_default(ctx)
                raise MissingRequiredArgument(param)
            return param.default

        previous = view.index
        if consume_rest_is_special:
            argument = view.read_rest().strip()
        else:
            try:
                argument = view.get_quoted_word()
            except ArgumentParsingError as exc:
                if self._is_typing_optional(param.annotation):
                    view.index = previous
                    return None
                else:
                    raise exc
        view.previous = previous

        # type-checker fails to narrow argument
        return await run_converters(ctx, converter, argument, param)  # type: ignore

    async def _transform_greedy_pos(
        self, ctx: Context, param: inspect.Parameter, required: bool, converter: Any
    ) -> Any:
        view = ctx.view
        result = []
        while not view.eof:
            # for use with a manual undo
            previous = view.index

            view.skip_ws()
            try:
                argument = view.get_quoted_word()
                value = await run_converters(ctx, converter, argument, param)  # type: ignore
            except (CommandError, ArgumentParsingError):
                view.index = previous
                break
            else:
                result.append(value)

        if not result and not required:
            return param.default
        return result

    async def _transform_greedy_var_pos(
        self, ctx: Context, param: inspect.Parameter, converter: Any
    ) -> Any:
        view = ctx.view
        previous = view.index
        try:
            argument = view.get_quoted_word()
            value = await run_converters(ctx, converter, argument, param)  # type: ignore
        except (CommandError, ArgumentParsingError):
            view.index = previous
            raise RuntimeError() from None  # break loop
        else:
            return value

    @property
    def clean_params(self) -> Dict[str, inspect.Parameter]:
        """Dict[:class:`str`, :class:`inspect.Parameter`]:
        Retrieves the parameter dictionary without the context or self parameters.

        Useful for inspecting signature.
        """
        result = self.params.copy()
        if self.cog is not None:
            # first parameter is self
            try:
                del result[next(iter(result))]
            except StopIteration:
                raise ValueError("missing 'self' parameter") from None

        try:
            # first/second parameter is context
            del result[next(iter(result))]
        except StopIteration:
            raise ValueError("missing 'context' parameter") from None

        return result

    @property
    def full_parent_name(self) -> str:
        """:class:`str`: Retrieves the fully qualified parent command name.

        This the base command name required to execute it. For example,
        in ``?one two three`` the parent name would be ``one two``.
        """
        entries = []
        command = self
        # command.parent is type-hinted as GroupMixin some attributes are resolved via MRO
        while command.parent is not None:  # type: ignore
            command = command.parent  # type: ignore
            entries.append(command.name)  # type: ignore

        return " ".join(reversed(entries))

    @property
    def parents(self) -> List[Group]:
        """List[:class:`Group`]: Retrieves the parents of this command.

        If the command has no parents then it returns an empty :class:`list`.

        For example in commands ``?a b c test``, the parents are ``[c, b, a]``.

        .. versionadded:: 1.1
        """
        entries = []
        command = self
        while command.parent is not None:  # type: ignore
            command = command.parent  # type: ignore
            entries.append(command)

        return entries

    @property
    def root_parent(self) -> Optional[Group]:
        """Optional[:class:`Group`]: Retrieves the root parent of this command.

        If the command has no parents then it returns ``None``.

        For example in commands ``?a b c test``, the root parent is ``a``.
        """
        if not self.parent:
            return None
        return self.parents[-1]

    @property
    def qualified_name(self) -> str:
        """:class:`str`: Retrieves the fully qualified command name.

        This is the full parent name with the command name as well.
        For example, in ``?one two three`` the qualified name would be
        ``one two three``.
        """

        parent = self.full_parent_name
        if parent:
            return parent + " " + self.name
        else:
            return self.name

    def __str__(self) -> str:
        return self.qualified_name

    async def _parse_arguments(self, ctx: Context) -> None:
        ctx.args = [ctx] if self.cog is None else [self.cog, ctx]
        ctx.kwargs = {}
        args = ctx.args
        kwargs = ctx.kwargs

        view = ctx.view
        iterator = iter(self.params.items())

        if self.cog is not None:
            # we have 'self' as the first parameter so just advance
            # the iterator and resume parsing
            try:
                next(iterator)
            except StopIteration:
                raise disnake.ClientException(
                    f'Callback for {self.name} command is missing "self" parameter.'
                )

        # next we have the 'ctx' as the next parameter
        try:
            next(iterator)
        except StopIteration:
            raise disnake.ClientException(
                f'Callback for {self.name} command is missing "ctx" parameter.'
            )

        for name, param in iterator:
            ctx.current_parameter = param
            if param.kind in (param.POSITIONAL_OR_KEYWORD, param.POSITIONAL_ONLY):
                transformed = await self.transform(ctx, param)
                args.append(transformed)
            elif param.kind == param.KEYWORD_ONLY:
                # kwarg only param denotes "consume rest" semantics
                if self.rest_is_raw:
                    converter = get_converter(param)
                    argument = view.read_rest()
                    kwargs[name] = await run_converters(ctx, converter, argument, param)
                else:
                    kwargs[name] = await self.transform(ctx, param)
                break
            elif param.kind == param.VAR_POSITIONAL:
                if view.eof and self.require_var_positional:
                    raise MissingRequiredArgument(param)
                while not view.eof:
                    try:
                        transformed = await self.transform(ctx, param)
                        args.append(transformed)
                    except RuntimeError:
                        break

        if not self.ignore_extra and not view.eof:
            raise TooManyArguments("Too many arguments passed to " + self.qualified_name)

    async def call_before_hooks(self, ctx: Context) -> None:
        # now that we're done preparing we can call the pre-command hooks
        # first, call the command local hook:
        cog = self.cog
        if self._before_invoke is not None:
            # should be cog if @commands.before_invoke is used
            instance = getattr(self._before_invoke, "__self__", cog)
            # __self__ only exists for methods, not functions
            # however, if @command.before_invoke is used, it will be a function
            if instance:
                await self._before_invoke(instance, ctx)  # type: ignore
            else:
                await self._before_invoke(ctx)  # type: ignore

        # call the cog local hook if applicable:
        if cog is not None:
            hook = Cog._get_overridden_method(cog.cog_before_invoke)
            if hook is not None:
                await hook(ctx)

        # call the bot global hook if necessary
        hook = ctx.bot._before_invoke
        if hook is not None:
            await hook(ctx)

    async def call_after_hooks(self, ctx: Context) -> None:
        cog = self.cog
        if self._after_invoke is not None:
            instance = getattr(self._after_invoke, "__self__", cog)
            if instance:
                await self._after_invoke(instance, ctx)  # type: ignore
            else:
                await self._after_invoke(ctx)  # type: ignore

        # call the cog local hook if applicable:
        if cog is not None:
            hook = Cog._get_overridden_method(cog.cog_after_invoke)
            if hook is not None:
                await hook(ctx)

        hook = ctx.bot._after_invoke
        if hook is not None:
            await hook(ctx)

    def _prepare_cooldowns(self, ctx: Context) -> None:
        if self._buckets.valid:
            dt = ctx.message.edited_at or ctx.message.created_at
            current = dt.replace(tzinfo=datetime.timezone.utc).timestamp()
            bucket = self._buckets.get_bucket(ctx.message, current)
            if bucket is not None:
                retry_after = bucket.update_rate_limit(current)
                if retry_after:
                    raise CommandOnCooldown(bucket, retry_after, self._buckets.type)  # type: ignore

    async def prepare(self, ctx: Context) -> None:
        ctx.command = self

        if not await self.can_run(ctx):
            raise CheckFailure(f"The check functions for command {self.qualified_name} failed.")

        if self._max_concurrency is not None:
            # For this application, context can be duck-typed as a Message
            await self._max_concurrency.acquire(ctx)  # type: ignore

        try:
            if self.cooldown_after_parsing:
                await self._parse_arguments(ctx)
                self._prepare_cooldowns(ctx)
            else:
                self._prepare_cooldowns(ctx)
                await self._parse_arguments(ctx)

            await self.call_before_hooks(ctx)
        except:
            if self._max_concurrency is not None:
                await self._max_concurrency.release(ctx)  # type: ignore
            raise

    def is_on_cooldown(self, ctx: Context) -> bool:
        """Checks whether the command is currently on cooldown.

        Parameters
        ----------
        ctx: :class:`.Context`
            The invocation context to use when checking the commands cooldown status.

        Returns
        -------
        :class:`bool`
            A boolean indicating if the command is on cooldown.
        """
        if not self._buckets.valid:
            return False

        bucket = self._buckets.get_bucket(ctx.message)
        dt = ctx.message.edited_at or ctx.message.created_at
        current = dt.replace(tzinfo=datetime.timezone.utc).timestamp()
        return bucket.get_tokens(current) == 0

    def reset_cooldown(self, ctx: Context) -> None:
        """Resets the cooldown on this command.

        Parameters
        ----------
        ctx: :class:`.Context`
            The invocation context to reset the cooldown under.
        """
        if self._buckets.valid:
            bucket = self._buckets.get_bucket(ctx.message)
            bucket.reset()

    def get_cooldown_retry_after(self, ctx: Context) -> float:
        """Retrieves the amount of seconds before this command can be tried again.

        .. versionadded:: 1.4

        Parameters
        ----------
        ctx: :class:`.Context`
            The invocation context to retrieve the cooldown from.

        Returns
        -------
        :class:`float`
            The amount of time left on this command's cooldown in seconds.
            If this is ``0.0`` then the command isn't on cooldown.
        """
        if self._buckets.valid:
            bucket = self._buckets.get_bucket(ctx.message)
            dt = ctx.message.edited_at or ctx.message.created_at
            current = dt.replace(tzinfo=datetime.timezone.utc).timestamp()
            return bucket.get_retry_after(current)

        return 0.0

    async def invoke(self, ctx: Context) -> None:
        await self.prepare(ctx)

        # terminate the invoked_subcommand chain.
        # since we're in a regular command (and not a group) then
        # the invoked subcommand is None.
        ctx.invoked_subcommand = None
        ctx.subcommand_passed = None
        injected = hooked_wrapped_callback(self, ctx, self.callback)
        await injected(*ctx.args, **ctx.kwargs)

    async def reinvoke(self, ctx: Context, *, call_hooks: bool = False) -> None:
        ctx.command = self
        await self._parse_arguments(ctx)

        if call_hooks:
            await self.call_before_hooks(ctx)

        ctx.invoked_subcommand = None
        try:
            await self.callback(*ctx.args, **ctx.kwargs)  # type: ignore
        except:
            ctx.command_failed = True
            raise
        finally:
            if call_hooks:
                await self.call_after_hooks(ctx)

    def error(self, coro: ErrorT) -> ErrorT:
        """A decorator that registers a coroutine as a local error handler.

        A local error handler is an :func:`.on_command_error` event limited to
        a single command. However, the :func:`.on_command_error` is still
        invoked afterwards as the catch-all.

        Parameters
        ----------
        coro: :ref:`coroutine <coroutine>`
            The coroutine to register as the local error handler.

        Raises
        ------
        TypeError
            The coroutine passed is not actually a coroutine.
        """
        if not asyncio.iscoroutinefunction(coro):
            raise TypeError("The error handler must be a coroutine.")

        self.on_error: Error = coro
        return coro

    def has_error_handler(self) -> bool:
        """Whether the command has an error handler registered.

        .. versionadded:: 1.7

        :return type: :class:`bool`
        """
        return hasattr(self, "on_error")

    def before_invoke(self, coro: HookT) -> HookT:
        """A decorator that registers a coroutine as a pre-invoke hook.

        A pre-invoke hook is called directly before the command is
        called. This makes it a useful function to set up database
        connections or any type of set up required.

        This pre-invoke hook takes a sole parameter, a :class:`.Context`.

        See :meth:`.Bot.before_invoke` for more info.

        Parameters
        ----------
        coro: :ref:`coroutine <coroutine>`
            The coroutine to register as the pre-invoke hook.

        Raises
        ------
        TypeError
            The coroutine passed is not actually a coroutine.
        """
        if not asyncio.iscoroutinefunction(coro):
            raise TypeError("The pre-invoke hook must be a coroutine.")

        self._before_invoke = coro
        return coro

    def after_invoke(self, coro: HookT) -> HookT:
        """A decorator that registers a coroutine as a post-invoke hook.

        A post-invoke hook is called directly after the command is
        called. This makes it a useful function to clean-up database
        connections or any type of clean up required.

        This post-invoke hook takes a sole parameter, a :class:`.Context`.

        See :meth:`.Bot.after_invoke` for more info.

        Parameters
        ----------
        coro: :ref:`coroutine <coroutine>`
            The coroutine to register as the post-invoke hook.

        Raises
        ------
        TypeError
            The coroutine passed is not actually a coroutine.
        """
        if not asyncio.iscoroutinefunction(coro):
            raise TypeError("The post-invoke hook must be a coroutine.")

        self._after_invoke = coro
        return coro

    @property
    def cog_name(self) -> Optional[str]:
        """Optional[:class:`str`]: The name of the cog this command belongs to, if any."""
        return type(self.cog).__cog_name__ if self.cog is not None else None

    @property
    def short_doc(self) -> str:
        """:class:`str`: Gets the "short" documentation of a command.

        By default, this is the :attr:`.brief` attribute.
        If that lookup leads to an empty string then the first line of the
        :attr:`.help` attribute is used instead.
        """
        if self.brief is not None:
            return self.brief
        if self.help is not None:
            return self.help.split("\n", 1)[0]
        return ""

    def _is_typing_optional(self, annotation: Union[T, Optional[T]]) -> TypeGuard[Optional[T]]:
        return getattr(annotation, "__origin__", None) is Union and type(None) in annotation.__args__  # type: ignore

    @property
    def signature(self) -> str:
        """:class:`str`: Returns a POSIX-like signature useful for help command output."""
        if self.usage is not None:
            return self.usage

        params = self.clean_params
        if not params:
            return ""

        result = []
        for name, param in params.items():
            greedy = isinstance(param.annotation, Greedy)
            optional = False  # postpone evaluation of if it's an optional argument

            # for typing.Literal[...], typing.Optional[typing.Literal[...]], and Greedy[typing.Literal[...]], the
            # parameter signature is a literal list of it's values
            annotation = param.annotation.converter if greedy else param.annotation
            origin = getattr(annotation, "__origin__", None)
            if not greedy and origin is Union:
                none_cls = type(None)
                union_args = annotation.__args__
                optional = union_args[-1] is none_cls
                if len(union_args) == 2 and optional:
                    annotation = union_args[0]
                    origin = getattr(annotation, "__origin__", None)

            if origin is Literal:
                name = "|".join(
                    f'"{v}"' if isinstance(v, str) else str(v) for v in annotation.__args__
                )
            if param.default is not param.empty:
                # We don't want None or '' to trigger the [name=value] case and instead it should
                # do [name] since [name=None] or [name=] are not exactly useful for the user.
                should_print = (
                    param.default if isinstance(param.default, str) else param.default is not None
                )
                if should_print:
                    result.append(
                        f"[{name}={param.default}]"
                        if not greedy
                        else f"[{name}={param.default}]..."
                    )
                    continue
                else:
                    result.append(f"[{name}]")

            elif param.kind == param.VAR_POSITIONAL:
                if self.require_var_positional:
                    result.append(f"<{name}...>")
                else:
                    result.append(f"[{name}...]")
            elif greedy:
                result.append(f"[{name}]...")
            elif optional:
                result.append(f"[{name}]")
            else:
                result.append(f"<{name}>")

        return " ".join(result)

    async def can_run(self, ctx: Context) -> bool:
        """|coro|

        Checks if the command can be executed by checking all the predicates
        inside the :attr:`~Command.checks` attribute. This also checks whether the
        command is disabled.

        .. versionchanged:: 1.3
            Checks whether the command is disabled.

        Parameters
        ----------
        ctx: :class:`.Context`
            The ctx of the command currently being invoked.

        Raises
        ------
        CommandError
            Any command error that was raised during a check call will be propagated
            by this function.

        Returns
        -------
        :class:`bool`
            Whether the command can be invoked.
        """
        if not self.enabled:
            raise DisabledCommand(f"{self.name} command is disabled")

        original = ctx.command
        ctx.command = self

        try:
            if not await ctx.bot.can_run(ctx):
                raise CheckFailure(
                    f"The global check functions for command {self.qualified_name} failed."
                )

            cog = self.cog
            if cog is not None:
                local_check = Cog._get_overridden_method(cog.cog_check)
                if local_check is not None:
                    ret = await disnake.utils.maybe_coroutine(local_check, ctx)
                    if not ret:
                        return False

            predicates = self.checks
            if not predicates:
                # since we have no checks, then we just return True.
                return True

            return await disnake.utils.async_all(predicate(ctx) for predicate in predicates)  # type: ignore
        finally:
            ctx.command = original


class GroupMixin(Generic[CogT]):
    """A mixin that implements common functionality for classes that behave
    similar to :class:`.Group` and are allowed to register commands.

    Attributes
    ----------
    all_commands: :class:`dict`
        A mapping of command name to :class:`.Command`
        objects.
    case_insensitive: :class:`bool`
        Whether the commands should be case insensitive. Defaults to ``False``.
    """

    def __init__(self, *args: Any, **kwargs: Any) -> None:
        case_insensitive = kwargs.get("case_insensitive", False)
        self.all_commands: Dict[str, Command[CogT, Any, Any]] = (
            _CaseInsensitiveDict() if case_insensitive else {}
        )
        self.case_insensitive: bool = case_insensitive
        super().__init__(*args, **kwargs)

    @property
    def commands(self) -> Set[Command[CogT, Any, Any]]:
        """Set[:class:`.Command`]: A unique set of commands without aliases that are registered."""
        return set(self.all_commands.values())

    def recursively_remove_all_commands(self) -> None:
        for command in self.all_commands.copy().values():
            if isinstance(command, GroupMixin):
                command.recursively_remove_all_commands()
            self.remove_command(command.name)

    def add_command(self, command: Command[CogT, Any, Any]) -> None:
        """Adds a :class:`.Command` into the internal list of commands.

        This is usually not called, instead the :meth:`~.GroupMixin.command` or
        :meth:`~.GroupMixin.group` shortcut decorators are used instead.

        .. versionchanged:: 1.4
<<<<<<< HEAD
             Raise :exc:`CommandRegistrationError` instead of generic :exc:`.ClientException`
=======
            Raise :exc:`.CommandRegistrationError` instead of generic :exc:`.ClientException`
>>>>>>> 5873eef4

        Parameters
        ----------
        command: :class:`Command`
            The command to add.

        Raises
<<<<<<< HEAD
        -------
=======
        ------
>>>>>>> 5873eef4
        CommandRegistrationError
            If the command or its alias is already registered by different command.
        TypeError
            If the command passed is not a subclass of :class:`.Command`.
        """
        if not isinstance(command, Command):
            raise TypeError("The command passed must be a subclass of Command")

        if isinstance(self, Command):
            command.parent = self

        if command.name in self.all_commands:
            raise CommandRegistrationError(command.name)

        self.all_commands[command.name] = command
        for alias in command.aliases:
            if alias in self.all_commands:
                self.remove_command(command.name)
                raise CommandRegistrationError(alias, alias_conflict=True)
            self.all_commands[alias] = command

    def remove_command(self, name: str) -> Optional[Command[CogT, Any, Any]]:
        """Remove a :class:`.Command` from the internal list
        of commands.

        This could also be used as a way to remove aliases.

        Parameters
        ----------
        name: :class:`str`
            The name of the command to remove.

        Returns
        -------
        Optional[:class:`.Command`]
            The command that was removed. If the name is not valid then
            ``None`` is returned instead.
        """
        command = self.all_commands.pop(name, None)

        # does not exist
        if command is None:
            return None

        if name in command.aliases:
            # we're removing an alias so we don't want to remove the rest
            return command

        # we're not removing the alias so let's delete the rest of them.
        for alias in command.aliases:
            cmd = self.all_commands.pop(alias, None)
            # in the case of a CommandRegistrationError, an alias might conflict
            # with an already existing command. If this is the case, we want to
            # make sure the pre-existing command is not removed.
            if cmd is not None and cmd != command:
                self.all_commands[alias] = cmd
        return command

    def walk_commands(self) -> Generator[Command[CogT, Any, Any], None, None]:
        """An iterator that recursively walks through all commands and subcommands.

        .. versionchanged:: 1.4
            Duplicates due to aliases are no longer returned

        Yields
        ------
        Union[:class:`.Command`, :class:`.Group`]
            A command or group from the internal list of commands.
        """
        for command in self.commands:
            yield command
            if isinstance(command, GroupMixin):
                yield from command.walk_commands()

    def get_command(self, name: str) -> Optional[Command[CogT, Any, Any]]:
        """Get a :class:`.Command` from the internal list
        of commands.

        This could also be used as a way to get aliases.

        The name could be fully qualified (e.g. ``'foo bar'``) will get
        the subcommand ``bar`` of the group command ``foo``. If a
        subcommand is not found then ``None`` is returned just as usual.

        Parameters
        ----------
        name: :class:`str`
            The name of the command to get.

        Returns
        -------
        Optional[:class:`Command`]
            The command that was requested. If not found, returns ``None``.
        """
        # fast path, no space in name.
        if " " not in name:
            return self.all_commands.get(name)

        names = name.split()
        if not names:
            return None
        obj = self.all_commands.get(names[0])
        if not isinstance(obj, GroupMixin):
            return obj

        for name in names[1:]:
            try:
                obj = obj.all_commands[name]  # type: ignore
            except (AttributeError, KeyError):
                return None

        return obj

    @overload
    def command(
        self,
        name: str = ...,
        cls: Type[Command[CogT, P, T]] = ...,
        *args: Any,
        **kwargs: Any,
    ) -> Callable[
        [
            Union[
                Callable[Concatenate[CogT, ContextT, P], Coro[T]],
                Callable[Concatenate[ContextT, P], Coro[T]],
            ]
        ],
        Command[CogT, P, T],
    ]:
        ...

    @overload
    def command(
        self,
        name: str = ...,
        cls: Type[CommandT] = ...,
        *args: Any,
        **kwargs: Any,
    ) -> Callable[[Callable[Concatenate[ContextT, P], Coro[Any]]], CommandT]:
        ...

    def command(
        self,
        name: str = MISSING,
        cls: Type[CommandT] = MISSING,
        *args: Any,
        **kwargs: Any,
    ) -> Callable[[Callable[Concatenate[ContextT, P], Coro[Any]]], CommandT]:
        """A shortcut decorator that invokes :func:`.command` and adds it to
        the internal command list via :meth:`~.GroupMixin.add_command`.

        Returns
        -------
        Callable[..., :class:`Command`]
            A decorator that converts the provided method into a Command, adds it to the bot, then returns it.
        """

        def decorator(func: Callable[Concatenate[ContextT, P], Coro[Any]]) -> CommandT:
            kwargs.setdefault("parent", self)
            result = command(name=name, cls=cls, *args, **kwargs)(func)
            self.add_command(result)
            # TODO: Fix Command and CommandT not being compatible (wtf?)
            return result  # type: ignore

        return decorator

    @overload
    def group(
        self,
        name: str = ...,
        cls: Type[Group[CogT, P, T]] = ...,
        *args: Any,
        **kwargs: Any,
    ) -> Callable[
        [
            Union[
                Callable[Concatenate[CogT, ContextT, P], Coro[T]],
                Callable[Concatenate[ContextT, P], Coro[T]],
            ]
        ],
        Group[CogT, P, T],
    ]:
        ...

    @overload
    def group(
        self,
        name: str = ...,
        cls: Type[GroupT] = ...,
        *args: Any,
        **kwargs: Any,
    ) -> Callable[[Callable[Concatenate[ContextT, P], Coro[Any]]], GroupT]:
        ...

    def group(
        self,
        name: str = MISSING,
        cls: Type[GroupT] = MISSING,
        *args: Any,
        **kwargs: Any,
    ) -> Callable[[Callable[Concatenate[ContextT, P], Coro[Any]]], GroupT]:
        """A shortcut decorator that invokes :func:`.group` and adds it to
        the internal command list via :meth:`~.GroupMixin.add_command`.

        Returns
        -------
        Callable[..., :class:`Group`]
            A decorator that converts the provided method into a Group, adds it to the bot, then returns it.
        """

        def decorator(func: Callable[Concatenate[ContextT, P], Coro[Any]]) -> GroupT:
            kwargs.setdefault("parent", self)
            result = group(name=name, cls=cls, *args, **kwargs)(func)
            self.add_command(result)
            # TODO: Fix Group and GroupT not being compatible (wtf?)
            return result  # type: ignore

        return decorator


class Group(GroupMixin[CogT], Command[CogT, P, T]):
    """A class that implements a grouping protocol for commands to be
    executed as subcommands.

    This class is a subclass of :class:`.Command` and thus all options
    valid in :class:`.Command` are valid in here as well.

    Attributes
    ----------
    invoke_without_command: :class:`bool`
        Indicates if the group callback should begin parsing and
        invocation only if no subcommand was found. Useful for
        making it an error handling function to tell the user that
        no subcommand was found or to have different functionality
        in case no subcommand was found. If this is ``False``, then
        the group callback will always be invoked first. This means
        that the checks and the parsing dictated by its parameters
        will be executed. Defaults to ``False``.
    case_insensitive: :class:`bool`
        Indicates if the group's commands should be case insensitive.
        Defaults to ``False``.
    """

    def __init__(self, *args: Any, **attrs: Any) -> None:
        self.invoke_without_command: bool = attrs.pop("invoke_without_command", False)
        super().__init__(*args, **attrs)

    def copy(self: GroupT) -> GroupT:
        """Creates a copy of this :class:`Group`.

        Returns
        -------
        :class:`Group`
            A new instance of this group.
        """
        ret = super().copy()
        for cmd in self.commands:
            ret.add_command(cmd.copy())
        return ret  # type: ignore

    async def invoke(self, ctx: Context) -> None:
        ctx.invoked_subcommand = None
        ctx.subcommand_passed = None
        early_invoke = not self.invoke_without_command
        if early_invoke:
            await self.prepare(ctx)

        view = ctx.view
        previous = view.index
        view.skip_ws()
        trigger = view.get_word()

        if trigger:
            ctx.subcommand_passed = trigger
            ctx.invoked_subcommand = self.all_commands.get(trigger, None)

        if early_invoke:
            injected = hooked_wrapped_callback(self, ctx, self.callback)
            await injected(*ctx.args, **ctx.kwargs)

        ctx.invoked_parents.append(ctx.invoked_with)  # type: ignore

        if trigger and ctx.invoked_subcommand:
            ctx.invoked_with = trigger
            await ctx.invoked_subcommand.invoke(ctx)
        elif not early_invoke:
            # undo the trigger parsing
            view.index = previous
            view.previous = previous
            await super().invoke(ctx)

    async def reinvoke(self, ctx: Context, *, call_hooks: bool = False) -> None:
        ctx.invoked_subcommand = None
        early_invoke = not self.invoke_without_command
        if early_invoke:
            ctx.command = self
            await self._parse_arguments(ctx)

            if call_hooks:
                await self.call_before_hooks(ctx)

        view = ctx.view
        previous = view.index
        view.skip_ws()
        trigger = view.get_word()

        if trigger:
            ctx.subcommand_passed = trigger
            ctx.invoked_subcommand = self.all_commands.get(trigger, None)

        if early_invoke:
            try:
                await self.callback(*ctx.args, **ctx.kwargs)  # type: ignore
            except:
                ctx.command_failed = True
                raise
            finally:
                if call_hooks:
                    await self.call_after_hooks(ctx)

        ctx.invoked_parents.append(ctx.invoked_with)  # type: ignore

        if trigger and ctx.invoked_subcommand:
            ctx.invoked_with = trigger
            await ctx.invoked_subcommand.reinvoke(ctx, call_hooks=call_hooks)
        elif not early_invoke:
            # undo the trigger parsing
            view.index = previous
            view.previous = previous
            await super().reinvoke(ctx, call_hooks=call_hooks)


# Decorators


@overload
def command(
    name: str = ...,
    cls: Type[Command[CogT, P, T]] = ...,
    **attrs: Any,
) -> Callable[
    [
        Union[
            Callable[Concatenate[CogT, ContextT, P], Coro[T]],
            Callable[Concatenate[ContextT, P], Coro[T]],
        ]
    ],
    Command[CogT, P, T],
]:
    ...


@overload
def command(
    name: str = ...,
    cls: Type[CommandT] = ...,
    **attrs: Any,
) -> Callable[
    [
        Union[
            Callable[Concatenate[CogT, ContextT, P], Coro[Any]],
            Callable[Concatenate[ContextT, P], Coro[Any]],
        ]
    ],
    CommandT,
]:
    ...


def command(
    name: str = MISSING, cls: Type[CommandT] = MISSING, **attrs: Any
) -> Callable[
    [
        Union[
            Callable[Concatenate[ContextT, P], Coro[Any]],
            Callable[Concatenate[CogT, ContextT, P], Coro[T]],
        ]
    ],
    Union[Command[CogT, P, T], CommandT],
]:
    """A decorator that transforms a function into a :class:`.Command`
    or if called with :func:`.group`, :class:`.Group`.

    By default the ``help`` attribute is received automatically from the
    docstring of the function and is cleaned up with the use of
    ``inspect.cleandoc``. If the docstring is ``bytes``, then it is decoded
    into :class:`str` using utf-8 encoding.

    All checks added using the :func:`.check` & co. decorators are added into
    the function. There is no way to supply your own checks through this
    decorator.

    Parameters
    ----------
    name: :class:`str`
        The name to create the command with. By default this uses the
        function name unchanged.
    cls
        The class to construct with. By default this is :class:`.Command`.
        You usually do not change this.
    attrs
        Keyword arguments to pass into the construction of the class denoted
        by ``cls``.

    Raises
    ------
    TypeError
        If the function is not a coroutine or is already a command.
    """
    if cls is MISSING:
        cls = Command  # type: ignore

    def decorator(
        func: Union[
            Callable[Concatenate[ContextT, P], Coro[Any]],
            Callable[Concatenate[CogT, ContextT, P], Coro[Any]],
        ]
    ) -> CommandT:
        if hasattr(func, "__command_flag__"):
            raise TypeError("Callback is already a command.")
        return cls(func, name=name, **attrs)

    return decorator


@overload
def group(
    name: str = ...,
    cls: Type[Group[CogT, P, T]] = ...,
    **attrs: Any,
) -> Callable[
    [
        Union[
            Callable[Concatenate[CogT, ContextT, P], Coro[T]],
            Callable[Concatenate[ContextT, P], Coro[T]],
        ]
    ],
    Group[CogT, P, T],
]:
    ...


@overload
def group(
    name: str = ...,
    cls: Type[GroupT] = ...,
    **attrs: Any,
) -> Callable[
    [
        Union[
            Callable[Concatenate[CogT, ContextT, P], Coro[Any]],
            Callable[Concatenate[ContextT, P], Coro[Any]],
        ]
    ],
    GroupT,
]:
    ...


def group(
    name: str = MISSING,
    cls: Type[GroupT] = MISSING,
    **attrs: Any,
) -> Callable[
    [
        Union[
            Callable[Concatenate[ContextT, P], Coro[Any]],
            Callable[Concatenate[CogT, ContextT, P], Coro[T]],
        ]
    ],
    Union[Group[CogT, P, T], GroupT],
]:
    """A decorator that transforms a function into a :class:`.Group`.

    This is similar to the :func:`.command` decorator but the ``cls``
    parameter is set to :class:`Group` by default.

    .. versionchanged:: 1.1
        The ``cls`` parameter can now be passed.
    """
    if cls is MISSING:
        cls = Group  # type: ignore
    return command(name=name, cls=cls, **attrs)  # type: ignore


def check(predicate: Check) -> Callable[[T], T]:
    """
    A decorator that adds a check to the :class:`.Command` or its
    subclasses. These checks could be accessed via :attr:`.Command.checks`.

    These checks should be predicates that take in a single parameter taking
    a :class:`.Context`. If the check returns a ``False``\-like value then
    during invocation a :exc:`.CheckFailure` exception is raised and sent to
    the :func:`.on_command_error` event.

    If an exception should be thrown in the predicate then it should be a
    subclass of :exc:`.CommandError`. Any exception not subclassed from it
    will be propagated while those subclassed will be sent to
    :func:`.on_command_error`.

    A special attribute named ``predicate`` is bound to the value
    returned by this decorator to retrieve the predicate passed to the
    decorator. This allows the following introspection and chaining to be done:

    .. code-block:: python3

        def owner_or_permissions(**perms):
            original = commands.has_permissions(**perms).predicate
            async def extended_check(ctx):
                if ctx.guild is None:
                    return False
                return ctx.guild.owner_id == ctx.author.id or await original(ctx)
            return commands.check(extended_check)

    .. note::

        The function returned by ``predicate`` is **always** a coroutine,
        even if the original function was not a coroutine.

    .. versionchanged:: 1.3
        The ``predicate`` attribute was added.

    Examples
    --------

    Creating a basic check to see if the command invoker is you.

    .. code-block:: python3

        def check_if_it_is_me(ctx):
            return ctx.message.author.id == 85309593344815104

        @bot.command()
        @commands.check(check_if_it_is_me)
        async def only_for_me(ctx):
            await ctx.send('I know you!')

    Transforming common checks into its own decorator:

    .. code-block:: python3

        def is_me():
            def predicate(ctx):
                return ctx.message.author.id == 85309593344815104
            return commands.check(predicate)

        @bot.command()
        @is_me()
        async def only_me(ctx):
            await ctx.send('Only you!')

    Parameters
    ----------
    predicate: Callable[[:class:`Context`], :class:`bool`]
        The predicate to check if the command should be invoked.
    """

    def decorator(func: Union[Command, CoroFunc]) -> Union[Command, CoroFunc]:
        if hasattr(func, "__command_flag__"):
            func.checks.append(predicate)
        else:
            if not hasattr(func, "__commands_checks__"):
                func.__commands_checks__ = []  # type: ignore

            func.__commands_checks__.append(predicate)  # type: ignore

        return func

    if inspect.iscoroutinefunction(predicate):
        decorator.predicate = predicate
    else:

        @functools.wraps(predicate)
        async def wrapper(ctx):
            return predicate(ctx)  # type: ignore

        decorator.predicate = wrapper

    return decorator  # type: ignore


def check_any(*checks: Check) -> Callable[[T], T]:
    """
    A :func:`check` that is added that checks if any of the checks passed
    will pass, i.e. using logical OR.

    If all checks fail then :exc:`.CheckAnyFailure` is raised to signal the failure.
    It inherits from :exc:`.CheckFailure`.

    .. note::

        The ``predicate`` attribute for this function **is** a coroutine.

    .. versionadded:: 1.3

    Parameters
    ----------
    \*checks: Callable[[:class:`Context`], :class:`bool`]
        An argument list of checks that have been decorated with
        the :func:`check` decorator.

    Raises
    ------
    TypeError
        A check passed has not been decorated with the :func:`check`
        decorator.

    Examples
    --------

    Creating a basic check to see if it's the bot owner or
    the server owner:

    .. code-block:: python3

        def is_guild_owner():
            def predicate(ctx):
                return ctx.guild is not None and ctx.guild.owner_id == ctx.author.id
            return commands.check(predicate)

        @bot.command()
        @commands.check_any(commands.is_owner(), is_guild_owner())
        async def only_for_owners(ctx):
            await ctx.send('Hello mister owner!')
    """
    unwrapped = []
    for wrapped in checks:
        try:
            pred = wrapped.predicate
        except AttributeError:
            raise TypeError(f"{wrapped!r} must be wrapped by commands.check decorator") from None
        else:
            unwrapped.append(pred)

    async def predicate(ctx: AnyContext) -> bool:
        errors = []
        for func in unwrapped:
            try:
                value = await func(ctx)
            except CheckFailure as e:
                errors.append(e)
            else:
                if value:
                    return True
        # if we're here, all checks failed
        raise CheckAnyFailure(unwrapped, errors)

    return check(predicate)


def has_role(item: Union[int, str]) -> Callable[[T], T]:
    """A :func:`.check` that is added that checks if the member invoking the
    command has the role specified via the name or ID specified.

    If a string is specified, you must give the exact name of the role, including
    caps and spelling.

    If an integer is specified, you must give the exact snowflake ID of the role.

    If the message is invoked in a private message context then the check will
    return ``False``.

    This check raises one of two special exceptions, :exc:`.MissingRole` if the user
    is missing a role, or :exc:`.NoPrivateMessage` if it is used in a private message.
    Both inherit from :exc:`.CheckFailure`.

    .. versionchanged:: 1.1

        Raise :exc:`.MissingRole` or :exc:`.NoPrivateMessage`
        instead of generic :exc:`.CheckFailure`

    Parameters
    ----------
    item: Union[:class:`int`, :class:`str`]
        The name or ID of the role to check.
    """

    def predicate(ctx: AnyContext) -> bool:
        if ctx.guild is None:
            raise NoPrivateMessage()

        # ctx.guild is None doesn't narrow ctx.author to Member
        if isinstance(item, int):
            role = disnake.utils.get(ctx.author.roles, id=item)  # type: ignore
        else:
            role = disnake.utils.get(ctx.author.roles, name=item)  # type: ignore
        if role is None:
            raise MissingRole(item)
        return True

    return check(predicate)


def has_any_role(*items: Union[int, str]) -> Callable[[T], T]:
    """
    A :func:`.check` that is added that checks if the member invoking the
    command has **any** of the roles specified. This means that if they have
    one out of the three roles specified, then this check will return `True`.

    Similar to :func:`.has_role`\, the names or IDs passed in must be exact.

    This check raises one of two special exceptions, :exc:`.MissingAnyRole` if the user
    is missing all roles, or :exc:`.NoPrivateMessage` if it is used in a private message.
    Both inherit from :exc:`.CheckFailure`.

    .. versionchanged:: 1.1

        Raise :exc:`.MissingAnyRole` or :exc:`.NoPrivateMessage`
        instead of generic :exc:`.CheckFailure`

    Parameters
    ----------
    items: List[Union[:class:`str`, :class:`int`]]
        An argument list of names or IDs to check that the member has roles wise.

    Example
    --------

    .. code-block:: python3

        @bot.command()
        @commands.has_any_role('Library Devs', 'Moderators', 492212595072434186)
        async def cool(ctx):
            await ctx.send('You are cool indeed')
    """

    def predicate(ctx: AnyContext) -> bool:
        if ctx.guild is None:
            raise NoPrivateMessage()

        # ctx.guild is None doesn't narrow ctx.author to Member
        getter = functools.partial(disnake.utils.get, ctx.author.roles)  # type: ignore
        if any(
            getter(id=item) is not None if isinstance(item, int) else getter(name=item) is not None
            for item in items
        ):
            return True
        # NOTE: variance problems
        raise MissingAnyRole(list(items))  # type: ignore

    return check(predicate)


def bot_has_role(item: int) -> Callable[[T], T]:
    """Similar to :func:`.has_role` except checks if the bot itself has the
    role.

    This check raises one of two special exceptions, :exc:`.BotMissingRole` if the bot
    is missing the role, or :exc:`.NoPrivateMessage` if it is used in a private message.
    Both inherit from :exc:`.CheckFailure`.

    .. versionchanged:: 1.1

        Raise :exc:`.BotMissingRole` or :exc:`.NoPrivateMessage`
        instead of generic :exc:`.CheckFailure`
    """

    def predicate(ctx: AnyContext) -> bool:
        if ctx.guild is None:
            raise NoPrivateMessage()

        me = cast(disnake.Member, ctx.me)
        if isinstance(item, int):
            role = disnake.utils.get(me.roles, id=item)
        else:
            role = disnake.utils.get(me.roles, name=item)
        if role is None:
            raise BotMissingRole(item)
        return True

    return check(predicate)


def bot_has_any_role(*items: int) -> Callable[[T], T]:
    """Similar to :func:`.has_any_role` except checks if the bot itself has
    any of the roles listed.

    This check raises one of two special exceptions, :exc:`.BotMissingAnyRole` if the bot
    is missing all roles, or :exc:`.NoPrivateMessage` if it is used in a private message.
    Both inherit from :exc:`.CheckFailure`.

    .. versionchanged:: 1.1

        Raise :exc:`.BotMissingAnyRole` or :exc:`.NoPrivateMessage`
        instead of generic checkfailure
    """

    def predicate(ctx: AnyContext) -> bool:
        if ctx.guild is None:
            raise NoPrivateMessage()

        me = cast(disnake.Member, ctx.me)
        getter = functools.partial(disnake.utils.get, me.roles)
        if any(
            getter(id=item) is not None if isinstance(item, int) else getter(name=item) is not None
            for item in items
        ):
            return True
        raise BotMissingAnyRole(list(items))

    return check(predicate)


def has_permissions(**perms: bool) -> Callable[[T], T]:
    """A :func:`.check` that is added that checks if the member has all of
    the permissions necessary.

    Note that this check operates on the current channel permissions, not the
    guild wide permissions.

    The permissions passed in must be exactly like the properties shown under
    :class:`.disnake.Permissions`.

    This check raises a special exception, :exc:`.MissingPermissions`
    that is inherited from :exc:`.CheckFailure`.

    Parameters
    ----------
    perms
        An argument list of permissions to check for.

    Example
    ---------

    .. code-block:: python3

        @bot.command()
        @commands.has_permissions(manage_messages=True)
        async def test(ctx):
            await ctx.send('You can manage messages.')

    """
    invalid = set(perms) - set(disnake.Permissions.VALID_FLAGS)
    if invalid:
        raise TypeError(f"Invalid permission(s): {', '.join(invalid)}")

    def predicate(ctx: AnyContext) -> bool:
        ch = ctx.channel
        permissions = ch.permissions_for(ctx.author)  # type: ignore

        missing = [perm for perm, value in perms.items() if getattr(permissions, perm) != value]

        if not missing:
            return True

        raise MissingPermissions(missing)

    return check(predicate)


def bot_has_permissions(**perms: bool) -> Callable[[T], T]:
    """Similar to :func:`.has_permissions` except checks if the bot itself has
    the permissions listed.

    This check raises a special exception, :exc:`.BotMissingPermissions`
    that is inherited from :exc:`.CheckFailure`.
    """
    invalid = set(perms) - set(disnake.Permissions.VALID_FLAGS)
    if invalid:
        raise TypeError(f"Invalid permission(s): {', '.join(invalid)}")

    def predicate(ctx: AnyContext) -> bool:
        permissions = ctx.channel.permissions_for(ctx.me)  # type: ignore

        missing = [perm for perm, value in perms.items() if getattr(permissions, perm) != value]

        if not missing:
            return True

        raise BotMissingPermissions(missing)

    return check(predicate)


def has_guild_permissions(**perms: bool) -> Callable[[T], T]:
    """Similar to :func:`.has_permissions`, but operates on guild wide
    permissions instead of the current channel permissions.

    If this check is called in a DM context, it will raise an
    exception, :exc:`.NoPrivateMessage`.

    .. versionadded:: 1.3
    """
    invalid = set(perms) - set(disnake.Permissions.VALID_FLAGS)
    if invalid:
        raise TypeError(f"Invalid permission(s): {', '.join(invalid)}")

    def predicate(ctx: AnyContext) -> bool:
        if not ctx.guild:
            raise NoPrivateMessage

        permissions = ctx.author.guild_permissions  # type: ignore
        missing = [perm for perm, value in perms.items() if getattr(permissions, perm) != value]

        if not missing:
            return True

        raise MissingPermissions(missing)

    return check(predicate)


def bot_has_guild_permissions(**perms: bool) -> Callable[[T], T]:
    """Similar to :func:`.has_guild_permissions`, but checks the bot
    members guild permissions.

    .. versionadded:: 1.3
    """
    invalid = set(perms) - set(disnake.Permissions.VALID_FLAGS)
    if invalid:
        raise TypeError(f"Invalid permission(s): {', '.join(invalid)}")

    def predicate(ctx: AnyContext) -> bool:
        if not ctx.guild:
            raise NoPrivateMessage

        permissions = ctx.me.guild_permissions  # type: ignore
        missing = [perm for perm, value in perms.items() if getattr(permissions, perm) != value]

        if not missing:
            return True

        raise BotMissingPermissions(missing)

    return check(predicate)


def dm_only() -> Callable[[T], T]:
    """A :func:`.check` that indicates this command must only be used in a
    DM context. Only private messages are allowed when
    using the command.

    This check raises a special exception, :exc:`.PrivateMessageOnly`
    that is inherited from :exc:`.CheckFailure`.

    .. versionadded:: 1.1
    """

    def predicate(ctx: AnyContext) -> bool:
        if ctx.guild is not None:
            raise PrivateMessageOnly()
        return True

    return check(predicate)


def guild_only() -> Callable[[T], T]:
    """A :func:`.check` that indicates this command must only be used in a
    guild context only. Basically, no private messages are allowed when
    using the command.

    This check raises a special exception, :exc:`.NoPrivateMessage`
    that is inherited from :exc:`.CheckFailure`.
    """

    def predicate(ctx: AnyContext) -> bool:
        if ctx.guild is None:
            raise NoPrivateMessage()
        return True

    return check(predicate)


def is_owner() -> Callable[[T], T]:
    """A :func:`.check` that checks if the person invoking this command is the
    owner of the bot.

    This is powered by :meth:`.Bot.is_owner`.

    This check raises a special exception, :exc:`.NotOwner` that is derived
    from :exc:`.CheckFailure`.
    """

    async def predicate(ctx: AnyContext) -> bool:
        if not await ctx.bot.is_owner(ctx.author):
            raise NotOwner("You do not own this bot.")
        return True

    return check(predicate)


def is_nsfw() -> Callable[[T], T]:
    """A :func:`.check` that checks if the channel is a NSFW channel.

    This check raises a special exception, :exc:`.NSFWChannelRequired`
    that is derived from :exc:`.CheckFailure`.

    .. versionchanged:: 1.1

        Raise :exc:`.NSFWChannelRequired` instead of generic :exc:`.CheckFailure`.
        DM channels will also now pass this check.
    """

    def pred(ctx: AnyContext) -> bool:
        ch = ctx.channel
        if ctx.guild is None or (
            isinstance(ch, (disnake.TextChannel, disnake.Thread)) and ch.is_nsfw()
        ):
            return True
        raise NSFWChannelRequired(ch)  # type: ignore

    return check(pred)


def cooldown(
    rate: int, per: float, type: Union[BucketType, Callable[[Message], Any]] = BucketType.default
) -> Callable[[T], T]:
    """A decorator that adds a cooldown to a :class:`.Command`

    A cooldown allows a command to only be used a specific amount
    of times in a specific time frame. These cooldowns can be based
    either on a per-guild, per-channel, per-user, per-role or global basis.
    Denoted by the third argument of ``type`` which must be of enum
    type :class:`.BucketType`.

    If a cooldown is triggered, then :exc:`.CommandOnCooldown` is triggered in
    :func:`.on_command_error` and the local error handler.

    A command can only have a single cooldown.

    Parameters
    ----------
    rate: :class:`int`
        The number of times a command can be used before triggering a cooldown.
    per: :class:`float`
        The amount of seconds to wait for a cooldown when it's been triggered.
    type: Union[:class:`.BucketType`, Callable[[:class:`.Message`], Any]]
        The type of cooldown to have. If callable, should return a key for the mapping.

        .. versionchanged:: 1.7
            Callables are now supported for custom bucket types.
    """

    def decorator(func: Union[Command, CoroFunc]) -> Union[Command, CoroFunc]:
        if hasattr(func, "__command_flag__"):
            func._buckets = CooldownMapping(Cooldown(rate, per), type)
        else:
            func.__commands_cooldown__ = CooldownMapping(Cooldown(rate, per), type)  # type: ignore
        return func

    return decorator  # type: ignore


def dynamic_cooldown(
    cooldown: Union[BucketType, Callable[[Message], Any]], type: BucketType = BucketType.default
) -> Callable[[T], T]:
    """A decorator that adds a dynamic cooldown to a :class:`.Command`

    This differs from :func:`.cooldown` in that it takes a function that
    accepts a single parameter of type :class:`.disnake.Message` and must
    return a :class:`.Cooldown` or ``None``. If ``None`` is returned then
    that cooldown is effectively bypassed.

    A cooldown allows a command to only be used a specific amount
    of times in a specific time frame. These cooldowns can be based
    either on a per-guild, per-channel, per-user, per-role or global basis.
    Denoted by the third argument of ``type`` which must be of enum
    type :class:`.BucketType`.

    If a cooldown is triggered, then :exc:`.CommandOnCooldown` is triggered in
    :func:`.on_command_error` and the local error handler.

    A command can only have a single cooldown.

    .. versionadded:: 2.0

    Parameters
    ----------
    cooldown: Callable[[:class:`.disnake.Message`], Optional[:class:`.Cooldown`]]
        A function that takes a message and returns a cooldown that will
        apply to this invocation or ``None`` if the cooldown should be bypassed.
    type: :class:`.BucketType`
        The type of cooldown to have.
    """
    if not callable(cooldown):
        raise TypeError("A callable must be provided")

    def decorator(func: Union[Command, CoroFunc]) -> Union[Command, CoroFunc]:
        if hasattr(func, "__command_flag__"):
            func._buckets = DynamicCooldownMapping(cooldown, type)
        else:
            func.__commands_cooldown__ = DynamicCooldownMapping(cooldown, type)  # type: ignore
        return func

    return decorator  # type: ignore


def max_concurrency(
    number: int, per: BucketType = BucketType.default, *, wait: bool = False
) -> Callable[[T], T]:
    """A decorator that adds a maximum concurrency to a :class:`.Command` or its subclasses.

    This enables you to only allow a certain number of command invocations at the same time,
    for example if a command takes too long or if only one user can use it at a time. This
    differs from a cooldown in that there is no set waiting period or token bucket -- only
    a set number of people can run the command.

    .. versionadded:: 1.3

    Parameters
    ----------
    number: :class:`int`
        The maximum number of invocations of this command that can be running at the same time.
    per: :class:`.BucketType`
        The bucket that this concurrency is based on, e.g. ``BucketType.guild`` would allow
        it to be used up to ``number`` times per guild.
    wait: :class:`bool`
        Whether the command should wait for the queue to be over. If this is set to ``False``
        then instead of waiting until the command can run again, the command raises
        :exc:`.MaxConcurrencyReached` to its error handler. If this is set to ``True``
        then the command waits until it can be executed.
    """

    def decorator(func: Union[Command, CoroFunc]) -> Union[Command, CoroFunc]:
        value = MaxConcurrency(number, per=per, wait=wait)
        if hasattr(func, "__command_flag__"):
            func._max_concurrency = value
        else:
            func.__commands_max_concurrency__ = value  # type: ignore
        return func

    return decorator  # type: ignore


def before_invoke(coro) -> Callable[[T], T]:
    """A decorator that registers a coroutine as a pre-invoke hook.

    This allows you to refer to one before invoke hook for several commands that
    do not have to be within the same cog.

    .. versionadded:: 1.4

    Example
    ---------

    .. code-block:: python3

        async def record_usage(ctx):
            print(ctx.author, 'used', ctx.command, 'at', ctx.message.created_at)

        @bot.command()
        @commands.before_invoke(record_usage)
        async def who(ctx): # Output: <User> used who at <Time>
            await ctx.send('i am a bot')

        class What(commands.Cog):

            @commands.before_invoke(record_usage)
            @commands.command()
            async def when(self, ctx): # Output: <User> used when at <Time>
                await ctx.send(f'and i have existed since {ctx.bot.user.created_at}')

            @commands.command()
            async def where(self, ctx): # Output: <Nothing>
                await ctx.send('on Discord')

            @commands.command()
            async def why(self, ctx): # Output: <Nothing>
                await ctx.send('because someone made me')

        bot.add_cog(What())
    """

    def decorator(func: Union[Command, CoroFunc]) -> Union[Command, CoroFunc]:
        if hasattr(func, "__command_flag__"):
            func.before_invoke(coro)
        else:
            func.__before_invoke__ = coro  # type: ignore
        return func

    return decorator  # type: ignore


def after_invoke(coro) -> Callable[[T], T]:
    """A decorator that registers a coroutine as a post-invoke hook.

    This allows you to refer to one after invoke hook for several commands that
    do not have to be within the same cog.

    .. versionadded:: 1.4
    """

    def decorator(func: Union[Command, CoroFunc]) -> Union[Command, CoroFunc]:
        if hasattr(func, "__command_flag__"):
            func.after_invoke(coro)
        else:
            func.__after_invoke__ = coro  # type: ignore
        return func

    return decorator  # type: ignore<|MERGE_RESOLUTION|>--- conflicted
+++ resolved
@@ -1200,11 +1200,7 @@
         :meth:`~.GroupMixin.group` shortcut decorators are used instead.
 
         .. versionchanged:: 1.4
-<<<<<<< HEAD
-             Raise :exc:`CommandRegistrationError` instead of generic :exc:`.ClientException`
-=======
             Raise :exc:`.CommandRegistrationError` instead of generic :exc:`.ClientException`
->>>>>>> 5873eef4
 
         Parameters
         ----------
@@ -1212,11 +1208,7 @@
             The command to add.
 
         Raises
-<<<<<<< HEAD
-        -------
-=======
         ------
->>>>>>> 5873eef4
         CommandRegistrationError
             If the command or its alias is already registered by different command.
         TypeError
