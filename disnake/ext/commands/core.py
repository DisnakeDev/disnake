# SPDX-License-Identifier: MIT

from __future__ import annotations

import asyncio
import datetime
import functools
import inspect
from typing import (
    TYPE_CHECKING,
    Any,
    Callable,
    Dict,
    Generator,
    Generic,
    List,
    Literal,
    Optional,
    Protocol,
    Set,
    Tuple,
    Type,
    TypeVar,
    Union,
    cast,
    overload,
)

import disnake
from disnake.utils import (
    _generated,
    _overload_with_permissions,
    get_signature_parameters,
    unwrap_function,
)

from ._types import _BaseCommand
from .cog import Cog
from .context import AnyContext, Context
from .converter import Greedy, get_converter, run_converters
from .cooldowns import BucketType, Cooldown, CooldownMapping, DynamicCooldownMapping, MaxConcurrency
from .errors import (
    ArgumentParsingError,
    BotMissingAnyRole,
    BotMissingPermissions,
    BotMissingRole,
    CheckAnyFailure,
    CheckFailure,
    CommandError,
    CommandInvokeError,
    CommandOnCooldown,
    CommandRegistrationError,
    DisabledCommand,
    MissingAnyRole,
    MissingPermissions,
    MissingRequiredArgument,
    MissingRole,
    NoPrivateMessage,
    NotOwner,
    NSFWChannelRequired,
    PrivateMessageOnly,
    TooManyArguments,
)

if TYPE_CHECKING:
    from typing_extensions import Concatenate, ParamSpec, Self, TypeGuard

    from disnake.message import Message

    from ._types import AppCheck, Check, Coro, CoroFunc, Error, Hook


__all__ = (
    "Command",
    "Group",
    "GroupMixin",
    "command",
    "group",
    "has_role",
    "has_permissions",
    "has_any_role",
    "check",
    "check_any",
    "app_check",
    "app_check_any",
    "before_invoke",
    "after_invoke",
    "bot_has_role",
    "bot_has_permissions",
    "bot_has_any_role",
    "cooldown",
    "dynamic_cooldown",
    "max_concurrency",
    "dm_only",
    "guild_only",
    "is_owner",
    "is_nsfw",
    "has_guild_permissions",
    "bot_has_guild_permissions",
)

MISSING: Any = disnake.utils.MISSING

T = TypeVar("T")
CogT = TypeVar("CogT", bound="Optional[Cog]")
CommandT = TypeVar("CommandT", bound="Command")
ContextT = TypeVar("ContextT", bound="Context")
GroupT = TypeVar("GroupT", bound="Group")
HookT = TypeVar("HookT", bound="Hook")
ErrorT = TypeVar("ErrorT", bound="Error")


if TYPE_CHECKING:
    P = ParamSpec("P")

    CommandCallback = Union[
        Callable[Concatenate[CogT, ContextT, P], Coro[T]],
        Callable[Concatenate[ContextT, P], Coro[T]],
    ]
else:
    P = TypeVar("P")


<<<<<<< HEAD
def unwrap_function(function: Callable[..., Any]) -> Callable[..., Any]:
    partial = functools.partial
    while True:
        if hasattr(function, "__wrapped__"):
            function = function.__wrapped__
        elif isinstance(function, partial):
            function = function.func
        else:
            return function


def get_signature_parameters(
    function: Callable[..., Any], globalns: Dict[str, Any]
) -> Dict[str, inspect.Parameter]:
    signature = inspect.signature(function)
    params: Dict[str, inspect.Parameter] = {}
    cache: Dict[str, Any] = {}

    # skip `self` (if present) and `ctx` parameters,
    # since their annotations are irrelevant
    skip = 1
    if disnake.utils.signature_has_self_param(function):
        skip += 1

    iterator = iter(signature.parameters.items())
    for _ in range(skip):
        try:
            next(iterator)
        except StopIteration:
            raise ValueError(
                f"Expected command callback to have at least {skip} parameter(s)"
            ) from None

    eval_annotation = disnake.utils.evaluate_annotation
    for name, parameter in iterator:
        annotation = parameter.annotation
        if annotation is parameter.empty:
            params[name] = parameter
            continue
        if annotation is None:
            params[name] = parameter.replace(annotation=type(None))
            continue

        annotation = eval_annotation(annotation, globalns, globalns, cache)
        if annotation is Greedy:
            raise TypeError("Unparameterized Greedy[...] is disallowed in signature.")

        params[name] = parameter.replace(annotation=annotation)

    return params


=======
>>>>>>> 59b101f9
def wrap_callback(coro):
    @functools.wraps(coro)
    async def wrapped(*args, **kwargs):
        try:
            ret = await coro(*args, **kwargs)
        except CommandError:
            raise
        except asyncio.CancelledError:
            return
        except Exception as exc:
            raise CommandInvokeError(exc) from exc
        return ret

    return wrapped


def hooked_wrapped_callback(command, ctx, coro):
    @functools.wraps(coro)
    async def wrapped(*args, **kwargs):
        try:
            ret = await coro(*args, **kwargs)
        except CommandError:
            ctx.command_failed = True
            raise
        except asyncio.CancelledError:
            ctx.command_failed = True
            return
        except Exception as exc:
            ctx.command_failed = True
            raise CommandInvokeError(exc) from exc
        finally:
            if command._max_concurrency is not None:
                await command._max_concurrency.release(ctx)

            await command.call_after_hooks(ctx)
        return ret

    return wrapped


class _CaseInsensitiveDict(dict):
    def __contains__(self, k) -> bool:
        return super().__contains__(k.casefold())

    def __delitem__(self, k):
        return super().__delitem__(k.casefold())

    def __getitem__(self, k):
        return super().__getitem__(k.casefold())

    def get(self, k, default=None):
        return super().get(k.casefold(), default)

    def pop(self, k, default=None):
        return super().pop(k.casefold(), default)

    def __setitem__(self, k, v) -> None:
        super().__setitem__(k.casefold(), v)


# TODO: ideally, `ContextT` should be bound on the class here as well
class Command(_BaseCommand, Generic[CogT, P, T]):
    """A class that implements the protocol for a bot text command.

    These are not created manually, instead they are created via the
    decorator or functional interface.

    Attributes
    ----------
    name: :class:`str`
        The name of the command.
    callback: :ref:`coroutine <coroutine>`
        The coroutine that is executed when the command is called.
    help: Optional[:class:`str`]
        The long help text for the command.
    brief: Optional[:class:`str`]
        The short help text for the command.
    usage: Optional[:class:`str`]
        A replacement for arguments in the default help text.
    aliases: Union[List[:class:`str`], Tuple[:class:`str`]]
        The list of aliases the command can be invoked under.
    enabled: :class:`bool`
        Whether the command is currently enabled.
        If the command is invoked while it is disabled, then
        :exc:`.DisabledCommand` is raised to the :func:`.on_command_error`
        event. Defaults to ``True``.
    parent: Optional[:class:`Group`]
        The parent group that this command belongs to. ``None`` if there isn't one.
    cog: Optional[:class:`Cog`]
        The cog that this command belongs to. ``None`` if there isn't one.
    checks: List[Callable[[:class:`.Context`], :class:`bool`]]
        A list of predicates that verifies if the command could be executed
        with the given :class:`.Context` as the sole parameter. If an exception
        is necessary to be thrown to signal failure, then one inherited from
        :exc:`.CommandError` should be used. Note that if the checks fail then
        :exc:`.CheckFailure` exception is raised to the :func:`.on_command_error`
        event.
    description: :class:`str`
        The message prefixed into the default help command.
    hidden: :class:`bool`
        If ``True``, the default help command does not show this in the help output.
    rest_is_raw: :class:`bool`
        If ``False`` and a keyword-only argument is provided then the keyword
        only argument is stripped and handled as if it was a regular argument
        that handles :exc:`.MissingRequiredArgument` and default values in a
        regular matter rather than passing the rest completely raw. If ``True``
        then the keyword-only argument will pass in the rest of the arguments
        in a completely raw matter. Defaults to ``False``.
    invoked_subcommand: Optional[:class:`Command`]
        The subcommand that was invoked, if any.
    require_var_positional: :class:`bool`
        If ``True`` and a variadic positional argument is specified, requires
        the user to specify at least one argument. Defaults to ``False``.

        .. versionadded:: 1.5

    ignore_extra: :class:`bool`
        If ``True``, ignores extraneous strings passed to a command if all its
        requirements are met (e.g. ``?foo a b c`` when only expecting ``a``
        and ``b``). Otherwise :func:`.on_command_error` and local error handlers
        are called with :exc:`.TooManyArguments`. Defaults to ``True``.
    cooldown_after_parsing: :class:`bool`
        If ``True``, cooldown processing is done after argument parsing,
        which calls converters. If ``False`` then cooldown processing is done
        first and then the converters are called second. Defaults to ``False``.
    extras: :class:`dict`
        A dict of user provided extras to attach to the Command.

        .. note::
            This object may be copied by the library.

        .. versionadded:: 2.0
    """

    __original_kwargs__: Dict[str, Any]

    def __new__(cls, *args: Any, **kwargs: Any) -> Self:
        # if you're wondering why this is done, it's because we need to ensure
        # we have a complete original copy of **kwargs even for classes that
        # mess with it by popping before delegating to the subclass __init__.
        # In order to do this, we need to control the instance creation and
        # inject the original kwargs through __new__ rather than doing it
        # inside __init__.
        self = super().__new__(cls)

        # we do a shallow copy because it's probably the most common use case.
        # this could potentially break if someone modifies a list or something
        # while it's in movement, but for now this is the cheapest and
        # fastest way to do what we want.
        self.__original_kwargs__ = kwargs.copy()
        return self

    def __init__(
        self,
        func: CommandCallback[CogT, ContextT, P, T],
        **kwargs: Any,
    ) -> None:
        if not asyncio.iscoroutinefunction(func):
            raise TypeError("Callback must be a coroutine.")

        name = kwargs.get("name") or func.__name__
        if not isinstance(name, str):
            raise TypeError("Name of a command must be a string.")
        self.name: str = name

        self.callback = func
        self.enabled: bool = kwargs.get("enabled", True)

        help_doc = kwargs.get("help")
        if help_doc is not None:
            help_doc = inspect.cleandoc(help_doc)
        else:
            help_doc = inspect.getdoc(func)
            if isinstance(help_doc, bytes):
                help_doc = help_doc.decode("utf-8")

        self.help: Optional[str] = help_doc

        self.brief: Optional[str] = kwargs.get("brief")
        self.usage: Optional[str] = kwargs.get("usage")
        self.rest_is_raw: bool = kwargs.get("rest_is_raw", False)
        self.aliases: Union[List[str], Tuple[str]] = kwargs.get("aliases", [])
        self.extras: Dict[str, Any] = kwargs.get("extras", {})

        if not isinstance(self.aliases, (list, tuple)):
            raise TypeError("Aliases of a command must be a list or a tuple of strings.")

        self.description: str = inspect.cleandoc(kwargs.get("description", ""))
        self.hidden: bool = kwargs.get("hidden", False)

        try:
            checks = func.__commands_checks__
            checks.reverse()
        except AttributeError:
            checks = kwargs.get("checks", [])

        self.checks: List[Check] = checks

        try:
            cooldown = func.__commands_cooldown__
        except AttributeError:
            cooldown = kwargs.get("cooldown")

        if cooldown is None:
            buckets = CooldownMapping(cooldown, BucketType.default)
        elif isinstance(cooldown, CooldownMapping):
            buckets = cooldown
        else:
            raise TypeError("Cooldown must be a an instance of CooldownMapping or None.")
        self._buckets: CooldownMapping = buckets

        try:
            max_concurrency = func.__commands_max_concurrency__
        except AttributeError:
            max_concurrency = kwargs.get("max_concurrency")

        self._max_concurrency: Optional[MaxConcurrency] = max_concurrency

        self.require_var_positional: bool = kwargs.get("require_var_positional", False)
        self.ignore_extra: bool = kwargs.get("ignore_extra", True)
        self.cooldown_after_parsing: bool = kwargs.get("cooldown_after_parsing", False)
        self.cog: CogT = None  # type: ignore

        # bandaid for the fact that sometimes parent can be the bot instance
        parent = kwargs.get("parent")
        self.parent: Optional[GroupMixin] = parent if isinstance(parent, _BaseCommand) else None  # type: ignore

        self._before_invoke: Optional[Hook] = None
        try:
            before_invoke = func.__before_invoke__
        except AttributeError:
            pass
        else:
            self.before_invoke(before_invoke)

        self._after_invoke: Optional[Hook] = None
        try:
            after_invoke = func.__after_invoke__
        except AttributeError:
            pass
        else:
            self.after_invoke(after_invoke)

        self.__command_flag__ = None

    @property
    def callback(self) -> CommandCallback[CogT, ContextT, P, T]:
        return self._callback

    @callback.setter
    def callback(self, function: CommandCallback[CogT, Any, P, T]) -> None:
        self._callback = function
        unwrap = unwrap_function(function)
        self.module = unwrap.__module__

        try:
            globalns = unwrap.__globals__
        except AttributeError:
            globalns = {}

        params = get_signature_parameters(function, globalns)
        for param in params.values():
            if param.annotation is Greedy:
                raise TypeError("Unparameterized Greedy[...] is disallowed in signature.")
        self.params = params

    def add_check(self, func: Check) -> None:
        """Adds a check to the command.

        This is the non-decorator interface to :func:`.check`.

        .. versionadded:: 1.3

        Parameters
        ----------
        func
            The function that will be used as a check.
        """
        self.checks.append(func)

    def remove_check(self, func: Check) -> None:
        """Removes a check from the command.

        This function is idempotent and will not raise an exception
        if the function is not in the command's checks.

        .. versionadded:: 1.3

        Parameters
        ----------
        func
            The function to remove from the checks.
        """
        try:
            self.checks.remove(func)
        except ValueError:
            pass

    def update(self, **kwargs: Any) -> None:
        """Updates :class:`Command` instance with updated attribute.

        This works similarly to the :func:`.command` decorator in terms
        of parameters in that they are passed to the :class:`Command` or
        subclass constructors, sans the name and callback.
        """
        self.__init__(self.callback, **dict(self.__original_kwargs__, **kwargs))

    async def __call__(self, context: Context, *args: P.args, **kwargs: P.kwargs) -> T:
        """|coro|

        Calls the internal callback that the command holds.

        .. note::

            This bypasses all mechanisms -- including checks, converters,
            invoke hooks, cooldowns, etc. You must take care to pass
            the proper arguments and types to this function.

        .. versionadded:: 1.3
        """
        if self.cog is not None:
            return await self.callback(self.cog, context, *args, **kwargs)  # type: ignore
        else:
            return await self.callback(context, *args, **kwargs)  # type: ignore

    def _ensure_assignment_on_copy(self, other: CommandT) -> CommandT:
        other._before_invoke = self._before_invoke
        other._after_invoke = self._after_invoke
        if self.checks != other.checks:
            other.checks = self.checks.copy()
        if self._buckets.valid and not other._buckets.valid:
            other._buckets = self._buckets.copy()
        if self._max_concurrency != other._max_concurrency:
            # _max_concurrency won't be None at this point
            other._max_concurrency = self._max_concurrency.copy()  # type: ignore

        try:
            other.on_error = self.on_error
        except AttributeError:
            pass
        return other

    def copy(self: CommandT) -> CommandT:
        """Creates a copy of this command.

        Returns
        -------
        :class:`Command`
            A new instance of this command.
        """
        ret = self.__class__(self.callback, **self.__original_kwargs__)
        return self._ensure_assignment_on_copy(ret)

    def _update_copy(self: CommandT, kwargs: Dict[str, Any]) -> CommandT:
        if kwargs:
            kw = kwargs.copy()
            kw.update(self.__original_kwargs__)
            copy = self.__class__(self.callback, **kw)
            return self._ensure_assignment_on_copy(copy)
        else:
            return self.copy()

    async def dispatch_error(self, ctx: Context, error: Exception) -> None:
        stop_propagation = False
        ctx.command_failed = True
        cog = self.cog
        try:
            coro = self.on_error
        except AttributeError:
            pass
        else:
            injected = wrap_callback(coro)
            if cog is not None:
                stop_propagation = await injected(cog, ctx, error)
            else:
                stop_propagation = await injected(ctx, error)
            if stop_propagation:
                return

        try:
            if cog is not None:
                local = Cog._get_overridden_method(cog.cog_command_error)
                if local is not None:
                    wrapped = wrap_callback(local)
                    stop_propagation = await wrapped(ctx, error)
                    # User has an option to cancel the global error handler by returning True
        finally:
            if stop_propagation:
                return  # noqa: B012
            ctx.bot.dispatch("command_error", ctx, error)

    async def transform(self, ctx: Context, param: inspect.Parameter) -> Any:
        required = param.default is param.empty
        converter = get_converter(param)
        consume_rest_is_special = param.kind == param.KEYWORD_ONLY and not self.rest_is_raw
        view = ctx.view
        view.skip_ws()

        # The greedy converter is simple -- it keeps going until it fails in which case,
        # it undos the view ready for the next parameter to use instead
        if isinstance(converter, Greedy):
            if param.kind in (param.POSITIONAL_OR_KEYWORD, param.POSITIONAL_ONLY):
                return await self._transform_greedy_pos(ctx, param, required, converter.converter)
            elif param.kind == param.VAR_POSITIONAL:
                return await self._transform_greedy_var_pos(ctx, param, converter.converter)
            else:
                # if we're here, then it's a KEYWORD_ONLY param type
                # since this is mostly useless, we'll helpfully transform Greedy[X]
                # into just X and do the parsing that way.
                converter = converter.converter

        if view.eof:
            if param.kind == param.VAR_POSITIONAL:
                raise RuntimeError  # break the loop
            if required:
                if self._is_typing_optional(param.annotation):
                    return None
                if hasattr(converter, "__commands_is_flag__") and converter._can_be_constructible():
                    return await converter._construct_default(ctx)
                raise MissingRequiredArgument(param)
            return param.default

        previous = view.index
        if consume_rest_is_special:
            argument = view.read_rest().strip()
        else:
            try:
                argument = view.get_quoted_word()
            except ArgumentParsingError:
                if (
                    self._is_typing_optional(param.annotation)
                    and not param.kind == param.VAR_POSITIONAL
                ):
                    view.index = previous
                    return None
                else:
                    raise
        view.previous = previous

        # type-checker fails to narrow argument
        return await run_converters(ctx, converter, argument, param)  # type: ignore

    async def _transform_greedy_pos(
        self, ctx: Context, param: inspect.Parameter, required: bool, converter: Any
    ) -> Any:
        view = ctx.view
        result = []
        while not view.eof:
            # for use with a manual undo
            previous = view.index

            view.skip_ws()
            try:
                argument = view.get_quoted_word()
                value = await run_converters(ctx, converter, argument, param)  # type: ignore
            except (CommandError, ArgumentParsingError):
                view.index = previous
                break
            else:
                result.append(value)

        if not result and not required:
            return param.default
        return result

    async def _transform_greedy_var_pos(
        self, ctx: Context, param: inspect.Parameter, converter: Any
    ) -> Any:
        view = ctx.view
        previous = view.index
        try:
            argument = view.get_quoted_word()
            value = await run_converters(ctx, converter, argument, param)  # type: ignore
        except (CommandError, ArgumentParsingError):
            view.index = previous
            raise RuntimeError from None  # break loop
        else:
            return value

    @property
    def clean_params(self) -> Dict[str, inspect.Parameter]:
        """Dict[:class:`str`, :class:`inspect.Parameter`]:
        Retrieves the parameter dictionary without the context or self parameters.

        Useful for inspecting signature.
        """
        return self.params.copy()

    @property
    def full_parent_name(self) -> str:
        """:class:`str`: Retrieves the fully qualified parent command name.

        This the base command name required to execute it. For example,
        in ``?one two three`` the parent name would be ``one two``.
        """
        entries = []
        command: Command[Any, ..., Any] = self
        # command.parent is type-hinted as GroupMixin some attributes are resolved via MRO
        while command.parent is not None:
            command = command.parent  # type: ignore
            entries.append(command.name)

        return " ".join(reversed(entries))

    @property
    def parents(self) -> List[Group]:
        """List[:class:`Group`]: Retrieves the parents of this command.

        If the command has no parents then it returns an empty :class:`list`.

        For example in commands ``?a b c test``, the parents are ``[c, b, a]``.

        .. versionadded:: 1.1
        """
        entries = []
        command: Command[Any, ..., Any] = self
        while command.parent is not None:
            command = command.parent  # type: ignore
            entries.append(command)

        return entries

    @property
    def root_parent(self) -> Optional[Group]:
        """Optional[:class:`Group`]: Retrieves the root parent of this command.

        If the command has no parents then it returns ``None``.

        For example in commands ``?a b c test``, the root parent is ``a``.
        """
        if not self.parent:
            return None
        return self.parents[-1]

    @property
    def qualified_name(self) -> str:
        """:class:`str`: Retrieves the fully qualified command name.

        This is the full parent name with the command name as well.
        For example, in ``?one two three`` the qualified name would be
        ``one two three``.
        """
        parent = self.full_parent_name
        if parent:
            return f"{parent} {self.name}"
        else:
            return self.name

    def __str__(self) -> str:
        return self.qualified_name

    async def _parse_arguments(self, ctx: Context) -> None:
        ctx.args = [ctx] if self.cog is None else [self.cog, ctx]
        ctx.kwargs = {}
        args = ctx.args
        kwargs = ctx.kwargs

        view = ctx.view
        for name, param in self.params.items():
            ctx.current_parameter = param
            if param.kind in (param.POSITIONAL_OR_KEYWORD, param.POSITIONAL_ONLY):
                transformed = await self.transform(ctx, param)
                args.append(transformed)
            elif param.kind == param.KEYWORD_ONLY:
                # kwarg only param denotes "consume rest" semantics
                if self.rest_is_raw:
                    converter = get_converter(param)
                    argument = view.read_rest()
                    kwargs[name] = await run_converters(ctx, converter, argument, param)
                else:
                    kwargs[name] = await self.transform(ctx, param)
                break
            elif param.kind == param.VAR_POSITIONAL:
                if view.eof and self.require_var_positional:
                    raise MissingRequiredArgument(param)
                while not view.eof:
                    try:
                        transformed = await self.transform(ctx, param)
                        args.append(transformed)
                    except RuntimeError:
                        break

        if not self.ignore_extra and not view.eof:
            raise TooManyArguments(f"Too many arguments passed to {self.qualified_name}")

    async def call_before_hooks(self, ctx: Context) -> None:
        # now that we're done preparing we can call the pre-command hooks
        # first, call the command local hook:
        cog = self.cog
        if self._before_invoke is not None:
            # should be cog if @commands.before_invoke is used
            instance = getattr(self._before_invoke, "__self__", cog)
            # __self__ only exists for methods, not functions
            # however, if @command.before_invoke is used, it will be a function
            if instance:
                await self._before_invoke(instance, ctx)  # type: ignore
            else:
                await self._before_invoke(ctx)  # type: ignore

        # call the cog local hook if applicable:
        if cog is not None:
            hook = Cog._get_overridden_method(cog.cog_before_invoke)
            if hook is not None:
                await hook(ctx)

        # call the bot global hook if necessary
        hook = ctx.bot._before_invoke
        if hook is not None:
            await hook(ctx)

    async def call_after_hooks(self, ctx: Context) -> None:
        cog = self.cog
        if self._after_invoke is not None:
            instance = getattr(self._after_invoke, "__self__", cog)
            if instance:
                await self._after_invoke(instance, ctx)  # type: ignore
            else:
                await self._after_invoke(ctx)  # type: ignore

        # call the cog local hook if applicable:
        if cog is not None:
            hook = Cog._get_overridden_method(cog.cog_after_invoke)
            if hook is not None:
                await hook(ctx)

        hook = ctx.bot._after_invoke
        if hook is not None:
            await hook(ctx)

    def _prepare_cooldowns(self, ctx: Context) -> None:
        if self._buckets.valid:
            dt = ctx.message.edited_at or ctx.message.created_at
            current = dt.replace(tzinfo=datetime.timezone.utc).timestamp()
            bucket = self._buckets.get_bucket(ctx.message, current)
            if bucket is not None:
                retry_after = bucket.update_rate_limit(current)
                if retry_after:
                    raise CommandOnCooldown(bucket, retry_after, self._buckets.type)  # type: ignore

    async def prepare(self, ctx: Context) -> None:
        ctx.command = self

        if not await self.can_run(ctx):
            raise CheckFailure(f"The check functions for command {self.qualified_name} failed.")

        if self._max_concurrency is not None:
            # For this application, context can be duck-typed as a Message
            await self._max_concurrency.acquire(ctx)  # type: ignore

        try:
            if self.cooldown_after_parsing:
                await self._parse_arguments(ctx)
                self._prepare_cooldowns(ctx)
            else:
                self._prepare_cooldowns(ctx)
                await self._parse_arguments(ctx)

            await self.call_before_hooks(ctx)
        except Exception:
            if self._max_concurrency is not None:
                await self._max_concurrency.release(ctx)  # type: ignore
            raise

    def is_on_cooldown(self, ctx: Context) -> bool:
        """Checks whether the command is currently on cooldown.

        Parameters
        ----------
        ctx: :class:`.Context`
            The invocation context to use when checking the commands cooldown status.

        Returns
        -------
        :class:`bool`
            A boolean indicating if the command is on cooldown.
        """
        if not self._buckets.valid:
            return False

        bucket = self._buckets.get_bucket(ctx.message)
        dt = ctx.message.edited_at or ctx.message.created_at
        current = dt.replace(tzinfo=datetime.timezone.utc).timestamp()
        return bucket.get_tokens(current) == 0

    def reset_cooldown(self, ctx: Context) -> None:
        """Resets the cooldown on this command.

        Parameters
        ----------
        ctx: :class:`.Context`
            The invocation context to reset the cooldown under.
        """
        if self._buckets.valid:
            bucket = self._buckets.get_bucket(ctx.message)
            bucket.reset()

    def get_cooldown_retry_after(self, ctx: Context) -> float:
        """Retrieves the amount of seconds before this command can be tried again.

        .. versionadded:: 1.4

        Parameters
        ----------
        ctx: :class:`.Context`
            The invocation context to retrieve the cooldown from.

        Returns
        -------
        :class:`float`
            The amount of time left on this command's cooldown in seconds.
            If this is ``0.0`` then the command isn't on cooldown.
        """
        if self._buckets.valid:
            bucket = self._buckets.get_bucket(ctx.message)
            dt = ctx.message.edited_at or ctx.message.created_at
            current = dt.replace(tzinfo=datetime.timezone.utc).timestamp()
            return bucket.get_retry_after(current)

        return 0.0

    async def invoke(self, ctx: Context) -> None:
        await self.prepare(ctx)

        # terminate the invoked_subcommand chain.
        # since we're in a regular prefix command (and not a group) then
        # the invoked subcommand is None.
        ctx.invoked_subcommand = None
        ctx.subcommand_passed = None
        injected = hooked_wrapped_callback(self, ctx, self.callback)
        await injected(*ctx.args, **ctx.kwargs)

    async def reinvoke(self, ctx: Context, *, call_hooks: bool = False) -> None:
        ctx.command = self
        await self._parse_arguments(ctx)

        if call_hooks:
            await self.call_before_hooks(ctx)

        ctx.invoked_subcommand = None
        try:
            await self.callback(*ctx.args, **ctx.kwargs)  # type: ignore
        except Exception:
            ctx.command_failed = True
            raise
        finally:
            if call_hooks:
                await self.call_after_hooks(ctx)

    def error(self, coro: ErrorT) -> ErrorT:
        """A decorator that registers a coroutine as a local error handler.

        A local error handler is an :func:`.on_command_error` event limited to
        a single command. However, the :func:`.on_command_error` is still
        invoked afterwards as the catch-all.

        Parameters
        ----------
        coro: :ref:`coroutine <coroutine>`
            The coroutine to register as the local error handler.

        Raises
        ------
        TypeError
            The coroutine passed is not actually a coroutine.
        """
        if not asyncio.iscoroutinefunction(coro):
            raise TypeError("The error handler must be a coroutine.")

        self.on_error: Error = coro
        return coro

    def has_error_handler(self) -> bool:
        """Whether the command has an error handler registered.

        .. versionadded:: 1.7

        :return type: :class:`bool`
        """
        return hasattr(self, "on_error")

    def before_invoke(self, coro: HookT) -> HookT:
        """A decorator that registers a coroutine as a pre-invoke hook.

        A pre-invoke hook is called directly before the command is
        called. This makes it a useful function to set up database
        connections or any type of set up required.

        This pre-invoke hook takes a sole parameter, a :class:`.Context`.

        See :meth:`.Bot.before_invoke` for more info.

        Parameters
        ----------
        coro: :ref:`coroutine <coroutine>`
            The coroutine to register as the pre-invoke hook.

        Raises
        ------
        TypeError
            The coroutine passed is not actually a coroutine.
        """
        if not asyncio.iscoroutinefunction(coro):
            raise TypeError("The pre-invoke hook must be a coroutine.")

        self._before_invoke = coro
        return coro

    def after_invoke(self, coro: HookT) -> HookT:
        """A decorator that registers a coroutine as a post-invoke hook.

        A post-invoke hook is called directly after the command is
        called. This makes it a useful function to clean-up database
        connections or any type of clean up required.

        This post-invoke hook takes a sole parameter, a :class:`.Context`.

        See :meth:`.Bot.after_invoke` for more info.

        Parameters
        ----------
        coro: :ref:`coroutine <coroutine>`
            The coroutine to register as the post-invoke hook.

        Raises
        ------
        TypeError
            The coroutine passed is not actually a coroutine.
        """
        if not asyncio.iscoroutinefunction(coro):
            raise TypeError("The post-invoke hook must be a coroutine.")

        self._after_invoke = coro
        return coro

    @property
    def cog_name(self) -> Optional[str]:
        """Optional[:class:`str`]: The name of the cog this command belongs to, if any."""
        return type(self.cog).__cog_name__ if self.cog is not None else None

    @property
    def short_doc(self) -> str:
        """:class:`str`: Gets the "short" documentation of a command.

        By default, this is the :attr:`.brief` attribute.
        If that lookup leads to an empty string then the first line of the
        :attr:`.help` attribute is used instead.
        """
        if self.brief is not None:
            return self.brief
        if self.help is not None:
            return self.help.split("\n", 1)[0]
        return ""

    def _is_typing_optional(self, annotation: Union[T, Optional[T]]) -> TypeGuard[Optional[T]]:
        return getattr(annotation, "__origin__", None) is Union and type(None) in annotation.__args__  # type: ignore

    @property
    def signature(self) -> str:
        """:class:`str`: Returns a POSIX-like signature useful for help command output."""
        if self.usage is not None:
            return self.usage

        params = self.clean_params
        if not params:
            return ""

        result = []
        for name, param in params.items():
            greedy = isinstance(param.annotation, Greedy)
            optional = False  # postpone evaluation of if it's an optional argument

            # for typing.Literal[...], typing.Optional[typing.Literal[...]], and Greedy[typing.Literal[...]], the
            # parameter signature is a literal list of it's values
            annotation = param.annotation.converter if greedy else param.annotation
            origin = getattr(annotation, "__origin__", None)
            if not greedy and origin is Union:
                none_cls = type(None)
                union_args = annotation.__args__
                optional = union_args[-1] is none_cls
                if len(union_args) == 2 and optional:
                    annotation = union_args[0]
                    origin = getattr(annotation, "__origin__", None)

            if origin is Literal:
                name = "|".join(
                    f'"{v}"' if isinstance(v, str) else str(v) for v in annotation.__args__
                )
            if param.default is not param.empty:
                # We don't want None or '' to trigger the [name=value] case and instead it should
                # do [name] since [name=None] or [name=] are not exactly useful for the user.
                should_print = (
                    param.default if isinstance(param.default, str) else param.default is not None
                )
                if should_print:
                    result.append(
                        f"[{name}={param.default}]"
                        if not greedy
                        else f"[{name}={param.default}]..."
                    )
                    continue
                else:
                    result.append(f"[{name}]")

            elif param.kind == param.VAR_POSITIONAL:
                if self.require_var_positional:
                    result.append(f"<{name}...>")
                else:
                    result.append(f"[{name}...]")
            elif greedy:
                result.append(f"[{name}]...")
            elif optional:
                result.append(f"[{name}]")
            else:
                result.append(f"<{name}>")

        return " ".join(result)

    async def can_run(self, ctx: Context) -> bool:
        """|coro|

        Checks if the command can be executed by checking all the predicates
        inside the :attr:`~Command.checks` attribute. This also checks whether the
        command is disabled.

        .. versionchanged:: 1.3
            Checks whether the command is disabled.

        Parameters
        ----------
        ctx: :class:`.Context`
            The ctx of the command currently being invoked.

        Raises
        ------
        CommandError
            Any command error that was raised during a check call will be propagated
            by this function.

        Returns
        -------
        :class:`bool`
            Whether the command can be invoked.
        """
        if not self.enabled:
            raise DisabledCommand(f"{self.name} command is disabled")

        original = ctx.command
        ctx.command = self

        try:
            if not await ctx.bot.can_run(ctx):
                raise CheckFailure(
                    f"The global check functions for command {self.qualified_name} failed."
                )

            cog = self.cog
            if cog is not None:
                local_check = Cog._get_overridden_method(cog.cog_check)
                if local_check is not None:
                    ret = await disnake.utils.maybe_coroutine(local_check, ctx)
                    if not ret:
                        return False

            predicates = self.checks
            if not predicates:
                # since we have no checks, then we just return True.
                return True

            return await disnake.utils.async_all(predicate(ctx) for predicate in predicates)  # type: ignore
        finally:
            ctx.command = original


class GroupMixin(Generic[CogT]):
    """A mixin that implements common functionality for classes that behave
    similar to :class:`.Group` and are allowed to register commands.

    Attributes
    ----------
    all_commands: :class:`dict`
        A mapping of command name to :class:`.Command`
        objects.
    case_insensitive: :class:`bool`
        Whether the commands should be case insensitive. Defaults to ``False``.
    """

    def __init__(self, *args: Any, case_insensitive: bool = False, **kwargs: Any) -> None:
        self.all_commands: Dict[str, Command[CogT, Any, Any]] = (
            _CaseInsensitiveDict() if case_insensitive else {}
        )
        self.case_insensitive: bool = case_insensitive
        super().__init__(*args, **kwargs)

    @property
    def commands(self) -> Set[Command[CogT, Any, Any]]:
        """Set[:class:`.Command`]: A unique set of commands without aliases that are registered."""
        return set(self.all_commands.values())

    def recursively_remove_all_commands(self) -> None:
        for command in self.all_commands.copy().values():
            if isinstance(command, GroupMixin):
                command.recursively_remove_all_commands()
            self.remove_command(command.name)

    def add_command(self, command: Command[CogT, Any, Any]) -> None:
        """Adds a :class:`.Command` into the internal list of commands.

        This is usually not called, instead the :meth:`~.GroupMixin.command` or
        :meth:`~.GroupMixin.group` shortcut decorators are used instead.

        .. versionchanged:: 1.4
            Raise :exc:`.CommandRegistrationError` instead of generic :exc:`.ClientException`

        Parameters
        ----------
        command: :class:`Command`
            The command to add.

        Raises
        ------
        CommandRegistrationError
            If the command or its alias is already registered by different command.
        TypeError
            If the command passed is not a subclass of :class:`.Command`.
        """
        if not isinstance(command, Command):
            raise TypeError("The command passed must be a subclass of Command")

        if isinstance(self, Command):
            command.parent = self

        if command.name in self.all_commands:
            raise CommandRegistrationError(command.name)

        self.all_commands[command.name] = command
        for alias in command.aliases:
            if alias in self.all_commands:
                self.remove_command(command.name)
                raise CommandRegistrationError(alias, alias_conflict=True)
            self.all_commands[alias] = command

    def remove_command(self, name: str) -> Optional[Command[CogT, Any, Any]]:
        """Remove a :class:`.Command` from the internal list
        of commands.

        This could also be used as a way to remove aliases.

        Parameters
        ----------
        name: :class:`str`
            The name of the command to remove.

        Returns
        -------
        Optional[:class:`.Command`]
            The command that was removed. If the name is not valid then
            ``None`` is returned instead.
        """
        command = self.all_commands.pop(name, None)

        # does not exist
        if command is None:
            return None

        if name in command.aliases:
            # we're removing an alias so we don't want to remove the rest
            return command

        # we're not removing the alias so let's delete the rest of them.
        for alias in command.aliases:
            cmd = self.all_commands.pop(alias, None)
            # in the case of a CommandRegistrationError, an alias might conflict
            # with an already existing command. If this is the case, we want to
            # make sure the pre-existing command is not removed.
            if cmd is not None and cmd != command:
                self.all_commands[alias] = cmd
        return command

    def walk_commands(self) -> Generator[Command[CogT, Any, Any], None, None]:
        """An iterator that recursively walks through all commands and subcommands.

        .. versionchanged:: 1.4
            Duplicates due to aliases are no longer returned

        Yields
        ------
        Union[:class:`.Command`, :class:`.Group`]
            A command or group from the internal list of commands.
        """
        for command in self.commands:
            yield command
            if isinstance(command, GroupMixin):
                yield from command.walk_commands()

    def get_command(self, name: str) -> Optional[Command[CogT, Any, Any]]:
        """Get a :class:`.Command` from the internal list
        of commands.

        This could also be used as a way to get aliases.

        The name could be fully qualified (e.g. ``'foo bar'``) will get
        the subcommand ``bar`` of the group command ``foo``. If a
        subcommand is not found then ``None`` is returned just as usual.

        Parameters
        ----------
        name: :class:`str`
            The name of the command to get.

        Returns
        -------
        Optional[:class:`Command`]
            The command that was requested. If not found, returns ``None``.
        """
        # fast path, no space in name.
        if " " not in name:
            return self.all_commands.get(name)

        names = name.split()
        if not names:
            return None
        obj = self.all_commands.get(names[0])
        if not isinstance(obj, GroupMixin):
            return obj

        for name in names[1:]:
            try:
                obj = obj.all_commands[name]  # type: ignore
            except (AttributeError, KeyError):
                return None

        return obj

    # see `commands.command` for details regarding these overloads

    @overload
    def command(
        self,
        name: str,
        cls: Type[CommandT],
        *args: Any,
        **kwargs: Any,
    ) -> Callable[[CommandCallback[CogT, ContextT, P, T]], CommandT]:
        ...

    @overload
    def command(
        self,
        name: str = ...,
        *args: Any,
        cls: Type[CommandT],
        **kwargs: Any,
    ) -> Callable[[CommandCallback[CogT, ContextT, P, T]], CommandT]:
        ...

    @overload
    def command(
        self,
        name: str = ...,
        *args: Any,
        **kwargs: Any,
    ) -> Callable[[CommandCallback[CogT, ContextT, P, T]], Command[CogT, P, T]]:
        ...

    def command(
        self,
        name: str = MISSING,
        cls: Type[Command[Any, Any, Any]] = Command,
        *args: Any,
        **kwargs: Any,
    ) -> Any:
        """A shortcut decorator that invokes :func:`.command` and adds it to
        the internal command list via :meth:`~.GroupMixin.add_command`.

        Returns
        -------
        Callable[..., :class:`Command`]
            A decorator that converts the provided method into a Command, adds it to the bot, then returns it.
        """

        def decorator(func: CommandCallback[CogT, ContextT, P, T]) -> Command[Any, Any, Any]:
            kwargs.setdefault("parent", self)
            result = command(name=name, cls=cls, *args, **kwargs)(func)
            self.add_command(result)
            return result

        return decorator

    @overload
    def group(
        self,
        name: str,
        cls: Type[GroupT],
        *args: Any,
        **kwargs: Any,
    ) -> Callable[[CommandCallback[CogT, ContextT, P, T]], GroupT]:
        ...

    @overload
    def group(
        self,
        name: str = ...,
        *args: Any,
        cls: Type[GroupT],
        **kwargs: Any,
    ) -> Callable[[CommandCallback[CogT, ContextT, P, T]], GroupT]:
        ...

    @overload
    def group(
        self,
        name: str = ...,
        *args: Any,
        **kwargs: Any,
    ) -> Callable[[CommandCallback[CogT, ContextT, P, T]], Group[CogT, P, T]]:
        ...

    def group(
        self,
        name: str = MISSING,
        cls: Type[Group[Any, Any, Any]] = MISSING,
        *args: Any,
        **kwargs: Any,
    ) -> Any:
        """A shortcut decorator that invokes :func:`.group` and adds it to
        the internal command list via :meth:`~.GroupMixin.add_command`.

        Returns
        -------
        Callable[..., :class:`Group`]
            A decorator that converts the provided method into a Group, adds it to the bot, then returns it.
        """

        def decorator(func: CommandCallback[CogT, ContextT, P, T]) -> Group[Any, Any, Any]:
            kwargs.setdefault("parent", self)
            result = group(name=name, cls=cls, *args, **kwargs)(func)
            self.add_command(result)
            return result

        return decorator


class Group(GroupMixin[CogT], Command[CogT, P, T]):
    """A class that implements a grouping protocol for commands to be
    executed as subcommands.

    This class is a subclass of :class:`.Command` and thus all options
    valid in :class:`.Command` are valid in here as well.

    Attributes
    ----------
    invoke_without_command: :class:`bool`
        Indicates if the group callback should begin parsing and
        invocation only if no subcommand was found. Useful for
        making it an error handling function to tell the user that
        no subcommand was found or to have different functionality
        in case no subcommand was found. If this is ``False``, then
        the group callback will always be invoked first. This means
        that the checks and the parsing dictated by its parameters
        will be executed. Defaults to ``False``.
    case_insensitive: :class:`bool`
        Indicates if the group's commands should be case insensitive.
        Defaults to ``False``.
    """

    def __init__(self, *args: Any, **attrs: Any) -> None:
        self.invoke_without_command: bool = attrs.pop("invoke_without_command", False)
        super().__init__(*args, **attrs)

    def copy(self: GroupT) -> GroupT:
        """Creates a copy of this :class:`Group`.

        Returns
        -------
        :class:`Group`
            A new instance of this group.
        """
        ret = super().copy()
        for cmd in self.commands:
            ret.add_command(cmd.copy())
        return ret

    async def invoke(self, ctx: Context) -> None:
        ctx.invoked_subcommand = None
        ctx.subcommand_passed = None
        early_invoke = not self.invoke_without_command
        if early_invoke:
            await self.prepare(ctx)

        view = ctx.view
        previous = view.index
        view.skip_ws()
        trigger = view.get_word()

        if trigger:
            ctx.subcommand_passed = trigger
            ctx.invoked_subcommand = self.all_commands.get(trigger, None)

        if early_invoke:
            injected = hooked_wrapped_callback(self, ctx, self.callback)
            await injected(*ctx.args, **ctx.kwargs)

        ctx.invoked_parents.append(ctx.invoked_with)  # type: ignore

        if trigger and ctx.invoked_subcommand:
            ctx.invoked_with = trigger
            await ctx.invoked_subcommand.invoke(ctx)
        elif not early_invoke:
            # undo the trigger parsing
            view.index = previous
            view.previous = previous
            await super().invoke(ctx)

    async def reinvoke(self, ctx: Context, *, call_hooks: bool = False) -> None:
        ctx.invoked_subcommand = None
        early_invoke = not self.invoke_without_command
        if early_invoke:
            ctx.command = self
            await self._parse_arguments(ctx)

            if call_hooks:
                await self.call_before_hooks(ctx)

        view = ctx.view
        previous = view.index
        view.skip_ws()
        trigger = view.get_word()

        if trigger:
            ctx.subcommand_passed = trigger
            ctx.invoked_subcommand = self.all_commands.get(trigger, None)

        if early_invoke:
            try:
                await self.callback(*ctx.args, **ctx.kwargs)  # type: ignore
            except Exception:
                ctx.command_failed = True
                raise
            finally:
                if call_hooks:
                    await self.call_after_hooks(ctx)

        ctx.invoked_parents.append(ctx.invoked_with)  # type: ignore

        if trigger and ctx.invoked_subcommand:
            ctx.invoked_with = trigger
            await ctx.invoked_subcommand.reinvoke(ctx, call_hooks=call_hooks)
        elif not early_invoke:
            # undo the trigger parsing
            view.index = previous
            view.previous = previous
            await super().reinvoke(ctx, call_hooks=call_hooks)


# Decorators

if TYPE_CHECKING:

    class CommandDecorator(Protocol):
        @overload
        def __call__(
            self, func: Callable[Concatenate[ContextT, P], Coro[T]]
        ) -> Command[None, P, T]:
            ...

        @overload
        def __call__(
            self, func: Callable[Concatenate[CogT, ContextT, P], Coro[T]]
        ) -> Command[CogT, P, T]:
            ...

    class GroupDecorator(Protocol):
        @overload
        def __call__(self, func: Callable[Concatenate[ContextT, P], Coro[T]]) -> Group[None, P, T]:
            ...

        @overload
        def __call__(
            self, func: Callable[Concatenate[CogT, ContextT, P], Coro[T]]
        ) -> Group[CogT, P, T]:
            ...


# Small explanation regarding these overloads:
# The overloads with the `cls` parameter need to be first,
# as the other overload would otherwise match first even if `cls` is given.
# To prevent the overloads with `cls` from matching everything, the parameter
# cannot have a default value, which in turn means it has to be split into two
# overloads, one with a positional `cls` parameter and one with a kwarg parameter,
# as `name` should still be optional.


@overload
def command(
    name: str,
    cls: Type[CommandT],
    **attrs: Any,
) -> Callable[[CommandCallback[CogT, ContextT, P, T]], CommandT]:
    ...


@overload
def command(
    name: str = ...,
    *,
    cls: Type[CommandT],
    **attrs: Any,
) -> Callable[[CommandCallback[CogT, ContextT, P, T]], CommandT]:
    ...


@overload
def command(
    name: str = ...,
    **attrs: Any,
) -> CommandDecorator:
    ...


def command(
    name: str = MISSING,
    cls: Type[Command[Any, Any, Any]] = MISSING,
    **attrs: Any,
) -> Any:
    """A decorator that transforms a function into a :class:`.Command`
    or if called with :func:`.group`, :class:`.Group`.

    By default the ``help`` attribute is received automatically from the
    docstring of the function and is cleaned up with the use of
    ``inspect.cleandoc``. If the docstring is ``bytes``, then it is decoded
    into :class:`str` using utf-8 encoding.

    All checks added using the :func:`.check` & co. decorators are added into
    the function. There is no way to supply your own checks through this
    decorator.

    Parameters
    ----------
    name: :class:`str`
        The name to create the command with. By default this uses the
        function name unchanged.
    cls
        The class to construct with. By default this is :class:`.Command`.
        You usually do not change this.
    attrs
        Keyword arguments to pass into the construction of the class denoted
        by ``cls``.

    Raises
    ------
    TypeError
        If the function is not a coroutine or is already a command.
    """
    if cls is MISSING:
        cls = Command

    def decorator(func: CommandCallback[CogT, ContextT, P, T]) -> Command[Any, Any, Any]:
        if hasattr(func, "__command_flag__"):
            raise TypeError("Callback is already a command.")
        return cls(func, name=name, **attrs)

    return decorator


@overload
def group(
    name: str,
    cls: Type[GroupT],
    **attrs: Any,
) -> Callable[[CommandCallback[CogT, ContextT, P, T]], GroupT]:
    ...


@overload
def group(
    name: str = ...,
    *,
    cls: Type[GroupT],
    **attrs: Any,
) -> Callable[[CommandCallback[CogT, ContextT, P, T]], GroupT]:
    ...


@overload
def group(
    name: str = ...,
    **attrs: Any,
) -> GroupDecorator:
    ...


def group(
    name: str = MISSING,
    cls: Type[Group[Any, Any, Any]] = MISSING,
    **attrs: Any,
) -> Any:
    """A decorator that transforms a function into a :class:`.Group`.

    This is similar to the :func:`.command` decorator but the ``cls``
    parameter is set to :class:`Group` by default.

    .. versionchanged:: 1.1
        The ``cls`` parameter can now be passed.
    """
    if cls is MISSING:
        cls = Group
    return command(name=name, cls=cls, **attrs)


def check(predicate: Check) -> Callable[[T], T]:
    """A decorator that adds a check to the :class:`.Command` or its
    subclasses. These checks could be accessed via :attr:`.Command.checks`.

    These checks should be predicates that take in a single parameter taking
    a :class:`.Context`. If the check returns a ``False``-like value then
    during invocation a :exc:`.CheckFailure` exception is raised and sent to
    the :func:`.on_command_error` event.

    If an exception should be thrown in the predicate then it should be a
    subclass of :exc:`.CommandError`. Any exception not subclassed from it
    will be propagated while those subclassed will be sent to
    :func:`.on_command_error`.

    A special attribute named ``predicate`` is bound to the value
    returned by this decorator to retrieve the predicate passed to the
    decorator. This allows the following introspection and chaining to be done:

    .. code-block:: python3

        def owner_or_permissions(**perms):
            original = commands.has_permissions(**perms).predicate
            async def extended_check(ctx):
                if ctx.guild is None:
                    return False
                return ctx.guild.owner_id == ctx.author.id or await original(ctx)
            return commands.check(extended_check)

    .. note::

        The function returned by ``predicate`` is **always** a coroutine,
        even if the original function was not a coroutine.

    .. note::
        See :func:`.app_check` for this function's application command counterpart.

    .. versionchanged:: 1.3
        The ``predicate`` attribute was added.

    Examples
    --------
    Creating a basic check to see if the command invoker is you.

    .. code-block:: python3

        def check_if_it_is_me(ctx):
            return ctx.message.author.id == 85309593344815104

        @bot.command()
        @commands.check(check_if_it_is_me)
        async def only_for_me(ctx):
            await ctx.send('I know you!')

    Transforming common checks into its own decorator:

    .. code-block:: python3

        def is_me():
            def predicate(ctx):
                return ctx.message.author.id == 85309593344815104
            return commands.check(predicate)

        @bot.command()
        @is_me()
        async def only_me(ctx):
            await ctx.send('Only you!')

    Parameters
    ----------
    predicate: Callable[[:class:`Context`], :class:`bool`]
        The predicate to check if the command should be invoked.
    """

    def decorator(func: Union[Command, CoroFunc]) -> Union[Command, CoroFunc]:
        if hasattr(func, "__command_flag__"):
            func.checks.append(predicate)
        else:
            if not hasattr(func, "__commands_checks__"):
                func.__commands_checks__ = []  # type: ignore

            func.__commands_checks__.append(predicate)  # type: ignore

        return func

    if asyncio.iscoroutinefunction(predicate):
        decorator.predicate = predicate
    else:

        @functools.wraps(predicate)
        async def wrapper(ctx):
            return predicate(ctx)  # type: ignore

        decorator.predicate = wrapper

    return decorator  # type: ignore


def check_any(*checks: Check) -> Callable[[T], T]:
    """A :func:`check` that is added that checks if any of the checks passed
    will pass, i.e. using logical OR.

    If all checks fail then :exc:`.CheckAnyFailure` is raised to signal the failure.
    It inherits from :exc:`.CheckFailure`.

    .. note::

        The ``predicate`` attribute for this function **is** a coroutine.

    .. note::
        See :func:`.app_check_any` for this function's application command counterpart.

    .. versionadded:: 1.3

    Parameters
    ----------
    *checks: Callable[[:class:`Context`], :class:`bool`]
        An argument list of checks that have been decorated with
        the :func:`check` decorator.

    Raises
    ------
    TypeError
        A check passed has not been decorated with the :func:`check`
        decorator.

    Examples
    --------
    Creating a basic check to see if it's the bot owner or
    the server owner:

    .. code-block:: python3

        def is_guild_owner():
            def predicate(ctx):
                return ctx.guild is not None and ctx.guild.owner_id == ctx.author.id
            return commands.check(predicate)

        @bot.command()
        @commands.check_any(commands.is_owner(), is_guild_owner())
        async def only_for_owners(ctx):
            await ctx.send('Hello mister owner!')
    """
    unwrapped = []
    for wrapped in checks:
        try:
            pred = wrapped.predicate
        except AttributeError:
            raise TypeError(f"{wrapped!r} must be wrapped by commands.check decorator") from None
        else:
            unwrapped.append(pred)

    async def predicate(ctx: AnyContext) -> bool:
        errors = []
        for func in unwrapped:
            try:
                value = await func(ctx)
            except CheckFailure as e:
                errors.append(e)
            else:
                if value:
                    return True
        # if we're here, all checks failed
        raise CheckAnyFailure(unwrapped, errors)

    return check(predicate)


def app_check(predicate: AppCheck) -> Callable[[T], T]:
    """Same as :func:`.check`, but for app commands.

    .. versionadded:: 2.10

    Parameters
    ----------
    predicate: Callable[[:class:`disnake.ApplicationCommandInteraction`], :class:`bool`]
        The predicate to check if the command should be invoked.
    """
    return check(predicate)  # type: ignore  # impl is the same, typings are different


def app_check_any(*checks: AppCheck) -> Callable[[T], T]:
    """Same as :func:`.check_any`, but for app commands.

    .. note::
        See :func:`.check_any` for this function's prefix command counterpart.

    .. versionadded:: 2.10

    Parameters
    ----------
    *checks: Callable[[:class:`disnake.ApplicationCommandInteraction`], :class:`bool`]
        An argument list of checks that have been decorated with
        the :func:`app_check` decorator.

    Raises
    ------
    TypeError
        A check passed has not been decorated with the :func:`app_check`
        decorator.
    """
    try:
        return check_any(*checks)  # type: ignore  # impl is the same, typings are different
    except TypeError as e:
        msg = str(e).replace("commands.check", "commands.app_check")  # fix err message
        raise TypeError(msg) from None


def has_role(item: Union[int, str]) -> Callable[[T], T]:
    """A :func:`.check` that is added that checks if the member invoking the
    command has the role specified via the name or ID specified.

    If a string is specified, you must give the exact name of the role, including
    caps and spelling.

    If an integer is specified, you must give the exact snowflake ID of the role.

    If the message is invoked in a private message context then the check will
    return ``False``.

    This check raises one of two special exceptions, :exc:`.MissingRole` if the user
    is missing a role, or :exc:`.NoPrivateMessage` if it is used in a private message.
    Both inherit from :exc:`.CheckFailure`.

    .. versionchanged:: 1.1

        Raise :exc:`.MissingRole` or :exc:`.NoPrivateMessage`
        instead of generic :exc:`.CheckFailure`

    Parameters
    ----------
    item: Union[:class:`int`, :class:`str`]
        The name or ID of the role to check.
    """

    def predicate(ctx: AnyContext) -> bool:
        if ctx.guild is None:
            raise NoPrivateMessage

        # ctx.guild is None doesn't narrow ctx.author to Member
        if isinstance(item, int):
            role = disnake.utils.get(ctx.author.roles, id=item)  # type: ignore
        else:
            role = disnake.utils.get(ctx.author.roles, name=item)  # type: ignore
        if role is None:
            raise MissingRole(item)
        return True

    return check(predicate)


def has_any_role(*items: Union[int, str]) -> Callable[[T], T]:
    """A :func:`.check` that is added that checks if the member invoking the
    command has **any** of the roles specified. This means that if they have
    one out of the three roles specified, then this check will return `True`.

    Similar to :func:`.has_role`\\, the names or IDs passed in must be exact.

    This check raises one of two special exceptions, :exc:`.MissingAnyRole` if the user
    is missing all roles, or :exc:`.NoPrivateMessage` if it is used in a private message.
    Both inherit from :exc:`.CheckFailure`.

    .. versionchanged:: 1.1

        Raise :exc:`.MissingAnyRole` or :exc:`.NoPrivateMessage`
        instead of generic :exc:`.CheckFailure`

    Parameters
    ----------
    items: List[Union[:class:`str`, :class:`int`]]
        An argument list of names or IDs to check that the member has roles wise.

    Example
    --------

    .. code-block:: python3

        @bot.command()
        @commands.has_any_role('Library Devs', 'Moderators', 492212595072434186)
        async def cool(ctx):
            await ctx.send('You are cool indeed')
    """

    def predicate(ctx: AnyContext) -> bool:
        if ctx.guild is None:
            raise NoPrivateMessage

        # ctx.guild is None doesn't narrow ctx.author to Member
        getter = functools.partial(disnake.utils.get, ctx.author.roles)  # type: ignore
        if any(
            getter(id=item) is not None if isinstance(item, int) else getter(name=item) is not None
            for item in items
        ):
            return True
        # NOTE: variance problems
        raise MissingAnyRole(list(items))  # type: ignore

    return check(predicate)


def bot_has_role(item: int) -> Callable[[T], T]:
    """Similar to :func:`.has_role` except checks if the bot itself has the
    role.

    This check raises one of two special exceptions, :exc:`.BotMissingRole` if the bot
    is missing the role, or :exc:`.NoPrivateMessage` if it is used in a private message.
    Both inherit from :exc:`.CheckFailure`.

    .. versionchanged:: 1.1

        Raise :exc:`.BotMissingRole` or :exc:`.NoPrivateMessage`
        instead of generic :exc:`.CheckFailure`
    """

    def predicate(ctx: AnyContext) -> bool:
        if ctx.guild is None:
            raise NoPrivateMessage

        me = cast(disnake.Member, ctx.me)
        if isinstance(item, int):
            role = disnake.utils.get(me.roles, id=item)
        else:
            role = disnake.utils.get(me.roles, name=item)
        if role is None:
            raise BotMissingRole(item)
        return True

    return check(predicate)


def bot_has_any_role(*items: int) -> Callable[[T], T]:
    """Similar to :func:`.has_any_role` except checks if the bot itself has
    any of the roles listed.

    This check raises one of two special exceptions, :exc:`.BotMissingAnyRole` if the bot
    is missing all roles, or :exc:`.NoPrivateMessage` if it is used in a private message.
    Both inherit from :exc:`.CheckFailure`.

    .. versionchanged:: 1.1

        Raise :exc:`.BotMissingAnyRole` or :exc:`.NoPrivateMessage`
        instead of generic checkfailure
    """

    def predicate(ctx: AnyContext) -> bool:
        if ctx.guild is None:
            raise NoPrivateMessage

        me = cast(disnake.Member, ctx.me)
        getter = functools.partial(disnake.utils.get, me.roles)
        if any(
            getter(id=item) is not None if isinstance(item, int) else getter(name=item) is not None
            for item in items
        ):
            return True
        raise BotMissingAnyRole(list(items))

    return check(predicate)


@overload
@_generated
def has_permissions(
    *,
    add_reactions: bool = ...,
    administrator: bool = ...,
    attach_files: bool = ...,
    ban_members: bool = ...,
    change_nickname: bool = ...,
    connect: bool = ...,
    create_forum_threads: bool = ...,
    create_instant_invite: bool = ...,
    create_private_threads: bool = ...,
    create_public_threads: bool = ...,
    deafen_members: bool = ...,
    embed_links: bool = ...,
    external_emojis: bool = ...,
    external_stickers: bool = ...,
    kick_members: bool = ...,
    manage_channels: bool = ...,
    manage_emojis: bool = ...,
    manage_emojis_and_stickers: bool = ...,
    manage_events: bool = ...,
    manage_guild: bool = ...,
    manage_guild_expressions: bool = ...,
    manage_messages: bool = ...,
    manage_nicknames: bool = ...,
    manage_permissions: bool = ...,
    manage_roles: bool = ...,
    manage_threads: bool = ...,
    manage_webhooks: bool = ...,
    mention_everyone: bool = ...,
    moderate_members: bool = ...,
    move_members: bool = ...,
    mute_members: bool = ...,
    priority_speaker: bool = ...,
    read_message_history: bool = ...,
    read_messages: bool = ...,
    request_to_speak: bool = ...,
    send_messages: bool = ...,
    send_messages_in_threads: bool = ...,
    send_tts_messages: bool = ...,
    send_voice_messages: bool = ...,
    speak: bool = ...,
    start_embedded_activities: bool = ...,
    stream: bool = ...,
    use_application_commands: bool = ...,
    use_embedded_activities: bool = ...,
    use_external_emojis: bool = ...,
    use_external_sounds: bool = ...,
    use_external_stickers: bool = ...,
    use_slash_commands: bool = ...,
    use_soundboard: bool = ...,
    use_voice_activation: bool = ...,
    view_audit_log: bool = ...,
    view_channel: bool = ...,
    view_creator_monetization_analytics: bool = ...,
    view_guild_insights: bool = ...,
) -> Callable[[T], T]:
    ...


@overload
@_generated
def has_permissions() -> Callable[[T], T]:
    ...


@_overload_with_permissions
def has_permissions(**perms: bool) -> Callable[[T], T]:
    """A :func:`.check` that is added that checks if the member has all of
    the permissions necessary.

    Note that this check operates on the current channel permissions, not the
    guild wide permissions.

    The permissions passed in must be exactly like the properties shown under
    :class:`.disnake.Permissions`.

    This check raises a special exception, :exc:`.MissingPermissions`
    that is inherited from :exc:`.CheckFailure`.

    .. versionchanged:: 2.6
        Considers if the author is timed out.

    Parameters
    ----------
    perms
        An argument list of permissions to check for.

    Example
    ---------

    .. code-block:: python3

        @bot.command()
        @commands.has_permissions(manage_messages=True)
        async def test(ctx):
            await ctx.send('You can manage messages.')

    """
    invalid = set(perms) - set(disnake.Permissions.VALID_FLAGS)
    if invalid:
        raise TypeError(f"Invalid permission(s): {', '.join(invalid)}")

    def predicate(ctx: AnyContext) -> bool:
        if isinstance(ctx, disnake.Interaction):
            permissions = ctx.permissions
        else:
            ch = ctx.channel
            permissions = ch.permissions_for(ctx.author, ignore_timeout=False)  # type: ignore

        missing = [perm for perm, value in perms.items() if getattr(permissions, perm) != value]

        if not missing:
            return True

        raise MissingPermissions(missing)

    return check(predicate)


@overload
@_generated
def bot_has_permissions(
    *,
    add_reactions: bool = ...,
    administrator: bool = ...,
    attach_files: bool = ...,
    ban_members: bool = ...,
    change_nickname: bool = ...,
    connect: bool = ...,
    create_forum_threads: bool = ...,
    create_instant_invite: bool = ...,
    create_private_threads: bool = ...,
    create_public_threads: bool = ...,
    deafen_members: bool = ...,
    embed_links: bool = ...,
    external_emojis: bool = ...,
    external_stickers: bool = ...,
    kick_members: bool = ...,
    manage_channels: bool = ...,
    manage_emojis: bool = ...,
    manage_emojis_and_stickers: bool = ...,
    manage_events: bool = ...,
    manage_guild: bool = ...,
    manage_guild_expressions: bool = ...,
    manage_messages: bool = ...,
    manage_nicknames: bool = ...,
    manage_permissions: bool = ...,
    manage_roles: bool = ...,
    manage_threads: bool = ...,
    manage_webhooks: bool = ...,
    mention_everyone: bool = ...,
    moderate_members: bool = ...,
    move_members: bool = ...,
    mute_members: bool = ...,
    priority_speaker: bool = ...,
    read_message_history: bool = ...,
    read_messages: bool = ...,
    request_to_speak: bool = ...,
    send_messages: bool = ...,
    send_messages_in_threads: bool = ...,
    send_tts_messages: bool = ...,
    send_voice_messages: bool = ...,
    speak: bool = ...,
    start_embedded_activities: bool = ...,
    stream: bool = ...,
    use_application_commands: bool = ...,
    use_embedded_activities: bool = ...,
    use_external_emojis: bool = ...,
    use_external_sounds: bool = ...,
    use_external_stickers: bool = ...,
    use_slash_commands: bool = ...,
    use_soundboard: bool = ...,
    use_voice_activation: bool = ...,
    view_audit_log: bool = ...,
    view_channel: bool = ...,
    view_creator_monetization_analytics: bool = ...,
    view_guild_insights: bool = ...,
) -> Callable[[T], T]:
    ...


@overload
@_generated
def bot_has_permissions() -> Callable[[T], T]:
    ...


@_overload_with_permissions
def bot_has_permissions(**perms: bool) -> Callable[[T], T]:
    """Similar to :func:`.has_permissions` except checks if the bot itself has
    the permissions listed.

    This check raises a special exception, :exc:`.BotMissingPermissions`
    that is inherited from :exc:`.CheckFailure`.

    .. versionchanged:: 2.6
        Considers if the author is timed out.
    """
    invalid = set(perms) - set(disnake.Permissions.VALID_FLAGS)
    if invalid:
        raise TypeError(f"Invalid permission(s): {', '.join(invalid)}")

    def predicate(ctx: AnyContext) -> bool:
        if isinstance(ctx, disnake.Interaction):
            permissions = ctx.app_permissions
        else:
            ch = ctx.channel
            permissions = ch.permissions_for(ctx.me, ignore_timeout=False)  # type: ignore

        missing = [perm for perm, value in perms.items() if getattr(permissions, perm) != value]

        if not missing:
            return True

        raise BotMissingPermissions(missing)

    return check(predicate)


@overload
@_generated
def has_guild_permissions(
    *,
    add_reactions: bool = ...,
    administrator: bool = ...,
    attach_files: bool = ...,
    ban_members: bool = ...,
    change_nickname: bool = ...,
    connect: bool = ...,
    create_forum_threads: bool = ...,
    create_instant_invite: bool = ...,
    create_private_threads: bool = ...,
    create_public_threads: bool = ...,
    deafen_members: bool = ...,
    embed_links: bool = ...,
    external_emojis: bool = ...,
    external_stickers: bool = ...,
    kick_members: bool = ...,
    manage_channels: bool = ...,
    manage_emojis: bool = ...,
    manage_emojis_and_stickers: bool = ...,
    manage_events: bool = ...,
    manage_guild: bool = ...,
    manage_guild_expressions: bool = ...,
    manage_messages: bool = ...,
    manage_nicknames: bool = ...,
    manage_permissions: bool = ...,
    manage_roles: bool = ...,
    manage_threads: bool = ...,
    manage_webhooks: bool = ...,
    mention_everyone: bool = ...,
    moderate_members: bool = ...,
    move_members: bool = ...,
    mute_members: bool = ...,
    priority_speaker: bool = ...,
    read_message_history: bool = ...,
    read_messages: bool = ...,
    request_to_speak: bool = ...,
    send_messages: bool = ...,
    send_messages_in_threads: bool = ...,
    send_tts_messages: bool = ...,
    send_voice_messages: bool = ...,
    speak: bool = ...,
    start_embedded_activities: bool = ...,
    stream: bool = ...,
    use_application_commands: bool = ...,
    use_embedded_activities: bool = ...,
    use_external_emojis: bool = ...,
    use_external_sounds: bool = ...,
    use_external_stickers: bool = ...,
    use_slash_commands: bool = ...,
    use_soundboard: bool = ...,
    use_voice_activation: bool = ...,
    view_audit_log: bool = ...,
    view_channel: bool = ...,
    view_creator_monetization_analytics: bool = ...,
    view_guild_insights: bool = ...,
) -> Callable[[T], T]:
    ...


@overload
@_generated
def has_guild_permissions() -> Callable[[T], T]:
    ...


@_overload_with_permissions
def has_guild_permissions(**perms: bool) -> Callable[[T], T]:
    """Similar to :func:`.has_permissions`, but operates on guild wide
    permissions instead of the current channel permissions.

    If this check is called in a DM context, it will raise an
    exception, :exc:`.NoPrivateMessage`.

    .. versionadded:: 1.3
    """
    invalid = set(perms) - set(disnake.Permissions.VALID_FLAGS)
    if invalid:
        raise TypeError(f"Invalid permission(s): {', '.join(invalid)}")

    def predicate(ctx: AnyContext) -> bool:
        if not ctx.guild:
            raise NoPrivateMessage

        permissions = ctx.author.guild_permissions  # type: ignore
        missing = [perm for perm, value in perms.items() if getattr(permissions, perm) != value]

        if not missing:
            return True

        raise MissingPermissions(missing)

    return check(predicate)


@overload
@_generated
def bot_has_guild_permissions(
    *,
    add_reactions: bool = ...,
    administrator: bool = ...,
    attach_files: bool = ...,
    ban_members: bool = ...,
    change_nickname: bool = ...,
    connect: bool = ...,
    create_forum_threads: bool = ...,
    create_instant_invite: bool = ...,
    create_private_threads: bool = ...,
    create_public_threads: bool = ...,
    deafen_members: bool = ...,
    embed_links: bool = ...,
    external_emojis: bool = ...,
    external_stickers: bool = ...,
    kick_members: bool = ...,
    manage_channels: bool = ...,
    manage_emojis: bool = ...,
    manage_emojis_and_stickers: bool = ...,
    manage_events: bool = ...,
    manage_guild: bool = ...,
    manage_guild_expressions: bool = ...,
    manage_messages: bool = ...,
    manage_nicknames: bool = ...,
    manage_permissions: bool = ...,
    manage_roles: bool = ...,
    manage_threads: bool = ...,
    manage_webhooks: bool = ...,
    mention_everyone: bool = ...,
    moderate_members: bool = ...,
    move_members: bool = ...,
    mute_members: bool = ...,
    priority_speaker: bool = ...,
    read_message_history: bool = ...,
    read_messages: bool = ...,
    request_to_speak: bool = ...,
    send_messages: bool = ...,
    send_messages_in_threads: bool = ...,
    send_tts_messages: bool = ...,
    send_voice_messages: bool = ...,
    speak: bool = ...,
    start_embedded_activities: bool = ...,
    stream: bool = ...,
    use_application_commands: bool = ...,
    use_embedded_activities: bool = ...,
    use_external_emojis: bool = ...,
    use_external_sounds: bool = ...,
    use_external_stickers: bool = ...,
    use_slash_commands: bool = ...,
    use_soundboard: bool = ...,
    use_voice_activation: bool = ...,
    view_audit_log: bool = ...,
    view_channel: bool = ...,
    view_creator_monetization_analytics: bool = ...,
    view_guild_insights: bool = ...,
) -> Callable[[T], T]:
    ...


@overload
@_generated
def bot_has_guild_permissions() -> Callable[[T], T]:
    ...


@_overload_with_permissions
def bot_has_guild_permissions(**perms: bool) -> Callable[[T], T]:
    """Similar to :func:`.has_guild_permissions`, but checks the bot
    members guild permissions.

    .. versionadded:: 1.3
    """
    invalid = set(perms) - set(disnake.Permissions.VALID_FLAGS)
    if invalid:
        raise TypeError(f"Invalid permission(s): {', '.join(invalid)}")

    def predicate(ctx: AnyContext) -> bool:
        if not ctx.guild:
            raise NoPrivateMessage

        permissions = ctx.me.guild_permissions  # type: ignore
        missing = [perm for perm, value in perms.items() if getattr(permissions, perm) != value]

        if not missing:
            return True

        raise BotMissingPermissions(missing)

    return check(predicate)


def dm_only() -> Callable[[T], T]:
    """A :func:`.check` that indicates this command must only be used in a
    DM context. Only private messages are allowed when
    using the command.

    This check raises a special exception, :exc:`.PrivateMessageOnly`
    that is inherited from :exc:`.CheckFailure`.

    .. versionadded:: 1.1
    """

    def predicate(ctx: AnyContext) -> bool:
        if ctx.guild is not None:
            raise PrivateMessageOnly
        return True

    return check(predicate)


def guild_only() -> Callable[[T], T]:
    """A :func:`.check` that indicates this command must only be used in a
    guild context only. Basically, no private messages are allowed when
    using the command.

    This check raises a special exception, :exc:`.NoPrivateMessage`
    that is inherited from :exc:`.CheckFailure`.
    """

    def predicate(ctx: AnyContext) -> bool:
        if ctx.guild is None:
            raise NoPrivateMessage
        return True

    return check(predicate)


def is_owner() -> Callable[[T], T]:
    """A :func:`.check` that checks if the person invoking this command is the
    owner of the bot.

    This is powered by :meth:`.Bot.is_owner`.

    This check raises a special exception, :exc:`.NotOwner` that is derived
    from :exc:`.CheckFailure`.
    """

    async def predicate(ctx: AnyContext) -> bool:
        if not await ctx.bot.is_owner(ctx.author):
            raise NotOwner("You do not own this bot.")
        return True

    return check(predicate)


def is_nsfw() -> Callable[[T], T]:
    """A :func:`.check` that checks if the channel is a NSFW channel.

    This check raises a special exception, :exc:`.NSFWChannelRequired`
    that is derived from :exc:`.CheckFailure`.

    .. versionchanged:: 1.1

        Raise :exc:`.NSFWChannelRequired` instead of generic :exc:`.CheckFailure`.
        DM channels will also now pass this check.
    """

    def pred(ctx: AnyContext) -> bool:
        ch = ctx.channel
        if ctx.guild is None or (
            isinstance(
                ch,
                (
                    disnake.TextChannel,
                    disnake.VoiceChannel,
                    disnake.Thread,
                    disnake.StageChannel,
                ),
            )
            and ch.is_nsfw()
        ):
            return True
        raise NSFWChannelRequired(ch)  # type: ignore

    return check(pred)


def cooldown(
    rate: int, per: float, type: Union[BucketType, Callable[[Message], Any]] = BucketType.default
) -> Callable[[T], T]:
    """A decorator that adds a cooldown to a :class:`.Command`

    A cooldown allows a command to only be used a specific amount
    of times in a specific time frame. These cooldowns can be based
    either on a per-guild, per-channel, per-user, per-role or global basis.
    Denoted by the third argument of ``type`` which must be of enum
    type :class:`.BucketType`.

    If a cooldown is triggered, then :exc:`.CommandOnCooldown` is triggered in
    :func:`.on_command_error` and the local error handler.

    A command can only have a single cooldown.

    Parameters
    ----------
    rate: :class:`int`
        The number of times a command can be used before triggering a cooldown.
    per: :class:`float`
        The amount of seconds to wait for a cooldown when it's been triggered.
    type: Union[:class:`.BucketType`, Callable[[:class:`.Message`], Any]]
        The type of cooldown to have. If callable, should return a key for the mapping.

        .. versionchanged:: 1.7
            Callables are now supported for custom bucket types.
    """

    def decorator(func: Union[Command, CoroFunc]) -> Union[Command, CoroFunc]:
        if hasattr(func, "__command_flag__"):
            func._buckets = CooldownMapping(Cooldown(rate, per), type)
        else:
            func.__commands_cooldown__ = CooldownMapping(Cooldown(rate, per), type)  # type: ignore
        return func

    return decorator  # type: ignore


def dynamic_cooldown(
    cooldown: Union[BucketType, Callable[[Message], Any]], type: BucketType = BucketType.default
) -> Callable[[T], T]:
    """A decorator that adds a dynamic cooldown to a :class:`.Command`

    This differs from :func:`.cooldown` in that it takes a function that
    accepts a single parameter of type :class:`.disnake.Message` and must
    return a :class:`.Cooldown` or ``None``. If ``None`` is returned then
    that cooldown is effectively bypassed.

    A cooldown allows a command to only be used a specific amount
    of times in a specific time frame. These cooldowns can be based
    either on a per-guild, per-channel, per-user, per-role or global basis.
    Denoted by the third argument of ``type`` which must be of enum
    type :class:`.BucketType`.

    If a cooldown is triggered, then :exc:`.CommandOnCooldown` is triggered in
    :func:`.on_command_error` and the local error handler.

    A command can only have a single cooldown.

    .. versionadded:: 2.0

    Parameters
    ----------
    cooldown: Callable[[:class:`.disnake.Message`], Optional[:class:`.Cooldown`]]
        A function that takes a message and returns a cooldown that will
        apply to this invocation or ``None`` if the cooldown should be bypassed.
    type: :class:`.BucketType`
        The type of cooldown to have.
    """
    if not callable(cooldown):
        raise TypeError("A callable must be provided")

    def decorator(func: Union[Command, CoroFunc]) -> Union[Command, CoroFunc]:
        if hasattr(func, "__command_flag__"):
            func._buckets = DynamicCooldownMapping(cooldown, type)
        else:
            func.__commands_cooldown__ = DynamicCooldownMapping(cooldown, type)  # type: ignore
        return func

    return decorator  # type: ignore


def max_concurrency(
    number: int, per: BucketType = BucketType.default, *, wait: bool = False
) -> Callable[[T], T]:
    """A decorator that adds a maximum concurrency to a :class:`.Command` or its subclasses.

    This enables you to only allow a certain number of command invocations at the same time,
    for example if a command takes too long or if only one user can use it at a time. This
    differs from a cooldown in that there is no set waiting period or token bucket -- only
    a set number of people can run the command.

    .. versionadded:: 1.3

    Parameters
    ----------
    number: :class:`int`
        The maximum number of invocations of this command that can be running at the same time.
    per: :class:`.BucketType`
        The bucket that this concurrency is based on, e.g. ``BucketType.guild`` would allow
        it to be used up to ``number`` times per guild.
    wait: :class:`bool`
        Whether the command should wait for the queue to be over. If this is set to ``False``
        then instead of waiting until the command can run again, the command raises
        :exc:`.MaxConcurrencyReached` to its error handler. If this is set to ``True``
        then the command waits until it can be executed.
    """

    def decorator(func: Union[Command, CoroFunc]) -> Union[Command, CoroFunc]:
        value = MaxConcurrency(number, per=per, wait=wait)
        if hasattr(func, "__command_flag__"):
            func._max_concurrency = value
        else:
            func.__commands_max_concurrency__ = value  # type: ignore
        return func

    return decorator  # type: ignore


def before_invoke(coro) -> Callable[[T], T]:
    """A decorator that registers a coroutine as a pre-invoke hook.

    This allows you to refer to one before invoke hook for several commands that
    do not have to be within the same cog.

    .. versionadded:: 1.4

    Example
    -------
    .. code-block:: python3

        async def record_usage(ctx):
            print(ctx.author, 'used', ctx.command, 'at', ctx.message.created_at)

        @bot.command()
        @commands.before_invoke(record_usage)
        async def who(ctx): # Output: <User> used who at <Time>
            await ctx.send('i am a bot')

        class What(commands.Cog):

            @commands.before_invoke(record_usage)
            @commands.command()
            async def when(self, ctx): # Output: <User> used when at <Time>
                await ctx.send(f'and i have existed since {ctx.bot.user.created_at}')

            @commands.command()
            async def where(self, ctx): # Output: <Nothing>
                await ctx.send('on Discord')

            @commands.command()
            async def why(self, ctx): # Output: <Nothing>
                await ctx.send('because someone made me')

        bot.add_cog(What())
    """

    def decorator(func: Union[Command, CoroFunc]) -> Union[Command, CoroFunc]:
        if hasattr(func, "__command_flag__"):
            func.before_invoke(coro)
        else:
            func.__before_invoke__ = coro  # type: ignore
        return func

    return decorator  # type: ignore


def after_invoke(coro) -> Callable[[T], T]:
    """A decorator that registers a coroutine as a post-invoke hook.

    This allows you to refer to one after invoke hook for several commands that
    do not have to be within the same cog.

    .. versionadded:: 1.4
    """

    def decorator(func: Union[Command, CoroFunc]) -> Union[Command, CoroFunc]:
        if hasattr(func, "__command_flag__"):
            func.after_invoke(coro)
        else:
            func.__after_invoke__ = coro  # type: ignore
        return func

    return decorator  # type: ignore<|MERGE_RESOLUTION|>--- conflicted
+++ resolved
@@ -121,61 +121,6 @@
     P = TypeVar("P")
 
 
-<<<<<<< HEAD
-def unwrap_function(function: Callable[..., Any]) -> Callable[..., Any]:
-    partial = functools.partial
-    while True:
-        if hasattr(function, "__wrapped__"):
-            function = function.__wrapped__
-        elif isinstance(function, partial):
-            function = function.func
-        else:
-            return function
-
-
-def get_signature_parameters(
-    function: Callable[..., Any], globalns: Dict[str, Any]
-) -> Dict[str, inspect.Parameter]:
-    signature = inspect.signature(function)
-    params: Dict[str, inspect.Parameter] = {}
-    cache: Dict[str, Any] = {}
-
-    # skip `self` (if present) and `ctx` parameters,
-    # since their annotations are irrelevant
-    skip = 1
-    if disnake.utils.signature_has_self_param(function):
-        skip += 1
-
-    iterator = iter(signature.parameters.items())
-    for _ in range(skip):
-        try:
-            next(iterator)
-        except StopIteration:
-            raise ValueError(
-                f"Expected command callback to have at least {skip} parameter(s)"
-            ) from None
-
-    eval_annotation = disnake.utils.evaluate_annotation
-    for name, parameter in iterator:
-        annotation = parameter.annotation
-        if annotation is parameter.empty:
-            params[name] = parameter
-            continue
-        if annotation is None:
-            params[name] = parameter.replace(annotation=type(None))
-            continue
-
-        annotation = eval_annotation(annotation, globalns, globalns, cache)
-        if annotation is Greedy:
-            raise TypeError("Unparameterized Greedy[...] is disallowed in signature.")
-
-        params[name] = parameter.replace(annotation=annotation)
-
-    return params
-
-
-=======
->>>>>>> 59b101f9
 def wrap_callback(coro):
     @functools.wraps(coro)
     async def wrapped(*args, **kwargs):
@@ -436,7 +381,7 @@
         except AttributeError:
             globalns = {}
 
-        params = get_signature_parameters(function, globalns)
+        params = get_signature_parameters(function, globalns, skip_standard_params=True)
         for param in params.values():
             if param.annotation is Greedy:
                 raise TypeError("Unparameterized Greedy[...] is disallowed in signature.")
