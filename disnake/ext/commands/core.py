# SPDX-License-Identifier: MIT

from __future__ import annotations

import asyncio
import datetime
import functools
import inspect
from typing import (
    TYPE_CHECKING,
    Any,
    Callable,
    Dict,
    Generator,
    Generic,
    List,
    Literal,
    Optional,
    Protocol,
    Set,
    Tuple,
    Type,
    TypeVar,
    Union,
    cast,
    overload,
)

import disnake
from disnake.utils import _generated, _overload_with_permissions

from ._types import _BaseCommand
from .cog import Cog
from .context import AnyContext, Context
from .converter import Greedy, get_converter, run_converters
from .cooldowns import BucketType, Cooldown, CooldownMapping, DynamicCooldownMapping, MaxConcurrency
from .errors import (
    ArgumentParsingError,
    BotMissingAnyRole,
    BotMissingPermissions,
    BotMissingRole,
    CheckAnyFailure,
    CheckFailure,
    CommandError,
    CommandInvokeError,
    CommandOnCooldown,
    CommandRegistrationError,
    DisabledCommand,
    MissingAnyRole,
    MissingPermissions,
    MissingRequiredArgument,
    MissingRole,
    NoPrivateMessage,
    NotOwner,
    NSFWChannelRequired,
    PrivateMessageOnly,
    TooManyArguments,
)

if TYPE_CHECKING:
    from typing_extensions import Concatenate, ParamSpec, Self, TypeGuard

    from disnake.message import Message

    from ._types import Check, Coro, CoroFunc, Error, Hook


__all__ = (
    "Command",
    "Group",
    "GroupMixin",
    "command",
    "group",
    "has_role",
    "has_permissions",
    "has_any_role",
    "check",
    "check_any",
    "before_invoke",
    "after_invoke",
    "bot_has_role",
    "bot_has_permissions",
    "bot_has_any_role",
    "cooldown",
    "dynamic_cooldown",
    "max_concurrency",
    "dm_only",
    "guild_only",
    "is_owner",
    "is_nsfw",
    "has_guild_permissions",
    "bot_has_guild_permissions",
)

MISSING: Any = disnake.utils.MISSING

T = TypeVar("T")
CogT = TypeVar("CogT", bound="Optional[Cog]")
CommandT = TypeVar("CommandT", bound="Command")
ContextT = TypeVar("ContextT", bound="Context")
GroupT = TypeVar("GroupT", bound="Group")
HookT = TypeVar("HookT", bound="Hook")
ErrorT = TypeVar("ErrorT", bound="Error")


if TYPE_CHECKING:
    P = ParamSpec("P")

    CommandCallback = Union[
        Callable[Concatenate[CogT, ContextT, P], Coro[T]],
        Callable[Concatenate[ContextT, P], Coro[T]],
    ]
else:
    P = TypeVar("P")


def unwrap_function(function: Callable[..., Any]) -> Callable[..., Any]:
    partial = functools.partial
    while True:
        if hasattr(function, "__wrapped__"):
            function = function.__wrapped__
        elif isinstance(function, partial):
            function = function.func
        else:
            return function


def get_signature_parameters(
    function: Callable[..., Any], globalns: Dict[str, Any]
) -> Dict[str, inspect.Parameter]:
    signature = inspect.signature(function)
    params: Dict[str, inspect.Parameter] = {}
    cache: Dict[str, Any] = {}

    # skip `self` (if present) and `ctx` parameters,
    # since their annotations are irrelevant
    skip = 1
    if disnake.utils.signature_has_self_param(function):
        skip += 1

    iterator = iter(signature.parameters.items())
    for _ in range(skip):
        try:
            next(iterator)
        except StopIteration:
            raise ValueError(
                f"Expected command callback to have at least {skip} parameter(s)"
            ) from None

    eval_annotation = disnake.utils.evaluate_annotation
    for name, parameter in iterator:
        annotation = parameter.annotation
        if annotation is parameter.empty:
            params[name] = parameter
            continue
        if annotation is None:
            params[name] = parameter.replace(annotation=type(None))
            continue

        annotation = eval_annotation(annotation, globalns, globalns, cache)
        if annotation is Greedy:
            raise TypeError("Unparameterized Greedy[...] is disallowed in signature.")

        params[name] = parameter.replace(annotation=annotation)

    return params


def wrap_callback(coro):
    @functools.wraps(coro)
    async def wrapped(*args, **kwargs):
        try:
            ret = await coro(*args, **kwargs)
        except CommandError:
            raise
        except asyncio.CancelledError:
            return
        except Exception as exc:
            raise CommandInvokeError(exc) from exc
        return ret

    return wrapped


def hooked_wrapped_callback(command, ctx, coro):
    @functools.wraps(coro)
    async def wrapped(*args, **kwargs):
        try:
            ret = await coro(*args, **kwargs)
        except CommandError:
            ctx.command_failed = True
            raise
        except asyncio.CancelledError:
            ctx.command_failed = True
            return
        except Exception as exc:
            ctx.command_failed = True
            raise CommandInvokeError(exc) from exc
        finally:
            if command._max_concurrency is not None:
                await command._max_concurrency.release(ctx)

            await command.call_after_hooks(ctx)
        return ret

    return wrapped


class _CaseInsensitiveDict(dict):
    def __contains__(self, k) -> bool:
        return super().__contains__(k.casefold())

    def __delitem__(self, k):
        return super().__delitem__(k.casefold())

    def __getitem__(self, k):
        return super().__getitem__(k.casefold())

    def get(self, k, default=None):
        return super().get(k.casefold(), default)

    def pop(self, k, default=None):
        return super().pop(k.casefold(), default)

    def __setitem__(self, k, v) -> None:
        super().__setitem__(k.casefold(), v)


# TODO: ideally, `ContextT` should be bound on the class here as well
class Command(_BaseCommand, Generic[CogT, P, T]):
    """A class that implements the protocol for a bot text command.

    These are not created manually, instead they are created via the
    decorator or functional interface.

    Attributes
    ----------
    name: :class:`str`
        The name of the command.
    callback: :ref:`coroutine <coroutine>`
        The coroutine that is executed when the command is called.
    help: Optional[:class:`str`]
        The long help text for the command.
    brief: Optional[:class:`str`]
        The short help text for the command.
    usage: Optional[:class:`str`]
        A replacement for arguments in the default help text.
    aliases: Union[List[:class:`str`], Tuple[:class:`str`]]
        The list of aliases the command can be invoked under.
    enabled: :class:`bool`
        Whether the command is currently enabled.
        If the command is invoked while it is disabled, then
        :exc:`.DisabledCommand` is raised to the :func:`.on_command_error`
        event. Defaults to ``True``.
    parent: Optional[:class:`Group`]
        The parent group that this command belongs to. ``None`` if there isn't one.
    cog: Optional[:class:`Cog`]
        The cog that this command belongs to. ``None`` if there isn't one.
    checks: List[Callable[[:class:`.Context`], :class:`bool`]]
        A list of predicates that verifies if the command could be executed
        with the given :class:`.Context` as the sole parameter. If an exception
        is necessary to be thrown to signal failure, then one inherited from
        :exc:`.CommandError` should be used. Note that if the checks fail then
        :exc:`.CheckFailure` exception is raised to the :func:`.on_command_error`
        event.
    description: :class:`str`
        The message prefixed into the default help command.
    hidden: :class:`bool`
        If ``True``, the default help command does not show this in the help output.
    rest_is_raw: :class:`bool`
        If ``False`` and a keyword-only argument is provided then the keyword
        only argument is stripped and handled as if it was a regular argument
        that handles :exc:`.MissingRequiredArgument` and default values in a
        regular matter rather than passing the rest completely raw. If ``True``
        then the keyword-only argument will pass in the rest of the arguments
        in a completely raw matter. Defaults to ``False``.
    invoked_subcommand: Optional[:class:`Command`]
        The subcommand that was invoked, if any.
    require_var_positional: :class:`bool`
        If ``True`` and a variadic positional argument is specified, requires
        the user to specify at least one argument. Defaults to ``False``.

        .. versionadded:: 1.5

    ignore_extra: :class:`bool`
        If ``True``, ignores extraneous strings passed to a command if all its
        requirements are met (e.g. ``?foo a b c`` when only expecting ``a``
        and ``b``). Otherwise :func:`.on_command_error` and local error handlers
        are called with :exc:`.TooManyArguments`. Defaults to ``True``.
    cooldown_after_parsing: :class:`bool`
        If ``True``, cooldown processing is done after argument parsing,
        which calls converters. If ``False`` then cooldown processing is done
        first and then the converters are called second. Defaults to ``False``.
    extras: :class:`dict`
        A dict of user provided extras to attach to the Command.

        .. note::
            This object may be copied by the library.

        .. versionadded:: 2.0
    """

    __original_kwargs__: Dict[str, Any]

    def __new__(cls, *args: Any, **kwargs: Any) -> Self:
        # if you're wondering why this is done, it's because we need to ensure
        # we have a complete original copy of **kwargs even for classes that
        # mess with it by popping before delegating to the subclass __init__.
        # In order to do this, we need to control the instance creation and
        # inject the original kwargs through __new__ rather than doing it
        # inside __init__.
        self = super().__new__(cls)

        # we do a shallow copy because it's probably the most common use case.
        # this could potentially break if someone modifies a list or something
        # while it's in movement, but for now this is the cheapest and
        # fastest way to do what we want.
        self.__original_kwargs__ = kwargs.copy()
        return self

    def __init__(
        self,
        func: CommandCallback[CogT, ContextT, P, T],
        **kwargs: Any,
    ) -> None:
        if not asyncio.iscoroutinefunction(func):
            raise TypeError("Callback must be a coroutine.")

        name = kwargs.get("name") or func.__name__
        if not isinstance(name, str):
            raise TypeError("Name of a command must be a string.")
        self.name: str = name

        self.callback = func
        self.enabled: bool = kwargs.get("enabled", True)

        help_doc = kwargs.get("help")
        if help_doc is not None:
            help_doc = inspect.cleandoc(help_doc)
        else:
            help_doc = inspect.getdoc(func)
            if isinstance(help_doc, bytes):
                help_doc = help_doc.decode("utf-8")

        self.help: Optional[str] = help_doc

        self.brief: Optional[str] = kwargs.get("brief")
        self.usage: Optional[str] = kwargs.get("usage")
        self.rest_is_raw: bool = kwargs.get("rest_is_raw", False)
        self.aliases: Union[List[str], Tuple[str]] = kwargs.get("aliases", [])
        self.extras: Dict[str, Any] = kwargs.get("extras", {})

        if not isinstance(self.aliases, (list, tuple)):
            raise TypeError("Aliases of a command must be a list or a tuple of strings.")

        self.description: str = inspect.cleandoc(kwargs.get("description", ""))
        self.hidden: bool = kwargs.get("hidden", False)

        try:
            checks = func.__commands_checks__
            checks.reverse()
        except AttributeError:
            checks = kwargs.get("checks", [])

        self.checks: List[Check] = checks

        try:
            cooldown = func.__commands_cooldown__
        except AttributeError:
            cooldown = kwargs.get("cooldown")

        if cooldown is None:
            buckets = CooldownMapping(cooldown, BucketType.default)
        elif isinstance(cooldown, CooldownMapping):
            buckets = cooldown
        else:
            raise TypeError("Cooldown must be a an instance of CooldownMapping or None.")
        self._buckets: CooldownMapping = buckets

        try:
            max_concurrency = func.__commands_max_concurrency__
        except AttributeError:
            max_concurrency = kwargs.get("max_concurrency")

        self._max_concurrency: Optional[MaxConcurrency] = max_concurrency

        self.require_var_positional: bool = kwargs.get("require_var_positional", False)
        self.ignore_extra: bool = kwargs.get("ignore_extra", True)
        self.cooldown_after_parsing: bool = kwargs.get("cooldown_after_parsing", False)
        self.cog: CogT = None  # type: ignore

        # bandaid for the fact that sometimes parent can be the bot instance
        parent = kwargs.get("parent")
        self.parent: Optional[GroupMixin] = parent if isinstance(parent, _BaseCommand) else None  # type: ignore

        self._before_invoke: Optional[Hook] = None
        try:
            before_invoke = func.__before_invoke__
        except AttributeError:
            pass
        else:
            self.before_invoke(before_invoke)

        self._after_invoke: Optional[Hook] = None
        try:
            after_invoke = func.__after_invoke__
        except AttributeError:
            pass
        else:
            self.after_invoke(after_invoke)

        self.__command_flag__ = None

    @property
    def callback(self) -> CommandCallback[CogT, ContextT, P, T]:
        return self._callback

    @callback.setter
    def callback(self, function: CommandCallback[CogT, Any, P, T]) -> None:
        self._callback = function
        unwrap = unwrap_function(function)
        self.module = unwrap.__module__

        try:
            globalns = unwrap.__globals__
        except AttributeError:
            globalns = {}

        self.params = get_signature_parameters(function, globalns)

    def add_check(self, func: Check) -> None:
        """Adds a check to the command.

        This is the non-decorator interface to :func:`.check`.

        .. versionadded:: 1.3

        Parameters
        ----------
        func
            The function that will be used as a check.
        """
        self.checks.append(func)

    def remove_check(self, func: Check) -> None:
        """Removes a check from the command.

        This function is idempotent and will not raise an exception
        if the function is not in the command's checks.

        .. versionadded:: 1.3

        Parameters
        ----------
        func
            The function to remove from the checks.
        """
        try:
            self.checks.remove(func)
        except ValueError:
            pass

    def update(self, **kwargs: Any) -> None:
        """Updates :class:`Command` instance with updated attribute.

        This works similarly to the :func:`.command` decorator in terms
        of parameters in that they are passed to the :class:`Command` or
        subclass constructors, sans the name and callback.
        """
        self.__init__(self.callback, **dict(self.__original_kwargs__, **kwargs))

    async def __call__(self, context: Context, *args: P.args, **kwargs: P.kwargs) -> T:
        """|coro|

        Calls the internal callback that the command holds.

        .. note::

            This bypasses all mechanisms -- including checks, converters,
            invoke hooks, cooldowns, etc. You must take care to pass
            the proper arguments and types to this function.

        .. versionadded:: 1.3
        """
        if self.cog is not None:
            return await self.callback(self.cog, context, *args, **kwargs)  # type: ignore
        else:
            return await self.callback(context, *args, **kwargs)  # type: ignore

    def _ensure_assignment_on_copy(self, other: CommandT) -> CommandT:
        other._before_invoke = self._before_invoke
        other._after_invoke = self._after_invoke
        if self.checks != other.checks:
            other.checks = self.checks.copy()
        if self._buckets.valid and not other._buckets.valid:
            other._buckets = self._buckets.copy()
        if self._max_concurrency != other._max_concurrency:
            # _max_concurrency won't be None at this point
            other._max_concurrency = self._max_concurrency.copy()  # type: ignore

        try:
            other.on_error = self.on_error
        except AttributeError:
            pass
        return other

    def copy(self: CommandT) -> CommandT:
        """Creates a copy of this command.

        Returns
        -------
        :class:`Command`
            A new instance of this command.
        """
        ret = self.__class__(self.callback, **self.__original_kwargs__)
        return self._ensure_assignment_on_copy(ret)

    def _update_copy(self: CommandT, kwargs: Dict[str, Any]) -> CommandT:
        if kwargs:
            kw = kwargs.copy()
            kw.update(self.__original_kwargs__)
            copy = self.__class__(self.callback, **kw)
            return self._ensure_assignment_on_copy(copy)
        else:
            return self.copy()

    async def dispatch_error(self, ctx: Context, error: Exception) -> None:
        stop_propagation = False
        ctx.command_failed = True
        cog = self.cog
        try:
            coro = self.on_error
        except AttributeError:
            pass
        else:
            injected = wrap_callback(coro)
            if cog is not None:
                stop_propagation = await injected(cog, ctx, error)
            else:
                stop_propagation = await injected(ctx, error)
            if stop_propagation:
                return

        try:
            if cog is not None:
                local = Cog._get_overridden_method(cog.cog_command_error)
                if local is not None:
                    wrapped = wrap_callback(local)
                    stop_propagation = await wrapped(ctx, error)
                    # User has an option to cancel the global error handler by returning True
        finally:
            if stop_propagation:
                return  # noqa: B012
            ctx.bot.dispatch("command_error", ctx, error)

    async def transform(self, ctx: Context, param: inspect.Parameter) -> Any:
        required = param.default is param.empty
        converter = get_converter(param)
        consume_rest_is_special = param.kind == param.KEYWORD_ONLY and not self.rest_is_raw
        view = ctx.view
        view.skip_ws()

        # The greedy converter is simple -- it keeps going until it fails in which case,
        # it undos the view ready for the next parameter to use instead
        if isinstance(converter, Greedy):
            if param.kind in (param.POSITIONAL_OR_KEYWORD, param.POSITIONAL_ONLY):
                return await self._transform_greedy_pos(ctx, param, required, converter.converter)
            elif param.kind == param.VAR_POSITIONAL:
                return await self._transform_greedy_var_pos(ctx, param, converter.converter)
            else:
                # if we're here, then it's a KEYWORD_ONLY param type
                # since this is mostly useless, we'll helpfully transform Greedy[X]
                # into just X and do the parsing that way.
                converter = converter.converter

        if view.eof:
            if param.kind == param.VAR_POSITIONAL:
                raise RuntimeError  # break the loop
            if required:
                if self._is_typing_optional(param.annotation):
                    return None
                if hasattr(converter, "__commands_is_flag__") and converter._can_be_constructible():
                    return await converter._construct_default(ctx)
                raise MissingRequiredArgument(param)
            return param.default

        previous = view.index
        if consume_rest_is_special:
            argument = view.read_rest().strip()
        else:
            try:
                argument = view.get_quoted_word()
            except ArgumentParsingError:
                if (
                    self._is_typing_optional(param.annotation)
                    and not param.kind == param.VAR_POSITIONAL
                ):
                    view.index = previous
                    return None
                else:
                    raise
        view.previous = previous

        # type-checker fails to narrow argument
        return await run_converters(ctx, converter, argument, param)  # type: ignore

    async def _transform_greedy_pos(
        self, ctx: Context, param: inspect.Parameter, required: bool, converter: Any
    ) -> Any:
        view = ctx.view
        result = []
        while not view.eof:
            # for use with a manual undo
            previous = view.index

            view.skip_ws()
            try:
                argument = view.get_quoted_word()
                value = await run_converters(ctx, converter, argument, param)  # type: ignore
            except (CommandError, ArgumentParsingError):
                view.index = previous
                break
            else:
                result.append(value)

        if not result and not required:
            return param.default
        return result

    async def _transform_greedy_var_pos(
        self, ctx: Context, param: inspect.Parameter, converter: Any
    ) -> Any:
        view = ctx.view
        previous = view.index
        try:
            argument = view.get_quoted_word()
            value = await run_converters(ctx, converter, argument, param)  # type: ignore
        except (CommandError, ArgumentParsingError):
            view.index = previous
            raise RuntimeError from None  # break loop
        else:
            return value

    @property
    def clean_params(self) -> Dict[str, inspect.Parameter]:
        """Dict[:class:`str`, :class:`inspect.Parameter`]:
        Retrieves the parameter dictionary without the context or self parameters.

        Useful for inspecting signature.
        """
        return self.params.copy()

    @property
    def full_parent_name(self) -> str:
        """:class:`str`: Retrieves the fully qualified parent command name.

        This the base command name required to execute it. For example,
        in ``?one two three`` the parent name would be ``one two``.
        """
        entries = []
        command: Command[Any, ..., Any] = self
        # command.parent is type-hinted as GroupMixin some attributes are resolved via MRO
        while command.parent is not None:
            command = command.parent  # type: ignore
            entries.append(command.name)

        return " ".join(reversed(entries))

    @property
    def parents(self) -> List[Group]:
        """List[:class:`Group`]: Retrieves the parents of this command.

        If the command has no parents then it returns an empty :class:`list`.

        For example in commands ``?a b c test``, the parents are ``[c, b, a]``.

        .. versionadded:: 1.1
        """
        entries = []
        command: Command[Any, ..., Any] = self
        while command.parent is not None:
            command = command.parent  # type: ignore
            entries.append(command)

        return entries

    @property
    def root_parent(self) -> Optional[Group]:
        """Optional[:class:`Group`]: Retrieves the root parent of this command.

        If the command has no parents then it returns ``None``.

        For example in commands ``?a b c test``, the root parent is ``a``.
        """
        if not self.parent:
            return None
        return self.parents[-1]

    @property
    def qualified_name(self) -> str:
        """:class:`str`: Retrieves the fully qualified command name.

        This is the full parent name with the command name as well.
        For example, in ``?one two three`` the qualified name would be
        ``one two three``.
        """
        parent = self.full_parent_name
        if parent:
            return f"{parent} {self.name}"
        else:
            return self.name

    def __str__(self) -> str:
        return self.qualified_name

    async def _parse_arguments(self, ctx: Context) -> None:
        ctx.args = [ctx] if self.cog is None else [self.cog, ctx]
        ctx.kwargs = {}
        args = ctx.args
        kwargs = ctx.kwargs

        view = ctx.view
<<<<<<< HEAD
        for name, param in self.params.items():
=======
        iterator = iter(self.params.items())

        if self.cog is not None:
            # we have 'self' as the first parameter so just advance
            # the iterator and resume parsing
            try:
                next(iterator)
            except StopIteration:
                raise disnake.ClientException(
                    f'Callback for {self.name} command is missing "self" parameter.'
                ) from None

        # next we have the 'ctx' as the next parameter
        try:
            next(iterator)
        except StopIteration:
            raise disnake.ClientException(
                f'Callback for {self.name} command is missing "ctx" parameter.'
            ) from None

        for name, param in iterator:
>>>>>>> 04266b42
            ctx.current_parameter = param
            if param.kind in (param.POSITIONAL_OR_KEYWORD, param.POSITIONAL_ONLY):
                transformed = await self.transform(ctx, param)
                args.append(transformed)
            elif param.kind == param.KEYWORD_ONLY:
                # kwarg only param denotes "consume rest" semantics
                if self.rest_is_raw:
                    converter = get_converter(param)
                    argument = view.read_rest()
                    kwargs[name] = await run_converters(ctx, converter, argument, param)
                else:
                    kwargs[name] = await self.transform(ctx, param)
                break
            elif param.kind == param.VAR_POSITIONAL:
                if view.eof and self.require_var_positional:
                    raise MissingRequiredArgument(param)
                while not view.eof:
                    try:
                        transformed = await self.transform(ctx, param)
                        args.append(transformed)
                    except RuntimeError:
                        break

        if not self.ignore_extra and not view.eof:
            raise TooManyArguments(f"Too many arguments passed to {self.qualified_name}")

    async def call_before_hooks(self, ctx: Context) -> None:
        # now that we're done preparing we can call the pre-command hooks
        # first, call the command local hook:
        cog = self.cog
        if self._before_invoke is not None:
            # should be cog if @commands.before_invoke is used
            instance = getattr(self._before_invoke, "__self__", cog)
            # __self__ only exists for methods, not functions
            # however, if @command.before_invoke is used, it will be a function
            if instance:
                await self._before_invoke(instance, ctx)  # type: ignore
            else:
                await self._before_invoke(ctx)  # type: ignore

        # call the cog local hook if applicable:
        if cog is not None:
            hook = Cog._get_overridden_method(cog.cog_before_invoke)
            if hook is not None:
                await hook(ctx)

        # call the bot global hook if necessary
        hook = ctx.bot._before_invoke
        if hook is not None:
            await hook(ctx)

    async def call_after_hooks(self, ctx: Context) -> None:
        cog = self.cog
        if self._after_invoke is not None:
            instance = getattr(self._after_invoke, "__self__", cog)
            if instance:
                await self._after_invoke(instance, ctx)  # type: ignore
            else:
                await self._after_invoke(ctx)  # type: ignore

        # call the cog local hook if applicable:
        if cog is not None:
            hook = Cog._get_overridden_method(cog.cog_after_invoke)
            if hook is not None:
                await hook(ctx)

        hook = ctx.bot._after_invoke
        if hook is not None:
            await hook(ctx)

    def _prepare_cooldowns(self, ctx: Context) -> None:
        if self._buckets.valid:
            dt = ctx.message.edited_at or ctx.message.created_at
            current = dt.replace(tzinfo=datetime.timezone.utc).timestamp()
            bucket = self._buckets.get_bucket(ctx.message, current)
            if bucket is not None:
                retry_after = bucket.update_rate_limit(current)
                if retry_after:
                    raise CommandOnCooldown(bucket, retry_after, self._buckets.type)  # type: ignore

    async def prepare(self, ctx: Context) -> None:
        ctx.command = self

        if not await self.can_run(ctx):
            raise CheckFailure(f"The check functions for command {self.qualified_name} failed.")

        if self._max_concurrency is not None:
            # For this application, context can be duck-typed as a Message
            await self._max_concurrency.acquire(ctx)  # type: ignore

        try:
            if self.cooldown_after_parsing:
                await self._parse_arguments(ctx)
                self._prepare_cooldowns(ctx)
            else:
                self._prepare_cooldowns(ctx)
                await self._parse_arguments(ctx)

            await self.call_before_hooks(ctx)
        except Exception:
            if self._max_concurrency is not None:
                await self._max_concurrency.release(ctx)  # type: ignore
            raise

    def is_on_cooldown(self, ctx: Context) -> bool:
        """Checks whether the command is currently on cooldown.

        Parameters
        ----------
        ctx: :class:`.Context`
            The invocation context to use when checking the commands cooldown status.

        Returns
        -------
        :class:`bool`
            A boolean indicating if the command is on cooldown.
        """
        if not self._buckets.valid:
            return False

        bucket = self._buckets.get_bucket(ctx.message)
        dt = ctx.message.edited_at or ctx.message.created_at
        current = dt.replace(tzinfo=datetime.timezone.utc).timestamp()
        return bucket.get_tokens(current) == 0

    def reset_cooldown(self, ctx: Context) -> None:
        """Resets the cooldown on this command.

        Parameters
        ----------
        ctx: :class:`.Context`
            The invocation context to reset the cooldown under.
        """
        if self._buckets.valid:
            bucket = self._buckets.get_bucket(ctx.message)
            bucket.reset()

    def get_cooldown_retry_after(self, ctx: Context) -> float:
        """Retrieves the amount of seconds before this command can be tried again.

        .. versionadded:: 1.4

        Parameters
        ----------
        ctx: :class:`.Context`
            The invocation context to retrieve the cooldown from.

        Returns
        -------
        :class:`float`
            The amount of time left on this command's cooldown in seconds.
            If this is ``0.0`` then the command isn't on cooldown.
        """
        if self._buckets.valid:
            bucket = self._buckets.get_bucket(ctx.message)
            dt = ctx.message.edited_at or ctx.message.created_at
            current = dt.replace(tzinfo=datetime.timezone.utc).timestamp()
            return bucket.get_retry_after(current)

        return 0.0

    async def invoke(self, ctx: Context) -> None:
        await self.prepare(ctx)

        # terminate the invoked_subcommand chain.
        # since we're in a regular prefix command (and not a group) then
        # the invoked subcommand is None.
        ctx.invoked_subcommand = None
        ctx.subcommand_passed = None
        injected = hooked_wrapped_callback(self, ctx, self.callback)
        await injected(*ctx.args, **ctx.kwargs)

    async def reinvoke(self, ctx: Context, *, call_hooks: bool = False) -> None:
        ctx.command = self
        await self._parse_arguments(ctx)

        if call_hooks:
            await self.call_before_hooks(ctx)

        ctx.invoked_subcommand = None
        try:
            await self.callback(*ctx.args, **ctx.kwargs)  # type: ignore
        except Exception:
            ctx.command_failed = True
            raise
        finally:
            if call_hooks:
                await self.call_after_hooks(ctx)

    def error(self, coro: ErrorT) -> ErrorT:
        """A decorator that registers a coroutine as a local error handler.

        A local error handler is an :func:`.on_command_error` event limited to
        a single command. However, the :func:`.on_command_error` is still
        invoked afterwards as the catch-all.

        Parameters
        ----------
        coro: :ref:`coroutine <coroutine>`
            The coroutine to register as the local error handler.

        Raises
        ------
        TypeError
            The coroutine passed is not actually a coroutine.
        """
        if not asyncio.iscoroutinefunction(coro):
            raise TypeError("The error handler must be a coroutine.")

        self.on_error: Error = coro
        return coro

    def has_error_handler(self) -> bool:
        """Whether the command has an error handler registered.

        .. versionadded:: 1.7

        :return type: :class:`bool`
        """
        return hasattr(self, "on_error")

    def before_invoke(self, coro: HookT) -> HookT:
        """A decorator that registers a coroutine as a pre-invoke hook.

        A pre-invoke hook is called directly before the command is
        called. This makes it a useful function to set up database
        connections or any type of set up required.

        This pre-invoke hook takes a sole parameter, a :class:`.Context`.

        See :meth:`.Bot.before_invoke` for more info.

        Parameters
        ----------
        coro: :ref:`coroutine <coroutine>`
            The coroutine to register as the pre-invoke hook.

        Raises
        ------
        TypeError
            The coroutine passed is not actually a coroutine.
        """
        if not asyncio.iscoroutinefunction(coro):
            raise TypeError("The pre-invoke hook must be a coroutine.")

        self._before_invoke = coro
        return coro

    def after_invoke(self, coro: HookT) -> HookT:
        """A decorator that registers a coroutine as a post-invoke hook.

        A post-invoke hook is called directly after the command is
        called. This makes it a useful function to clean-up database
        connections or any type of clean up required.

        This post-invoke hook takes a sole parameter, a :class:`.Context`.

        See :meth:`.Bot.after_invoke` for more info.

        Parameters
        ----------
        coro: :ref:`coroutine <coroutine>`
            The coroutine to register as the post-invoke hook.

        Raises
        ------
        TypeError
            The coroutine passed is not actually a coroutine.
        """
        if not asyncio.iscoroutinefunction(coro):
            raise TypeError("The post-invoke hook must be a coroutine.")

        self._after_invoke = coro
        return coro

    @property
    def cog_name(self) -> Optional[str]:
        """Optional[:class:`str`]: The name of the cog this command belongs to, if any."""
        return type(self.cog).__cog_name__ if self.cog is not None else None

    @property
    def short_doc(self) -> str:
        """:class:`str`: Gets the "short" documentation of a command.

        By default, this is the :attr:`.brief` attribute.
        If that lookup leads to an empty string then the first line of the
        :attr:`.help` attribute is used instead.
        """
        if self.brief is not None:
            return self.brief
        if self.help is not None:
            return self.help.split("\n", 1)[0]
        return ""

    def _is_typing_optional(self, annotation: Union[T, Optional[T]]) -> TypeGuard[Optional[T]]:
        return getattr(annotation, "__origin__", None) is Union and type(None) in annotation.__args__  # type: ignore

    @property
    def signature(self) -> str:
        """:class:`str`: Returns a POSIX-like signature useful for help command output."""
        if self.usage is not None:
            return self.usage

        params = self.clean_params
        if not params:
            return ""

        result = []
        for name, param in params.items():
            greedy = isinstance(param.annotation, Greedy)
            optional = False  # postpone evaluation of if it's an optional argument

            # for typing.Literal[...], typing.Optional[typing.Literal[...]], and Greedy[typing.Literal[...]], the
            # parameter signature is a literal list of it's values
            annotation = param.annotation.converter if greedy else param.annotation
            origin = getattr(annotation, "__origin__", None)
            if not greedy and origin is Union:
                none_cls = type(None)
                union_args = annotation.__args__
                optional = union_args[-1] is none_cls
                if len(union_args) == 2 and optional:
                    annotation = union_args[0]
                    origin = getattr(annotation, "__origin__", None)

            if origin is Literal:
                name = "|".join(
                    f'"{v}"' if isinstance(v, str) else str(v) for v in annotation.__args__
                )
            if param.default is not param.empty:
                # We don't want None or '' to trigger the [name=value] case and instead it should
                # do [name] since [name=None] or [name=] are not exactly useful for the user.
                should_print = (
                    param.default if isinstance(param.default, str) else param.default is not None
                )
                if should_print:
                    result.append(
                        f"[{name}={param.default}]"
                        if not greedy
                        else f"[{name}={param.default}]..."
                    )
                    continue
                else:
                    result.append(f"[{name}]")

            elif param.kind == param.VAR_POSITIONAL:
                if self.require_var_positional:
                    result.append(f"<{name}...>")
                else:
                    result.append(f"[{name}...]")
            elif greedy:
                result.append(f"[{name}]...")
            elif optional:
                result.append(f"[{name}]")
            else:
                result.append(f"<{name}>")

        return " ".join(result)

    async def can_run(self, ctx: Context) -> bool:
        """|coro|

        Checks if the command can be executed by checking all the predicates
        inside the :attr:`~Command.checks` attribute. This also checks whether the
        command is disabled.

        .. versionchanged:: 1.3
            Checks whether the command is disabled.

        Parameters
        ----------
        ctx: :class:`.Context`
            The ctx of the command currently being invoked.

        Raises
        ------
        CommandError
            Any command error that was raised during a check call will be propagated
            by this function.

        Returns
        -------
        :class:`bool`
            Whether the command can be invoked.
        """
        if not self.enabled:
            raise DisabledCommand(f"{self.name} command is disabled")

        original = ctx.command
        ctx.command = self

        try:
            if not await ctx.bot.can_run(ctx):
                raise CheckFailure(
                    f"The global check functions for command {self.qualified_name} failed."
                )

            cog = self.cog
            if cog is not None:
                local_check = Cog._get_overridden_method(cog.cog_check)
                if local_check is not None:
                    ret = await disnake.utils.maybe_coroutine(local_check, ctx)
                    if not ret:
                        return False

            predicates = self.checks
            if not predicates:
                # since we have no checks, then we just return True.
                return True

            return await disnake.utils.async_all(predicate(ctx) for predicate in predicates)  # type: ignore
        finally:
            ctx.command = original


class GroupMixin(Generic[CogT]):
    """A mixin that implements common functionality for classes that behave
    similar to :class:`.Group` and are allowed to register commands.

    Attributes
    ----------
    all_commands: :class:`dict`
        A mapping of command name to :class:`.Command`
        objects.
    case_insensitive: :class:`bool`
        Whether the commands should be case insensitive. Defaults to ``False``.
    """

    def __init__(self, *args: Any, case_insensitive: bool = False, **kwargs: Any) -> None:
        self.all_commands: Dict[str, Command[CogT, Any, Any]] = (
            _CaseInsensitiveDict() if case_insensitive else {}
        )
        self.case_insensitive: bool = case_insensitive
        super().__init__(*args, **kwargs)

    @property
    def commands(self) -> Set[Command[CogT, Any, Any]]:
        """Set[:class:`.Command`]: A unique set of commands without aliases that are registered."""
        return set(self.all_commands.values())

    def recursively_remove_all_commands(self) -> None:
        for command in self.all_commands.copy().values():
            if isinstance(command, GroupMixin):
                command.recursively_remove_all_commands()
            self.remove_command(command.name)

    def add_command(self, command: Command[CogT, Any, Any]) -> None:
        """Adds a :class:`.Command` into the internal list of commands.

        This is usually not called, instead the :meth:`~.GroupMixin.command` or
        :meth:`~.GroupMixin.group` shortcut decorators are used instead.

        .. versionchanged:: 1.4
            Raise :exc:`.CommandRegistrationError` instead of generic :exc:`.ClientException`

        Parameters
        ----------
        command: :class:`Command`
            The command to add.

        Raises
        ------
        CommandRegistrationError
            If the command or its alias is already registered by different command.
        TypeError
            If the command passed is not a subclass of :class:`.Command`.
        """
        if not isinstance(command, Command):
            raise TypeError("The command passed must be a subclass of Command")

        if isinstance(self, Command):
            command.parent = self

        if command.name in self.all_commands:
            raise CommandRegistrationError(command.name)

        self.all_commands[command.name] = command
        for alias in command.aliases:
            if alias in self.all_commands:
                self.remove_command(command.name)
                raise CommandRegistrationError(alias, alias_conflict=True)
            self.all_commands[alias] = command

    def remove_command(self, name: str) -> Optional[Command[CogT, Any, Any]]:
        """Remove a :class:`.Command` from the internal list
        of commands.

        This could also be used as a way to remove aliases.

        Parameters
        ----------
        name: :class:`str`
            The name of the command to remove.

        Returns
        -------
        Optional[:class:`.Command`]
            The command that was removed. If the name is not valid then
            ``None`` is returned instead.
        """
        command = self.all_commands.pop(name, None)

        # does not exist
        if command is None:
            return None

        if name in command.aliases:
            # we're removing an alias so we don't want to remove the rest
            return command

        # we're not removing the alias so let's delete the rest of them.
        for alias in command.aliases:
            cmd = self.all_commands.pop(alias, None)
            # in the case of a CommandRegistrationError, an alias might conflict
            # with an already existing command. If this is the case, we want to
            # make sure the pre-existing command is not removed.
            if cmd is not None and cmd != command:
                self.all_commands[alias] = cmd
        return command

    def walk_commands(self) -> Generator[Command[CogT, Any, Any], None, None]:
        """An iterator that recursively walks through all commands and subcommands.

        .. versionchanged:: 1.4
            Duplicates due to aliases are no longer returned

        Yields
        ------
        Union[:class:`.Command`, :class:`.Group`]
            A command or group from the internal list of commands.
        """
        for command in self.commands:
            yield command
            if isinstance(command, GroupMixin):
                yield from command.walk_commands()

    def get_command(self, name: str) -> Optional[Command[CogT, Any, Any]]:
        """Get a :class:`.Command` from the internal list
        of commands.

        This could also be used as a way to get aliases.

        The name could be fully qualified (e.g. ``'foo bar'``) will get
        the subcommand ``bar`` of the group command ``foo``. If a
        subcommand is not found then ``None`` is returned just as usual.

        Parameters
        ----------
        name: :class:`str`
            The name of the command to get.

        Returns
        -------
        Optional[:class:`Command`]
            The command that was requested. If not found, returns ``None``.
        """
        # fast path, no space in name.
        if " " not in name:
            return self.all_commands.get(name)

        names = name.split()
        if not names:
            return None
        obj = self.all_commands.get(names[0])
        if not isinstance(obj, GroupMixin):
            return obj

        for name in names[1:]:
            try:
                obj = obj.all_commands[name]  # type: ignore
            except (AttributeError, KeyError):
                return None

        return obj

    # see `commands.command` for details regarding these overloads

    @overload
    def command(
        self,
        name: str,
        cls: Type[CommandT],
        *args: Any,
        **kwargs: Any,
    ) -> Callable[[CommandCallback[CogT, ContextT, P, T]], CommandT]:
        ...

    @overload
    def command(
        self,
        name: str = ...,
        *args: Any,
        cls: Type[CommandT],
        **kwargs: Any,
    ) -> Callable[[CommandCallback[CogT, ContextT, P, T]], CommandT]:
        ...

    @overload
    def command(
        self,
        name: str = ...,
        *args: Any,
        **kwargs: Any,
    ) -> Callable[[CommandCallback[CogT, ContextT, P, T]], Command[CogT, P, T]]:
        ...

    def command(
        self,
        name: str = MISSING,
        cls: Type[Command[Any, Any, Any]] = Command,
        *args: Any,
        **kwargs: Any,
    ) -> Any:
        """A shortcut decorator that invokes :func:`.command` and adds it to
        the internal command list via :meth:`~.GroupMixin.add_command`.

        Returns
        -------
        Callable[..., :class:`Command`]
            A decorator that converts the provided method into a Command, adds it to the bot, then returns it.
        """

        def decorator(func: CommandCallback[CogT, ContextT, P, T]) -> Command[Any, Any, Any]:
            kwargs.setdefault("parent", self)
            result = command(name=name, cls=cls, *args, **kwargs)(func)
            self.add_command(result)
            return result

        return decorator

    @overload
    def group(
        self,
        name: str,
        cls: Type[GroupT],
        *args: Any,
        **kwargs: Any,
    ) -> Callable[[CommandCallback[CogT, ContextT, P, T]], GroupT]:
        ...

    @overload
    def group(
        self,
        name: str = ...,
        *args: Any,
        cls: Type[GroupT],
        **kwargs: Any,
    ) -> Callable[[CommandCallback[CogT, ContextT, P, T]], GroupT]:
        ...

    @overload
    def group(
        self,
        name: str = ...,
        *args: Any,
        **kwargs: Any,
    ) -> Callable[[CommandCallback[CogT, ContextT, P, T]], Group[CogT, P, T]]:
        ...

    def group(
        self,
        name: str = MISSING,
        cls: Type[Group[Any, Any, Any]] = MISSING,
        *args: Any,
        **kwargs: Any,
    ) -> Any:
        """A shortcut decorator that invokes :func:`.group` and adds it to
        the internal command list via :meth:`~.GroupMixin.add_command`.

        Returns
        -------
        Callable[..., :class:`Group`]
            A decorator that converts the provided method into a Group, adds it to the bot, then returns it.
        """

        def decorator(func: CommandCallback[CogT, ContextT, P, T]) -> Group[Any, Any, Any]:
            kwargs.setdefault("parent", self)
            result = group(name=name, cls=cls, *args, **kwargs)(func)
            self.add_command(result)
            return result

        return decorator


class Group(GroupMixin[CogT], Command[CogT, P, T]):
    """A class that implements a grouping protocol for commands to be
    executed as subcommands.

    This class is a subclass of :class:`.Command` and thus all options
    valid in :class:`.Command` are valid in here as well.

    Attributes
    ----------
    invoke_without_command: :class:`bool`
        Indicates if the group callback should begin parsing and
        invocation only if no subcommand was found. Useful for
        making it an error handling function to tell the user that
        no subcommand was found or to have different functionality
        in case no subcommand was found. If this is ``False``, then
        the group callback will always be invoked first. This means
        that the checks and the parsing dictated by its parameters
        will be executed. Defaults to ``False``.
    case_insensitive: :class:`bool`
        Indicates if the group's commands should be case insensitive.
        Defaults to ``False``.
    """

    def __init__(self, *args: Any, **attrs: Any) -> None:
        self.invoke_without_command: bool = attrs.pop("invoke_without_command", False)
        super().__init__(*args, **attrs)

    def copy(self: GroupT) -> GroupT:
        """Creates a copy of this :class:`Group`.

        Returns
        -------
        :class:`Group`
            A new instance of this group.
        """
        ret = super().copy()
        for cmd in self.commands:
            ret.add_command(cmd.copy())
        return ret

    async def invoke(self, ctx: Context) -> None:
        ctx.invoked_subcommand = None
        ctx.subcommand_passed = None
        early_invoke = not self.invoke_without_command
        if early_invoke:
            await self.prepare(ctx)

        view = ctx.view
        previous = view.index
        view.skip_ws()
        trigger = view.get_word()

        if trigger:
            ctx.subcommand_passed = trigger
            ctx.invoked_subcommand = self.all_commands.get(trigger, None)

        if early_invoke:
            injected = hooked_wrapped_callback(self, ctx, self.callback)
            await injected(*ctx.args, **ctx.kwargs)

        ctx.invoked_parents.append(ctx.invoked_with)  # type: ignore

        if trigger and ctx.invoked_subcommand:
            ctx.invoked_with = trigger
            await ctx.invoked_subcommand.invoke(ctx)
        elif not early_invoke:
            # undo the trigger parsing
            view.index = previous
            view.previous = previous
            await super().invoke(ctx)

    async def reinvoke(self, ctx: Context, *, call_hooks: bool = False) -> None:
        ctx.invoked_subcommand = None
        early_invoke = not self.invoke_without_command
        if early_invoke:
            ctx.command = self
            await self._parse_arguments(ctx)

            if call_hooks:
                await self.call_before_hooks(ctx)

        view = ctx.view
        previous = view.index
        view.skip_ws()
        trigger = view.get_word()

        if trigger:
            ctx.subcommand_passed = trigger
            ctx.invoked_subcommand = self.all_commands.get(trigger, None)

        if early_invoke:
            try:
                await self.callback(*ctx.args, **ctx.kwargs)  # type: ignore
            except Exception:
                ctx.command_failed = True
                raise
            finally:
                if call_hooks:
                    await self.call_after_hooks(ctx)

        ctx.invoked_parents.append(ctx.invoked_with)  # type: ignore

        if trigger and ctx.invoked_subcommand:
            ctx.invoked_with = trigger
            await ctx.invoked_subcommand.reinvoke(ctx, call_hooks=call_hooks)
        elif not early_invoke:
            # undo the trigger parsing
            view.index = previous
            view.previous = previous
            await super().reinvoke(ctx, call_hooks=call_hooks)


# Decorators

if TYPE_CHECKING:

    class CommandDecorator(Protocol):
        @overload
        def __call__(
            self, func: Callable[Concatenate[ContextT, P], Coro[T]]
        ) -> Command[None, P, T]:
            ...

        @overload
        def __call__(
            self, func: Callable[Concatenate[CogT, ContextT, P], Coro[T]]
        ) -> Command[CogT, P, T]:
            ...

    class GroupDecorator(Protocol):
        @overload
        def __call__(self, func: Callable[Concatenate[ContextT, P], Coro[T]]) -> Group[None, P, T]:
            ...

        @overload
        def __call__(
            self, func: Callable[Concatenate[CogT, ContextT, P], Coro[T]]
        ) -> Group[CogT, P, T]:
            ...


# Small explanation regarding these overloads:
# The overloads with the `cls` parameter need to be first,
# as the other overload would otherwise match first even if `cls` is given.
# To prevent the overloads with `cls` from matching everything, the parameter
# cannot have a default value, which in turn means it has to be split into two
# overloads, one with a positional `cls` parameter and one with a kwarg parameter,
# as `name` should still be optional.


@overload
def command(
    name: str,
    cls: Type[CommandT],
    **attrs: Any,
) -> Callable[[CommandCallback[CogT, ContextT, P, T]], CommandT]:
    ...


@overload
def command(
    name: str = ...,
    *,
    cls: Type[CommandT],
    **attrs: Any,
) -> Callable[[CommandCallback[CogT, ContextT, P, T]], CommandT]:
    ...


@overload
def command(
    name: str = ...,
    **attrs: Any,
) -> CommandDecorator:
    ...


def command(
    name: str = MISSING,
    cls: Type[Command[Any, Any, Any]] = MISSING,
    **attrs: Any,
) -> Any:
    """A decorator that transforms a function into a :class:`.Command`
    or if called with :func:`.group`, :class:`.Group`.

    By default the ``help`` attribute is received automatically from the
    docstring of the function and is cleaned up with the use of
    ``inspect.cleandoc``. If the docstring is ``bytes``, then it is decoded
    into :class:`str` using utf-8 encoding.

    All checks added using the :func:`.check` & co. decorators are added into
    the function. There is no way to supply your own checks through this
    decorator.

    Parameters
    ----------
    name: :class:`str`
        The name to create the command with. By default this uses the
        function name unchanged.
    cls
        The class to construct with. By default this is :class:`.Command`.
        You usually do not change this.
    attrs
        Keyword arguments to pass into the construction of the class denoted
        by ``cls``.

    Raises
    ------
    TypeError
        If the function is not a coroutine or is already a command.
    """
    if cls is MISSING:
        cls = Command

    def decorator(func: CommandCallback[CogT, ContextT, P, T]) -> Command[Any, Any, Any]:
        if hasattr(func, "__command_flag__"):
            raise TypeError("Callback is already a command.")
        return cls(func, name=name, **attrs)

    return decorator


@overload
def group(
    name: str,
    cls: Type[GroupT],
    **attrs: Any,
) -> Callable[[CommandCallback[CogT, ContextT, P, T]], GroupT]:
    ...


@overload
def group(
    name: str = ...,
    *,
    cls: Type[GroupT],
    **attrs: Any,
) -> Callable[[CommandCallback[CogT, ContextT, P, T]], GroupT]:
    ...


@overload
def group(
    name: str = ...,
    **attrs: Any,
) -> GroupDecorator:
    ...


def group(
    name: str = MISSING,
    cls: Type[Group[Any, Any, Any]] = MISSING,
    **attrs: Any,
) -> Any:
    """A decorator that transforms a function into a :class:`.Group`.

    This is similar to the :func:`.command` decorator but the ``cls``
    parameter is set to :class:`Group` by default.

    .. versionchanged:: 1.1
        The ``cls`` parameter can now be passed.
    """
    if cls is MISSING:
        cls = Group
    return command(name=name, cls=cls, **attrs)


def check(predicate: Check) -> Callable[[T], T]:
    """A decorator that adds a check to the :class:`.Command` or its
    subclasses. These checks could be accessed via :attr:`.Command.checks`.

    These checks should be predicates that take in a single parameter taking
    a :class:`.Context`. If the check returns a ``False``-like value then
    during invocation a :exc:`.CheckFailure` exception is raised and sent to
    the :func:`.on_command_error` event.

    If an exception should be thrown in the predicate then it should be a
    subclass of :exc:`.CommandError`. Any exception not subclassed from it
    will be propagated while those subclassed will be sent to
    :func:`.on_command_error`.

    A special attribute named ``predicate`` is bound to the value
    returned by this decorator to retrieve the predicate passed to the
    decorator. This allows the following introspection and chaining to be done:

    .. code-block:: python3

        def owner_or_permissions(**perms):
            original = commands.has_permissions(**perms).predicate
            async def extended_check(ctx):
                if ctx.guild is None:
                    return False
                return ctx.guild.owner_id == ctx.author.id or await original(ctx)
            return commands.check(extended_check)

    .. note::

        The function returned by ``predicate`` is **always** a coroutine,
        even if the original function was not a coroutine.

    .. versionchanged:: 1.3
        The ``predicate`` attribute was added.

    Examples
    --------
    Creating a basic check to see if the command invoker is you.

    .. code-block:: python3

        def check_if_it_is_me(ctx):
            return ctx.message.author.id == 85309593344815104

        @bot.command()
        @commands.check(check_if_it_is_me)
        async def only_for_me(ctx):
            await ctx.send('I know you!')

    Transforming common checks into its own decorator:

    .. code-block:: python3

        def is_me():
            def predicate(ctx):
                return ctx.message.author.id == 85309593344815104
            return commands.check(predicate)

        @bot.command()
        @is_me()
        async def only_me(ctx):
            await ctx.send('Only you!')

    Parameters
    ----------
    predicate: Callable[[:class:`Context`], :class:`bool`]
        The predicate to check if the command should be invoked.
    """

    def decorator(func: Union[Command, CoroFunc]) -> Union[Command, CoroFunc]:
        if hasattr(func, "__command_flag__"):
            func.checks.append(predicate)
        else:
            if not hasattr(func, "__commands_checks__"):
                func.__commands_checks__ = []  # type: ignore

            func.__commands_checks__.append(predicate)  # type: ignore

        return func

    if asyncio.iscoroutinefunction(predicate):
        decorator.predicate = predicate
    else:

        @functools.wraps(predicate)
        async def wrapper(ctx):
            return predicate(ctx)  # type: ignore

        decorator.predicate = wrapper

    return decorator  # type: ignore


def check_any(*checks: Check) -> Callable[[T], T]:
    """A :func:`check` that is added that checks if any of the checks passed
    will pass, i.e. using logical OR.

    If all checks fail then :exc:`.CheckAnyFailure` is raised to signal the failure.
    It inherits from :exc:`.CheckFailure`.

    .. note::

        The ``predicate`` attribute for this function **is** a coroutine.

    .. versionadded:: 1.3

    Parameters
    ----------
    *checks: Callable[[:class:`Context`], :class:`bool`]
        An argument list of checks that have been decorated with
        the :func:`check` decorator.

    Raises
    ------
    TypeError
        A check passed has not been decorated with the :func:`check`
        decorator.

    Examples
    --------
    Creating a basic check to see if it's the bot owner or
    the server owner:

    .. code-block:: python3

        def is_guild_owner():
            def predicate(ctx):
                return ctx.guild is not None and ctx.guild.owner_id == ctx.author.id
            return commands.check(predicate)

        @bot.command()
        @commands.check_any(commands.is_owner(), is_guild_owner())
        async def only_for_owners(ctx):
            await ctx.send('Hello mister owner!')
    """
    unwrapped = []
    for wrapped in checks:
        try:
            pred = wrapped.predicate
        except AttributeError:
            raise TypeError(f"{wrapped!r} must be wrapped by commands.check decorator") from None
        else:
            unwrapped.append(pred)

    async def predicate(ctx: AnyContext) -> bool:
        errors = []
        for func in unwrapped:
            try:
                value = await func(ctx)
            except CheckFailure as e:
                errors.append(e)
            else:
                if value:
                    return True
        # if we're here, all checks failed
        raise CheckAnyFailure(unwrapped, errors)

    return check(predicate)


def has_role(item: Union[int, str]) -> Callable[[T], T]:
    """A :func:`.check` that is added that checks if the member invoking the
    command has the role specified via the name or ID specified.

    If a string is specified, you must give the exact name of the role, including
    caps and spelling.

    If an integer is specified, you must give the exact snowflake ID of the role.

    If the message is invoked in a private message context then the check will
    return ``False``.

    This check raises one of two special exceptions, :exc:`.MissingRole` if the user
    is missing a role, or :exc:`.NoPrivateMessage` if it is used in a private message.
    Both inherit from :exc:`.CheckFailure`.

    .. versionchanged:: 1.1

        Raise :exc:`.MissingRole` or :exc:`.NoPrivateMessage`
        instead of generic :exc:`.CheckFailure`

    Parameters
    ----------
    item: Union[:class:`int`, :class:`str`]
        The name or ID of the role to check.
    """

    def predicate(ctx: AnyContext) -> bool:
        if ctx.guild is None:
            raise NoPrivateMessage

        # ctx.guild is None doesn't narrow ctx.author to Member
        if isinstance(item, int):
            role = disnake.utils.get(ctx.author.roles, id=item)  # type: ignore
        else:
            role = disnake.utils.get(ctx.author.roles, name=item)  # type: ignore
        if role is None:
            raise MissingRole(item)
        return True

    return check(predicate)


def has_any_role(*items: Union[int, str]) -> Callable[[T], T]:
    """A :func:`.check` that is added that checks if the member invoking the
    command has **any** of the roles specified. This means that if they have
    one out of the three roles specified, then this check will return `True`.

    Similar to :func:`.has_role`\\, the names or IDs passed in must be exact.

    This check raises one of two special exceptions, :exc:`.MissingAnyRole` if the user
    is missing all roles, or :exc:`.NoPrivateMessage` if it is used in a private message.
    Both inherit from :exc:`.CheckFailure`.

    .. versionchanged:: 1.1

        Raise :exc:`.MissingAnyRole` or :exc:`.NoPrivateMessage`
        instead of generic :exc:`.CheckFailure`

    Parameters
    ----------
    items: List[Union[:class:`str`, :class:`int`]]
        An argument list of names or IDs to check that the member has roles wise.

    Example
    --------

    .. code-block:: python3

        @bot.command()
        @commands.has_any_role('Library Devs', 'Moderators', 492212595072434186)
        async def cool(ctx):
            await ctx.send('You are cool indeed')
    """

    def predicate(ctx: AnyContext) -> bool:
        if ctx.guild is None:
            raise NoPrivateMessage

        # ctx.guild is None doesn't narrow ctx.author to Member
        getter = functools.partial(disnake.utils.get, ctx.author.roles)  # type: ignore
        if any(
            getter(id=item) is not None if isinstance(item, int) else getter(name=item) is not None
            for item in items
        ):
            return True
        # NOTE: variance problems
        raise MissingAnyRole(list(items))  # type: ignore

    return check(predicate)


def bot_has_role(item: int) -> Callable[[T], T]:
    """Similar to :func:`.has_role` except checks if the bot itself has the
    role.

    This check raises one of two special exceptions, :exc:`.BotMissingRole` if the bot
    is missing the role, or :exc:`.NoPrivateMessage` if it is used in a private message.
    Both inherit from :exc:`.CheckFailure`.

    .. versionchanged:: 1.1

        Raise :exc:`.BotMissingRole` or :exc:`.NoPrivateMessage`
        instead of generic :exc:`.CheckFailure`
    """

    def predicate(ctx: AnyContext) -> bool:
        if ctx.guild is None:
            raise NoPrivateMessage

        me = cast(disnake.Member, ctx.me)
        if isinstance(item, int):
            role = disnake.utils.get(me.roles, id=item)
        else:
            role = disnake.utils.get(me.roles, name=item)
        if role is None:
            raise BotMissingRole(item)
        return True

    return check(predicate)


def bot_has_any_role(*items: int) -> Callable[[T], T]:
    """Similar to :func:`.has_any_role` except checks if the bot itself has
    any of the roles listed.

    This check raises one of two special exceptions, :exc:`.BotMissingAnyRole` if the bot
    is missing all roles, or :exc:`.NoPrivateMessage` if it is used in a private message.
    Both inherit from :exc:`.CheckFailure`.

    .. versionchanged:: 1.1

        Raise :exc:`.BotMissingAnyRole` or :exc:`.NoPrivateMessage`
        instead of generic checkfailure
    """

    def predicate(ctx: AnyContext) -> bool:
        if ctx.guild is None:
            raise NoPrivateMessage

        me = cast(disnake.Member, ctx.me)
        getter = functools.partial(disnake.utils.get, me.roles)
        if any(
            getter(id=item) is not None if isinstance(item, int) else getter(name=item) is not None
            for item in items
        ):
            return True
        raise BotMissingAnyRole(list(items))

    return check(predicate)


@overload
@_generated
def has_permissions(
    *,
    add_reactions: bool = ...,
    administrator: bool = ...,
    attach_files: bool = ...,
    ban_members: bool = ...,
    change_nickname: bool = ...,
    connect: bool = ...,
    create_forum_threads: bool = ...,
    create_instant_invite: bool = ...,
    create_private_threads: bool = ...,
    create_public_threads: bool = ...,
    deafen_members: bool = ...,
    embed_links: bool = ...,
    external_emojis: bool = ...,
    external_stickers: bool = ...,
    kick_members: bool = ...,
    manage_channels: bool = ...,
    manage_emojis: bool = ...,
    manage_emojis_and_stickers: bool = ...,
    manage_events: bool = ...,
    manage_guild: bool = ...,
    manage_guild_expressions: bool = ...,
    manage_messages: bool = ...,
    manage_nicknames: bool = ...,
    manage_permissions: bool = ...,
    manage_roles: bool = ...,
    manage_threads: bool = ...,
    manage_webhooks: bool = ...,
    mention_everyone: bool = ...,
    moderate_members: bool = ...,
    move_members: bool = ...,
    mute_members: bool = ...,
    priority_speaker: bool = ...,
    read_message_history: bool = ...,
    read_messages: bool = ...,
    request_to_speak: bool = ...,
    send_messages: bool = ...,
    send_messages_in_threads: bool = ...,
    send_tts_messages: bool = ...,
    speak: bool = ...,
    start_embedded_activities: bool = ...,
    stream: bool = ...,
    use_application_commands: bool = ...,
    use_embedded_activities: bool = ...,
    use_external_emojis: bool = ...,
    use_external_stickers: bool = ...,
    use_slash_commands: bool = ...,
    use_soundboard: bool = ...,
    use_voice_activation: bool = ...,
    view_audit_log: bool = ...,
    view_channel: bool = ...,
    view_creator_monetization_analytics: bool = ...,
    view_guild_insights: bool = ...,
) -> Callable[[T], T]:
    ...


@overload
@_generated
def has_permissions() -> Callable[[T], T]:
    ...


@_overload_with_permissions
def has_permissions(**perms: bool) -> Callable[[T], T]:
    """A :func:`.check` that is added that checks if the member has all of
    the permissions necessary.

    Note that this check operates on the current channel permissions, not the
    guild wide permissions.

    The permissions passed in must be exactly like the properties shown under
    :class:`.disnake.Permissions`.

    This check raises a special exception, :exc:`.MissingPermissions`
    that is inherited from :exc:`.CheckFailure`.

    .. versionchanged:: 2.6
        Considers if the author is timed out.

    Parameters
    ----------
    perms
        An argument list of permissions to check for.

    Example
    ---------

    .. code-block:: python3

        @bot.command()
        @commands.has_permissions(manage_messages=True)
        async def test(ctx):
            await ctx.send('You can manage messages.')

    """
    invalid = set(perms) - set(disnake.Permissions.VALID_FLAGS)
    if invalid:
        raise TypeError(f"Invalid permission(s): {', '.join(invalid)}")

    def predicate(ctx: AnyContext) -> bool:
        if isinstance(ctx, disnake.Interaction):
            permissions = ctx.permissions
        else:
            ch = ctx.channel
            permissions = ch.permissions_for(ctx.author, ignore_timeout=False)  # type: ignore

        missing = [perm for perm, value in perms.items() if getattr(permissions, perm) != value]

        if not missing:
            return True

        raise MissingPermissions(missing)

    return check(predicate)


@overload
@_generated
def bot_has_permissions(
    *,
    add_reactions: bool = ...,
    administrator: bool = ...,
    attach_files: bool = ...,
    ban_members: bool = ...,
    change_nickname: bool = ...,
    connect: bool = ...,
    create_forum_threads: bool = ...,
    create_instant_invite: bool = ...,
    create_private_threads: bool = ...,
    create_public_threads: bool = ...,
    deafen_members: bool = ...,
    embed_links: bool = ...,
    external_emojis: bool = ...,
    external_stickers: bool = ...,
    kick_members: bool = ...,
    manage_channels: bool = ...,
    manage_emojis: bool = ...,
    manage_emojis_and_stickers: bool = ...,
    manage_events: bool = ...,
    manage_guild: bool = ...,
    manage_guild_expressions: bool = ...,
    manage_messages: bool = ...,
    manage_nicknames: bool = ...,
    manage_permissions: bool = ...,
    manage_roles: bool = ...,
    manage_threads: bool = ...,
    manage_webhooks: bool = ...,
    mention_everyone: bool = ...,
    moderate_members: bool = ...,
    move_members: bool = ...,
    mute_members: bool = ...,
    priority_speaker: bool = ...,
    read_message_history: bool = ...,
    read_messages: bool = ...,
    request_to_speak: bool = ...,
    send_messages: bool = ...,
    send_messages_in_threads: bool = ...,
    send_tts_messages: bool = ...,
    speak: bool = ...,
    start_embedded_activities: bool = ...,
    stream: bool = ...,
    use_application_commands: bool = ...,
    use_embedded_activities: bool = ...,
    use_external_emojis: bool = ...,
    use_external_stickers: bool = ...,
    use_slash_commands: bool = ...,
    use_soundboard: bool = ...,
    use_voice_activation: bool = ...,
    view_audit_log: bool = ...,
    view_channel: bool = ...,
    view_creator_monetization_analytics: bool = ...,
    view_guild_insights: bool = ...,
) -> Callable[[T], T]:
    ...


@overload
@_generated
def bot_has_permissions() -> Callable[[T], T]:
    ...


@_overload_with_permissions
def bot_has_permissions(**perms: bool) -> Callable[[T], T]:
    """Similar to :func:`.has_permissions` except checks if the bot itself has
    the permissions listed.

    This check raises a special exception, :exc:`.BotMissingPermissions`
    that is inherited from :exc:`.CheckFailure`.

    .. versionchanged:: 2.6
        Considers if the author is timed out.
    """
    invalid = set(perms) - set(disnake.Permissions.VALID_FLAGS)
    if invalid:
        raise TypeError(f"Invalid permission(s): {', '.join(invalid)}")

    def predicate(ctx: AnyContext) -> bool:
        if isinstance(ctx, disnake.Interaction):
            permissions = ctx.app_permissions
        else:
            ch = ctx.channel
            permissions = ch.permissions_for(ctx.me, ignore_timeout=False)  # type: ignore

        missing = [perm for perm, value in perms.items() if getattr(permissions, perm) != value]

        if not missing:
            return True

        raise BotMissingPermissions(missing)

    return check(predicate)


@overload
@_generated
def has_guild_permissions(
    *,
    add_reactions: bool = ...,
    administrator: bool = ...,
    attach_files: bool = ...,
    ban_members: bool = ...,
    change_nickname: bool = ...,
    connect: bool = ...,
    create_forum_threads: bool = ...,
    create_instant_invite: bool = ...,
    create_private_threads: bool = ...,
    create_public_threads: bool = ...,
    deafen_members: bool = ...,
    embed_links: bool = ...,
    external_emojis: bool = ...,
    external_stickers: bool = ...,
    kick_members: bool = ...,
    manage_channels: bool = ...,
    manage_emojis: bool = ...,
    manage_emojis_and_stickers: bool = ...,
    manage_events: bool = ...,
    manage_guild: bool = ...,
    manage_guild_expressions: bool = ...,
    manage_messages: bool = ...,
    manage_nicknames: bool = ...,
    manage_permissions: bool = ...,
    manage_roles: bool = ...,
    manage_threads: bool = ...,
    manage_webhooks: bool = ...,
    mention_everyone: bool = ...,
    moderate_members: bool = ...,
    move_members: bool = ...,
    mute_members: bool = ...,
    priority_speaker: bool = ...,
    read_message_history: bool = ...,
    read_messages: bool = ...,
    request_to_speak: bool = ...,
    send_messages: bool = ...,
    send_messages_in_threads: bool = ...,
    send_tts_messages: bool = ...,
    speak: bool = ...,
    start_embedded_activities: bool = ...,
    stream: bool = ...,
    use_application_commands: bool = ...,
    use_embedded_activities: bool = ...,
    use_external_emojis: bool = ...,
    use_external_stickers: bool = ...,
    use_slash_commands: bool = ...,
    use_soundboard: bool = ...,
    use_voice_activation: bool = ...,
    view_audit_log: bool = ...,
    view_channel: bool = ...,
    view_creator_monetization_analytics: bool = ...,
    view_guild_insights: bool = ...,
) -> Callable[[T], T]:
    ...


@overload
@_generated
def has_guild_permissions() -> Callable[[T], T]:
    ...


@_overload_with_permissions
def has_guild_permissions(**perms: bool) -> Callable[[T], T]:
    """Similar to :func:`.has_permissions`, but operates on guild wide
    permissions instead of the current channel permissions.

    If this check is called in a DM context, it will raise an
    exception, :exc:`.NoPrivateMessage`.

    .. versionadded:: 1.3
    """
    invalid = set(perms) - set(disnake.Permissions.VALID_FLAGS)
    if invalid:
        raise TypeError(f"Invalid permission(s): {', '.join(invalid)}")

    def predicate(ctx: AnyContext) -> bool:
        if not ctx.guild:
            raise NoPrivateMessage

        permissions = ctx.author.guild_permissions  # type: ignore
        missing = [perm for perm, value in perms.items() if getattr(permissions, perm) != value]

        if not missing:
            return True

        raise MissingPermissions(missing)

    return check(predicate)


@overload
@_generated
def bot_has_guild_permissions(
    *,
    add_reactions: bool = ...,
    administrator: bool = ...,
    attach_files: bool = ...,
    ban_members: bool = ...,
    change_nickname: bool = ...,
    connect: bool = ...,
    create_forum_threads: bool = ...,
    create_instant_invite: bool = ...,
    create_private_threads: bool = ...,
    create_public_threads: bool = ...,
    deafen_members: bool = ...,
    embed_links: bool = ...,
    external_emojis: bool = ...,
    external_stickers: bool = ...,
    kick_members: bool = ...,
    manage_channels: bool = ...,
    manage_emojis: bool = ...,
    manage_emojis_and_stickers: bool = ...,
    manage_events: bool = ...,
    manage_guild: bool = ...,
    manage_guild_expressions: bool = ...,
    manage_messages: bool = ...,
    manage_nicknames: bool = ...,
    manage_permissions: bool = ...,
    manage_roles: bool = ...,
    manage_threads: bool = ...,
    manage_webhooks: bool = ...,
    mention_everyone: bool = ...,
    moderate_members: bool = ...,
    move_members: bool = ...,
    mute_members: bool = ...,
    priority_speaker: bool = ...,
    read_message_history: bool = ...,
    read_messages: bool = ...,
    request_to_speak: bool = ...,
    send_messages: bool = ...,
    send_messages_in_threads: bool = ...,
    send_tts_messages: bool = ...,
    speak: bool = ...,
    start_embedded_activities: bool = ...,
    stream: bool = ...,
    use_application_commands: bool = ...,
    use_embedded_activities: bool = ...,
    use_external_emojis: bool = ...,
    use_external_stickers: bool = ...,
    use_slash_commands: bool = ...,
    use_soundboard: bool = ...,
    use_voice_activation: bool = ...,
    view_audit_log: bool = ...,
    view_channel: bool = ...,
    view_creator_monetization_analytics: bool = ...,
    view_guild_insights: bool = ...,
) -> Callable[[T], T]:
    ...


@overload
@_generated
def bot_has_guild_permissions() -> Callable[[T], T]:
    ...


@_overload_with_permissions
def bot_has_guild_permissions(**perms: bool) -> Callable[[T], T]:
    """Similar to :func:`.has_guild_permissions`, but checks the bot
    members guild permissions.

    .. versionadded:: 1.3
    """
    invalid = set(perms) - set(disnake.Permissions.VALID_FLAGS)
    if invalid:
        raise TypeError(f"Invalid permission(s): {', '.join(invalid)}")

    def predicate(ctx: AnyContext) -> bool:
        if not ctx.guild:
            raise NoPrivateMessage

        permissions = ctx.me.guild_permissions  # type: ignore
        missing = [perm for perm, value in perms.items() if getattr(permissions, perm) != value]

        if not missing:
            return True

        raise BotMissingPermissions(missing)

    return check(predicate)


def dm_only() -> Callable[[T], T]:
    """A :func:`.check` that indicates this command must only be used in a
    DM context. Only private messages are allowed when
    using the command.

    This check raises a special exception, :exc:`.PrivateMessageOnly`
    that is inherited from :exc:`.CheckFailure`.

    .. versionadded:: 1.1
    """

    def predicate(ctx: AnyContext) -> bool:
        if ctx.guild is not None:
            raise PrivateMessageOnly
        return True

    return check(predicate)


def guild_only() -> Callable[[T], T]:
    """A :func:`.check` that indicates this command must only be used in a
    guild context only. Basically, no private messages are allowed when
    using the command.

    This check raises a special exception, :exc:`.NoPrivateMessage`
    that is inherited from :exc:`.CheckFailure`.
    """

    def predicate(ctx: AnyContext) -> bool:
        if ctx.guild is None:
            raise NoPrivateMessage
        return True

    return check(predicate)


def is_owner() -> Callable[[T], T]:
    """A :func:`.check` that checks if the person invoking this command is the
    owner of the bot.

    This is powered by :meth:`.Bot.is_owner`.

    This check raises a special exception, :exc:`.NotOwner` that is derived
    from :exc:`.CheckFailure`.
    """

    async def predicate(ctx: AnyContext) -> bool:
        if not await ctx.bot.is_owner(ctx.author):
            raise NotOwner("You do not own this bot.")
        return True

    return check(predicate)


def is_nsfw() -> Callable[[T], T]:
    """A :func:`.check` that checks if the channel is a NSFW channel.

    This check raises a special exception, :exc:`.NSFWChannelRequired`
    that is derived from :exc:`.CheckFailure`.

    .. versionchanged:: 1.1

        Raise :exc:`.NSFWChannelRequired` instead of generic :exc:`.CheckFailure`.
        DM channels will also now pass this check.
    """

    def pred(ctx: AnyContext) -> bool:
        ch = ctx.channel
        if ctx.guild is None or (
            isinstance(
                ch,
                (
                    disnake.TextChannel,
                    disnake.VoiceChannel,
                    disnake.Thread,
                    disnake.StageChannel,
                ),
            )
            and ch.is_nsfw()
        ):
            return True
        raise NSFWChannelRequired(ch)  # type: ignore

    return check(pred)


def cooldown(
    rate: int, per: float, type: Union[BucketType, Callable[[Message], Any]] = BucketType.default
) -> Callable[[T], T]:
    """A decorator that adds a cooldown to a :class:`.Command`

    A cooldown allows a command to only be used a specific amount
    of times in a specific time frame. These cooldowns can be based
    either on a per-guild, per-channel, per-user, per-role or global basis.
    Denoted by the third argument of ``type`` which must be of enum
    type :class:`.BucketType`.

    If a cooldown is triggered, then :exc:`.CommandOnCooldown` is triggered in
    :func:`.on_command_error` and the local error handler.

    A command can only have a single cooldown.

    Parameters
    ----------
    rate: :class:`int`
        The number of times a command can be used before triggering a cooldown.
    per: :class:`float`
        The amount of seconds to wait for a cooldown when it's been triggered.
    type: Union[:class:`.BucketType`, Callable[[:class:`.Message`], Any]]
        The type of cooldown to have. If callable, should return a key for the mapping.

        .. versionchanged:: 1.7
            Callables are now supported for custom bucket types.
    """

    def decorator(func: Union[Command, CoroFunc]) -> Union[Command, CoroFunc]:
        if hasattr(func, "__command_flag__"):
            func._buckets = CooldownMapping(Cooldown(rate, per), type)
        else:
            func.__commands_cooldown__ = CooldownMapping(Cooldown(rate, per), type)  # type: ignore
        return func

    return decorator  # type: ignore


def dynamic_cooldown(
    cooldown: Union[BucketType, Callable[[Message], Any]], type: BucketType = BucketType.default
) -> Callable[[T], T]:
    """A decorator that adds a dynamic cooldown to a :class:`.Command`

    This differs from :func:`.cooldown` in that it takes a function that
    accepts a single parameter of type :class:`.disnake.Message` and must
    return a :class:`.Cooldown` or ``None``. If ``None`` is returned then
    that cooldown is effectively bypassed.

    A cooldown allows a command to only be used a specific amount
    of times in a specific time frame. These cooldowns can be based
    either on a per-guild, per-channel, per-user, per-role or global basis.
    Denoted by the third argument of ``type`` which must be of enum
    type :class:`.BucketType`.

    If a cooldown is triggered, then :exc:`.CommandOnCooldown` is triggered in
    :func:`.on_command_error` and the local error handler.

    A command can only have a single cooldown.

    .. versionadded:: 2.0

    Parameters
    ----------
    cooldown: Callable[[:class:`.disnake.Message`], Optional[:class:`.Cooldown`]]
        A function that takes a message and returns a cooldown that will
        apply to this invocation or ``None`` if the cooldown should be bypassed.
    type: :class:`.BucketType`
        The type of cooldown to have.
    """
    if not callable(cooldown):
        raise TypeError("A callable must be provided")

    def decorator(func: Union[Command, CoroFunc]) -> Union[Command, CoroFunc]:
        if hasattr(func, "__command_flag__"):
            func._buckets = DynamicCooldownMapping(cooldown, type)
        else:
            func.__commands_cooldown__ = DynamicCooldownMapping(cooldown, type)  # type: ignore
        return func

    return decorator  # type: ignore


def max_concurrency(
    number: int, per: BucketType = BucketType.default, *, wait: bool = False
) -> Callable[[T], T]:
    """A decorator that adds a maximum concurrency to a :class:`.Command` or its subclasses.

    This enables you to only allow a certain number of command invocations at the same time,
    for example if a command takes too long or if only one user can use it at a time. This
    differs from a cooldown in that there is no set waiting period or token bucket -- only
    a set number of people can run the command.

    .. versionadded:: 1.3

    Parameters
    ----------
    number: :class:`int`
        The maximum number of invocations of this command that can be running at the same time.
    per: :class:`.BucketType`
        The bucket that this concurrency is based on, e.g. ``BucketType.guild`` would allow
        it to be used up to ``number`` times per guild.
    wait: :class:`bool`
        Whether the command should wait for the queue to be over. If this is set to ``False``
        then instead of waiting until the command can run again, the command raises
        :exc:`.MaxConcurrencyReached` to its error handler. If this is set to ``True``
        then the command waits until it can be executed.
    """

    def decorator(func: Union[Command, CoroFunc]) -> Union[Command, CoroFunc]:
        value = MaxConcurrency(number, per=per, wait=wait)
        if hasattr(func, "__command_flag__"):
            func._max_concurrency = value
        else:
            func.__commands_max_concurrency__ = value  # type: ignore
        return func

    return decorator  # type: ignore


def before_invoke(coro) -> Callable[[T], T]:
    """A decorator that registers a coroutine as a pre-invoke hook.

    This allows you to refer to one before invoke hook for several commands that
    do not have to be within the same cog.

    .. versionadded:: 1.4

    Example
    -------
    .. code-block:: python3

        async def record_usage(ctx):
            print(ctx.author, 'used', ctx.command, 'at', ctx.message.created_at)

        @bot.command()
        @commands.before_invoke(record_usage)
        async def who(ctx): # Output: <User> used who at <Time>
            await ctx.send('i am a bot')

        class What(commands.Cog):

            @commands.before_invoke(record_usage)
            @commands.command()
            async def when(self, ctx): # Output: <User> used when at <Time>
                await ctx.send(f'and i have existed since {ctx.bot.user.created_at}')

            @commands.command()
            async def where(self, ctx): # Output: <Nothing>
                await ctx.send('on Discord')

            @commands.command()
            async def why(self, ctx): # Output: <Nothing>
                await ctx.send('because someone made me')

        bot.add_cog(What())
    """

    def decorator(func: Union[Command, CoroFunc]) -> Union[Command, CoroFunc]:
        if hasattr(func, "__command_flag__"):
            func.before_invoke(coro)
        else:
            func.__before_invoke__ = coro  # type: ignore
        return func

    return decorator  # type: ignore


def after_invoke(coro) -> Callable[[T], T]:
    """A decorator that registers a coroutine as a post-invoke hook.

    This allows you to refer to one after invoke hook for several commands that
    do not have to be within the same cog.

    .. versionadded:: 1.4
    """

    def decorator(func: Union[Command, CoroFunc]) -> Union[Command, CoroFunc]:
        if hasattr(func, "__command_flag__"):
            func.after_invoke(coro)
        else:
            func.__after_invoke__ = coro  # type: ignore
        return func

    return decorator  # type: ignore<|MERGE_RESOLUTION|>--- conflicted
+++ resolved
@@ -720,31 +720,7 @@
         kwargs = ctx.kwargs
 
         view = ctx.view
-<<<<<<< HEAD
         for name, param in self.params.items():
-=======
-        iterator = iter(self.params.items())
-
-        if self.cog is not None:
-            # we have 'self' as the first parameter so just advance
-            # the iterator and resume parsing
-            try:
-                next(iterator)
-            except StopIteration:
-                raise disnake.ClientException(
-                    f'Callback for {self.name} command is missing "self" parameter.'
-                ) from None
-
-        # next we have the 'ctx' as the next parameter
-        try:
-            next(iterator)
-        except StopIteration:
-            raise disnake.ClientException(
-                f'Callback for {self.name} command is missing "ctx" parameter.'
-            ) from None
-
-        for name, param in iterator:
->>>>>>> 04266b42
             ctx.current_parameter = param
             if param.kind in (param.POSITIONAL_OR_KEYWORD, param.POSITIONAL_ONLY):
                 transformed = await self.transform(ctx, param)
