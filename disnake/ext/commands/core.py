--- conflicted
+++ resolved
@@ -198,15 +198,9 @@
     ----------
     name: :class:`str`
         The name of the command.
-<<<<<<< HEAD
-    callback: :ref:`coroutine <coroutine>`
-        The coroutine that is executed when the command is called.
-    help: :class:`str` | :data:`None`
-=======
     callback: :ref:`coroutine function <coroutine>`
         The coroutine function that is executed when the command is called.
-    help: Optional[:class:`str`]
->>>>>>> 58ce9585
+    help: :class:`str` | :data:`None`
         The long help text for the command.
     brief: :class:`str` | :data:`None`
         The short help text for the command.
