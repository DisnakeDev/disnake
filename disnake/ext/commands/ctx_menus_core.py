# The MIT License (MIT)

# Copyright (c) 2021-present EQUENOS

# Permission is hereby granted, free of charge, to any person obtaining a
# copy of this software and associated documentation files (the "Software"),
# to deal in the Software without restriction, including without limitation
# the rights to use, copy, modify, merge, publish, distribute, sublicense,
# and/or sell copies of the Software, and to permit persons to whom the
# Software is furnished to do so, subject to the following conditions:

# The above copyright notice and this permission notice shall be included in
# all copies or substantial portions of the Software.

# THE SOFTWARE IS PROVIDED "AS IS", WITHOUT WARRANTY OF ANY KIND, EXPRESS
# OR IMPLIED, INCLUDING BUT NOT LIMITED TO THE WARRANTIES OF MERCHANTABILITY,
# FITNESS FOR A PARTICULAR PURPOSE AND NONINFRINGEMENT. IN NO EVENT SHALL THE
# AUTHORS OR COPYRIGHT HOLDERS BE LIABLE FOR ANY CLAIM, DAMAGES OR OTHER
# LIABILITY, WHETHER IN AN ACTION OF CONTRACT, TORT OR OTHERWISE, ARISING
# FROM, OUT OF OR IN CONNECTION WITH THE SOFTWARE OR THE USE OR OTHER
# DEALINGS IN THE SOFTWARE.

from __future__ import annotations

import asyncio
from typing import TYPE_CHECKING, Any, Callable, Optional, Sequence

from disnake.app_commands import MessageCommand, UserCommand

from .base_core import InvokableApplicationCommand, _get_overridden_method
from .errors import *
from .params import safe_call

if TYPE_CHECKING:
    from disnake.interactions import ApplicationCommandInteraction

    from .base_core import InteractionCommandCallback

__all__ = ("InvokableUserCommand", "InvokableMessageCommand", "user_command", "message_command")


class InvokableUserCommand(InvokableApplicationCommand):
    """A class that implements the protocol for a bot user command (context menu).

    These are not created manually, instead they are created via the
    decorator or functional interface.

    Attributes
    ----------
    name: :class:`str`
        The name of the user command.
    body: :class:`.UserCommand`
        An object being registered in the API.
    callback: :ref:`coroutine <coroutine>`
        The coroutine that is executed when the user command is called.
    cog: Optional[:class:`Cog`]
        The cog that this user command belongs to. ``None`` if there isn't one.
    checks: List[Callable[[:class:`.ApplicationCommandInteraction`], :class:`bool`]]
        A list of predicates that verifies if the command could be executed
        with the given :class:`.ApplicationCommandInteraction` as the sole parameter. If an exception
        is necessary to be thrown to signal failure, then one inherited from
        :exc:`.CommandError` should be used. Note that if the checks fail then
        :exc:`.CheckFailure` exception is raised to the :func:`.on_user_command_error`
        event.
    guild_ids: Optional[List[:class:`int`]]
        The list of IDs of the guilds where the command is synced. ``None`` if this command is global.
    auto_sync: :class:`bool`
        Whether to automatically register the command.
    """

    def __init__(
        self,
        func: InteractionCommandCallback,
        *,
        name: str = None,
        default_permission: bool = True,
        guild_ids: Sequence[int] = None,
        auto_sync: bool = True,
        **kwargs,
    ):
        super().__init__(func, name=name, **kwargs)
        self.guild_ids: Optional[Sequence[int]] = guild_ids
        self.auto_sync: bool = auto_sync
        self.body = UserCommand(name=self.name, default_permission=default_permission)

    async def _call_external_error_handlers(
        self, inter: ApplicationCommandInteraction, error: CommandError
    ) -> None:
        stop_propagation = False
        cog = self.cog
        try:
            if cog is not None:
                local = _get_overridden_method(cog.cog_user_command_error)
                if local is not None:
                    stop_propagation = await local(inter, error)
                    # User has an option to cancel the global error handler by returning True
        finally:
            if stop_propagation:
                return
            inter.bot.dispatch("user_command_error", inter, error)

    async def __call__(
        self, interaction: ApplicationCommandInteraction, target: Any = None, *args, **kwargs
    ) -> None:
        # the target may just not be passed in
        args = (target or interaction.target,) + args
        if self.cog is not None:
            await safe_call(self.callback, self.cog, interaction, *args, **kwargs)
        else:
            await safe_call(self.callback, interaction, *args, **kwargs)


class InvokableMessageCommand(InvokableApplicationCommand):
    """A class that implements the protocol for a bot message command (context menu).

    These are not created manually, instead they are created via the
    decorator or functional interface.

    Attributes
    ----------
    name: :class:`str`
        The name of the message command.
    body: :class:`.MessageCommand`
        An object being registered in the API.
    callback: :ref:`coroutine <coroutine>`
        The coroutine that is executed when the message command is called.
    cog: Optional[:class:`Cog`]
        The cog that this message command belongs to. ``None`` if there isn't one.
    checks: List[Callable[[:class:`.ApplicationCommandInteraction`], :class:`bool`]]
        A list of predicates that verifies if the command could be executed
        with the given :class:`.ApplicationCommandInteraction` as the sole parameter. If an exception
        is necessary to be thrown to signal failure, then one inherited from
        :exc:`.CommandError` should be used. Note that if the checks fail then
        :exc:`.CheckFailure` exception is raised to the :func:`.on_message_command_error`
        event.
    guild_ids: Optional[List[:class:`int`]]
        The list of IDs of the guilds where the command is synced. ``None`` if this command is global.
    auto_sync: :class:`bool`
        Whether to automatically register the command.
    """

    def __init__(
        self,
        func: InteractionCommandCallback,
        *,
        name: str = None,
        default_permission: bool = True,
        guild_ids: Sequence[int] = None,
        auto_sync: bool = True,
        **kwargs,
    ):
        super().__init__(func, name=name, **kwargs)
        self.guild_ids: Optional[Sequence[int]] = guild_ids
        self.auto_sync: bool = auto_sync
        self.body = MessageCommand(name=self.name, default_permission=default_permission)

    async def _call_external_error_handlers(
        self, inter: ApplicationCommandInteraction, error: CommandError
    ) -> None:
        stop_propagation = False
        cog = self.cog
        try:
            if cog is not None:
                local = _get_overridden_method(cog.cog_message_command_error)
                if local is not None:
                    stop_propagation = await local(inter, error)
                    # User has an option to cancel the global error handler by returning True
        finally:
            if stop_propagation:
                return
            inter.bot.dispatch("message_command_error", inter, error)

    async def __call__(
        self, interaction: ApplicationCommandInteraction, target: Any = None, *args, **kwargs
    ) -> None:
        # the target may just not be passed in
        args = (target or interaction.target,) + args
        if self.cog is not None:
            await safe_call(self.callback, self.cog, interaction, *args, **kwargs)
        else:
            await safe_call(self.callback, interaction, *args, **kwargs)


def user_command(
    *,
    name: str = None,
    default_permission: bool = True,
    guild_ids: Sequence[int] = None,
    auto_sync: bool = True,
    **kwargs,
<<<<<<< HEAD
) -> Callable[[InteractionCommandCallback], InvokableUserCommand]:
    """
    A shortcut decorator that builds a user command.
=======
) -> Callable[
    [
        Union[
            Callable[Concatenate[CogT, ApplicationCommandInteractionT, P], Coroutine],
            Callable[Concatenate[ApplicationCommandInteractionT, P], Coroutine],
        ]
    ],
    InvokableUserCommand,
]:
    """A shortcut decorator that builds a user command.
>>>>>>> ecca5a41

    Parameters
    ----------
    name: :class:`str`
        The name of the user command (defaults to the function name).
    default_permission: :class:`bool`
        Whether the command is enabled by default. If set to ``False``, this command
        cannot be used in guilds (unless explicit command permissions are set), or in DMs.
    auto_sync: :class:`bool`
        Whether to automatically register the command. Defaults to ``True``.
    guild_ids: Sequence[:class:`int`]
        If specified, the client will register the command in these guilds.
        Otherwise this command will be registered globally in ~1 hour.

    Returns
    -------
    Callable[..., :class:`InvokableUserCommand`]
        A decorator that converts the provided method into an InvokableUserCommand and returns it.
    """

    def decorator(func: InteractionCommandCallback) -> InvokableUserCommand:
        if not asyncio.iscoroutinefunction(func):
            raise TypeError(f"<{func.__qualname__}> must be a coroutine function")
        if hasattr(func, "__command_flag__"):
            raise TypeError("Callback is already a command.")
        if guild_ids and not all(isinstance(guild_id, int) for guild_id in guild_ids):
            raise ValueError("guild_ids must be a sequence of int.")
        return InvokableUserCommand(
            func,
            name=name,
            default_permission=default_permission,
            guild_ids=guild_ids,
            auto_sync=auto_sync,
            **kwargs,
        )

    return decorator


def message_command(
    *,
    name: str = None,
    default_permission: bool = True,
    guild_ids: Sequence[int] = None,
    auto_sync: bool = True,
    **kwargs,
<<<<<<< HEAD
) -> Callable[[InteractionCommandCallback], InvokableMessageCommand]:
    """
    A decorator that builds a message command.
=======
) -> Callable[
    [
        Union[
            Callable[Concatenate[CogT, ApplicationCommandInteractionT, P], Coroutine],
            Callable[Concatenate[ApplicationCommandInteractionT, P], Coroutine],
        ]
    ],
    InvokableMessageCommand,
]:
    """A shortcut decorator that builds a message command.
>>>>>>> ecca5a41

    Parameters
    ----------
    name: :class:`str`
        The name of the message command (defaults to the function name).
    default_permission: :class:`bool`
        Whether the command is enabled by default. If set to ``False``, this command
        cannot be used in guilds (unless explicit command permissions are set), or in DMs.
    auto_sync: :class:`bool`
        Whether to automatically register the command. Defaults to ``True``.
    guild_ids: Sequence[:class:`int`]
        If specified, the client will register the command in these guilds.
        Otherwise this command will be registered globally in ~1 hour.

    Returns
    -------
    Callable[..., :class:`InvokableMessageCommand`]
        A decorator that converts the provided method into an InvokableMessageCommand and then returns it.
    """

    def decorator(func: InteractionCommandCallback) -> InvokableMessageCommand:
        if not asyncio.iscoroutinefunction(func):
            raise TypeError(f"<{func.__qualname__}> must be a coroutine function")
        if hasattr(func, "__command_flag__"):
            raise TypeError("Callback is already a command.")
        if guild_ids and not all(isinstance(guild_id, int) for guild_id in guild_ids):
            raise ValueError("guild_ids must be a sequence of int.")
        return InvokableMessageCommand(
            func,
            name=name,
            default_permission=default_permission,
            guild_ids=guild_ids,
            auto_sync=auto_sync,
            **kwargs,
        )

    return decorator<|MERGE_RESOLUTION|>--- conflicted
+++ resolved
@@ -188,22 +188,8 @@
     guild_ids: Sequence[int] = None,
     auto_sync: bool = True,
     **kwargs,
-<<<<<<< HEAD
 ) -> Callable[[InteractionCommandCallback], InvokableUserCommand]:
-    """
-    A shortcut decorator that builds a user command.
-=======
-) -> Callable[
-    [
-        Union[
-            Callable[Concatenate[CogT, ApplicationCommandInteractionT, P], Coroutine],
-            Callable[Concatenate[ApplicationCommandInteractionT, P], Coroutine],
-        ]
-    ],
-    InvokableUserCommand,
-]:
     """A shortcut decorator that builds a user command.
->>>>>>> ecca5a41
 
     Parameters
     ----------
@@ -250,22 +236,8 @@
     guild_ids: Sequence[int] = None,
     auto_sync: bool = True,
     **kwargs,
-<<<<<<< HEAD
 ) -> Callable[[InteractionCommandCallback], InvokableMessageCommand]:
-    """
-    A decorator that builds a message command.
-=======
-) -> Callable[
-    [
-        Union[
-            Callable[Concatenate[CogT, ApplicationCommandInteractionT, P], Coroutine],
-            Callable[Concatenate[ApplicationCommandInteractionT, P], Coroutine],
-        ]
-    ],
-    InvokableMessageCommand,
-]:
     """A shortcut decorator that builds a message command.
->>>>>>> ecca5a41
 
     Parameters
     ----------
