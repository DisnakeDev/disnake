--- conflicted
+++ resolved
@@ -23,11 +23,7 @@
 from __future__ import annotations
 
 import asyncio
-<<<<<<< HEAD
-from typing import TYPE_CHECKING, Any, Callable, List, Optional, TypeVar
-=======
-from typing import TYPE_CHECKING, Any, Callable, Dict, Optional, Sequence
->>>>>>> 38f6d3ec
+from typing import TYPE_CHECKING, Any, Callable, Dict, List, Optional, TypeVar
 
 from disnake.app_commands import MessageCommand, UserCommand
 
