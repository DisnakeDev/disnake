# The MIT License (MIT)

# Copyright (c) 2021-present EQUENOS

# Permission is hereby granted, free of charge, to any person obtaining a
# copy of this software and associated documentation files (the "Software"),
# to deal in the Software without restriction, including without limitation
# the rights to use, copy, modify, merge, publish, distribute, sublicense,
# and/or sell copies of the Software, and to permit persons to whom the
# Software is furnished to do so, subject to the following conditions:

# The above copyright notice and this permission notice shall be included in
# all copies or substantial portions of the Software.

# THE SOFTWARE IS PROVIDED "AS IS", WITHOUT WARRANTY OF ANY KIND, EXPRESS
# OR IMPLIED, INCLUDING BUT NOT LIMITED TO THE WARRANTIES OF MERCHANTABILITY,
# FITNESS FOR A PARTICULAR PURPOSE AND NONINFRINGEMENT. IN NO EVENT SHALL THE
# AUTHORS OR COPYRIGHT HOLDERS BE LIABLE FOR ANY CLAIM, DAMAGES OR OTHER
# LIABILITY, WHETHER IN AN ACTION OF CONTRACT, TORT OR OTHERWISE, ARISING
# FROM, OUT OF OR IN CONNECTION WITH THE SOFTWARE OR THE USE OR OTHER
# DEALINGS IN THE SOFTWARE.

from __future__ import annotations

import asyncio
<<<<<<< HEAD
from typing import TYPE_CHECKING, Any, Callable, Dict, List, Optional, Sequence, TypeVar
=======
from typing import TYPE_CHECKING, Any, Callable, Dict, List, Optional, TypeVar
>>>>>>> 064211cf

from disnake.app_commands import MessageCommand, UserCommand

from .base_core import InvokableApplicationCommand, _get_overridden_method
from .errors import *
from .params import safe_call

if TYPE_CHECKING:
    from disnake.interactions import ApplicationCommandInteraction

    from .base_core import InteractionCommandCallback

__all__ = ("InvokableUserCommand", "InvokableMessageCommand", "user_command", "message_command")


MessageCommandT = TypeVar("MessageCommandT", bound="InvokableMessageCommand")
UserCommandT = TypeVar("UserCommandT", bound="InvokableUserCommand")


class InvokableUserCommand(InvokableApplicationCommand):
    """A class that implements the protocol for a bot user command (context menu).

    These are not created manually, instead they are created via the
    decorator or functional interface.

    Attributes
    ----------
    name: :class:`str`
        The name of the user command.
    qualified_name: :class:`str`
        The full command name, equivalent to :attr:`.name` for this type of command.
    body: :class:`.UserCommand`
        An object being registered in the API.
    callback: :ref:`coroutine <coroutine>`
        The coroutine that is executed when the user command is called.
    cog: Optional[:class:`Cog`]
        The cog that this user command belongs to. ``None`` if there isn't one.
    checks: List[Callable[[:class:`.ApplicationCommandInteraction`], :class:`bool`]]
        A list of predicates that verifies if the command could be executed
        with the given :class:`.ApplicationCommandInteraction` as the sole parameter. If an exception
        is necessary to be thrown to signal failure, then one inherited from
        :exc:`.CommandError` should be used. Note that if the checks fail then
        :exc:`.CheckFailure` exception is raised to the :func:`.on_user_command_error`
        event.
    guild_ids: Optional[List[:class:`int`]]
        The list of IDs of the guilds where the command is synced. ``None`` if this command is global.
    auto_sync: :class:`bool`
        Whether to automatically register the command.
    extras: Dict[:class:`str`, Any]
        A dict of user provided extras to attach to the command.

        .. note::
            This object may be copied by the library.

        .. versionadded: 2.5
    """

    def __init__(
        self,
        func: InteractionCommandCallback,
        *,
        name: str = None,
        default_permission: bool = True,
        guild_ids: List[int] = None,
        auto_sync: bool = True,
        **kwargs,
    ):
        super().__init__(func, name=name, **kwargs)
        self.guild_ids: Optional[List[int]] = guild_ids
        self.auto_sync: bool = auto_sync
        self.body = UserCommand(name=self.name, default_permission=default_permission)

    def _ensure_assignment_on_copy(self, other: UserCommandT) -> UserCommandT:
        super()._ensure_assignment_on_copy(other)
        if self.guild_ids and self.guild_ids != other.guild_ids:
            other.guild_ids = self.guild_ids.copy()
        return other

    def copy(self: UserCommandT) -> UserCommandT:
        """Create a copy of this user command.

        Returns
        -------
        :class:`SubCommand`
            A new instance of this user command.
        """
        copy = type(self)(
            self.callback,
            name=self.name,
            default_permission=self.body.default_permission,
            guild_ids=self.guild_ids,
            auto_sync=self.auto_sync,
            **self.__original_kwargs__,
        )
        return self._ensure_assignment_on_copy(copy)

    async def _call_external_error_handlers(
        self, inter: ApplicationCommandInteraction, error: CommandError
    ) -> None:
        stop_propagation = False
        cog = self.cog
        try:
            if cog is not None:
                local = _get_overridden_method(cog.cog_user_command_error)
                if local is not None:
                    stop_propagation = await local(inter, error)
                    # User has an option to cancel the global error handler by returning True
        finally:
            if stop_propagation:
                return
            inter.bot.dispatch("user_command_error", inter, error)

    async def __call__(
        self, interaction: ApplicationCommandInteraction, target: Any = None, *args, **kwargs
    ) -> None:
        # the target may just not be passed in
        args = (target or interaction.target,) + args
        if self.cog is not None:
            await safe_call(self.callback, self.cog, interaction, *args, **kwargs)
        else:
            await safe_call(self.callback, interaction, *args, **kwargs)


class InvokableMessageCommand(InvokableApplicationCommand):
    """A class that implements the protocol for a bot message command (context menu).

    These are not created manually, instead they are created via the
    decorator or functional interface.

    Attributes
    ----------
    name: :class:`str`
        The name of the message command.
    qualified_name: :class:`str`
        The full command name, equivalent to :attr:`.name` for this type of command.
    body: :class:`.MessageCommand`
        An object being registered in the API.
    callback: :ref:`coroutine <coroutine>`
        The coroutine that is executed when the message command is called.
    cog: Optional[:class:`Cog`]
        The cog that this message command belongs to. ``None`` if there isn't one.
    checks: List[Callable[[:class:`.ApplicationCommandInteraction`], :class:`bool`]]
        A list of predicates that verifies if the command could be executed
        with the given :class:`.ApplicationCommandInteraction` as the sole parameter. If an exception
        is necessary to be thrown to signal failure, then one inherited from
        :exc:`.CommandError` should be used. Note that if the checks fail then
        :exc:`.CheckFailure` exception is raised to the :func:`.on_message_command_error`
        event.
    guild_ids: Optional[List[:class:`int`]]
        The list of IDs of the guilds where the command is synced. ``None`` if this command is global.
    auto_sync: :class:`bool`
        Whether to automatically register the command.
    extras: Dict[:class:`str`, Any]
        A dict of user provided extras to attach to the command.

        .. note::
            This object may be copied by the library.

        .. versionadded: 2.5
    """

    def __init__(
        self,
        func: InteractionCommandCallback,
        *,
        name: str = None,
        default_permission: bool = True,
        guild_ids: List[int] = None,
        auto_sync: bool = True,
        **kwargs,
    ):
        super().__init__(func, name=name, **kwargs)
        self.guild_ids: Optional[List[int]] = guild_ids
        self.auto_sync: bool = auto_sync
        self.body = MessageCommand(name=self.name, default_permission=default_permission)

    def _ensure_assignment_on_copy(self, other: MessageCommandT) -> MessageCommandT:
        super()._ensure_assignment_on_copy(other)
        if self.guild_ids and self.guild_ids != other.guild_ids:
            other.guild_ids = self.guild_ids.copy()
        return other

    def copy(self: MessageCommandT) -> MessageCommandT:
        """Create a copy of this message command.

        Returns
        -------
        :class:`SubCommand`
            A new instance of this message command.
        """
        copy = type(self)(
            self.callback,
            name=self.name,
            default_permission=self.body.default_permission,
            guild_ids=self.guild_ids,
            auto_sync=self.auto_sync,
            **self.__original_kwargs__,
        )
        return self._ensure_assignment_on_copy(copy)

    async def _call_external_error_handlers(
        self, inter: ApplicationCommandInteraction, error: CommandError
    ) -> None:
        stop_propagation = False
        cog = self.cog
        try:
            if cog is not None:
                local = _get_overridden_method(cog.cog_message_command_error)
                if local is not None:
                    stop_propagation = await local(inter, error)
                    # User has an option to cancel the global error handler by returning True
        finally:
            if stop_propagation:
                return
            inter.bot.dispatch("message_command_error", inter, error)

    async def __call__(
        self, interaction: ApplicationCommandInteraction, target: Any = None, *args, **kwargs
    ) -> None:
        # the target may just not be passed in
        args = (target or interaction.target,) + args
        if self.cog is not None:
            await safe_call(self.callback, self.cog, interaction, *args, **kwargs)
        else:
            await safe_call(self.callback, interaction, *args, **kwargs)


def user_command(
    *,
    name: str = None,
    default_permission: bool = True,
    guild_ids: List[int] = None,
    auto_sync: bool = True,
    extras: Dict[str, Any] = None,
    **kwargs,
) -> Callable[[InteractionCommandCallback], InvokableUserCommand]:
    """A shortcut decorator that builds a user command.

    Parameters
    ----------
    name: :class:`str`
        The name of the user command (defaults to the function name).
    default_permission: :class:`bool`
        Whether the command is enabled by default. If set to ``False``, this command
        cannot be used in guilds (unless explicit command permissions are set), or in DMs.
    auto_sync: :class:`bool`
        Whether to automatically register the command. Defaults to ``True``.
    guild_ids: Sequence[:class:`int`]
        If specified, the client will register the command in these guilds.
        Otherwise this command will be registered globally in ~1 hour.
    extras: Dict[:class:`str`, Any]
        A dict of user provided extras to attach to the command.

        .. note::
            This object may be copied by the library.

        .. versionadded: 2.5

    Returns
    -------
    Callable[..., :class:`InvokableUserCommand`]
        A decorator that converts the provided method into an InvokableUserCommand and returns it.
    """

    def decorator(func: InteractionCommandCallback) -> InvokableUserCommand:
        if not asyncio.iscoroutinefunction(func):
            raise TypeError(f"<{func.__qualname__}> must be a coroutine function")
        if hasattr(func, "__command_flag__"):
            raise TypeError("Callback is already a command.")
        if guild_ids and not all(isinstance(guild_id, int) for guild_id in guild_ids):
            raise ValueError("guild_ids must be a sequence of int.")
        return InvokableUserCommand(
            func,
            name=name,
            default_permission=default_permission,
            guild_ids=guild_ids,
            auto_sync=auto_sync,
            extras=extras,
            **kwargs,
        )

    return decorator


def message_command(
    *,
    name: str = None,
    default_permission: bool = True,
    guild_ids: List[int] = None,
    auto_sync: bool = True,
    extras: Dict[str, Any] = None,
    **kwargs,
) -> Callable[[InteractionCommandCallback], InvokableMessageCommand]:
    """A shortcut decorator that builds a message command.

    Parameters
    ----------
    name: :class:`str`
        The name of the message command (defaults to the function name).
    default_permission: :class:`bool`
        Whether the command is enabled by default. If set to ``False``, this command
        cannot be used in guilds (unless explicit command permissions are set), or in DMs.
    auto_sync: :class:`bool`
        Whether to automatically register the command. Defaults to ``True``.
    guild_ids: Sequence[:class:`int`]
        If specified, the client will register the command in these guilds.
        Otherwise this command will be registered globally in ~1 hour.
    extras: Dict[:class:`str`, Any]
        A dict of user provided extras to attach to the command.

        .. note::
            This object may be copied by the library.

        .. versionadded: 2.5

    Returns
    -------
    Callable[..., :class:`InvokableMessageCommand`]
        A decorator that converts the provided method into an InvokableMessageCommand and then returns it.
    """

    def decorator(func: InteractionCommandCallback) -> InvokableMessageCommand:
        if not asyncio.iscoroutinefunction(func):
            raise TypeError(f"<{func.__qualname__}> must be a coroutine function")
        if hasattr(func, "__command_flag__"):
            raise TypeError("Callback is already a command.")
        if guild_ids and not all(isinstance(guild_id, int) for guild_id in guild_ids):
            raise ValueError("guild_ids must be a sequence of int.")
        return InvokableMessageCommand(
            func,
            name=name,
            default_permission=default_permission,
            guild_ids=guild_ids,
            auto_sync=auto_sync,
            extras=extras,
            **kwargs,
        )

    return decorator<|MERGE_RESOLUTION|>--- conflicted
+++ resolved
@@ -23,11 +23,7 @@
 from __future__ import annotations
 
 import asyncio
-<<<<<<< HEAD
-from typing import TYPE_CHECKING, Any, Callable, Dict, List, Optional, Sequence, TypeVar
-=======
 from typing import TYPE_CHECKING, Any, Callable, Dict, List, Optional, TypeVar
->>>>>>> 064211cf
 
 from disnake.app_commands import MessageCommand, UserCommand
 
