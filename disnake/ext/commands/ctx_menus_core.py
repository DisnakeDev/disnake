--- conflicted
+++ resolved
@@ -45,19 +45,11 @@
         The full command name, equivalent to :attr:`.name` for this type of command.
     body: :class:`.UserCommand`
         An object being registered in the API.
-<<<<<<< HEAD
-    callback: :ref:`coroutine <coroutine>`
-        The coroutine that is executed when the user command is called.
+    callback: :ref:`coroutine function <coroutine>`
+        The coroutine function that is executed when the user command is called.
     cog: :class:`Cog` | :data:`None`
         The cog that this user command belongs to. :data:`None` if there isn't one.
     checks: :class:`list`\\[:class:`~collections.abc.Callable`\\[[:class:`.ApplicationCommandInteraction`], :class:`bool`]]
-=======
-    callback: :ref:`coroutine function <coroutine>`
-        The coroutine function that is executed when the user command is called.
-    cog: Optional[:class:`Cog`]
-        The cog that this user command belongs to. ``None`` if there isn't one.
-    checks: List[Callable[[:class:`.ApplicationCommandInteraction`], :class:`bool`]]
->>>>>>> 58ce9585
         A list of predicates that verifies if the command could be executed
         with the given :class:`.ApplicationCommandInteraction` as the sole parameter. If an exception
         is necessary to be thrown to signal failure, then one inherited from
@@ -164,19 +156,11 @@
         The full command name, equivalent to :attr:`.name` for this type of command.
     body: :class:`.MessageCommand`
         An object being registered in the API.
-<<<<<<< HEAD
-    callback: :ref:`coroutine <coroutine>`
-        The coroutine that is executed when the message command is called.
+    callback: :ref:`coroutine function <coroutine>`
+        The coroutine function that is executed when the message command is called.
     cog: :class:`Cog` | :data:`None`
         The cog that this message command belongs to. :data:`None` if there isn't one.
     checks: :class:`list`\\[:class:`~collections.abc.Callable`\\[[:class:`.ApplicationCommandInteraction`], :class:`bool`]]
-=======
-    callback: :ref:`coroutine function <coroutine>`
-        The coroutine function that is executed when the message command is called.
-    cog: Optional[:class:`Cog`]
-        The cog that this message command belongs to. ``None`` if there isn't one.
-    checks: List[Callable[[:class:`.ApplicationCommandInteraction`], :class:`bool`]]
->>>>>>> 58ce9585
         A list of predicates that verifies if the command could be executed
         with the given :class:`.ApplicationCommandInteraction` as the sole parameter. If an exception
         is necessary to be thrown to signal failure, then one inherited from
