# SPDX-License-Identifier: MIT

"""Responsible for handling Params for slash commands"""

from __future__ import annotations

import asyncio
import collections.abc
import copy
import inspect
import itertools
import math
import types
from abc import ABC, abstractmethod
from collections.abc import Sequence
from dataclasses import dataclass
from enum import Enum, EnumMeta
from types import EllipsisType, UnionType
from typing import (
    TYPE_CHECKING,
    Any,
    Callable,
    ClassVar,
    Final,
    Generic,
    Literal,
    NoReturn,
    Optional,
    TypeVar,
    Union,
    cast,
    get_origin,
)

import disnake
from disnake.app_commands import Option, OptionChoice
from disnake.channel import _channel_type_factory
from disnake.enums import ChannelType, OptionType, try_enum_to_int
from disnake.ext import commands
from disnake.i18n import Localized
from disnake.interactions import ApplicationCommandInteraction
from disnake.utils import (
    get_signature_parameters,
    get_signature_return,
    maybe_coroutine,
    signature_has_self_param,
)

from . import errors
from .converter import CONVERTER_MAPPING

T_ = TypeVar("T_")

if TYPE_CHECKING:
    from typing_extensions import Concatenate, ParamSpec, Self, TypeGuard

    from disnake.app_commands import Choices
    from disnake.i18n import LocalizationValue, LocalizedOptional
    from disnake.types.interactions import ApplicationCommandOptionChoiceValue

    from ._types import FuncT
    from .base_core import CogT
    from .cog import Cog
    from .slash_core import InvokableSlashCommand, SubCommand

    AnySlashCommand = Union[InvokableSlashCommand, SubCommand]

    P = ParamSpec("P")

    InjectionCallback = Union[
        Callable[Concatenate[CogT, P], T_],
        Callable[P, T_],
    ]
    AnyAutocompleter = Union[
        Sequence[Any],
        Callable[Concatenate[ApplicationCommandInteraction, str, P], Any],
        Callable[Concatenate[CogT, ApplicationCommandInteraction, str, P], Any],
    ]

    TChoice = TypeVar("TChoice", bound=ApplicationCommandOptionChoiceValue)
else:
    P = TypeVar("P")


<<<<<<< HEAD
T = TypeVar("T", bound=Any)
TypeT = TypeVar("TypeT", bound=Type[Any])
=======
if sys.version_info >= (3, 10):
    from types import EllipsisType, UnionType
elif TYPE_CHECKING:
    EllipsisType = type(Ellipsis)
    UnionType = NoReturn

else:
    UnionType = object()
    EllipsisType = type(Ellipsis)

T = TypeVar("T")
TypeT = TypeVar("TypeT", bound=type[Any])
>>>>>>> d1711737
BotT = TypeVar("BotT", bound="disnake.Client", covariant=True)

__all__ = (
    "Range",
    "String",
    "LargeInt",
    "ParamInfo",
    "Param",
    "param",
    "inject",
    "injection",
    "Injection",
    "option_enum",
    "register_injection",
    "converter_method",
)


def issubclass_(obj: Any, tp: Union[TypeT, tuple[TypeT, ...]]) -> TypeGuard[TypeT]:
    """Similar to the builtin `issubclass`, but more lenient.
    Can also handle unions (`issubclass(int | str, int)`) and
    generic types (`issubclass(X[T], X)`) in the first argument.
    """
    if not isinstance(tp, (type, tuple)):
        return False
    elif isinstance(obj, type):
        # common case
        return issubclass(obj, tp)

    # At this point, `obj` is likely a generic type hint
    if (origin := get_origin(obj)) is None:
        return False

    if origin in (Union, UnionType):
        # If we have a Union, try matching any of its args
        # (recursively, to handle possibly generic types inside this union)
        return any(issubclass_(o, tp) for o in obj.__args__)
    else:
        return isinstance(origin, type) and issubclass(origin, tp)


def remove_optionals(annotation: Any) -> Any:
    """Remove unwanted optionals from an annotation"""
    if get_origin(annotation) in (Union, UnionType):
        args = tuple(i for i in annotation.__args__ if i not in (None, type(None)))
        if len(args) == 1:
            annotation = args[0]
        else:
            annotation = Union[args]

    return annotation


def _xt_to_xe(xe: Optional[float], xt: Optional[float], direction: float = 1) -> Optional[float]:
    """Function for combining xt and xe

    * x > xt && x >= xe ; x >= f(xt, xe, 1)
    * x < xt && x <= xe ; x <= f(xt, xe, -1)
    """
    if xe is not None:
        if xt is not None:
            msg = "Cannot combine lt and le or gt and le"
            raise TypeError(msg)
        return xe
    elif xt is not None:
        epsilon = math.ldexp(1.0, -1024)
        return xt + (epsilon * direction)
    else:
        return None


class Injection(Generic[P, T_]):
    """Represents a slash command injection.

    .. versionadded:: 2.3

    .. versionchanged:: 2.6
        Added keyword-only argument ``autocompleters``.

    Attributes
    ----------
    function: Callable
        The underlying injection function.
    autocompleters: :class:`dict`\\[:class:`str`, Callable]
        A mapping of injection's option names to their respective autocompleters.

        .. versionadded:: 2.6
    """

    _registered: ClassVar[dict[Any, Injection]] = {}

    def __init__(
        self,
        function: InjectionCallback[CogT, P, T_],
        *,
        autocompleters: Optional[dict[str, Callable]] = None,
    ) -> None:
        if autocompleters is not None:
            for autocomp in autocompleters.values():
                classify_autocompleter(autocomp)

        self.function: InjectionCallback[Any, P, T_] = function
        self.autocompleters: dict[str, Callable] = autocompleters or {}
        self._injected: Optional[Cog] = None

    def __get__(self, obj: Optional[Any], _: type[Any]) -> Self:
        if obj is None:
            return self

        copy = type(self)(function=self.function, autocompleters=self.autocompleters)
        copy._injected = obj
        setattr(obj, self.function.__name__, copy)

        return copy

    def __call__(self, *args: P.args, **kwargs: P.kwargs) -> T_:
        """Calls the underlying function that the injection holds.

        .. versionadded:: 2.6
        """
        if self._injected is not None:
            return self.function(self._injected, *args, **kwargs)  # type: ignore
        else:
            return self.function(*args, **kwargs)  # type: ignore

    @classmethod
    def register(
        cls,
        function: InjectionCallback[CogT, P, T_],
        annotation: Any,
        *,
        autocompleters: Optional[dict[str, Callable]] = None,
    ) -> Injection[P, T_]:
        self = cls(function, autocompleters=autocompleters)
        cls._registered[annotation] = self
        return self

    def autocomplete(self, option_name: str) -> Callable[[FuncT], FuncT]:
        """A decorator that registers an autocomplete function for the specified option.

        .. versionadded:: 2.6

        Parameters
        ----------
        option_name: :class:`str`
            The name of the option.

        Raises
        ------
        ValueError
            This injection already has an autocompleter set for the given option
        TypeError
            ``option_name`` is not :class:`str`
        """
        if not isinstance(option_name, str):
            msg = "option_name must be a type of str"
            raise TypeError(msg)

        if option_name in self.autocompleters:
            msg = f"This injection already has an autocompleter set for option '{option_name}'"
            raise ValueError(msg)

        def decorator(func: FuncT) -> FuncT:
            classify_autocompleter(func)
            self.autocompleters[option_name] = func
            return func

        return decorator


@dataclass(frozen=True)
class _BaseRange(ABC):
    """Internal base type for supporting ``Range[...]`` and ``String[...]``."""

    _allowed_types: ClassVar[tuple[type[Any], ...]]

    underlying_type: type[Any]
    min_value: Optional[Union[int, float]]
    max_value: Optional[Union[int, float]]

    def __class_getitem__(cls, params: tuple[Any, ...]) -> Self:
        # deconstruct type arguments
        if not isinstance(params, tuple):
            params = (params,)

        name = cls.__name__

        if len(params) == 2:
            # backwards compatibility for `Range[1, 2]`

            # FIXME: the warning context is incorrect when used with stringified annotations,
            # and points to the eval frame instead of user code
            disnake.utils.warn_deprecated(
                f"Using `{name}` without an explicit type argument is deprecated, "
                "as this form does not work well with modern type-checkers. "
                f"Use `{name}[<type>, <min>, <max>]` instead.",
                stacklevel=2,
            )

            # infer type from min/max values
            params = (cls._infer_type(params), *params)

        if len(params) != 3:
            msg = f"`{name}` expects 3 type arguments ({name}[<type>, <min>, <max>]), got {len(params)}"
            raise TypeError(msg)

        underlying_type, min_value, max_value = params

        # validate type (argument 1)
        if not isinstance(underlying_type, type):
            msg = f"First `{name}` argument must be a type, not `{underlying_type!r}`"
            raise TypeError(msg)

        if not issubclass(underlying_type, cls._allowed_types):
            allowed = "/".join(t.__name__ for t in cls._allowed_types)
            msg = f"First `{name}` argument must be {allowed}, not `{underlying_type!r}`"
            raise TypeError(msg)

        # validate min/max (arguments 2/3)
        min_value = cls._coerce_bound(min_value, "min")
        max_value = cls._coerce_bound(max_value, "max")

        if min_value is None and max_value is None:
            msg = f"`{name}` bounds cannot both be empty"
            raise ValueError(msg)

        # n.b. this allows bounds to be equal, which doesn't really serve a purpose with numbers,
        # but is still accepted by the api
        if min_value is not None and max_value is not None and min_value > max_value:
            msg = f"`{name}` minimum ({min_value}) must be less than or equal to maximum ({max_value})"
            raise ValueError(msg)

        return cls(underlying_type=underlying_type, min_value=min_value, max_value=max_value)

    @staticmethod
    def _coerce_bound(value: Any, name: str) -> Optional[Union[int, float]]:
        if value is None or isinstance(value, EllipsisType):
            return None
        elif isinstance(value, (int, float)):
            if not math.isfinite(value):
                msg = f"{name} value may not be NaN, inf, or -inf"
                raise ValueError(msg)
            return value
        else:
            msg = f"{name} value must be int, float, None, or `...`, not `{type(value)}`"
            raise TypeError(msg)

    def __repr__(self) -> str:
        a = "..." if self.min_value is None else self.min_value
        b = "..." if self.max_value is None else self.max_value
        return f"{type(self).__name__}[{self.underlying_type.__name__}, {a}, {b}]"

    @classmethod
    @abstractmethod
    def _infer_type(cls, params: tuple[Any, ...]) -> type[Any]:
        raise NotImplementedError

    # hack to get `typing._type_check` to pass, e.g. when using `Range` as a generic parameter
    def __call__(self) -> NoReturn:
        raise NotImplementedError

    # support new union syntax for `Range[int, 1, 2] | None`
    def __or__(self, other):
        return Union[self, other]


if TYPE_CHECKING:
    # aliased import since mypy doesn't understand `Range = Annotated`
    from typing import Annotated as Range, Annotated as String
else:

    @dataclass(frozen=True, repr=False)
    class Range(_BaseRange):
        """Type representing a number with a limited range of allowed values.

        See :ref:`param_ranges` for more information.

        .. versionadded:: 2.4

        .. versionchanged:: 2.9
            Syntax changed from ``Range[5, 10]`` to ``Range[int, 5, 10]``;
            the type (:class:`int` or :class:`float`) must now be specified explicitly.
        """

        _allowed_types = (int, float)

        def __post_init__(self) -> None:
            for value in (self.min_value, self.max_value):
                if value is None:
                    continue

                if self.underlying_type is int and not isinstance(value, int):
                    msg = "Range[int, ...] bounds must be int, not float"
                    raise TypeError(msg)

        @classmethod
        def _infer_type(cls, params: tuple[Any, ...]) -> type[Any]:
            if any(isinstance(p, float) for p in params):
                return float
            return int

    @dataclass(frozen=True, repr=False)
    class String(_BaseRange):
        """Type representing a string option with a limited length.

        See :ref:`string_lengths` for more information.

        .. versionadded:: 2.6

        .. versionchanged:: 2.9
            Syntax changed from ``String[5, 10]`` to ``String[str, 5, 10]``;
            the type (:class:`str`) must now be specified explicitly.
        """

        _allowed_types = (str,)

        def __post_init__(self) -> None:
            for value in (self.min_value, self.max_value):
                if value is None:
                    continue

                if not isinstance(value, int):
                    msg = "String bounds must be int, not float"
                    raise TypeError(msg)
                if value < 0:
                    msg = "String bounds may not be negative"
                    raise ValueError(msg)

        @classmethod
        def _infer_type(cls, params: tuple[Any, ...]) -> type[Any]:
            return str


class LargeInt(int):
    """Type for large integers in slash commands."""


# option types that require additional handling in verify_type
_VERIFY_TYPES: Final[frozenset[OptionType]] = frozenset((OptionType.user, OptionType.mentionable))


class ParamInfo:
    """A class that basically connects function params with slash command options.
    The instances of this class are not created manually, but via the functional interface instead.
    See :func:`Param`.

    Parameters
    ----------
    default: Any | :class:`~collections.abc.Callable`\\[[:class:`.ApplicationCommandInteraction`], :data:`~typing.Any`]
        The actual default value for the corresponding function param.
        Can be a sync/async callable taking an interaction and returning a dynamic default value,
        if the user didn't pass a value for this parameter.
    name: :class:`str` | :class:`.Localized` | :data:`None`
        The name of this slash command option.

        .. versionchanged:: 2.5
            Added support for localizations.

    description: :class:`str` | :class:`.Localized` | :data:`None`
        The description of this slash command option.

        .. versionchanged:: 2.5
            Added support for localizations.

    choices: :class:`~collections.abc.Sequence`\\[:class:`.OptionChoice`] | :class:`~collections.abc.Sequence`\\[:class:`str` | :class:`int` | :class:`float`] | :class:`~collections.abc.Mapping`\\[:class:`str`, :class:`str` | :class:`int` | :class:`float`]
        The pre-defined choices for this option.
    ge: :class:`float`
        The lowest allowed value for this option.
    le: :class:`float`
        The greatest allowed value for this option.
    type: :class:`~typing.Any`
        The type of the parameter.
    channel_types: :class:`list`\\[:class:`.ChannelType`]
        The list of channel types supported by this slash command option.
    autocomplete: :class:`~collections.abc.Callable`\\[[:class:`.ApplicationCommandInteraction`, :class:`str`], :data:`~typing.Any`]
        The function that will suggest possible autocomplete options while typing.
    converter: :class:`~collections.abc.Callable`\\[[:class:`.ApplicationCommandInteraction`, :data:`~typing.Any`], :data:`~typing.Any`]
        The function that will convert the original input to a desired format.
    min_length: :class:`int`
        The minimum length for this option, if it is a string option.

        .. versionadded:: 2.6

    max_length: :class:`int`
        The maximum length for this option, if it is a string option.

        .. versionadded:: 2.6
    """

    TYPES: ClassVar[dict[Union[type, UnionType], int]] = {
        str:                                               OptionType.string.value,
        int:                                               OptionType.integer.value,
        bool:                                              OptionType.boolean.value,
        disnake.abc.User:                                  OptionType.user.value,
        disnake.User:                                      OptionType.user.value,
        disnake.Member:                                    OptionType.user.value,
        Union[disnake.User, disnake.Member]:               OptionType.user.value,
        # channels handled separately
        disnake.abc.GuildChannel:                          OptionType.channel.value,
        disnake.Role:                                      OptionType.role.value,
        disnake.abc.Snowflake:                             OptionType.mentionable.value,
        Union[disnake.Member, disnake.Role]:               OptionType.mentionable.value,
        Union[disnake.User, disnake.Role]:                 OptionType.mentionable.value,
        Union[disnake.User, disnake.Member, disnake.Role]: OptionType.mentionable.value,
        float:                                             OptionType.number.value,
        disnake.Attachment:                                OptionType.attachment.value,
    }  # fmt: skip
    _registered_converters: ClassVar[dict[type, Callable[..., Any]]] = {}

    def __init__(
        self,
        default: Union[Any, Callable[[ApplicationCommandInteraction[BotT]], Any]] = ...,
        *,
        name: LocalizedOptional = None,
        description: LocalizedOptional = None,
        converter: Optional[Callable[[ApplicationCommandInteraction[BotT], Any], Any]] = None,
        convert_default: bool = False,
        autocomplete: Optional[AnyAutocompleter] = None,
        choices: Optional[Choices] = None,
        type: Optional[type] = None,
        channel_types: Optional[list[ChannelType]] = None,
        lt: Optional[float] = None,
        le: Optional[float] = None,
        gt: Optional[float] = None,
        ge: Optional[float] = None,
        large: bool = False,
        min_length: Optional[int] = None,
        max_length: Optional[int] = None,
    ) -> None:
        name_loc = Localized._cast(name, False)
        self.name: str = name_loc.string or ""
        self.name_localizations: LocalizationValue = name_loc.localizations

        desc_loc = Localized._cast(description, False)
        self.description: Optional[str] = desc_loc.string
        self.description_localizations: LocalizationValue = desc_loc.localizations

        self.default = default
        self.param_name: str = self.name
        self.converter = converter
        self.convert_default = convert_default

        if autocomplete:
            classify_autocompleter(autocomplete)
        self.autocomplete = autocomplete

        self.choices = choices or []
        self.type = type or str
        self.channel_types = channel_types or []
        self.max_value = _xt_to_xe(le, lt, -1)
        self.min_value = _xt_to_xe(ge, gt, 1)
        self.min_length = min_length
        self.max_length = max_length
        self.large = large

    def copy(self) -> Self:
        # n. b. this method needs to be manually updated when a new attribute is added.
        cls = self.__class__
        ins = cls.__new__(cls)

        ins.name = self.name
        ins.name_localizations = self.name_localizations._copy()
        ins.description = self.description
        ins.description_localizations = self.description_localizations._copy()
        ins.default = self.default
        ins.param_name = self.param_name
        ins.converter = self.converter
        ins.convert_default = self.convert_default
        ins.autocomplete = self.autocomplete
        ins.choices = copy.copy(self.choices)
        ins.type = self.type
        ins.channel_types = self.channel_types.copy()
        ins.max_value = self.max_value
        ins.min_value = self.min_value
        ins.min_length = self.min_length
        ins.max_length = self.max_length
        ins.large = self.large

        return ins

    @property
    def required(self) -> bool:
        return self.default is Ellipsis

    @property
    def discord_type(self) -> OptionType:
        return OptionType(self.TYPES.get(self.type, OptionType.string.value))

    @discord_type.setter
    def discord_type(self, discord_type: OptionType) -> None:
        value = try_enum_to_int(discord_type)
        for t, v in self.TYPES.items():
            if value == v:
                self.type = t
                return

        msg = f"Type {discord_type} is not a valid Param type"
        raise TypeError(msg)

    @classmethod
    def from_param(
        cls,
        param: inspect.Parameter,
        type_hints: dict[str, Any],
        parsed_docstring: Optional[dict[str, disnake.utils._DocstringParam]] = None,
    ) -> Self:
        # hopefully repeated parsing won't cause any problems
        parsed_docstring = parsed_docstring or {}

        if isinstance(param.default, cls):
            # we copy this ParamInfo instance because it can be used in multiple signatures
            self = param.default.copy()
        else:
            default = param.default if param.default is not inspect.Parameter.empty else ...
            self = cls(default)

        self.parse_parameter(param)
        doc = parsed_docstring.get(param.name)
        if doc:
            self.parse_doc(doc)
        self.parse_annotation(type_hints.get(param.name, param.annotation))

        return self

    @classmethod
    def register_converter(cls, annotation: Any, converter: FuncT) -> FuncT:
        cls._registered_converters[annotation] = converter
        return converter

    def __repr__(self) -> str:
        args = ", ".join(f"{k}={'...' if v is ... else repr(v)}" for k, v in vars(self).items())
        return f"{type(self).__name__}({args})"

    async def get_default(self, inter: ApplicationCommandInteraction) -> Any:
        """Gets the default for an interaction"""
        default = self.default
        if callable(self.default):
            default = self.default(inter)

            if inspect.isawaitable(default):
                default = await default

        if self.convert_default:
            default = await self.convert_argument(inter, default)

        return default

    async def verify_type(self, inter: ApplicationCommandInteraction, argument: Any) -> Any:
        """Check if the type of an argument is correct and possibly raise if it's not."""
        if self.discord_type not in _VERIFY_TYPES:
            return argument

        # The API may return a `User` for options annotated with `Member`,
        # including `Member` (user option), `Union[User, Member]` (user option) and
        # `Union[Member, Role]` (mentionable option).
        # If we received a `User` but didn't expect one, raise.
        if (
            isinstance(argument, disnake.User)
            and issubclass_(self.type, disnake.Member)
            and not issubclass_(self.type, disnake.User)
        ):
            raise errors.MemberNotFound(str(argument.id))

        return argument

    async def convert_argument(self, inter: ApplicationCommandInteraction, argument: Any) -> Any:
        """Convert a value if a converter is given"""
        if self.large:
            try:
                argument = int(argument)
            except ValueError:
                raise errors.LargeIntConversionFailure(argument) from None

        if self.converter is None:
            # TODO: Custom validators
            return await self.verify_type(inter, argument)

        try:
            argument = self.converter(inter, argument)
            if inspect.isawaitable(argument):
                return await argument

            return argument
        except errors.CommandError:
            raise
        except Exception as e:
            raise errors.ConversionError(self.converter, e) from e

    def _parse_enum(self, annotation: Any) -> None:
        if isinstance(annotation, (EnumMeta, disnake.enums.EnumMeta)):
            self.choices = [
                OptionChoice(name, value.value)  # type: ignore
                for name, value in annotation.__members__.items()
            ]
        else:
            self.choices = [OptionChoice(str(i), i) for i in annotation.__args__]

        self.type = type(self.choices[0].value)

    def _parse_guild_channel(
        self, *channels: Union[type[disnake.abc.GuildChannel], type[disnake.Thread]]
    ) -> None:
        # this variable continues to be GuildChannel because the type is still
        # determined from the TYPE mapping in the class definition
        self.type = disnake.abc.GuildChannel

        if not self.channel_types:
            channel_types = set()
            for channel in channels:
                channel_types.update(_channel_type_factory(channel))
            self.channel_types = list(channel_types)

    def parse_annotation(self, annotation: Any, converter_mode: bool = False) -> bool:
        """Parse an annotation"""
        annotation = remove_optionals(annotation)

        if not converter_mode:
            self.converter = (
                self.converter
                or getattr(annotation, "__discord_converter__", None)
                or self._registered_converters.get(annotation)
            )
            if self.converter:
                self.parse_converter_annotation(self.converter, annotation)
                return True

        # short circuit if user forgot to provide annotations
        if annotation is inspect.Parameter.empty or annotation is Any:
            return False

        # Range and String are aliased to Annotated for type-checking, which breaks
        # the `isinstance` below for pyright, so alias them back to a known type.
        if TYPE_CHECKING:
            _Range = _String = _BaseRange
        else:
            _Range = Range
            _String = String

        # resolve type aliases and special types
        if isinstance(annotation, _Range):
            self.min_value = annotation.min_value
            self.max_value = annotation.max_value
            annotation = annotation.underlying_type
        if isinstance(annotation, _String):
            self.min_length = cast("Optional[int]", annotation.min_value)
            self.max_length = cast("Optional[int]", annotation.max_value)
            annotation = annotation.underlying_type
        if issubclass_(annotation, LargeInt):
            self.large = True
            annotation = int

        if self.large:
            self.type = str
            if annotation is not int:
                msg = "Large integers must be annotated with int or LargeInt"
                raise TypeError(msg)
        elif annotation in self.TYPES:
            self.type = annotation
        elif (
            isinstance(annotation, (EnumMeta, disnake.enums.EnumMeta))
            or get_origin(annotation) is Literal
        ):
            self._parse_enum(annotation)
        elif get_origin(annotation) in (Union, UnionType):
            args = annotation.__args__
            if all(
                issubclass_(channel, (disnake.abc.GuildChannel, disnake.Thread)) for channel in args
            ):
                self._parse_guild_channel(*args)
            else:
                msg = "Unions for anything else other than channels or a mentionable are not supported"
                raise TypeError(msg)
        elif issubclass_(annotation, (disnake.abc.GuildChannel, disnake.Thread)):
            self._parse_guild_channel(annotation)
        elif issubclass_(get_origin(annotation), collections.abc.Sequence):
            msg = f"List arguments have not been implemented yet and therefore {annotation!r} is invalid"
            raise TypeError(msg)

        elif annotation in CONVERTER_MAPPING:
            if converter_mode:
                msg = f"{annotation!r} implies the usage of a converter but those cannot be nested"
                raise TypeError(msg)
            self.converter = CONVERTER_MAPPING[annotation]().convert
        elif converter_mode:
            msg = f"{annotation!r} is not a valid converter annotation"
            raise TypeError(msg)
        else:
            msg = f"{annotation!r} is not a valid parameter annotation"
            raise TypeError(msg)

        return True

    def parse_converter_annotation(
        self, converter: Callable[..., Any], fallback_annotation: Any
    ) -> None:
        if isinstance(converter, (types.FunctionType, types.MethodType)):
            converter_func = converter
        else:
            # if converter isn't a function/method, assume it's a callable object/type
            # (we need `__call__` here to get the correct global namespace later, since
            # classes do not have `__globals__`)
            converter_func = converter.__call__
        _, parameters = isolate_self(converter_func)

        if len(parameters) != 1:
            msg = "Converters must take precisely two arguments: the interaction and the argument"
            raise TypeError(msg)

        _, parameter = parameters.popitem()
        annotation = parameter.annotation

        if parameter.default is not inspect.Parameter.empty and self.required:
            self.default = parameter.default
            self.convert_default = True

        success = self.parse_annotation(annotation, converter_mode=True)
        if success:
            return
        success = self.parse_annotation(fallback_annotation, converter_mode=True)
        if success:
            return

        msg = f"Both the converter annotation {annotation!r} and the option annotation {fallback_annotation!r} are invalid"
        raise TypeError(msg)

    def parse_parameter(self, param: inspect.Parameter) -> None:
        self.name = self.name or param.name
        self.param_name = param.name

    def parse_doc(self, doc: disnake.utils._DocstringParam) -> None:
        if self.type is str and doc["type"] is not None:
            self.parse_annotation(doc["type"])

        self.description = self.description or doc["description"]

        self.name_localizations._upgrade(doc["localization_key_name"])
        self.description_localizations._upgrade(doc["localization_key_desc"])

    def to_option(self) -> Option:
        if not self.name:
            msg = "Param must be parsed first"
            raise TypeError(msg)

        name = Localized(self.name, data=self.name_localizations)
        desc = Localized(self.description, data=self.description_localizations)

        return Option(
            name=name,
            description=desc,
            type=self.discord_type,
            required=self.required,
            choices=self.choices or None,
            channel_types=self.channel_types,
            autocomplete=self.autocomplete is not None,
            min_value=self.min_value,
            max_value=self.max_value,
            min_length=self.min_length,
            max_length=self.max_length,
        )


def safe_call(function: Callable[..., T], /, *possible_args: Any, **possible_kwargs: Any) -> T:
    """Calls a function without providing any extra unexpected arguments"""
    MISSING: Any = object()
    parameters = get_signature_parameters(function)

    kinds = {p.kind for p in parameters.values()}
    arb = {inspect.Parameter.VAR_POSITIONAL, inspect.Parameter.VAR_KEYWORD}
    if arb.issubset(kinds):
        msg = (
            "Cannot safely call a function with both *args and **kwargs. "
            "If this is a wrapper please use functools.wraps to keep the signature correct"
        )
        raise TypeError(msg)

    parsed_pos = False
    args: list[Any] = []
    kwargs: dict[str, Any] = {}

    for index, parameter, posarg in itertools.zip_longest(
        itertools.count(),
        parameters.values(),
        possible_args,
        fillvalue=MISSING,
    ):
        if parameter is MISSING:
            break
        if posarg is MISSING:
            parsed_pos = True

        if parameter.kind is inspect.Parameter.VAR_POSITIONAL:
            args = list(possible_args)
            parsed_pos = True
        elif parameter.kind is inspect.Parameter.VAR_KEYWORD:
            kwargs = possible_kwargs
            break
        elif parameter.kind is inspect.Parameter.KEYWORD_ONLY:
            parsed_pos = True

        if not parsed_pos:
            args.append(possible_args[index])
        elif parameter.kind is inspect.Parameter.POSITIONAL_ONLY:
            break  # guaranteed error since not enough positional arguments
        elif parameter.name in possible_kwargs:
            kwargs[parameter.name] = possible_kwargs[parameter.name]

    return function(*args, **kwargs)


def isolate_self(
    function: Callable[..., Any],
    parameters: Optional[dict[str, inspect.Parameter]] = None,
) -> tuple[tuple[Optional[inspect.Parameter], ...], dict[str, inspect.Parameter]]:
    """Create parameters without self and the first interaction.

    Optionally accepts a `{str: inspect.Parameter}` dict as an optimization,
    calls `get_signature_parameters(function)` if not provided.
    """
    if parameters is None:
        parameters = get_signature_parameters(function)
    if not parameters:
        return (None, None), {}

    parameters = dict(parameters)  # shallow copy
    parametersl = list(parameters.values())

    cog_param: Optional[inspect.Parameter] = None
    inter_param: Optional[inspect.Parameter] = None

    if signature_has_self_param(function):
        cog_param = parameters.pop(parametersl[0].name)
        parametersl.pop(0)
    if parametersl:
        annot = parametersl[0].annotation
        if issubclass_(annot, ApplicationCommandInteraction) or annot is inspect.Parameter.empty:
            inter_param = parameters.pop(parametersl[0].name)

    return (cog_param, inter_param), parameters


def classify_autocompleter(autocompleter: AnyAutocompleter) -> None:
    """Detects whether an autocomplete function can take a cog as the first argument.
    The result is then saved as a boolean value in `func.__has_cog_param__`
    """
    if not callable(autocompleter):
        return

    sig = inspect.signature(autocompleter)
    positional_param_count = 0

    for param in sig.parameters.values():
        if (
            param.kind in (param.POSITIONAL_ONLY, param.POSITIONAL_OR_KEYWORD)
        ) and param.default is param.empty:
            positional_param_count += 1
        else:
            break

    if positional_param_count < 2:
        msg = (
            "An autocomplete function should have 2 or 3 non-optional positional arguments. "
            "For example, foo(inter, string) or foo(cog, inter, string)"
        )
        raise ValueError(msg)

    if positional_param_count > 3:
        msg = (
            "Any additional arguments of an autocomplete function "
            "(apart from the first 3) should be keyword-only"
        )
        raise ValueError(msg)

    autocompleter.__has_cog_param__ = positional_param_count == 3


def collect_params(
    function: Callable[..., Any],
    parameters: Optional[dict[str, inspect.Parameter]] = None,
) -> tuple[Optional[str], Optional[str], list[ParamInfo], dict[str, Injection]]:
    """Collect all parameters in a function.

    Optionally accepts a `{str: inspect.Parameter}` dict as an optimization.

    Returns: (`cog parameter`, `interaction parameter`, `param infos`, `injections`)
    """
    (cog_param, inter_param), parameters = isolate_self(function, parameters)

    doc = disnake.utils.parse_docstring(function)["params"]

    paraminfos: list[ParamInfo] = []
    injections: dict[str, Injection] = {}

    for parameter in parameters.values():
        if parameter.kind in [parameter.VAR_POSITIONAL, parameter.VAR_KEYWORD]:
            continue
        if parameter.kind is parameter.POSITIONAL_ONLY:
            msg = "Positional-only parameters cannot be used in commands"
            raise TypeError(msg)

        default = parameter.default
        if isinstance(default, Injection):
            injections[parameter.name] = default
        elif parameter.annotation in Injection._registered:
            injections[parameter.name] = Injection._registered[parameter.annotation]
        elif issubclass_(parameter.annotation, ApplicationCommandInteraction):
            if inter_param is None:
                inter_param = parameter
            else:
                msg = f"Found two candidates for the interaction parameter in {function!r}: {inter_param.name} and {parameter.name}"
                raise TypeError(msg)
        elif issubclass_(parameter.annotation, commands.Cog):
            if cog_param is None:
                cog_param = parameter
            else:
                msg = f"Found two candidates for the cog parameter in {function!r}: {cog_param.name} and {parameter.name}"
                raise TypeError(msg)
        else:
            paraminfo = ParamInfo.from_param(parameter, {}, doc)
            paraminfos.append(paraminfo)

    return (
        cog_param.name if cog_param else None,
        inter_param.name if inter_param else None,
        paraminfos,
        injections,
    )


def collect_nested_params(function: Callable[..., Any]) -> list[ParamInfo]:
    """Collect all options from a function"""
    # TODO: Have these be actually sorted properly and not have injections always at the end
    _, _, paraminfos, injections = collect_params(function)

    for injection in injections.values():
        paraminfos += collect_nested_params(injection.function)

    return sorted(paraminfos, key=lambda param: not param.required)


def format_kwargs(
    interaction: ApplicationCommandInteraction,
    cog_param: Optional[str] = None,
    inter_param: Optional[str] = None,
    /,
    *args: Any,
    **kwargs: Any,
) -> dict[str, Any]:
    """Create kwargs from appropriate information"""
    first = args[0] if args else None

    if len(args) > 1:
        msg = "When calling a slash command only self and the interaction should be positional"
        raise TypeError(msg)
    elif first and not isinstance(first, commands.Cog):
        msg = "Method slash commands may be created only in cog subclasses"
        raise TypeError(msg)

    cog: Optional[commands.Cog] = first

    if cog_param:
        kwargs[cog_param] = cog
    if inter_param:
        kwargs[inter_param] = interaction

    return kwargs


async def run_injections(
    injections: dict[str, Injection],
    interaction: ApplicationCommandInteraction,
    /,
    *args: Any,
    **kwargs: Any,
) -> dict[str, Any]:
    """Run and resolve a list of injections"""

    async def _helper(name: str, injection: Injection) -> tuple[str, Any]:
        return name, await call_param_func(injection.function, interaction, *args, **kwargs)

    resolved = await asyncio.gather(*(_helper(name, i) for name, i in injections.items()))
    return dict(resolved)


async def call_param_func(
    function: Callable[..., T],
    interaction: ApplicationCommandInteraction,
    /,
    *args: Any,
    **kwargs: Any,
) -> T:
    """Call a function utilizing ParamInfo"""
    cog_param, inter_param, paraminfos, injections = collect_params(function)
    formatted_kwargs = format_kwargs(interaction, cog_param, inter_param, *args, **kwargs)
    formatted_kwargs.update(await run_injections(injections, interaction, *args, **kwargs))
    kwargs = formatted_kwargs

    for param in paraminfos:
        if param.param_name in kwargs:
            kwargs[param.param_name] = await param.convert_argument(
                interaction, kwargs[param.param_name]
            )
        elif param.default is not ...:
            kwargs[param.param_name] = await param.get_default(interaction)

    return await maybe_coroutine(safe_call, function, **kwargs)


def expand_params(command: AnySlashCommand) -> list[Option]:
    """Update an option with its params *in-place*

    Returns the created options
    """
    parameters = get_signature_parameters(command.callback)
    # pass `parameters` down to avoid having to call `get_signature_parameters(func)` another time,
    # which may cause side effects with deferred annotations and warnings
    _, inter_param, params, injections = collect_params(command.callback, parameters)

    if inter_param is None:
        msg = f"Couldn't find an interaction parameter in {command.callback}"
        raise TypeError(msg)

    for injection in injections.values():
        collected = collect_nested_params(injection.function)
        if injection.autocompleters:
            lookup = {p.name: p for p in collected}
            for name, func in injection.autocompleters.items():
                param = lookup.get(name)
                if param is None:
                    msg = f"Option '{name}' doesn't exist in '{command.qualified_name}'"
                    raise ValueError(msg)
                param.autocomplete = func
        params += collected

    params = sorted(params, key=lambda param: not param.required)

    # update connectors and autocompleters
    for param in params:
        if param.name != param.param_name:
            command.connectors[param.name] = param.param_name
        if param.autocomplete:
            command.autocompleters[param.name] = param.autocomplete

    if issubclass_(parameters[inter_param].annotation, disnake.GuildCommandInteraction):
        command._guild_only = True

    return [param.to_option() for param in params]


def Param(
    default: Union[Any, Callable[[ApplicationCommandInteraction[BotT]], Any]] = ...,
    *,
    name: LocalizedOptional = None,
    description: LocalizedOptional = None,
    choices: Optional[Choices] = None,
    converter: Optional[Callable[[ApplicationCommandInteraction[BotT], Any], Any]] = None,
    convert_defaults: bool = False,
    autocomplete: Optional[AnyAutocompleter] = None,
    channel_types: Optional[list[ChannelType]] = None,
    lt: Optional[float] = None,
    le: Optional[float] = None,
    gt: Optional[float] = None,
    ge: Optional[float] = None,
    large: bool = False,
    min_length: Optional[int] = None,
    max_length: Optional[int] = None,
    **kwargs: Any,
) -> Any:
    """A special function that creates an instance of :class:`ParamInfo` that contains some information about a
    slash command option. This instance should be assigned to a parameter of a function representing your slash command.

    See :ref:`param_syntax` for more info.

    Parameters
    ----------
    default: Any | :class:`~collections.abc.Callable`\\[[:class:`.ApplicationCommandInteraction`], :data:`~typing.Any`]
        The actual default value of the function parameter that should be passed instead of the :class:`ParamInfo` instance.
        Can be a sync/async callable taking an interaction and returning a dynamic default value,
        if the user didn't pass a value for this parameter.
    name: :class:`str` | :class:`.Localized` | :data:`None`
        The name of the option. By default, the option name is the parameter name.

        .. versionchanged:: 2.5
            Added support for localizations.

    description: :class:`str` | :class:`.Localized` | :data:`None`
        The description of the option. You can skip this kwarg and use docstrings. See :ref:`param_syntax`.
        Kwarg aliases: ``desc``.

        .. versionchanged:: 2.5
            Added support for localizations.

    choices: :class:`~collections.abc.Sequence`\\[:class:`.OptionChoice`] | :class:`~collections.abc.Sequence`\\[:class:`str` | :class:`int` | :class:`float`] | :class:`~collections.abc.Mapping`\\[:class:`str`, :class:`str` | :class:`int` | :class:`float`]
        The pre-defined choices for this slash command option.
    converter: :class:`~collections.abc.Callable`\\[[:class:`.ApplicationCommandInteraction`, :data:`~typing.Any`], :data:`~typing.Any`]
        A function that will convert the original input to a desired format.
        Kwarg aliases: ``conv``.
    convert_defaults: :class:`bool`
        Whether to also apply the converter to the provided default value.
        Defaults to ``False``.

        .. versionadded:: 2.3
    autocomplete: :class:`~collections.abc.Callable`\\[[:class:`.ApplicationCommandInteraction`, :class:`str`], :data:`~typing.Any`]
        A function that will suggest possible autocomplete options while typing.
        See :ref:`param_syntax`. Kwarg aliases: ``autocomp``.
    channel_types: :class:`~collections.abc.Iterable`\\[:class:`.ChannelType`]
        A list of channel types that should be allowed.
        By default these are discerned from the annotation.
    lt: :class:`float`
        The (exclusive) upper bound of values for this option (less-than).
    le: :class:`float`
        The (inclusive) upper bound of values for this option (less-than-or-equal). Kwarg aliases: ``max_value``.
    gt: :class:`float`
        The (exclusive) lower bound of values for this option (greater-than).
    ge: :class:`float`
        The (inclusive) lower bound of values for this option (greater-than-or-equal). Kwarg aliases: ``min_value``.
    large: :class:`bool`
        Whether to accept large :class:`int` values (if this is ``False``, only
        values in the range ``(-2^53, 2^53)`` would be accepted due to an API limitation).

        .. versionadded:: 2.3

    min_length: :class:`int`
        The minimum length for this option if this is a string option.

        .. versionadded:: 2.6

    max_length: :class:`int`
        The maximum length for this option if this is a string option.

        .. versionadded:: 2.6

    Raises
    ------
    TypeError
        Unexpected keyword arguments were provided.

    Returns
    -------
    :class:`ParamInfo`
        An instance with the option info.

        .. note::

            In terms of typing, this returns ``Any`` to avoid typing issues,
            but at runtime this is always a :class:`ParamInfo` instance.
            You can find a more in-depth explanation :ref:`here <why_params_and_injections_return_any>`.
    """
    description = kwargs.pop("desc", description)
    converter = kwargs.pop("conv", converter)
    autocomplete = kwargs.pop("autocomp", autocomplete)
    le = kwargs.pop("max_value", le)
    ge = kwargs.pop("min_value", ge)

    if kwargs:
        a = ", ".join(map(repr, kwargs))
        msg = f"Param() got unexpected keyword arguments: {a}"
        raise TypeError(msg)

    return ParamInfo(
        default,
        name=name,
        description=description,
        choices=choices,
        converter=converter,
        convert_default=convert_defaults,
        autocomplete=autocomplete,
        channel_types=channel_types,
        lt=lt,
        le=le,
        gt=gt,
        ge=ge,
        large=large,
        min_length=min_length,
        max_length=max_length,
    )


param = Param


def inject(
    function: Callable[..., Any],
    *,
    autocompleters: Optional[dict[str, Callable]] = None,
) -> Any:
    """A special function to use the provided function for injections.
    This should be assigned to a parameter of a function representing your slash command.

    .. versionadded:: 2.3

    .. versionchanged:: 2.6
        Added ``autocompleters`` keyword-only argument.

    Parameters
    ----------
    function: Callable
        The injection function.
    autocompleters: :class:`dict`\\[:class:`str`, Callable]
        A mapping of the injection's option names to their respective autocompleters.

        See also :func:`Injection.autocomplete`.

        .. versionadded:: 2.6

    Returns
    -------
    :class:`Injection`
        The resulting injection

        .. note::

            The return type is annotated with ``Any`` to avoid typing issues caused by how this
            extension works, but at runtime this is always an :class:`Injection` instance.
            You can find more in-depth explanation :ref:`here <why_params_and_injections_return_any>`.
    """
    return Injection(function, autocompleters=autocompleters)


def injection(
    *,
    autocompleters: Optional[dict[str, Callable]] = None,
) -> Callable[[Callable[..., Any]], Any]:
    """Decorator interface for :func:`inject`.
    You can then assign this value to your slash commands' parameters.

    .. versionadded:: 2.6

    Parameters
    ----------
    autocompleters: :class:`dict`\\[:class:`str`, Callable]
        A mapping of the injection's option names to their respective autocompleters.

        See also :func:`Injection.autocomplete`.

    Returns
    -------
    :class:`~collections.abc.Callable`\\[[:class:`~collections.abc.Callable`\\[..., :data:`~typing.Any`]], :class:`Injection`]
        Decorator which turns your injection function into actual :class:`Injection`.

        .. note::

            The decorator return type is annotated with ``Any`` to avoid typing issues caused by how this
            extension works, but at runtime this is always an :class:`Injection` instance.
            You can find more in-depth explanation :ref:`here <why_params_and_injections_return_any>`.
    """

    def decorator(function: Callable[..., Any]) -> Injection:
        return inject(function, autocompleters=autocompleters)

    return decorator


def option_enum(
    choices: Union[dict[str, TChoice], list[TChoice]], **kwargs: TChoice
) -> type[TChoice]:
    """A utility function to create an enum type.
    Returns a new :class:`~enum.Enum` based on the provided parameters.

    .. versionadded:: 2.1

    Parameters
    ----------
    choices: :class:`dict`\\[:class:`str`, :class:`Any`] | :class:`list`\\[:class:`Any`]
        A name/value mapping of choices, or a list of values whose stringified representations
        will be used as the names.
    **kwargs
        Name/value pairs to use instead of the ``choices`` parameter.
    """
    if isinstance(choices, list):
        choices = {str(i): i for i in choices}

    choices = choices or kwargs
    first, *_ = choices.values()
    return Enum("", choices, type=type(first))  # type: ignore


class ConverterMethod(classmethod):
    """A class to help register a method as a converter method."""

    def __set_name__(self, owner: Any, name: str) -> None:
        # this feels wrong
        function = self.__get__(None, owner)
        ParamInfo._registered_converters[owner] = function
        owner.__discord_converter__ = function


# due to a bug in pylance classmethod subclasses do not actually work properly
if TYPE_CHECKING:
    converter_method = classmethod
else:

    def converter_method(function: Any) -> ConverterMethod:
        """A decorator to register a method as the converter method.

        .. versionadded:: 2.3
        """
        return ConverterMethod(function)


def register_injection(
    function: InjectionCallback[CogT, P, T_],
    *,
    autocompleters: Optional[dict[str, Callable]] = None,
) -> Injection[P, T_]:
    """A decorator to register a global injection.

    .. versionadded:: 2.3

    .. versionchanged:: 2.6
        Now returns :class:`.Injection`.

    .. versionchanged:: 2.6
        Added ``autocompleters`` keyword-only argument.

    Raises
    ------
    TypeError
        Injection doesn't have a return annotation,
        or tries to overwrite builtin types.

    Returns
    -------
    :class:`Injection`
        The injection being registered.
    """
    tp = get_signature_return(function)

    if tp is inspect.Parameter.empty:
        msg = "Injection must have a return annotation"
        raise TypeError(msg)
    if tp in ParamInfo.TYPES:
        msg = "Injection cannot overwrite builtin types"
        raise TypeError(msg)

    return Injection.register(function, tp, autocompleters=autocompleters)<|MERGE_RESOLUTION|>--- conflicted
+++ resolved
@@ -82,23 +82,8 @@
     P = TypeVar("P")
 
 
-<<<<<<< HEAD
-T = TypeVar("T", bound=Any)
-TypeT = TypeVar("TypeT", bound=Type[Any])
-=======
-if sys.version_info >= (3, 10):
-    from types import EllipsisType, UnionType
-elif TYPE_CHECKING:
-    EllipsisType = type(Ellipsis)
-    UnionType = NoReturn
-
-else:
-    UnionType = object()
-    EllipsisType = type(Ellipsis)
-
 T = TypeVar("T")
 TypeT = TypeVar("TypeT", bound=type[Any])
->>>>>>> d1711737
 BotT = TypeVar("BotT", bound="disnake.Client", covariant=True)
 
 __all__ = (
