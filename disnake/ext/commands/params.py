# SPDX-License-Identifier: MIT

"""Repsonsible for handling Params for slash commands"""

from __future__ import annotations

import asyncio
import collections.abc
import inspect
import itertools
import math
import sys
import types
from abc import ABC, abstractmethod
from dataclasses import dataclass
from enum import Enum, EnumMeta
from typing import (
    TYPE_CHECKING,
    Any,
    Callable,
    ClassVar,
    Dict,
    Final,
    FrozenSet,
    Generic,
    List,
    Literal,
    NoReturn,
    Optional,
    Sequence,
    Tuple,
    Type,
    TypeVar,
    Union,
    get_origin,
)

import disnake
from disnake.app_commands import Option, OptionChoice
from disnake.channel import _channel_type_factory
from disnake.enums import ChannelType, OptionType, try_enum_to_int
from disnake.ext import commands
from disnake.i18n import Localized
from disnake.interactions import ApplicationCommandInteraction
from disnake.utils import get_signature_parameters, get_signature_return, maybe_coroutine

from . import errors
from .converter import CONVERTER_MAPPING

T_ = TypeVar("T_")

if TYPE_CHECKING:
    from typing_extensions import Concatenate, ParamSpec, Self, TypeGuard

    from disnake.app_commands import Choices
    from disnake.i18n import LocalizationValue, LocalizedOptional
    from disnake.types.interactions import ApplicationCommandOptionChoiceValue

    from .base_core import CogT
    from .cog import Cog
    from .slash_core import InvokableSlashCommand, SubCommand

    AnySlashCommand = Union[InvokableSlashCommand, SubCommand]

    P = ParamSpec("P")

    InjectionCallback = Union[
        Callable[Concatenate[CogT, P], T_],
        Callable[P, T_],
    ]
    AnyAutocompleter = Union[
        Sequence[Any],
        Callable[Concatenate[ApplicationCommandInteraction, str, P], Any],
        Callable[Concatenate[CogT, ApplicationCommandInteraction, str, P], Any],
    ]

    TChoice = TypeVar("TChoice", bound=ApplicationCommandOptionChoiceValue)
else:
    P = TypeVar("P")

if sys.version_info >= (3, 10):
    from types import EllipsisType, UnionType
elif TYPE_CHECKING:
    UnionType = object()
    EllipsisType = ellipsis  # noqa: F821
else:
    UnionType = object()
    EllipsisType = type(Ellipsis)

T = TypeVar("T", bound=Any)
TypeT = TypeVar("TypeT", bound=Type[Any])
CallableT = TypeVar("CallableT", bound=Callable[..., Any])
BotT = TypeVar("BotT", bound="disnake.Client", covariant=True)

__all__ = (
    "Range",
    "String",
    "LargeInt",
    "ParamInfo",
    "Param",
    "param",
    "inject",
    "injection",
    "Injection",
    "option_enum",
    "register_injection",
    "converter_method",
)


def issubclass_(obj: Any, tp: Union[TypeT, Tuple[TypeT, ...]]) -> TypeGuard[TypeT]:
    """Similar to the builtin `issubclass`, but more lenient.
    Can also handle unions (`issubclass(Union[int, str], int)`) and
    generic types (`issubclass(X[T], X)`) in the first argument.
    """
    if not isinstance(tp, (type, tuple)):
        return False
    elif isinstance(obj, type):
        # common case
        return issubclass(obj, tp)

    # At this point, `obj` is likely a generic type hint
    if (origin := get_origin(obj)) is None:
        return False

    if origin in (Union, UnionType):
        # If we have a Union, try matching any of its args
        # (recursively, to handle possibly generic types inside this union)
        return any(issubclass_(o, tp) for o in obj.__args__)
    else:
        return isinstance(origin, type) and issubclass(origin, tp)


def remove_optionals(annotation: Any) -> Any:
    """Remove unwanted optionals from an annotation"""
    if get_origin(annotation) in (Union, UnionType):
        args = tuple(i for i in annotation.__args__ if i not in (None, type(None)))
        if len(args) == 1:
            annotation = args[0]
        else:
            annotation = Union[args]  # type: ignore

    return annotation


def _xt_to_xe(xe: Optional[float], xt: Optional[float], direction: float = 1) -> Optional[float]:
    """Function for combining xt and xe

    * x > xt && x >= xe ; x >= f(xt, xe, 1)
    * x < xt && x <= xe ; x <= f(xt, xe, -1)
    """
    if xe is not None:
        if xt is not None:
            raise TypeError("Cannot combine lt and le or gt and le")
        return xe
    elif xt is not None:
        epsilon = math.ldexp(1.0, -1024)
        return xt + (epsilon * direction)
    else:
        return None


class Injection(Generic[P, T_]):
    """Represents a slash command injection.

    .. versionadded:: 2.3

    .. versionchanged:: 2.6
        Added keyword-only argument ``autocompleters``.

    Attributes
    ----------
    function: Callable
        The underlying injection function.
    autocompleters: Dict[:class:`str`, Callable]
        A mapping of injection's option names to their respective autocompleters.

        .. versionadded:: 2.6
    """

    _registered: ClassVar[Dict[Any, Injection]] = {}

    def __init__(
        self,
        function: InjectionCallback[CogT, P, T_],
        *,
        autocompleters: Optional[Dict[str, Callable]] = None,
    ) -> None:
        if autocompleters is not None:
            for autocomp in autocompleters.values():
                classify_autocompleter(autocomp)

        self.function: InjectionCallback[CogT, P, T_] = function
        self.autocompleters: Dict[str, Callable] = autocompleters or {}
        self._injected: Optional[Cog] = None

    def __get__(self, obj: Optional[Any], _: Type[Any]) -> Self:
        if obj is None:
            return self

        copy = type(self)(function=self.function, autocompleters=self.autocompleters)
        copy._injected = obj
        setattr(obj, self.function.__name__, copy)

        return copy

    def __call__(self, *args: P.args, **kwargs: P.kwargs) -> T_:
        """Calls the underlying function that the injection holds.

        .. versionadded:: 2.6
        """
        if self._injected is not None:
            return self.function(self._injected, *args, **kwargs)  # type: ignore
        else:
            return self.function(*args, **kwargs)  # type: ignore

    @classmethod
    def register(
        cls,
        function: InjectionCallback[CogT, P, T_],
        annotation: Any,
        *,
        autocompleters: Optional[Dict[str, Callable]] = None,
    ) -> Injection[P, T_]:
        self = cls(function, autocompleters=autocompleters)
        cls._registered[annotation] = self
        return self

    def autocomplete(self, option_name: str) -> Callable[[CallableT], CallableT]:
        """A decorator that registers an autocomplete function for the specified option.

        .. versionadded:: 2.6

        Parameters
        ----------
        option_name: :class:`str`
            The name of the option.

        Raises
        ------
        ValueError
            This injection already has an autocompleter set for the given option
        TypeError
            ``option_name`` is not :class:`str`
        """
        if not isinstance(option_name, str):
            raise TypeError("option_name must be a type of str")

        if option_name in self.autocompleters:
            raise ValueError(
                f"This injection already has an autocompleter set for option '{option_name}'"
            )

        def decorator(func: CallableT) -> CallableT:
            classify_autocompleter(func)
            self.autocompleters[option_name] = func
            return func

        return decorator


@dataclass(frozen=True)
class _BaseRange(ABC):
    """Internal base type for supporting ``Range[...]`` and ``String[...]``."""

    _allowed_types: ClassVar[Tuple[Type[Any], ...]]

    underlying_type: Type[Any]
    min_value: Optional[Union[int, float]]
    max_value: Optional[Union[int, float]]

    def __class_getitem__(cls, params: Tuple[Any, ...]) -> Self:
        # deconstruct type arguments
        if not isinstance(params, tuple):
            params = (params,)

        name = cls.__name__

        if len(params) == 2:
            # backwards compatibility for `Range[1, 2]`

            # FIXME: the warning context is incorrect when used with stringified annotations,
            # and points to the eval frame instead of user code
            disnake.utils.warn_deprecated(
                f"Using `{name}` without an explicit type argument is deprecated, "
                "as this form does not work well with modern type-checkers. "
                f"Use `{name}[<type>, <min>, <max>]` instead.",
                stacklevel=2,
            )

            # infer type from min/max values
            params = (cls._infer_type(params),) + params

        if len(params) != 3:
            raise TypeError(
                f"`{name}` expects 3 type arguments ({name}[<type>, <min>, <max>]), got {len(params)}"
            )

        underlying_type, min_value, max_value = params

        # validate type (argument 1)
        if not isinstance(underlying_type, type):
            raise TypeError(f"First `{name}` argument must be a type, not `{underlying_type!r}`")

        if not issubclass(underlying_type, cls._allowed_types):
            allowed = "/".join(t.__name__ for t in cls._allowed_types)
            raise TypeError(f"First `{name}` argument must be {allowed}, not `{underlying_type!r}`")

        # validate min/max (arguments 2/3)
        min_value = cls._coerce_bound(min_value, "min")
        max_value = cls._coerce_bound(max_value, "max")

        if min_value is None and max_value is None:
            raise ValueError(f"`{name}` bounds cannot both be empty")

        # n.b. this allows bounds to be equal, which doesn't really serve a purpose with numbers,
        # but is still accepted by the api
        if min_value is not None and max_value is not None and min_value > max_value:
            raise ValueError(
                f"`{name}` minimum ({min_value}) must be less than or equal to maximum ({max_value})"
            )

        return cls(underlying_type=underlying_type, min_value=min_value, max_value=max_value)

    @staticmethod
    def _coerce_bound(value: Any, name: str) -> Optional[Union[int, float]]:
        if value is None or isinstance(value, EllipsisType):
            return None
        elif isinstance(value, (int, float)):
            if not math.isfinite(value):
                raise ValueError(f"{name} value may not be NaN, inf, or -inf")
            return value
        else:
            raise TypeError(f"{name} value must be int, float, None, or `...`, not `{type(value)}`")

    def __repr__(self) -> str:
        a = "..." if self.min_value is None else self.min_value
        b = "..." if self.max_value is None else self.max_value
        return f"{type(self).__name__}[{self.underlying_type.__name__}, {a}, {b}]"

    @classmethod
    @abstractmethod
    def _infer_type(cls, params: Tuple[Any, ...]) -> Type[Any]:
        raise NotImplementedError

    # hack to get `typing._type_check` to pass, e.g. when using `Range` as a generic parameter
    def __call__(self) -> NoReturn:
        raise NotImplementedError

    # support new union syntax for `Range[int, 1, 2] | None`
    if sys.version_info >= (3, 10):

        def __or__(self, other):
            return Union[self, other]  # type: ignore


if TYPE_CHECKING:
    # aliased import since mypy doesn't understand `Range = Annotated`
    from typing_extensions import Annotated as Range, Annotated as String
else:

    @dataclass(frozen=True, repr=False)
    class Range(_BaseRange):
        """Type representing a number with a limited range of allowed values.

        See :ref:`param_ranges` for more information.

        .. versionadded:: 2.4

        .. versionchanged:: 2.9
            Syntax changed from ``Range[5, 10]`` to ``Range[int, 5, 10]``;
            the type (:class:`int` or :class:`float`) must now be specified explicitly.
        """

        _allowed_types = (int, float)

        def __post_init__(self):
            for value in (self.min_value, self.max_value):
                if value is None:
                    continue

                if self.underlying_type is int and not isinstance(value, int):
                    raise TypeError("Range[int, ...] bounds must be int, not float")

        @classmethod
        def _infer_type(cls, params: Tuple[Any, ...]) -> Type[Any]:
            if any(isinstance(p, float) for p in params):
                return float
            return int

    @dataclass(frozen=True, repr=False)
    class String(_BaseRange):
        """Type representing a string option with a limited length.

        See :ref:`string_lengths` for more information.

        .. versionadded:: 2.6

        .. versionchanged:: 2.9
            Syntax changed from ``String[5, 10]`` to ``String[str, 5, 10]``;
            the type (:class:`str`) must now be specified explicitly.
        """

        _allowed_types = (str,)

        def __post_init__(self):
            for value in (self.min_value, self.max_value):
                if value is None:
                    continue

                if not isinstance(value, int):
                    raise TypeError("String bounds must be int, not float")
                if value < 0:
                    raise ValueError("String bounds may not be negative")

        @classmethod
        def _infer_type(cls, params: Tuple[Any, ...]) -> Type[Any]:
            return str


class LargeInt(int):
    """Type for large integers in slash commands."""


# option types that require additional handling in verify_type
_VERIFY_TYPES: Final[FrozenSet[OptionType]] = frozenset((OptionType.user, OptionType.mentionable))


class ParamInfo:
    """A class that basically connects function params with slash command options.
    The instances of this class are not created manually, but via the functional interface instead.
    See :func:`Param`.

    Parameters
    ----------
    default: Union[Any, Callable[[:class:`.ApplicationCommandInteraction`], Any]]
        The actual default value for the corresponding function param.
        Can be a sync/async callable taking an interaction and returning a dynamic default value,
        if the user didn't pass a value for this parameter.
    name: Optional[Union[:class:`str`, :class:`.Localized`]]
        The name of this slash command option.

        .. versionchanged:: 2.5
            Added support for localizations.

    description: Optional[Union[:class:`str`, :class:`.Localized`]]
        The description of this slash command option.

        .. versionchanged:: 2.5
            Added support for localizations.

    choices: Union[List[:class:`.OptionChoice`], List[Union[:class:`str`, :class:`int`]], Dict[:class:`str`, Union[:class:`str`, :class:`int`]]]
        The list of choices of this slash command option.
    ge: :class:`float`
        The lowest allowed value for this option.
    le: :class:`float`
        The greatest allowed value for this option.
    type: Any
        The type of the parameter.
    channel_types: List[:class:`.ChannelType`]
        The list of channel types supported by this slash command option.
    autocomplete: Callable[[:class:`.ApplicationCommandInteraction`, :class:`str`], Any]
        The function that will suggest possible autocomplete options while typing.
    converter: Callable[[:class:`.ApplicationCommandInteraction`, Any], Any]
        The function that will convert the original input to a desired format.
    min_length: :class:`int`
        The minimum length for this option, if it is a string option.

        .. versionadded:: 2.6

    max_length: :class:`int`
        The maximum length for this option, if it is a string option.

        .. versionadded:: 2.6
    """

    TYPES: ClassVar[Dict[type, int]] = {
        # fmt: off
        str:                                               OptionType.string.value,
        int:                                               OptionType.integer.value,
        bool:                                              OptionType.boolean.value,
        disnake.abc.User:                                  OptionType.user.value,
        disnake.User:                                      OptionType.user.value,
        disnake.Member:                                    OptionType.user.value,
        Union[disnake.User, disnake.Member]:               OptionType.user.value,
        # channels handled separately
        disnake.abc.GuildChannel:                          OptionType.channel.value,
        disnake.Role:                                      OptionType.role.value,
        disnake.abc.Snowflake:                             OptionType.mentionable.value,
        Union[disnake.Member, disnake.Role]:               OptionType.mentionable.value,
        Union[disnake.User, disnake.Role]:                 OptionType.mentionable.value,
        Union[disnake.User, disnake.Member, disnake.Role]: OptionType.mentionable.value,
        float:                                             OptionType.number.value,
        disnake.Attachment:                                OptionType.attachment.value,
        # fmt: on
    }
    _registered_converters: ClassVar[Dict[type, Callable]] = {}

    def __init__(
        self,
        default: Union[Any, Callable[[ApplicationCommandInteraction[BotT]], Any]] = ...,
        *,
        name: LocalizedOptional = None,
        description: LocalizedOptional = None,
        converter: Optional[Callable[[ApplicationCommandInteraction[BotT], Any], Any]] = None,
        convert_default: bool = False,
        autocomplete: Optional[AnyAutocompleter] = None,
        choices: Optional[Choices] = None,
        type: Optional[type] = None,
        channel_types: Optional[List[ChannelType]] = None,
        lt: Optional[float] = None,
        le: Optional[float] = None,
        gt: Optional[float] = None,
        ge: Optional[float] = None,
        large: bool = False,
        min_length: Optional[int] = None,
        max_length: Optional[int] = None,
    ) -> None:
        name_loc = Localized._cast(name, False)
        self.name: str = name_loc.string or ""
        self.name_localizations: LocalizationValue = name_loc.localizations

        desc_loc = Localized._cast(description, False)
        self.description: Optional[str] = desc_loc.string
        self.description_localizations: LocalizationValue = desc_loc.localizations

        self.default = default
        self.param_name: str = self.name
        self.converter = converter
        self.convert_default = convert_default
        self.autocomplete = autocomplete
        self.choices = choices or []
        self.type = type or str
        self.channel_types = channel_types or []
        self.max_value = _xt_to_xe(le, lt, -1)
        self.min_value = _xt_to_xe(ge, gt, 1)
        self.min_length = min_length
        self.max_length = max_length
        self.large = large

    def copy(self) -> ParamInfo:
        # n. b. this method needs to be manually updated when a new attribute is added.
        cls = self.__class__
        ins = cls.__new__(cls)

        ins.name = self.name
        ins.name_localizations = self.name_localizations._copy()
        ins.description = self.description
        ins.description_localizations = self.description_localizations._copy()
        ins.default = self.default
        ins.param_name = self.param_name
        ins.converter = self.converter
        ins.convert_default = self.convert_default
        ins.autocomplete = self.autocomplete
        ins.choices = self.choices.copy()
        ins.type = self.type
        ins.channel_types = self.channel_types.copy()
        ins.max_value = self.max_value
        ins.min_value = self.min_value
        ins.min_length = self.min_length
        ins.max_length = self.max_length
        ins.large = self.large

        return ins

    @property
    def required(self) -> bool:
        return self.default is Ellipsis

    @property
    def discord_type(self) -> OptionType:
        return OptionType(self.TYPES.get(self.type, OptionType.string.value))

    @discord_type.setter
    def discord_type(self, discord_type: OptionType) -> None:
        value = try_enum_to_int(discord_type)
        for t, v in self.TYPES.items():
            if value == v:
                self.type = t
                return

        raise TypeError(f"Type {discord_type} is not a valid Param type")

    @classmethod
    def from_param(
        cls,
        param: inspect.Parameter,
        type_hints: Dict[str, Any],
        parsed_docstring: Optional[Dict[str, disnake.utils._DocstringParam]] = None,
    ) -> Self:
        # hopefully repeated parsing won't cause any problems
        parsed_docstring = parsed_docstring or {}

        if isinstance(param.default, cls):
            # we copy this ParamInfo instance because it can be used in multiple signatures
            self = param.default.copy()
        else:
            default = param.default if param.default is not inspect.Parameter.empty else ...
            self = cls(default)

        self.parse_parameter(param)
        doc = parsed_docstring.get(param.name)
        if doc:
            self.parse_doc(doc)
        self.parse_annotation(type_hints.get(param.name, param.annotation))

        return self

    @classmethod
    def register_converter(cls, annotation: Any, converter: CallableT) -> CallableT:
        cls._registered_converters[annotation] = converter
        return converter

    def __repr__(self) -> str:
        args = ", ".join(f"{k}={'...' if v is ... else repr(v)}" for k, v in vars(self).items())
        return f"{type(self).__name__}({args})"

    async def get_default(self, inter: ApplicationCommandInteraction) -> Any:
        """Gets the default for an interaction"""
        default = self.default
        if callable(self.default):
            default = self.default(inter)

            if inspect.isawaitable(default):
                default = await default

        if self.convert_default:
            default = await self.convert_argument(inter, default)

        return default

    async def verify_type(self, inter: ApplicationCommandInteraction, argument: Any) -> Any:
        """Check if the type of an argument is correct and possibly raise if it's not."""
        if self.discord_type not in _VERIFY_TYPES:
            return argument

        # The API may return a `User` for options annotated with `Member`,
        # including `Member` (user option), `Union[User, Member]` (user option) and
        # `Union[Member, Role]` (mentionable option).
        # If we received a `User` but didn't expect one, raise.
        if (
            isinstance(argument, disnake.User)
            and issubclass_(self.type, disnake.Member)
            and not issubclass_(self.type, disnake.User)
        ):
            raise errors.MemberNotFound(str(argument.id))

        return argument

    async def convert_argument(self, inter: ApplicationCommandInteraction, argument: Any) -> Any:
        """Convert a value if a converter is given"""
        if self.large:
            try:
                argument = int(argument)
            except ValueError:
                raise errors.LargeIntConversionFailure(argument) from None

        if self.converter is None:
            # TODO: Custom validators
            return await self.verify_type(inter, argument)

        try:
            argument = self.converter(inter, argument)
            if inspect.isawaitable(argument):
                return await argument

            return argument
        except errors.CommandError:
            raise
        except Exception as e:
            raise errors.ConversionError(self.converter, e) from e

    def _parse_enum(self, annotation: Any) -> None:
        if isinstance(annotation, (EnumMeta, disnake.enums.EnumMeta)):
            self.choices = [OptionChoice(name, value.value) for name, value in annotation.__members__.items()]  # type: ignore
        else:
            self.choices = [OptionChoice(str(i), i) for i in annotation.__args__]

        self.type = type(self.choices[0].value)

    def _parse_guild_channel(
        self, *channels: Union[Type[disnake.abc.GuildChannel], Type[disnake.Thread]]
    ) -> None:
        # this variable continues to be GuildChannel because the type is still
        # determined from the TYPE mapping in the class definition
        self.type = disnake.abc.GuildChannel

        if not self.channel_types:
            channel_types = set()
            for channel in channels:
                channel_types.update(_channel_type_factory(channel))
            self.channel_types = list(channel_types)

    def parse_annotation(self, annotation: Any, converter_mode: bool = False) -> bool:
        """Parse an annotation"""
        annotation = remove_optionals(annotation)

        if not converter_mode:
            self.converter = (
                self.converter
                or getattr(annotation, "__discord_converter__", None)
                or self._registered_converters.get(annotation)
            )
            if self.converter:
                self.parse_converter_annotation(self.converter, annotation)
                return True

        # short circuit if user forgot to provide annotations
        if annotation is inspect.Parameter.empty or annotation is Any:
            return False

        # resolve type aliases and special types
        if isinstance(annotation, Range):
            self.min_value = annotation.min_value
            self.max_value = annotation.max_value
            annotation = annotation.underlying_type
        if isinstance(annotation, String):
            self.min_length = annotation.min_value
            self.max_length = annotation.max_value
            annotation = annotation.underlying_type
        if issubclass_(annotation, LargeInt):
            self.large = True
            annotation = int

        if self.large:
            self.type = str
            if annotation is not int:
                raise TypeError("Large integers must be annotated with int or LargeInt")
        elif annotation in self.TYPES:
            self.type = annotation
        elif (
            isinstance(annotation, (EnumMeta, disnake.enums.EnumMeta))
            or get_origin(annotation) is Literal
        ):
            self._parse_enum(annotation)
        elif get_origin(annotation) in (Union, UnionType):
            args = annotation.__args__
            if all(
                issubclass_(channel, (disnake.abc.GuildChannel, disnake.Thread)) for channel in args
            ):
                self._parse_guild_channel(*args)
            else:
                raise TypeError(
                    "Unions for anything else other than channels or a mentionable are not supported"
                )
        elif issubclass_(annotation, (disnake.abc.GuildChannel, disnake.Thread)):
            self._parse_guild_channel(annotation)
        elif issubclass_(get_origin(annotation), collections.abc.Sequence):
            raise TypeError(
                f"List arguments have not been implemented yet and therefore {annotation!r} is invalid"
            )

        elif annotation in CONVERTER_MAPPING:
            if converter_mode:
                raise TypeError(
                    f"{annotation!r} implies the usage of a converter but those cannot be nested"
                )
            self.converter = CONVERTER_MAPPING[annotation]().convert
        elif converter_mode:
            raise TypeError(f"{annotation!r} is not a valid converter annotation")
        else:
            raise TypeError(f"{annotation!r} is not a valid parameter annotation")

        return True

    def parse_converter_annotation(self, converter: Callable, fallback_annotation: Any) -> None:
        if isinstance(converter, (types.FunctionType, types.MethodType)):
            converter_func = converter
        else:
            # if converter isn't a function/method, assume it's a callable object/type
            # (we need `__call__` here to get the correct global namespace later, since
            # classes do not have `__globals__`)
            converter_func = converter.__call__
        _, parameters = isolate_self(get_signature_parameters(converter_func))

        if len(parameters) != 1:
            raise TypeError(
                "Converters must take precisely two arguments: the interaction and the argument"
            )

        _, parameter = parameters.popitem()
        annotation = parameter.annotation

        if parameter.default is not inspect.Parameter.empty and self.required:
            self.default = parameter.default
            self.convert_default = True

        success = self.parse_annotation(annotation, converter_mode=True)
        if success:
            return
        success = self.parse_annotation(fallback_annotation, converter_mode=True)
        if success:
            return

        raise TypeError(
            f"Both the converter annotation {annotation!r} and the option annotation {fallback_annotation!r} are invalid"
        )

    def parse_parameter(self, param: inspect.Parameter) -> None:
        self.name = self.name or param.name
        self.param_name = param.name

    def parse_doc(self, doc: disnake.utils._DocstringParam) -> None:
        if self.type == str and doc["type"] is not None:
            self.parse_annotation(doc["type"])

        self.description = self.description or doc["description"]

        self.name_localizations._upgrade(doc["localization_key_name"])
        self.description_localizations._upgrade(doc["localization_key_desc"])

    def to_option(self) -> Option:
        if not self.name:
            raise TypeError("Param must be parsed first")

        name = Localized(self.name, data=self.name_localizations)
        desc = Localized(self.description, data=self.description_localizations)

        return Option(
            name=name,
            description=desc,
            type=self.discord_type,
            required=self.required,
            choices=self.choices or None,
            channel_types=self.channel_types,
            autocomplete=self.autocomplete is not None,
            min_value=self.min_value,
            max_value=self.max_value,
            min_length=self.min_length,
            max_length=self.max_length,
        )


def safe_call(function: Callable[..., T], /, *possible_args: Any, **possible_kwargs: Any) -> T:
    """Calls a function without providing any extra unexpected arguments"""
    MISSING: Any = object()
    parameters = get_signature_parameters(function)

    kinds = {p.kind for p in parameters.values()}
    arb = {inspect.Parameter.VAR_POSITIONAL, inspect.Parameter.VAR_KEYWORD}
    if arb.issubset(kinds):
        raise TypeError(
            "Cannot safely call a function with both *args and **kwargs. "
            "If this is a wrapper please use functools.wraps to keep the signature correct"
        )

    parsed_pos = False
    args: List[Any] = []
    kwargs: Dict[str, Any] = {}

    for index, parameter, posarg in itertools.zip_longest(
        itertools.count(),
        parameters.values(),
        possible_args,
        fillvalue=MISSING,
    ):
        if parameter is MISSING:
            break
        if posarg is MISSING:
            parsed_pos = True

        if parameter.kind is inspect.Parameter.VAR_POSITIONAL:
            args = list(possible_args)
            parsed_pos = True
        elif parameter.kind is inspect.Parameter.VAR_KEYWORD:
            kwargs = possible_kwargs
            break
        elif parameter.kind is inspect.Parameter.KEYWORD_ONLY:
            parsed_pos = True

        if not parsed_pos:
            args.append(possible_args[index])
        elif parameter.kind is inspect.Parameter.POSITIONAL_ONLY:
            break  # guaranteed error since not enough positional arguments
        elif parameter.name in possible_kwargs:
            kwargs[parameter.name] = possible_kwargs[parameter.name]

    return function(*args, **kwargs)


def isolate_self(
    parameters: Dict[str, inspect.Parameter],
) -> Tuple[Tuple[Optional[inspect.Parameter], ...], Dict[str, inspect.Parameter]]:
    """Create parameters without self and the first interaction"""
    if not parameters:
        return (None, None), {}

    parameters = dict(parameters)  # shallow copy
    parametersl = list(parameters.values())

    cog_param: Optional[inspect.Parameter] = None
    inter_param: Optional[inspect.Parameter] = None

    if parametersl[0].name == "self":
        cog_param = parameters.pop(parametersl[0].name)
        parametersl.pop(0)
    if parametersl:
        annot = parametersl[0].annotation
        if issubclass_(annot, ApplicationCommandInteraction) or annot is inspect.Parameter.empty:
            inter_param = parameters.pop(parametersl[0].name)

    return (cog_param, inter_param), parameters


def classify_autocompleter(autocompleter: AnyAutocompleter) -> None:
    """Detects whether an autocomplete function can take a cog as the first argument.
    The result is then saved as a boolean value in `func.__has_cog_param__`
    """
    if not callable(autocompleter):
        return

    sig = inspect.signature(autocompleter)
    positional_param_count = 0

    for param in sig.parameters.values():
        if (
            param.kind in (param.POSITIONAL_ONLY, param.POSITIONAL_OR_KEYWORD)
        ) and param.default is param.empty:
            positional_param_count += 1
        else:
            break

    if positional_param_count < 2:
        raise ValueError(
            "An autocomplete function should have 2 or 3 non-optional positional arguments. "
            "For example, foo(inter, string) or foo(cog, inter, string)"
        )

    if positional_param_count > 3:
        raise ValueError(
            "Any additional arguments of an autocomplete function "
            "(apart from the first 3) should be keyword-only"
        )

    autocompleter.__has_cog_param__ = positional_param_count == 3


def collect_params(
    function: Callable,
    parameters: Optional[Dict[str, inspect.Parameter]] = None,
) -> Tuple[Optional[str], Optional[str], List[ParamInfo], Dict[str, Injection]]:
    """Collect all parameters in a function.

    Optionally accepts a `{str: inspect.Parameter}` dict as an optimization,
    calls `get_signature_parameters(function)` if not provided.

    Returns: (`cog parameter`, `interaction parameter`, `param infos`, `injections`)
    """
    if parameters is None:
        parameters = get_signature_parameters(function)

    (cog_param, inter_param), parameters = isolate_self(parameters)

    doc = disnake.utils.parse_docstring(function)["params"]

    paraminfos: List[ParamInfo] = []
    injections: Dict[str, Injection] = {}

    for parameter in parameters.values():
        if parameter.kind in [parameter.VAR_POSITIONAL, parameter.VAR_KEYWORD]:
            continue
        if parameter.kind is parameter.POSITIONAL_ONLY:
            raise TypeError("Positional-only parameters cannot be used in commands")

        default = parameter.default
        if isinstance(default, Injection):
            injections[parameter.name] = default
        elif parameter.annotation in Injection._registered:
            injections[parameter.name] = Injection._registered[parameter.annotation]
        elif issubclass_(parameter.annotation, ApplicationCommandInteraction):
            if inter_param is None:
                inter_param = parameter
            else:
                raise TypeError(
                    f"Found two candidates for the interaction parameter in {function!r}: {inter_param.name} and {parameter.name}"
                )
        elif issubclass_(parameter.annotation, commands.Cog):
            if cog_param is None:
                cog_param = parameter
            else:
                raise TypeError(
                    f"Found two candidates for the cog parameter in {function!r}: {cog_param.name} and {parameter.name}"
                )
        else:
            paraminfo = ParamInfo.from_param(parameter, {}, doc)
            paraminfos.append(paraminfo)

    return (
        cog_param.name if cog_param else None,
        inter_param.name if inter_param else None,
        paraminfos,
        injections,
    )


def collect_nested_params(function: Callable) -> List[ParamInfo]:
    """Collect all options from a function"""
    # TODO: Have these be actually sorted properly and not have injections always at the end
    _, _, paraminfos, injections = collect_params(function)

    for injection in injections.values():
        paraminfos += collect_nested_params(injection.function)

    return sorted(paraminfos, key=lambda param: not param.required)


def format_kwargs(
    interaction: ApplicationCommandInteraction,
    cog_param: Optional[str] = None,
    inter_param: Optional[str] = None,
    /,
    *args: Any,
    **kwargs: Any,
) -> Dict[str, Any]:
    """Create kwargs from appropriate information"""
    first = args[0] if args else None

    if len(args) > 1:
        raise TypeError(
            "When calling a slash command only self and the interaction should be positional"
        )
    elif first and not isinstance(first, commands.Cog):
        raise TypeError("Method slash commands may be created only in cog subclasses")

    cog: Optional[commands.Cog] = first

    if cog_param:
        kwargs[cog_param] = cog
    if inter_param:
        kwargs[inter_param] = interaction

    return kwargs


async def run_injections(
    injections: Dict[str, Injection],
    interaction: ApplicationCommandInteraction,
    /,
    *args: Any,
    **kwargs: Any,
) -> Dict[str, Any]:
    """Run and resolve a list of injections"""

    async def _helper(name: str, injection: Injection) -> Tuple[str, Any]:
        return name, await call_param_func(injection.function, interaction, *args, **kwargs)

    resolved = await asyncio.gather(*(_helper(name, i) for name, i in injections.items()))
    return dict(resolved)


async def call_param_func(
    function: Callable, interaction: ApplicationCommandInteraction, /, *args: Any, **kwargs: Any
) -> Any:
    """Call a function utilizing ParamInfo"""
    cog_param, inter_param, paraminfos, injections = collect_params(function)
    formatted_kwargs = format_kwargs(interaction, cog_param, inter_param, *args, **kwargs)
    formatted_kwargs.update(await run_injections(injections, interaction, *args, **kwargs))
    kwargs = formatted_kwargs

    for param in paraminfos:
        if param.param_name in kwargs:
            kwargs[param.param_name] = await param.convert_argument(
                interaction, kwargs[param.param_name]
            )
        elif param.default is not ...:
            kwargs[param.param_name] = await param.get_default(interaction)

    return await maybe_coroutine(safe_call, function, **kwargs)


def expand_params(command: AnySlashCommand) -> List[Option]:
    """Update an option with its params *in-place*

    Returns the created options
    """
    parameters = get_signature_parameters(command.callback)
    # pass `parameters` down to avoid having to call `get_signature_parameters(func)` another time,
    # which may cause side effects with deferred annotations and warnings
    _, inter_param, params, injections = collect_params(command.callback, parameters)

    if inter_param is None:
        raise TypeError(f"Couldn't find an interaction parameter in {command.callback}")

    for injection in injections.values():
        collected = collect_nested_params(injection.function)
        if injection.autocompleters:
            lookup = {p.name: p for p in collected}
            for name, func in injection.autocompleters.items():
                param = lookup.get(name)
                if param is None:
                    raise ValueError(f"Option '{name}' doesn't exist in '{command.qualified_name}'")
                param.autocomplete = func
        params += collected

    params = sorted(params, key=lambda param: not param.required)

    # update connectors and autocompleters
    for param in params:
        if param.name != param.param_name:
            command.connectors[param.name] = param.param_name
        if param.autocomplete:
            command.autocompleters[param.name] = param.autocomplete

<<<<<<< HEAD
    if issubclass_(
        get_origin(annot := parameters[inter_param].annotation) or annot,
        disnake.GuildCommandInteraction,
    ):
=======
    if issubclass_(sig.parameters[inter_param].annotation, disnake.GuildCommandInteraction):
>>>>>>> b23786bd
        command._guild_only = True

    return [param.to_option() for param in params]


def Param(
    default: Union[Any, Callable[[ApplicationCommandInteraction[BotT]], Any]] = ...,
    *,
    name: LocalizedOptional = None,
    description: LocalizedOptional = None,
    choices: Optional[Choices] = None,
    converter: Optional[Callable[[ApplicationCommandInteraction[BotT], Any], Any]] = None,
    convert_defaults: bool = False,
    autocomplete: Optional[Callable[[ApplicationCommandInteraction[BotT], str], Any]] = None,
    channel_types: Optional[List[ChannelType]] = None,
    lt: Optional[float] = None,
    le: Optional[float] = None,
    gt: Optional[float] = None,
    ge: Optional[float] = None,
    large: bool = False,
    min_length: Optional[int] = None,
    max_length: Optional[int] = None,
    **kwargs: Any,
) -> Any:
    """A special function that creates an instance of :class:`ParamInfo` that contains some information about a
    slash command option. This instance should be assigned to a parameter of a function representing your slash command.

    See :ref:`param_syntax` for more info.

    Parameters
    ----------
    default: Union[Any, Callable[[:class:`.ApplicationCommandInteraction`], Any]]
        The actual default value of the function parameter that should be passed instead of the :class:`ParamInfo` instance.
        Can be a sync/async callable taking an interaction and returning a dynamic default value,
        if the user didn't pass a value for this parameter.
    name: Optional[Union[:class:`str`, :class:`.Localized`]]
        The name of the option. By default, the option name is the parameter name.

        .. versionchanged:: 2.5
            Added support for localizations.

    description: Optional[Union[:class:`str`, :class:`.Localized`]]
        The description of the option. You can skip this kwarg and use docstrings. See :ref:`param_syntax`.
        Kwarg aliases: ``desc``.

        .. versionchanged:: 2.5
            Added support for localizations.

    choices: Union[List[:class:`.OptionChoice`], List[Union[:class:`str`, :class:`int`]], Dict[:class:`str`, Union[:class:`str`, :class:`int`]]]
        A list of choices for this option.
    converter: Callable[[:class:`.ApplicationCommandInteraction`, Any], Any]
        A function that will convert the original input to a desired format.
        Kwarg aliases: ``conv``.
    convert_defaults: :class:`bool`
        Whether to also apply the converter to the provided default value.
        Defaults to ``False``.

        .. versionadded:: 2.3
    autocomplete: Callable[[:class:`.ApplicationCommandInteraction`, :class:`str`], Any]
        A function that will suggest possible autocomplete options while typing.
        See :ref:`param_syntax`. Kwarg aliases: ``autocomp``.
    channel_types: Iterable[:class:`.ChannelType`]
        A list of channel types that should be allowed.
        By default these are discerned from the annotation.
    lt: :class:`float`
        The (exclusive) upper bound of values for this option (less-than).
    le: :class:`float`
        The (inclusive) upper bound of values for this option (less-than-or-equal). Kwarg aliases: ``max_value``.
    gt: :class:`float`
        The (exclusive) lower bound of values for this option (greater-than).
    ge: :class:`float`
        The (inclusive) lower bound of values for this option (greater-than-or-equal). Kwarg aliases: ``min_value``.
    large: :class:`bool`
        Whether to accept large :class:`int` values (if this is ``False``, only
        values in the range ``(-2^53, 2^53)`` would be accepted due to an API limitation).

        .. versionadded:: 2.3

    min_length: :class:`int`
        The minimum length for this option if this is a string option.

        .. versionadded:: 2.6

    max_length: :class:`int`
        The maximum length for this option if this is a string option.

        .. versionadded:: 2.6

    Raises
    ------
    TypeError
        Unexpected keyword arguments were provided.

    Returns
    -------
    :class:`ParamInfo`
        An instance with the option info.

        .. note::

            In terms of typing, this returns ``Any`` to avoid typing issues,
            but at runtime this is always a :class:`ParamInfo` instance.
            You can find a more in-depth explanation :ref:`here <why_params_and_injections_return_any>`.
    """
    description = kwargs.pop("desc", description)
    converter = kwargs.pop("conv", converter)
    autocomplete = kwargs.pop("autocomp", autocomplete)
    le = kwargs.pop("max_value", le)
    ge = kwargs.pop("min_value", ge)

    if kwargs:
        a = ", ".join(map(repr, kwargs))
        raise TypeError(f"Param() got unexpected keyword arguments: {a}")

    return ParamInfo(
        default,
        name=name,
        description=description,
        choices=choices,
        converter=converter,
        convert_default=convert_defaults,
        autocomplete=autocomplete,
        channel_types=channel_types,
        lt=lt,
        le=le,
        gt=gt,
        ge=ge,
        large=large,
        min_length=min_length,
        max_length=max_length,
    )


param = Param


def inject(
    function: Callable[..., Any],
    *,
    autocompleters: Optional[Dict[str, Callable]] = None,
) -> Any:
    """A special function to use the provided function for injections.
    This should be assigned to a parameter of a function representing your slash command.

    .. versionadded:: 2.3

    .. versionchanged:: 2.6
        Added ``autocompleters`` keyword-only argument.

    Parameters
    ----------
    function: Callable
        The injection function.
    autocompleters: Dict[:class:`str`, Callable]
        A mapping of the injection's option names to their respective autocompleters.

        See also :func:`Injection.autocomplete`.

        .. versionadded:: 2.6

    Returns
    -------
    :class:`Injection`
        The resulting injection

        .. note::

            The return type is annotated with ``Any`` to avoid typing issues caused by how this
            extension works, but at runtime this is always an :class:`Injection` instance.
            You can find more in-depth explanation :ref:`here <why_params_and_injections_return_any>`.
    """
    return Injection(function, autocompleters=autocompleters)


def injection(
    *,
    autocompleters: Optional[Dict[str, Callable]] = None,
) -> Callable[[Callable[..., Any]], Any]:
    """Decorator interface for :func:`inject`.
    You can then assign this value to your slash commands' parameters.

    .. versionadded:: 2.6

    Parameters
    ----------
    autocompleters: Dict[:class:`str`, Callable]
        A mapping of the injection's option names to their respective autocompleters.

        See also :func:`Injection.autocomplete`.

    Returns
    -------
    Callable[[Callable[..., Any]], :class:`Injection`]
        Decorator which turns your injection function into actual :class:`Injection`.

        .. note::

            The decorator return type is annotated with ``Any`` to avoid typing issues caused by how this
            extension works, but at runtime this is always an :class:`Injection` instance.
            You can find more in-depth explanation :ref:`here <why_params_and_injections_return_any>`.
    """

    def decorator(function: Callable[..., Any]) -> Injection:
        return inject(function, autocompleters=autocompleters)

    return decorator


def option_enum(
    choices: Union[Dict[str, TChoice], List[TChoice]], **kwargs: TChoice
) -> Type[TChoice]:
    """A utility function to create an enum type.
    Returns a new :class:`~enum.Enum` based on the provided parameters.

    .. versionadded:: 2.1

    Parameters
    ----------
    choices: Union[Dict[:class:`str`, :class:`Any`], List[:class:`Any`]]
        A name/value mapping of choices, or a list of values whose stringified representations
        will be used as the names.
    **kwargs
        Name/value pairs to use instead of the ``choices`` parameter.
    """
    if isinstance(choices, list):
        choices = {str(i): i for i in choices}

    choices = choices or kwargs
    first, *_ = choices.values()
    return Enum("", choices, type=type(first))


class ConverterMethod(classmethod):
    """A class to help register a method as a converter method."""

    def __set_name__(self, owner: Any, name: str) -> None:
        # this feels wrong
        function = self.__get__(None, owner)
        ParamInfo._registered_converters[owner] = function
        owner.__discord_converter__ = function


# due to a bug in pylance classmethod subclasses do not actually work properly
if TYPE_CHECKING:
    converter_method = classmethod
else:

    def converter_method(function: Any) -> ConverterMethod:
        """A decorator to register a method as the converter method.

        .. versionadded:: 2.3
        """
        return ConverterMethod(function)


def register_injection(
    function: InjectionCallback[CogT, P, T_],
    *,
    autocompleters: Optional[Dict[str, Callable]] = None,
) -> Injection[P, T_]:
    """A decorator to register a global injection.

    .. versionadded:: 2.3

    .. versionchanged:: 2.6
        Now returns :class:`.Injection`.

    .. versionchanged:: 2.6
        Added ``autocompleters`` keyword-only argument.

    Raises
    ------
    TypeError
        Injection doesn't have a return annotation,
        or tries to overwrite builtin types.

    Returns
    -------
    :class:`Injection`
        The injection being registered.
    """
    tp = get_signature_return(function)

    if tp is inspect.Parameter.empty:
        raise TypeError("Injection must have a return annotation")
    if tp in ParamInfo.TYPES:
        raise TypeError("Injection cannot overwrite builtin types")

    return Injection.register(function, tp, autocompleters=autocompleters)<|MERGE_RESOLUTION|>--- conflicted
+++ resolved
@@ -1101,14 +1101,7 @@
         if param.autocomplete:
             command.autocompleters[param.name] = param.autocomplete
 
-<<<<<<< HEAD
-    if issubclass_(
-        get_origin(annot := parameters[inter_param].annotation) or annot,
-        disnake.GuildCommandInteraction,
-    ):
-=======
-    if issubclass_(sig.parameters[inter_param].annotation, disnake.GuildCommandInteraction):
->>>>>>> b23786bd
+    if issubclass_(parameters[inter_param].annotation, disnake.GuildCommandInteraction):
         command._guild_only = True
 
     return [param.to_option() for param in params]
