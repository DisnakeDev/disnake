--- conflicted
+++ resolved
@@ -42,11 +42,12 @@
 from disnake.ext import commands
 from disnake.i18n import Localized
 from disnake.interactions import ApplicationCommandInteraction
-<<<<<<< HEAD
-from disnake.utils import maybe_coroutine, signature_has_self_param
-=======
-from disnake.utils import get_signature_parameters, get_signature_return, maybe_coroutine
->>>>>>> 59b101f9
+from disnake.utils import (
+    get_signature_parameters,
+    get_signature_return,
+    maybe_coroutine,
+    signature_has_self_param,
+)
 
 from . import errors
 from .converter import CONVERTER_MAPPING
@@ -768,9 +769,6 @@
         return True
 
     def parse_converter_annotation(self, converter: Callable, fallback_annotation: Any) -> None:
-<<<<<<< HEAD
-        _, parameters = isolate_self(converter)
-=======
         if isinstance(converter, (types.FunctionType, types.MethodType)):
             converter_func = converter
         else:
@@ -778,8 +776,7 @@
             # (we need `__call__` here to get the correct global namespace later, since
             # classes do not have `__globals__`)
             converter_func = converter.__call__
-        _, parameters = isolate_self(get_signature_parameters(converter_func))
->>>>>>> 59b101f9
+        _, parameters = isolate_self(converter_func)
 
         if len(parameters) != 1:
             raise TypeError(
@@ -887,29 +884,16 @@
 
 
 def isolate_self(
-<<<<<<< HEAD
     function: Callable,
-    sig: Optional[inspect.Signature] = None,
-) -> Tuple[
-    Tuple[Optional[inspect.Parameter], Optional[inspect.Parameter]],
-    Dict[str, inspect.Parameter],
-]:
+    parameters: Optional[Dict[str, inspect.Parameter]] = None,
+) -> Tuple[Tuple[Optional[inspect.Parameter], ...], Dict[str, inspect.Parameter]]:
     """Create parameters without self and the first interaction.
 
-    Optionally accepts an `inspect.Signature` object (as an optimization),
-    calls `signature(function)` if not provided.
+    Optionally accepts a `{str: inspect.Parameter}` dict as an optimization,
+    calls `get_signature_parameters(function)` if not provided.
     """
-    if sig is None:
-        sig = signature(function)
-
-    parameters = dict(sig.parameters)
-    parametersl = list(sig.parameters.values())
-
-=======
-    parameters: Dict[str, inspect.Parameter],
-) -> Tuple[Tuple[Optional[inspect.Parameter], ...], Dict[str, inspect.Parameter]]:
-    """Create parameters without self and the first interaction"""
->>>>>>> 59b101f9
+    if parameters is None:
+        parameters = get_signature_parameters(function)
     if not parameters:
         return (None, None), {}
 
@@ -969,23 +953,11 @@
 ) -> Tuple[Optional[str], Optional[str], List[ParamInfo], Dict[str, Injection]]:
     """Collect all parameters in a function.
 
-<<<<<<< HEAD
-    Optionally accepts an `inspect.Signature` object as an optimization.
+    Optionally accepts a `{str: inspect.Parameter}` dict as an optimization.
 
     Returns: (`cog parameter`, `interaction parameter`, `param infos`, `injections`)
     """
-    (cog_param, inter_param), parameters = isolate_self(function, sig)
-=======
-    Optionally accepts a `{str: inspect.Parameter}` dict as an optimization,
-    calls `get_signature_parameters(function)` if not provided.
-
-    Returns: (`cog parameter`, `interaction parameter`, `param infos`, `injections`)
-    """
-    if parameters is None:
-        parameters = get_signature_parameters(function)
-
-    (cog_param, inter_param), parameters = isolate_self(parameters)
->>>>>>> 59b101f9
+    (cog_param, inter_param), parameters = isolate_self(function, parameters)
 
     doc = disnake.utils.parse_docstring(function)["params"]
 
