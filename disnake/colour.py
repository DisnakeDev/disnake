# SPDX-License-Identifier: MIT

from __future__ import annotations

import colorsys
import random
from typing import TYPE_CHECKING, Any, Optional, Union

if TYPE_CHECKING:
    from typing_extensions import Self


__all__ = (
    "Colour",
    "Color",
)


class Colour:
    """Represents a Discord role colour. This class is similar
    to a (red, green, blue) :class:`tuple`.

    There is an alias for this called Color.

    .. collapse:: operations

        .. describe:: x == y

             Checks if two colours are equal.

        .. describe:: x != y

             Checks if two colours are not equal.

        .. describe:: hash(x)

             Return the colour's hash.

        .. describe:: str(x)

             Returns the hex format for the colour.

        .. describe:: int(x)

             Returns the raw colour value.

    Attributes
    ----------
    value: :class:`int`
        The raw integer colour value.
    """

    __slots__ = ("value",)

    def __init__(self, value: int) -> None:
        if not isinstance(value, int):
            msg = f"Expected int parameter, received {value.__class__.__name__} instead."
            raise TypeError(msg)

        self.value: int = value

    def _get_byte(self, byte: int) -> int:
        return (self.value >> (8 * byte)) & 0xFF

    def __eq__(self, other: Any) -> bool:
        return isinstance(other, Colour) and self.value == other.value

    def __ne__(self, other: Any) -> bool:
        return not self.__eq__(other)

    def __str__(self) -> str:
        return f"#{self.value:0>6x}"

    def __int__(self) -> int:
        return self.value

    def __repr__(self) -> str:
        return f"<Colour value={self.value}>"

    def __hash__(self) -> int:
        return hash(self.value)

    @property
    def r(self) -> int:
        """:class:`int`: Returns the red component of the colour."""
        return self._get_byte(2)

    @property
    def g(self) -> int:
        """:class:`int`: Returns the green component of the colour."""
        return self._get_byte(1)

    @property
    def b(self) -> int:
        """:class:`int`: Returns the blue component of the colour."""
        return self._get_byte(0)

<<<<<<< HEAD
    def to_rgb(self) -> tuple[int, int, int]:
        """Tuple[:class:`int`, :class:`int`, :class:`int`]: Returns an (r, g, b) tuple representing the colour."""
=======
    def to_rgb(self) -> Tuple[int, int, int]:
        """:class:`tuple`\\[:class:`int`, :class:`int`, :class:`int`]: Returns an (r, g, b) tuple representing the colour."""
>>>>>>> 26ab16c3
        return (self.r, self.g, self.b)

    @classmethod
    def from_rgb(cls, r: int, g: int, b: int) -> Self:
        """Constructs a :class:`Colour` from an RGB tuple."""
        return cls((r << 16) + (g << 8) + b)

    @classmethod
    def from_hsv(cls, h: float, s: float, v: float) -> Self:
        """Constructs a :class:`Colour` from an HSV tuple."""
        rgb = colorsys.hsv_to_rgb(h, s, v)
        return cls.from_rgb(*(int(x * 255) for x in rgb))

    @classmethod
    def default(cls) -> Self:
        """A factory method that returns a :class:`Colour` with a value of ``0``."""
        return cls(0)

    @classmethod
    def random(cls, *, seed: Optional[Union[int, str, float, bytes, bytearray]] = None) -> Self:
        """A factory method that returns a :class:`Colour` with a random hue.

        .. note::

            The random algorithm works by choosing a colour with a random hue but
            with maxed out saturation and value.

        .. versionadded:: 1.6

        Parameters
        ----------
        seed: :class:`int` | :class:`str` | :class:`float` | :class:`bytes` | :class:`bytearray` | :data:`None`
            The seed to initialize the RNG with. If :data:`None` is passed the default RNG is used.

            .. versionadded:: 1.7
        """
        rand = random if seed is None else random.Random(seed)
        return cls.from_hsv(rand.random(), 1, 1)

    @classmethod
    def teal(cls) -> Self:
        """A factory method that returns a :class:`Colour` with a value of ``0x1abc9c``."""
        return cls(0x1ABC9C)

    @classmethod
    def dark_teal(cls) -> Self:
        """A factory method that returns a :class:`Colour` with a value of ``0x11806a``."""
        return cls(0x11806A)

    @classmethod
    def brand_green(cls) -> Self:
        """A factory method that returns a :class:`Colour` with a value of ``0x57F287``.

        .. versionadded:: 2.0
        """
        return cls(0x57F287)

    @classmethod
    def green(cls) -> Self:
        """A factory method that returns a :class:`Colour` with a value of ``0x2ecc71``."""
        return cls(0x2ECC71)

    @classmethod
    def dark_green(cls) -> Self:
        """A factory method that returns a :class:`Colour` with a value of ``0x1f8b4c``."""
        return cls(0x1F8B4C)

    @classmethod
    def blue(cls) -> Self:
        """A factory method that returns a :class:`Colour` with a value of ``0x3498db``."""
        return cls(0x3498DB)

    @classmethod
    def dark_blue(cls) -> Self:
        """A factory method that returns a :class:`Colour` with a value of ``0x206694``."""
        return cls(0x206694)

    @classmethod
    def purple(cls) -> Self:
        """A factory method that returns a :class:`Colour` with a value of ``0x9b59b6``."""
        return cls(0x9B59B6)

    @classmethod
    def dark_purple(cls) -> Self:
        """A factory method that returns a :class:`Colour` with a value of ``0x71368a``."""
        return cls(0x71368A)

    @classmethod
    def magenta(cls) -> Self:
        """A factory method that returns a :class:`Colour` with a value of ``0xe91e63``."""
        return cls(0xE91E63)

    @classmethod
    def dark_magenta(cls) -> Self:
        """A factory method that returns a :class:`Colour` with a value of ``0xad1457``."""
        return cls(0xAD1457)

    @classmethod
    def gold(cls) -> Self:
        """A factory method that returns a :class:`Colour` with a value of ``0xf1c40f``."""
        return cls(0xF1C40F)

    @classmethod
    def dark_gold(cls) -> Self:
        """A factory method that returns a :class:`Colour` with a value of ``0xc27c0e``."""
        return cls(0xC27C0E)

    @classmethod
    def orange(cls) -> Self:
        """A factory method that returns a :class:`Colour` with a value of ``0xe67e22``."""
        return cls(0xE67E22)

    @classmethod
    def dark_orange(cls) -> Self:
        """A factory method that returns a :class:`Colour` with a value of ``0xa84300``."""
        return cls(0xA84300)

    @classmethod
    def brand_red(cls) -> Self:
        """A factory method that returns a :class:`Colour` with a value of ``0xED4245``.

        .. versionadded:: 2.0
        """
        return cls(0xED4245)

    @classmethod
    def red(cls) -> Self:
        """A factory method that returns a :class:`Colour` with a value of ``0xe74c3c``."""
        return cls(0xE74C3C)

    @classmethod
    def dark_red(cls) -> Self:
        """A factory method that returns a :class:`Colour` with a value of ``0x992d22``."""
        return cls(0x992D22)

    @classmethod
    def lighter_grey(cls) -> Self:
        """A factory method that returns a :class:`Colour` with a value of ``0x95a5a6``."""
        return cls(0x95A5A6)

    lighter_gray = lighter_grey

    @classmethod
    def dark_grey(cls) -> Self:
        """A factory method that returns a :class:`Colour` with a value of ``0x607d8b``."""
        return cls(0x607D8B)

    dark_gray = dark_grey

    @classmethod
    def light_grey(cls) -> Self:
        """A factory method that returns a :class:`Colour` with a value of ``0x979c9f``."""
        return cls(0x979C9F)

    light_gray = light_grey

    @classmethod
    def darker_grey(cls) -> Self:
        """A factory method that returns a :class:`Colour` with a value of ``0x546e7a``."""
        return cls(0x546E7A)

    darker_gray = darker_grey

    @classmethod
    def og_blurple(cls) -> Self:
        """A factory method that returns a :class:`Colour` with a value of ``0x7289da``."""
        return cls(0x7289DA)

    old_blurple = og_blurple

    @classmethod
    def blurple(cls) -> Self:
        """A factory method that returns a :class:`Colour` with a value of ``0x5865F2``."""
        return cls(0x5865F2)

    @classmethod
    def greyple(cls) -> Self:
        """A factory method that returns a :class:`Colour` with a value of ``0x99aab5``."""
        return cls(0x99AAB5)

    @classmethod
    def dark_theme(cls) -> Self:
        """A factory method that returns a :class:`Colour` with a value of ``0x313338``.
        This will appear transparent on Discord's dark theme.

        .. versionadded:: 1.5
        """
        return cls(0x313338)

    @classmethod
    def fuchsia(cls) -> Self:
        """A factory method that returns a :class:`Colour` with a value of ``0xEB459E``.

        .. versionadded:: 2.0
        """
        return cls(0xEB459E)

    @classmethod
    def yellow(cls) -> Self:
        """A factory method that returns a :class:`Colour` with a value of ``0xFEE75C``.

        .. versionadded:: 2.0
        """
        return cls(0xFEE75C)

    @classmethod
    def light_embed(cls) -> Self:
        """A factory method that returns a :class:`Colour` with a value of ``0xF2F3F5``.
        This matches the embed background colour on Discord's light theme.

        .. versionadded:: 2.10
        """
        return cls(0xF2F3F5)

    @classmethod
    def dark_embed(cls) -> Self:
        """A factory method that returns a :class:`Colour` with a value of ``0x2B2D31``.
        This matches the embed background colour on Discord's dark theme.

        .. versionadded:: 2.10
        """
        return cls(0x2B2D31)

    @classmethod
    def holographic_style(cls) -> tuple[Self, Self, Self]:
        """A factory method that returns a tuple of :class:`Colour` with values of
        ``0xA9C9FF``, ``0xFFBBEC``, ``0xFFC3A0``. This matches the holographic colour style
        for roles.

        The first value represents the ``colour`` (``primary_color``), the second and the third
        represents the ``secondary_colour`` and ``tertiary_colour`` respectively.

        .. versionadded:: 2.11
        """
        return cls(0xA9C9FF), cls(0xFFBBEC), cls(0xFFC3A0)


Color = Colour<|MERGE_RESOLUTION|>--- conflicted
+++ resolved
@@ -95,13 +95,8 @@
         """:class:`int`: Returns the blue component of the colour."""
         return self._get_byte(0)
 
-<<<<<<< HEAD
     def to_rgb(self) -> tuple[int, int, int]:
-        """Tuple[:class:`int`, :class:`int`, :class:`int`]: Returns an (r, g, b) tuple representing the colour."""
-=======
-    def to_rgb(self) -> Tuple[int, int, int]:
         """:class:`tuple`\\[:class:`int`, :class:`int`, :class:`int`]: Returns an (r, g, b) tuple representing the colour."""
->>>>>>> 26ab16c3
         return (self.r, self.g, self.b)
 
     @classmethod
