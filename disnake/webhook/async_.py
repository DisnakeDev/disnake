--- conflicted
+++ resolved
@@ -1273,14 +1273,8 @@
             msg = "Invalid webhook URL given."
             raise ValueError(msg)
 
-<<<<<<< HEAD
         data: WebhookPayload = {"id": m["id"], "type": 1, "token": m["token"]}
         return cls(data, session, token=bot_token)
-=======
-        data: dict[str, Any] = m.groupdict()
-        data["type"] = 1
-        return cls(data, session, token=bot_token)  # type: ignore
->>>>>>> 6c482d1e
 
     # FIXME: data comes from HTTPClient.follow_webhook, but is hinted as returning Response[None]?
     @classmethod
