# SPDX-License-Identifier: MIT

from __future__ import annotations

import asyncio
import logging
import re
from contextvars import ContextVar
from errno import ECONNRESET
from typing import (
    TYPE_CHECKING,
    Any,
    Dict,
    Generic,
    List,
    Literal,
    NamedTuple,
    NoReturn,
    Optional,
    Sequence,
    Tuple,
    Type,
    TypeVar,
    Union,
    overload,
)
from urllib.parse import quote as urlquote

import aiohttp

from .. import utils
from ..asset import Asset
from ..channel import PartialMessageable
from ..enums import WebhookType, try_enum
from ..errors import DiscordServerError, Forbidden, HTTPException, NotFound, WebhookTokenMissing
from ..flags import MessageFlags
from ..http import Route, set_attachments, to_multipart, to_multipart_with_attachments
from ..message import Message
from ..mixins import Hashable
from ..ui.action_row import MessageUIComponent, components_to_dict
from ..user import BaseUser, User

__all__ = (
    "Webhook",
    "WebhookMessage",
    "PartialWebhookChannel",
    "PartialWebhookGuild",
)

_log = logging.getLogger(__name__)

if TYPE_CHECKING:
    import datetime
    from types import TracebackType

    from ..abc import Snowflake
    from ..asset import AssetBytes
    from ..channel import ForumChannel, StageChannel, TextChannel, VoiceChannel
    from ..embeds import Embed
    from ..file import File
    from ..guild import Guild
    from ..http import Response
    from ..mentions import AllowedMentions
    from ..message import Attachment
    from ..state import ConnectionState
    from ..sticker import GuildSticker, StandardSticker, StickerItem
    from ..types.message import Message as MessagePayload
    from ..types.webhook import Webhook as WebhookPayload
    from ..ui.action_row import Components
    from ..ui.view import View

MISSING = utils.MISSING


class AsyncDeferredLock:
    def __init__(self, lock: asyncio.Lock) -> None:
        self.lock = lock
        self.delta: Optional[float] = None

    async def __aenter__(self):
        await self.lock.acquire()
        return self

    def delay_by(self, delta: float) -> None:
        self.delta = delta

    async def __aexit__(
        self,
        type: Optional[Type[BaseException]],
        value: Optional[BaseException],
        traceback: Optional[TracebackType],
    ) -> None:
        if self.delta:
            await asyncio.sleep(self.delta)
        self.lock.release()


class AsyncWebhookAdapter:
    def __init__(self) -> None:
        self._locks: Dict[Any, asyncio.Lock] = {}

    async def request(
        self,
        route: Route,
        session: aiohttp.ClientSession,
        *,
        payload: Optional[Dict[str, Any]] = None,
        multipart: Optional[List[Dict[str, Any]]] = None,
        files: Optional[List[File]] = None,
        reason: Optional[str] = None,
        auth_token: Optional[str] = None,
        params: Optional[Dict[str, Any]] = None,
    ) -> Any:
        headers: Dict[str, str] = {}
        files = files or []
        to_send: Optional[Union[str, aiohttp.FormData]] = None
        bucket = (route.webhook_id, route.webhook_token)

        try:
            lock = self._locks[bucket]
        except KeyError:
            self._locks[bucket] = lock = asyncio.Lock()

        if payload is not None:
            headers["Content-Type"] = "application/json"
            to_send = utils._to_json(payload)

        if auth_token is not None:
            headers["Authorization"] = f"Bot {auth_token}"

        if reason is not None:
            headers["X-Audit-Log-Reason"] = urlquote(reason, safe="/ ")

        response: Optional[aiohttp.ClientResponse] = None
        data: Optional[Union[Dict[str, Any], str]] = None
        method = route.method
        url = route.url
        webhook_id = route.webhook_id

        async with AsyncDeferredLock(lock) as lock:
            for attempt in range(5):
                for file in files:
                    file.reset(seek=attempt)

                if multipart:
                    # NOTE: for `quote_fields`, see https://github.com/aio-libs/aiohttp/issues/4012
                    form_data = aiohttp.FormData(quote_fields=False)
                    for p in multipart:
                        # manually escape chars, just in case
                        name = re.sub(
                            r"[^\x21\x23-\x5b\x5d-\x7e]", lambda m: f"\\{m.group(0)}", p["name"]
                        )
                        form_data.add_field(
                            name=name, **{k: v for k, v in p.items() if k != "name"}
                        )
                    to_send = form_data

                try:
                    async with session.request(
                        method, url, data=to_send, headers=headers, params=params
                    ) as response:
                        _log.debug(
                            "Webhook ID %s with %s %s with %s has returned status code %s",
                            webhook_id,
                            method,
                            url,
                            to_send,
                            response.status,
                        )
                        data = (await response.text(encoding="utf-8")) or None
                        if data and response.headers["Content-Type"] == "application/json":
                            data = utils._from_json(data)

                        remaining = response.headers.get("X-Ratelimit-Remaining")
                        if remaining == "0" and response.status != 429:
                            delta = utils._parse_ratelimit_header(response)
                            _log.debug(
                                "Webhook ID %s has been pre-emptively rate limited, waiting %.2f seconds",
                                webhook_id,
                                delta,
                            )
                            lock.delay_by(delta)

                        if 300 > response.status >= 200:
                            _log.debug("%s %s has received %s", method, url, data)
                            return data

                        if response.status == 429:
                            if not response.headers.get("Via"):
                                raise HTTPException(response, data)

                            retry_after: float = data["retry_after"]  # type: ignore
                            _log.warning(
                                "Webhook ID %s is rate limited. Retrying in %.2f seconds",
                                webhook_id,
                                retry_after,
                            )
                            await asyncio.sleep(retry_after)
                            continue

                        if response.status >= 500:
                            await asyncio.sleep(1 + attempt * 2)
                            continue

                        if response.status == 403:
                            raise Forbidden(response, data)
                        elif response.status == 404:
                            raise NotFound(response, data)
                        else:
                            raise HTTPException(response, data)

                except OSError as e:
                    if attempt < 4 and e.errno == ECONNRESET:
                        await asyncio.sleep(1 + attempt * 2)
                        continue
                    raise

            if response:
                if response.status >= 500:
                    raise DiscordServerError(response, data)
                raise HTTPException(response, data)

            raise RuntimeError("Unreachable code in HTTP handling.")

    def delete_webhook(
        self,
        webhook_id: int,
        *,
        token: Optional[str] = None,
        session: aiohttp.ClientSession,
        reason: Optional[str] = None,
    ) -> Response[None]:
        route = Route("DELETE", "/webhooks/{webhook_id}", webhook_id=webhook_id)
        return self.request(route, session, reason=reason, auth_token=token)

    def delete_webhook_with_token(
        self,
        webhook_id: int,
        token: str,
        *,
        session: aiohttp.ClientSession,
        reason: Optional[str] = None,
    ) -> Response[None]:
        route = Route(
            "DELETE",
            "/webhooks/{webhook_id}/{webhook_token}",
            webhook_id=webhook_id,
            webhook_token=token,
        )
        return self.request(route, session, reason=reason)

    def edit_webhook(
        self,
        webhook_id: int,
        token: str,
        payload: Dict[str, Any],
        *,
        session: aiohttp.ClientSession,
        reason: Optional[str] = None,
    ) -> Response[WebhookPayload]:
        route = Route("PATCH", "/webhooks/{webhook_id}", webhook_id=webhook_id)
        return self.request(route, session, reason=reason, payload=payload, auth_token=token)

    def edit_webhook_with_token(
        self,
        webhook_id: int,
        token: str,
        payload: Dict[str, Any],
        *,
        session: aiohttp.ClientSession,
        reason: Optional[str] = None,
    ) -> Response[WebhookPayload]:
        route = Route(
            "PATCH",
            "/webhooks/{webhook_id}/{webhook_token}",
            webhook_id=webhook_id,
            webhook_token=token,
        )
        return self.request(route, session, reason=reason, payload=payload)

    def execute_webhook(
        self,
        webhook_id: int,
        token: str,
        *,
        session: aiohttp.ClientSession,
        payload: Optional[Dict[str, Any]] = None,
        multipart: Optional[List[Dict[str, Any]]] = None,
        files: Optional[List[File]] = None,
        thread_id: Optional[int] = None,
        wait: bool = False,
    ) -> Response[Optional[MessagePayload]]:
        params = {"wait": int(wait)}
        if thread_id:
            params["thread_id"] = thread_id
        route = Route(
            "POST",
            "/webhooks/{webhook_id}/{webhook_token}",
            webhook_id=webhook_id,
            webhook_token=token,
        )
        return self.request(
            route, session, payload=payload, multipart=multipart, files=files, params=params
        )

    def get_webhook_message(
        self,
        webhook_id: int,
        token: str,
        message_id: int,
        *,
        session: aiohttp.ClientSession,
    ) -> Response[MessagePayload]:
        route = Route(
            "GET",
            "/webhooks/{webhook_id}/{webhook_token}/messages/{message_id}",
            webhook_id=webhook_id,
            webhook_token=token,
            message_id=message_id,
        )
        return self.request(route, session)

    def edit_webhook_message(
        self,
        webhook_id: int,
        token: str,
        message_id: int,
        *,
        session: aiohttp.ClientSession,
        payload: Optional[Dict[str, Any]] = None,
        multipart: Optional[List[Dict[str, Any]]] = None,
        files: Optional[List[File]] = None,
    ) -> Response[Message]:
        route = Route(
            "PATCH",
            "/webhooks/{webhook_id}/{webhook_token}/messages/{message_id}",
            webhook_id=webhook_id,
            webhook_token=token,
            message_id=message_id,
        )
        return self.request(route, session, payload=payload, multipart=multipart, files=files)

    def delete_webhook_message(
        self,
        webhook_id: int,
        token: str,
        message_id: int,
        *,
        session: aiohttp.ClientSession,
    ) -> Response[None]:
        route = Route(
            "DELETE",
            "/webhooks/{webhook_id}/{webhook_token}/messages/{message_id}",
            webhook_id=webhook_id,
            webhook_token=token,
            message_id=message_id,
        )
        return self.request(route, session)

    def fetch_webhook(
        self,
        webhook_id: int,
        token: str,
        *,
        session: aiohttp.ClientSession,
    ) -> Response[WebhookPayload]:
        route = Route("GET", "/webhooks/{webhook_id}", webhook_id=webhook_id)
        return self.request(route, session=session, auth_token=token)

    def fetch_webhook_with_token(
        self,
        webhook_id: int,
        token: str,
        *,
        session: aiohttp.ClientSession,
    ) -> Response[WebhookPayload]:
        route = Route(
            "GET",
            "/webhooks/{webhook_id}/{webhook_token}",
            webhook_id=webhook_id,
            webhook_token=token,
        )
        return self.request(route, session=session)

    def create_interaction_response(
        self,
        interaction_id: int,
        token: str,
        *,
        session: aiohttp.ClientSession,
        type: int,
        data: Optional[Dict[str, Any]] = None,
        files: Optional[List[File]] = None,
    ) -> Response[None]:
        route = Route(
            "POST",
            "/interactions/{webhook_id}/{webhook_token}/callback",
            webhook_id=interaction_id,
            webhook_token=token,
        )

        payload: Dict[str, Any] = {
            "type": type,
        }

        if data is not None:
            if files:
                set_attachments(data, files)
            payload["data"] = data

        if files:
            multipart = to_multipart(payload, files)
            return self.request(route, session=session, multipart=multipart, files=files)
        return self.request(route, session=session, payload=payload)

    def get_original_interaction_response(
        self,
        application_id: int,
        token: str,
        *,
        session: aiohttp.ClientSession,
    ) -> Response[MessagePayload]:
        r = Route(
            "GET",
            "/webhooks/{webhook_id}/{webhook_token}/messages/@original",
            webhook_id=application_id,
            webhook_token=token,
        )
        return self.request(r, session=session)

    def edit_original_interaction_response(
        self,
        application_id: int,
        token: str,
        *,
        session: aiohttp.ClientSession,
        payload: Optional[Dict[str, Any]] = None,
        multipart: Optional[List[Dict[str, Any]]] = None,
        files: Optional[List[File]] = None,
    ) -> Response[MessagePayload]:
        r = Route(
            "PATCH",
            "/webhooks/{webhook_id}/{webhook_token}/messages/@original",
            webhook_id=application_id,
            webhook_token=token,
        )
        return self.request(r, session, payload=payload, multipart=multipart, files=files)

    def delete_original_interaction_response(
        self,
        application_id: int,
        token: str,
        *,
        session: aiohttp.ClientSession,
    ) -> Response[None]:
        r = Route(
            "DELETE",
            "/webhooks/{webhook_id}/{wehook_token}/messages/@original",
            webhook_id=application_id,
            wehook_token=token,
        )
        return self.request(r, session=session)


class DictPayloadParameters(NamedTuple):
    payload: Dict[str, Any]
    files: Optional[List[File]]


class PayloadParameters(NamedTuple):
    payload: Optional[Dict[str, Any]]
    multipart: Optional[List[Dict[str, Any]]]
    files: Optional[List[File]]


def handle_message_parameters_dict(
    content: Optional[str] = MISSING,
    *,
    username: str = MISSING,
    avatar_url: Any = MISSING,
    tts: bool = False,
    ephemeral: Optional[bool] = MISSING,
    suppress_embeds: Optional[bool] = MISSING,
    flags: MessageFlags = MISSING,
    file: File = MISSING,
    files: List[File] = MISSING,
    attachments: Optional[List[Attachment]] = MISSING,
    embed: Optional[Embed] = MISSING,
    embeds: List[Embed] = MISSING,
    view: Optional[View] = MISSING,
    components: Optional[Components[MessageUIComponent]] = MISSING,
    allowed_mentions: Optional[AllowedMentions] = MISSING,
    previous_allowed_mentions: Optional[AllowedMentions] = None,
<<<<<<< HEAD
    stickers: Sequence[Union[GuildSticker, StickerItem]] = MISSING,
    # these parameters are exclusive to webhooks in forum channels
    thread_name: str = MISSING,
    applied_tags: Sequence[Snowflake] = MISSING,
=======
    stickers: Sequence[Union[GuildSticker, StandardSticker, StickerItem]] = MISSING,
    thread_name: Optional[str] = None,
>>>>>>> f780cf5d
) -> DictPayloadParameters:
    if files is not MISSING and file is not MISSING:
        raise TypeError("Cannot mix file and files keyword arguments.")
    if embeds is not MISSING and embed is not MISSING:
        raise TypeError("Cannot mix embed and embeds keyword arguments.")
    if view is not MISSING and components is not MISSING:
        raise TypeError("Cannot mix view and components keyword arguments.")

    if file is not MISSING:
        files = [file]

    payload = {}
    if embed is not MISSING:
        embeds = [embed] if embed else []
    if embeds is not MISSING:
        if len(embeds) > 10:
            raise ValueError("embeds has a maximum of 10 elements.")
        payload["embeds"] = [e.to_dict() for e in embeds]
        for embed in embeds:
            if embed._files:
                files = files or []
                files.extend(embed._files.values())

    if content is not MISSING:
        payload["content"] = str(content) if content is not None else None
    if view is not MISSING:
        payload["components"] = view.to_components() if view is not None else []
    if components is not MISSING:
        payload["components"] = [] if components is None else components_to_dict(components)

    if attachments is not MISSING:
        payload["attachments"] = [] if attachments is None else [a.to_dict() for a in attachments]

    payload["tts"] = tts
    if avatar_url:
        payload["avatar_url"] = str(avatar_url)
    if username:
        payload["username"] = username

    if ephemeral not in (None, MISSING) or suppress_embeds not in (None, MISSING):
        flags = MessageFlags._from_value(0 if flags is MISSING else flags.value)
        if suppress_embeds not in (None, MISSING):
            flags.suppress_embeds = suppress_embeds
        if ephemeral not in (None, MISSING):
            flags.ephemeral = ephemeral
    if flags is not MISSING:
        payload["flags"] = flags.value

    if allowed_mentions:
        if previous_allowed_mentions is not None:
            payload["allowed_mentions"] = previous_allowed_mentions.merge(
                allowed_mentions
            ).to_dict()
        else:
            payload["allowed_mentions"] = allowed_mentions.to_dict()
    elif previous_allowed_mentions is not None:
        payload["allowed_mentions"] = previous_allowed_mentions.to_dict()

    if stickers is not MISSING:
        payload["sticker_ids"] = [s.id for s in stickers]

    if thread_name:
        payload["thread_name"] = thread_name
    if applied_tags:
        payload["applied_tags"] = [t.id for t in applied_tags]

    return DictPayloadParameters(payload=payload, files=files)


def handle_message_parameters(
    content: Optional[str] = MISSING,
    *,
    username: str = MISSING,
    avatar_url: Any = MISSING,
    tts: bool = False,
    ephemeral: Optional[bool] = MISSING,
    suppress_embeds: Optional[bool] = MISSING,
    flags: MessageFlags = MISSING,
    file: File = MISSING,
    files: List[File] = MISSING,
    attachments: Optional[List[Attachment]] = MISSING,
    embed: Optional[Embed] = MISSING,
    embeds: List[Embed] = MISSING,
    view: Optional[View] = MISSING,
    components: Optional[Components[MessageUIComponent]] = MISSING,
    allowed_mentions: Optional[AllowedMentions] = MISSING,
    previous_allowed_mentions: Optional[AllowedMentions] = None,
<<<<<<< HEAD
    stickers: Sequence[Union[GuildSticker, StickerItem]] = MISSING,
    # these parameters are exclusive to webhooks in forum channels
    thread_name: str = MISSING,
    applied_tags: Sequence[Snowflake] = MISSING,
=======
    stickers: Sequence[Union[GuildSticker, StandardSticker, StickerItem]] = MISSING,
    thread_name: Optional[str] = None,
>>>>>>> f780cf5d
) -> PayloadParameters:
    params = handle_message_parameters_dict(
        content=content,
        username=username,
        avatar_url=avatar_url,
        tts=tts,
        ephemeral=ephemeral,
        suppress_embeds=suppress_embeds,
        flags=flags,
        file=file,
        files=files,
        attachments=attachments,
        embed=embed,
        embeds=embeds,
        view=view,
        components=components,
        allowed_mentions=allowed_mentions,
        previous_allowed_mentions=previous_allowed_mentions,
        stickers=stickers,
        thread_name=thread_name,
        applied_tags=applied_tags,
    )

    if params.files:
        multipart = to_multipart_with_attachments(params.payload, params.files)
        return PayloadParameters(payload=None, multipart=multipart, files=params.files)

    return PayloadParameters(payload=params.payload, multipart=None, files=params.files)


async_context: ContextVar[AsyncWebhookAdapter] = ContextVar(
    "async_webhook_context", default=AsyncWebhookAdapter()
)


class PartialWebhookChannel(Hashable):
    """Represents a partial channel for webhooks.

    These are typically given for channel follower webhooks.

    .. versionadded:: 2.0

    Attributes
    ----------
    id: :class:`int`
        The partial channel's ID.
    name: :class:`str`
        The partial channel's name.
    """

    __slots__ = ("id", "name")

    def __init__(self, *, data) -> None:
        self.id = int(data["id"])
        self.name = data["name"]

    def __repr__(self) -> str:
        return f"<PartialWebhookChannel name={self.name!r} id={self.id}>"


class PartialWebhookGuild(Hashable):
    """Represents a partial guild for webhooks.

    These are typically given for channel follower webhooks.

    .. versionadded:: 2.0

    Attributes
    ----------
    id: :class:`int`
        The partial guild's ID.
    name: :class:`str`
        The partial guild's name.
    """

    __slots__ = ("id", "name", "_icon", "_state")

    def __init__(self, *, data, state) -> None:
        self._state = state
        self.id = int(data["id"])
        self.name = data["name"]
        self._icon = data["icon"]

    def __repr__(self) -> str:
        return f"<PartialWebhookGuild name={self.name!r} id={self.id}>"

    @property
    def icon(self) -> Optional[Asset]:
        """Optional[:class:`Asset`]: Returns the guild's icon asset, if available."""
        if self._icon is None:
            return None
        return Asset._from_guild_icon(self._state, self.id, self._icon)


class _FriendlyHttpAttributeErrorHelper:
    __slots__ = ()

    def __getattr__(self, attr) -> NoReturn:
        raise AttributeError("PartialWebhookState does not support http methods.")


WebhookT = TypeVar("WebhookT", bound="BaseWebhook")


class _WebhookState(Generic[WebhookT]):
    __slots__ = ("_parent", "_webhook")

    def __init__(
        self, webhook: WebhookT, parent: Optional[Union[ConnectionState, _WebhookState]]
    ) -> None:
        self._webhook: WebhookT = webhook

        self._parent: Optional[ConnectionState]
        if isinstance(parent, _WebhookState):
            self._parent = None
        else:
            self._parent = parent

    def _get_guild(self, guild_id):
        if self._parent is not None:
            return self._parent._get_guild(guild_id)
        return None

    def store_user(self, data):
        if self._parent is not None:
            return self._parent.store_user(data)
        # state parameter is artificial
        return BaseUser(state=self, data=data)  # type: ignore

    def create_user(self, data):
        # state parameter is artificial
        return BaseUser(state=self, data=data)  # type: ignore

    @property
    def http(self):
        if self._parent is not None:
            return self._parent.http

        # Some data classes assign state.http and that should be kosher
        # however, using it should result in a late-binding error.
        return _FriendlyHttpAttributeErrorHelper()

    def __getattr__(self, attr):
        if self._parent is not None:
            return getattr(self._parent, attr)

        raise AttributeError(f"PartialWebhookState does not support {attr!r}.")


class WebhookMessage(Message):
    """Represents a message sent from your webhook.

    This allows you to edit or delete a message sent by your
    webhook.

    This inherits from :class:`disnake.Message` with changes to
    :meth:`edit` and :meth:`delete` to work.

    .. versionadded:: 1.6
    """

    _state: _WebhookState[Webhook]

    async def edit(
        self,
        content: Optional[str] = MISSING,
        embed: Optional[Embed] = MISSING,
        embeds: List[Embed] = MISSING,
        file: File = MISSING,
        files: List[File] = MISSING,
        attachments: Optional[List[Attachment]] = MISSING,
        view: Optional[View] = MISSING,
        components: Optional[Components[MessageUIComponent]] = MISSING,
        allowed_mentions: Optional[AllowedMentions] = None,
    ) -> WebhookMessage:
        """|coro|

        Edits the message.

        .. versionadded:: 1.6

        .. versionchanged:: 2.0
            The edit is no longer in-place, instead the newly edited message is returned.

        .. note::
            If the original message has embeds with images that were created from local files
            (using the ``file`` parameter with :meth:`Embed.set_image` or :meth:`Embed.set_thumbnail`),
            those images will be removed if the message's attachments are edited in any way
            (i.e. by setting ``file``/``files``/``attachments``, or adding an embed with local files).

        Parameters
        ----------
        content: Optional[:class:`str`]
            The content to edit the message with, or ``None`` to clear it.
        embed: Optional[:class:`Embed`]
            The new embed to replace the original with. This cannot be mixed with the ``embeds`` parameter.
            Could be ``None`` to remove the embed.
        embeds: List[:class:`Embed`]
            The new embeds to replace the original with. Must be a maximum of 10.
            This cannot be mixed with the ``embed`` parameter.
            To remove all embeds ``[]`` should be passed.
        file: :class:`File`
            The file to upload. This cannot be mixed with the ``files`` parameter.
            Files will be appended to the message, see the ``attachments`` parameter
            to remove/replace existing files.

            .. versionadded:: 2.0

        files: List[:class:`File`]
            A list of files to upload. This cannot be mixed with the ``file`` parameter.
            Files will be appended to the message, see the ``attachments`` parameter
            to remove/replace existing files.

            .. versionadded:: 2.0

        attachments: Optional[List[:class:`Attachment`]]
            A list of attachments to keep in the message.
            If ``[]`` or ``None`` is passed then all existing attachments are removed.
            Keeps existing attachments if not provided.

            .. versionadded:: 2.2

            .. versionchanged:: 2.5
                Supports passing ``None`` to clear attachments.

        view: Optional[:class:`~disnake.ui.View`]
            The view to update this message with. This cannot be mixed with ``components``.
            If ``None`` is passed then the view is removed.

            .. versionadded:: 2.0

        components: Optional[|components_type|]
            A list of components to update the message with. This cannot be mixed with ``view``.
            If ``None`` is passed then the components are removed.

            .. versionadded:: 2.4

        allowed_mentions: :class:`AllowedMentions`
            Controls the mentions being processed in this message.
            See :meth:`.abc.Messageable.send` for more information.

        Raises
        ------
        HTTPException
            Editing the message failed.
        Forbidden
            Edited a message that is not yours.
        TypeError
            You specified both ``embed`` and ``embeds`` or ``file`` and ``files``
        ValueError
            The length of ``embeds`` was invalid
        WebhookTokenMissing
            There was no token associated with this webhook.

        Returns
        -------
        :class:`WebhookMessage`
            The newly edited message.
        """
        # if no attachment list was provided but we're uploading new files,
        # use current attachments as the base
        if attachments is MISSING and (file or files):
            attachments = self.attachments

        return await self._state._webhook.edit_message(
            self.id,
            content=content,
            embeds=embeds,
            embed=embed,
            file=file,
            files=files,
            attachments=attachments,
            view=view,
            components=components,
            allowed_mentions=allowed_mentions,
        )

    async def delete(self, *, delay: Optional[float] = None) -> None:
        """|coro|

        Deletes the message.

        Parameters
        ----------
        delay: Optional[:class:`float`]
            If provided, the number of seconds to wait before deleting the message.
            The waiting is done in the background and deletion failures are ignored.

        Raises
        ------
        Forbidden
            You do not have proper permissions to delete the message.
        NotFound
            The message was deleted already.
        HTTPException
            Deleting the message failed.
        """
        if delay is not None:

            async def inner_call(delay: float = delay) -> None:
                await asyncio.sleep(delay)
                try:
                    await self._state._webhook.delete_message(self.id)
                except HTTPException:
                    pass

            asyncio.create_task(inner_call())
        else:
            await self._state._webhook.delete_message(self.id)


class BaseWebhook(Hashable):
    __slots__: Tuple[str, ...] = (
        "id",
        "type",
        "guild_id",
        "channel_id",
        "token",
        "auth_token",
        "user",
        "name",
        "_avatar",
        "source_channel",
        "source_guild",
        "application_id",
        "_state",
    )

    def __init__(
        self,
        data: WebhookPayload,
        token: Optional[str] = None,
        state: Optional[ConnectionState] = None,
    ) -> None:
        self.auth_token: Optional[str] = token
        self._state: Union[ConnectionState, _WebhookState] = state or _WebhookState(
            self, parent=state
        )
        self._update(data)

    def _update(self, data: WebhookPayload) -> None:
        self.id = int(data["id"])
        self.type = try_enum(WebhookType, int(data["type"]))
        self.channel_id = utils._get_as_snowflake(data, "channel_id")
        self.guild_id = utils._get_as_snowflake(data, "guild_id")
        self.name = data.get("name")
        self._avatar = data.get("avatar")
        self.token = data.get("token")

        user = data.get("user")
        self.user: Optional[Union[BaseUser, User]] = None
        if user is not None:
            # state parameter may be _WebhookState
            self.user = User(state=self._state, data=user)  # type: ignore

        source_channel = data.get("source_channel")
        if source_channel:
            source_channel = PartialWebhookChannel(data=source_channel)

        self.source_channel: Optional[PartialWebhookChannel] = source_channel

        source_guild = data.get("source_guild")
        if source_guild:
            source_guild = PartialWebhookGuild(data=source_guild, state=self._state)

        self.source_guild: Optional[PartialWebhookGuild] = source_guild

        self.application_id: Optional[int] = utils._get_as_snowflake(data, "application_id")

    def is_partial(self) -> bool:
        """Whether the webhook is a "partial" webhook.

        .. versionadded:: 2.0

        :return type: :class:`bool`
        """
        return self.channel_id is None

    def is_authenticated(self) -> bool:
        """Whether the webhook is authenticated with a bot token.

        .. versionadded:: 2.0

        :return type: :class:`bool`
        """
        return self.auth_token is not None

    @property
    def guild(self) -> Optional[Guild]:
        """Optional[:class:`Guild`]: The guild this webhook belongs to.

        If this is a partial webhook, then this will always return ``None``.
        """
        return self._state and self._state._get_guild(self.guild_id)

    @property
    def channel(self) -> Optional[Union[TextChannel, VoiceChannel, ForumChannel, StageChannel]]:
        """Optional[Union[:class:`TextChannel`, :class:`VoiceChannel`, :class:`ForumChannel`, :class:`StageChannel`]]: The channel this webhook belongs to.

        If this is a partial webhook, then this will always return ``None``.

        Webhooks in :class:`ForumChannel`\\s can not send messages directly,
        they can only create new threads (see ``thread_name`` for :attr:`Webhook.send`)
        and interact with existing threads.
        """
        guild = self.guild
        return guild and guild.get_channel(self.channel_id)  # type: ignore

    @property
    def created_at(self) -> datetime.datetime:
        """:class:`datetime.datetime`: Returns the webhook's creation time in UTC."""
        return utils.snowflake_time(self.id)

    @property
    def avatar(self) -> Asset:
        """:class:`Asset`: Returns an :class:`Asset` for the avatar the webhook has.

        If the webhook does not have a traditional avatar, an asset for
        the default avatar is returned instead.
        """
        if self._avatar is None:
            # Default is always blurple apparently
            return Asset._from_default_avatar(self._state, 0)
        return Asset._from_avatar(self._state, self.id, self._avatar)


class Webhook(BaseWebhook):
    """Represents an asynchronous Discord webhook.

    Webhooks are a form to send messages to channels in Discord without a
    bot user or authentication.

    There are two main ways to use Webhooks. The first is through the ones
    received by the library such as :meth:`.Guild.webhooks`, :meth:`.TextChannel.webhooks`,
    :meth:`.ForumChannel.webhooks`, :meth:`.VoiceChannel.webhooks`,
    and :meth:`.StageChannel.webhooks`. The ones received by the library will
    automatically be bound using the library's internal HTTP session.

    The second form involves creating a webhook object manually using the
    :meth:`~.Webhook.from_url` or :meth:`~.Webhook.partial` classmethods.

    For example, creating a webhook from a URL and using :doc:`aiohttp <aio:index>`:

    .. code-block:: python3

        from disnake import Webhook
        import aiohttp

        async def foo():
            async with aiohttp.ClientSession() as session:
                webhook = Webhook.from_url('url-here', session=session)
                await webhook.send('Hello World', username='Foo')

    For a synchronous counterpart, see :class:`SyncWebhook`.

    .. collapse:: operations

        .. describe:: x == y

            Checks if two webhooks are equal.

        .. describe:: x != y

            Checks if two webhooks are not equal.

        .. describe:: hash(x)

            Returns the webhooks's hash.

    .. versionchanged:: 1.4
        Webhooks are now comparable and hashable.

    Attributes
    ----------
    id: :class:`int`
        The webhook's ID
    type: :class:`WebhookType`
        The webhook's type.

        .. versionadded:: 1.3

    token: Optional[:class:`str`]
        The authentication token of the webhook. If this is ``None``
        then the webhook cannot be used to make requests.
    guild_id: Optional[:class:`int`]
        The guild ID this webhook belongs to.
    channel_id: Optional[:class:`int`]
        The channel ID this webhook belongs to.
    user: Optional[:class:`abc.User`]
        The user this webhook was created by. If the webhook was
        received without authentication then this will be ``None``.
    name: Optional[:class:`str`]
        The default name of the webhook.
    source_guild: Optional[:class:`PartialWebhookGuild`]
        The guild of the channel that this webhook is following.
        Only given if :attr:`type` is :attr:`WebhookType.channel_follower`.

        .. versionadded:: 2.0

    source_channel: Optional[:class:`PartialWebhookChannel`]
        The channel that this webhook is following.
        Only given if :attr:`type` is :attr:`WebhookType.channel_follower`.

        .. versionadded:: 2.0

    application_id: Optional[:class:`int`]
        The ID of the application associated with this webhook, if it was created by an application.

        .. versionadded:: 2.6
    """

    __slots__: Tuple[str, ...] = ("session",)

    def __init__(
        self,
        data: WebhookPayload,
        session: aiohttp.ClientSession,
        token: Optional[str] = None,
        state=None,
    ) -> None:
        super().__init__(data, token, state)
        self.session = session

    def __repr__(self) -> str:
        return f"<Webhook id={self.id!r}>"

    @property
    def url(self) -> str:
        """:class:`str` : Returns the webhook's url."""
        return f"https://discord.com/api/webhooks/{self.id}/{self.token}"

    @classmethod
    def partial(
        cls, id: int, token: str, *, session: aiohttp.ClientSession, bot_token: Optional[str] = None
    ) -> Webhook:
        """Creates a partial :class:`Webhook`.

        Parameters
        ----------
        id: :class:`int`
            The webhook's ID.
        token: :class:`str`
            The webhook's authentication token.
        session: :class:`aiohttp.ClientSession`
            The session to use to send requests with. Note
            that the library does not manage the session and
            will not close it.

            .. versionadded:: 2.0

        bot_token: Optional[:class:`str`]
            The bot authentication token for authenticated requests
            involving the webhook.

            .. versionadded:: 2.0

        Returns
        -------
        :class:`Webhook`
            A partial :class:`Webhook`.
            A partial webhook is just a webhook object with an ID and a token.
        """
        data: WebhookPayload = {
            "id": id,
            "type": 1,
            "token": token,
        }

        return cls(data, session, token=bot_token)

    @classmethod
    def from_url(
        cls, url: str, *, session: aiohttp.ClientSession, bot_token: Optional[str] = None
    ) -> Webhook:
        """Creates a partial :class:`Webhook` from a webhook URL.

        .. versionchanged:: 2.6
            Raises :exc:`ValueError` instead of ``InvalidArgument``.

        Parameters
        ----------
        url: :class:`str`
            The webhook's URL.
        session: :class:`aiohttp.ClientSession`
            The session to use to send requests with. Note
            that the library does not manage the session and
            will not close it.

            .. versionadded:: 2.0

        bot_token: Optional[:class:`str`]
            The bot authentication token for authenticated requests
            involving the webhook.

            .. versionadded:: 2.0

        Raises
        ------
        ValueError
            The URL is invalid.

        Returns
        -------
        :class:`Webhook`
            A partial :class:`Webhook`.
            A partial webhook is just a webhook object with an ID and a token.
        """
        m = re.search(
            r"discord(?:app)?.com/api/webhooks/(?P<id>[0-9]{17,19})/(?P<token>[A-Za-z0-9\.\-\_]{60,68})",
            url,
        )
        if m is None:
            raise ValueError("Invalid webhook URL given.")

        data: Dict[str, Any] = m.groupdict()
        data["type"] = 1
        return cls(data, session, token=bot_token)  # type: ignore

    @classmethod
    def _as_follower(cls, data, *, channel, user) -> Webhook:
        name = f"{channel.guild} #{channel}"
        feed: WebhookPayload = {
            "id": data["webhook_id"],
            "type": 2,
            "name": name,
            "channel_id": channel.id,
            "guild_id": channel.guild.id,
            "user": {
                "username": user.name,
                "discriminator": user.discriminator,
                "id": user.id,
                "global_name": user.global_name,
                "avatar": user._avatar,
            },
        }

        state = channel._state
        session = channel._state.http._HTTPClient__session
        return cls(feed, session=session, state=state, token=state.http.token)

    @classmethod
    def from_state(cls, data, state) -> Webhook:
        session = state.http._HTTPClient__session
        return cls(data, session=session, state=state, token=state.http.token)

    async def fetch(self, *, prefer_auth: bool = True) -> Webhook:
        """|coro|

        Fetches the current webhook.

        This could be used to get a full webhook from a partial webhook.

        .. versionadded:: 2.0

        .. note::

            When fetching with an unauthenticated webhook, i.e.
            :meth:`is_authenticated` returns ``False``, then the
            returned webhook does not contain any user information.

        .. versionchanged:: 2.6
            Raises :exc:`WebhookTokenMissing` instead of ``InvalidArgument``.

        Parameters
        ----------
        prefer_auth: :class:`bool`
            Whether to use the bot token over the webhook token,
            if available. Defaults to ``True``.

        Raises
        ------
        HTTPException
            Could not fetch the webhook
        NotFound
            Could not find the webhook by this ID
        WebhookTokenMissing
            This webhook does not have a token associated with it.

        Returns
        -------
        :class:`Webhook`
            The fetched webhook.
        """
        adapter = async_context.get()

        if prefer_auth and self.auth_token:
            data = await adapter.fetch_webhook(self.id, self.auth_token, session=self.session)
        elif self.token:
            data = await adapter.fetch_webhook_with_token(self.id, self.token, session=self.session)
        else:
            raise WebhookTokenMissing("This webhook does not have a token associated with it")

        return Webhook(data, self.session, token=self.auth_token, state=self._state)

    async def delete(self, *, reason: Optional[str] = None, prefer_auth: bool = True) -> None:
        """|coro|

        Deletes this Webhook.

        .. versionchanged:: 2.6
            Raises :exc:`WebhookTokenMissing` instead of ``InvalidArgument``.

        Parameters
        ----------
        reason: Optional[:class:`str`]
            The reason for deleting this webhook. Shows up on the audit log.

            .. versionadded:: 1.4

        prefer_auth: :class:`bool`
            Whether to use the bot token over the webhook token,
            if available. Defaults to ``True``.

            .. versionadded:: 2.0

        Raises
        ------
        HTTPException
            Deleting the webhook failed.
        NotFound
            This webhook does not exist.
        Forbidden
            You do not have permissions to delete this webhook.
        WebhookTokenMissing
            This webhook does not have a token associated with it.
        """
        if self.token is None and self.auth_token is None:
            raise WebhookTokenMissing("This webhook does not have a token associated with it")

        adapter = async_context.get()

        if prefer_auth and self.auth_token:
            await adapter.delete_webhook(
                self.id, token=self.auth_token, session=self.session, reason=reason
            )
        elif self.token:
            await adapter.delete_webhook_with_token(
                self.id, self.token, session=self.session, reason=reason
            )

    async def edit(
        self,
        *,
        reason: Optional[str] = None,
        name: Optional[str] = MISSING,
        avatar: Optional[AssetBytes] = MISSING,
        channel: Optional[Snowflake] = None,
        prefer_auth: bool = True,
    ) -> Webhook:
        """|coro|

        Edits this Webhook.

        .. versionchanged:: 2.6
            Raises :exc:`WebhookTokenMissing` instead of ``InvalidArgument``.

        Parameters
        ----------
        name: Optional[:class:`str`]
            The webhook's new default name.
        avatar: Optional[|resource_type|]
            The webhook's new default avatar.

            .. versionchanged:: 2.5
                Now accepts various resource types in addition to :class:`bytes`.

        channel: Optional[:class:`abc.Snowflake`]
            The webhook's new channel. This requires an authenticated webhook.

            .. versionadded:: 2.0

        prefer_auth: :class:`bool`
            Whether to use the bot token over the webhook token
            if available. Defaults to ``True``.

            .. versionadded:: 2.0

        reason: Optional[:class:`str`]
            The reason for editing this webhook. Shows up on the audit log.

            .. versionadded:: 1.4

        Raises
        ------
        HTTPException
            Editing the webhook failed.
        NotFound
            This webhook does not exist or the ``avatar`` asset couldn't be found.
        TypeError
            The ``avatar`` asset is a lottie sticker (see :func:`Sticker.read`).
        WebhookTokenMissing
            This webhook does not have a token associated with it
            or it tried editing a channel without authentication.

        Returns
        -------
        :class:`Webhook`
            The newly edited webhook.
        """
        if self.token is None and self.auth_token is None:
            raise WebhookTokenMissing("This webhook does not have a token associated with it")

        payload = {}
        if name is not MISSING:
            payload["name"] = str(name) if name is not None else None

        if avatar is not MISSING:
            payload["avatar"] = await utils._assetbytes_to_base64_data(avatar)

        adapter = async_context.get()

        data: Optional[WebhookPayload] = None
        # If a channel is given, always use the authenticated endpoint
        if channel is not None:
            if self.auth_token is None:
                raise WebhookTokenMissing("Editing channel requires authenticated webhook")

            payload["channel_id"] = channel.id
            data = await adapter.edit_webhook(
                self.id, self.auth_token, payload=payload, session=self.session, reason=reason
            )

        if prefer_auth and self.auth_token:
            data = await adapter.edit_webhook(
                self.id, self.auth_token, payload=payload, session=self.session, reason=reason
            )
        elif self.token:
            data = await adapter.edit_webhook_with_token(
                self.id, self.token, payload=payload, session=self.session, reason=reason
            )

        if data is None:
            raise RuntimeError("Unreachable code hit: data was not assigned")

        return Webhook(data=data, session=self.session, token=self.auth_token, state=self._state)

    def _create_message(self, data):
        state = _WebhookState(self, parent=self._state)
        # state may be artificial (unlikely at this point...)
        channel_id = int(data["channel_id"])
        # if the channel ID does not match, a new thread was created
        if self.channel_id != channel_id:
            guild = self.guild
            msg_channel = guild and guild.get_channel_or_thread(channel_id)
        else:
            msg_channel = self.channel
        if not msg_channel:
            # state may be artificial (unlikely at this point...)
            msg_channel = PartialMessageable(state=self._state, id=channel_id)  # type: ignore
        # state is artificial
        return WebhookMessage(data=data, state=state, channel=msg_channel)  # type: ignore

    @overload
    async def send(
        self,
        content: Optional[str] = ...,
        *,
        username: str = ...,
        avatar_url: Any = ...,
        tts: bool = ...,
        ephemeral: bool = ...,
        suppress_embeds: bool = ...,
        flags: MessageFlags = ...,
        file: File = ...,
        files: List[File] = ...,
        embed: Embed = ...,
        embeds: List[Embed] = ...,
        allowed_mentions: AllowedMentions = ...,
        view: View = ...,
        components: Components[MessageUIComponent] = ...,
        thread: Snowflake = ...,
        thread_name: str = ...,
        applied_tags: Sequence[Snowflake] = ...,
        wait: Literal[True],
        delete_after: float = ...,
    ) -> WebhookMessage:
        ...

    @overload
    async def send(
        self,
        content: Optional[str] = ...,
        *,
        username: str = ...,
        avatar_url: Any = ...,
        tts: bool = ...,
        ephemeral: bool = ...,
        suppress_embeds: bool = ...,
        flags: MessageFlags = ...,
        file: File = ...,
        files: List[File] = ...,
        embed: Embed = ...,
        embeds: List[Embed] = ...,
        allowed_mentions: AllowedMentions = ...,
        view: View = ...,
        components: Components[MessageUIComponent] = ...,
        thread: Snowflake = ...,
        thread_name: str = ...,
        applied_tags: Sequence[Snowflake] = ...,
        wait: Literal[False] = ...,
        delete_after: float = ...,
    ) -> None:
        ...

    async def send(
        self,
        content: Optional[str] = MISSING,
        *,
        username: str = MISSING,
        avatar_url: Any = MISSING,
        tts: bool = False,
        ephemeral: bool = MISSING,
        suppress_embeds: bool = MISSING,
        flags: MessageFlags = MISSING,
        file: File = MISSING,
        files: List[File] = MISSING,
        embed: Embed = MISSING,
        embeds: List[Embed] = MISSING,
        allowed_mentions: AllowedMentions = MISSING,
        view: View = MISSING,
        components: Components[MessageUIComponent] = MISSING,
        thread: Snowflake = MISSING,
        thread_name: str = MISSING,
        applied_tags: Sequence[Snowflake] = MISSING,
        wait: bool = False,
        delete_after: float = MISSING,
    ) -> Optional[WebhookMessage]:
        """|coro|

        Sends a message using the webhook.

        The content must be a type that can convert to a string through ``str(content)``.

        To upload a single file, the ``file`` parameter should be used with a
        single :class:`File` object.

        If the ``embed`` parameter is provided, it must be of type :class:`Embed` and
        it must be a rich embed type. You cannot mix the ``embed`` parameter with the
        ``embeds`` parameter, which must be a :class:`list` of :class:`Embed` objects to send.

        To send a message in a thread, provide the ``thread`` parameter.
        If this webhook is in a :class:`ForumChannel`, the ``thread_name`` parameter can
        be used to create a new thread instead (optionally with ``applied_tags``).

        .. versionchanged:: 2.6
            Raises :exc:`WebhookTokenMissing` instead of ``InvalidArgument``.

        Parameters
        ----------
        content: Optional[:class:`str`]
            The content of the message to send.
        username: :class:`str`
            The username to send with this message. If no username is provided
            then the default username for the webhook is used.
        avatar_url: :class:`str`
            The avatar URL to send with this message. If no avatar URL is provided
            then the default avatar for the webhook is used. If this is not a
            string then it is explicitly cast using ``str``.
        tts: :class:`bool`
            Whether the message should be sent using text-to-speech.
        ephemeral: :class:`bool`
            Whether the message should only be visible to the user.
            This is only available to :attr:`WebhookType.application` webhooks.
            If a view is sent with an ephemeral message and it has no timeout set
            then the timeout is set to 15 minutes.

            .. versionadded:: 2.0

        file: :class:`File`
            The file to upload. This cannot be mixed with the ``files`` parameter.
        files: List[:class:`File`]
            A list of files to upload. Must be a maximum of 10.
            This cannot be mixed with the ``file`` parameter.
        embed: :class:`Embed`
            The rich embed for the content to send. This cannot be mixed with the ``embeds`` parameter.
        embeds: List[:class:`Embed`]
            A list of embeds to send with the content. Must be a maximum of 10.
            This cannot be mixed with the ``embed`` parameter.
        allowed_mentions: :class:`AllowedMentions`
            Controls the mentions being processed in this message. If this is
            passed, then the object is merged with :attr:`Client.allowed_mentions <disnake.Client.allowed_mentions>`, if applicable.
            The merging behaviour only overrides attributes that have been explicitly passed
            to the object, otherwise it uses the attributes set in :attr:`Client.allowed_mentions <disnake.Client.allowed_mentions>`.
            If no object is passed at all then the defaults given by :attr:`Client.allowed_mentions <disnake.Client.allowed_mentions>`
            are used instead.

            .. versionadded:: 1.4

        view: :class:`disnake.ui.View`
            The view to send with the message. You can only send a view
            if this webhook is not partial and has state attached. A
            webhook has state attached if the webhook is managed by the
            library. This cannot be mixed with ``components``.

            .. versionadded:: 2.0

        components: |components_type|
            A list of components to include in the message. This cannot be mixed with ``view``.

            .. versionadded:: 2.4

        thread: :class:`~disnake.abc.Snowflake`
            The thread to send this webhook to.

            .. versionadded:: 2.0

        thread_name: :class:`str`
            If in a forum channel, and ``thread`` is not specified,
            the name of the newly created thread.

            .. note::
                If this is set, the returned message's ``channel`` (assuming ``wait=True``),
                representing the created thread, may be a :class:`PartialMessageable`.

            .. versionadded:: 2.6
        applied_tags: Sequence[:class:`abc.Snowflake`]
            If in a forum channel and creating a new thread (see ``thread_name`` above),
            the tags to apply to the new thread. Maximum of 5.

            .. versionadded:: 2.10

        wait: :class:`bool`
            Whether the server should wait before sending a response. This essentially
            means that the return type of this function changes from ``None`` to
            a :class:`WebhookMessage` if set to ``True``. If the type of webhook
            is :attr:`WebhookType.application` then this is always set to ``True``.
        delete_after: :class:`float`
            If provided, the number of seconds to wait in the background
            before deleting the message we just sent. If the deletion fails,
            then it is silently ignored.

            .. versionadded:: 2.1

            .. versionchanged:: 2.7
                Added support for ephemeral interaction responses.

        suppress_embeds: :class:`bool`
            Whether to suppress embeds for the message. This hides
            all the embeds from the UI if set to ``True``.

            .. versionadded:: 2.5

        flags: :class:`MessageFlags`
            The flags to set for this message.
            Only :attr:`~MessageFlags.suppress_embeds`, :attr:`~MessageFlags.ephemeral`
            and :attr:`~MessageFlags.suppress_notifications` are supported.

            If parameters ``suppress_embeds`` or ``ephemeral`` are provided,
            they will override the corresponding setting of this ``flags`` parameter.

            .. versionadded:: 2.9

        Raises
        ------
        HTTPException
            Sending the message failed.
        NotFound
            This webhook was not found.
        Forbidden
            The authorization token for the webhook is incorrect.
        TypeError
            Raised by any of the following:
            You specified both ``embed`` and ``embeds`` or ``file`` and ``files``.
            ``ephemeral`` was passed with the improper webhook type.
            There was no state attached with this webhook when giving it a view.
            Both ``thread`` and ``thread_name``/``applied_tags`` were provided.
        WebhookTokenMissing
            There was no token associated with this webhook.
        ValueError
            The length of ``embeds`` was invalid.

        Returns
        -------
        Optional[:class:`WebhookMessage`]
            If ``wait`` is ``True`` then the message that was sent, otherwise ``None``.
        """
        if self.token is None:
            raise WebhookTokenMissing("This webhook does not have a token associated with it")

        previous_mentions: Optional[AllowedMentions] = getattr(
            self._state, "allowed_mentions", None
        )
        if content is None:
            content = MISSING

        application_webhook = self.type is WebhookType.application
        if ephemeral and not application_webhook:
            raise TypeError("ephemeral messages can only be sent from application webhooks")

        if application_webhook or delete_after is not MISSING:
            wait = True

        if view is not MISSING:
            if isinstance(self._state, _WebhookState):
                raise TypeError("Webhook views require an associated state with the webhook")
            if ephemeral is True and view.timeout is None:
                view.timeout = 15 * 60.0

        thread_id: Optional[int] = None
        if thread is not MISSING:
            if thread_name or applied_tags:
                raise TypeError(
                    "Cannot use `thread_name` or `applied_tags` when `thread` is provided."
                )
            thread_id = thread.id

        params = handle_message_parameters(
            content=content,
            username=username,
            avatar_url=avatar_url,
            tts=tts,
            file=file,
            files=files,
            embed=embed,
            embeds=embeds,
            ephemeral=ephemeral,
            suppress_embeds=suppress_embeds,
            flags=flags,
            view=view,
            components=components,
            thread_name=thread_name,
            applied_tags=applied_tags,
            allowed_mentions=allowed_mentions,
            previous_allowed_mentions=previous_mentions,
        )

        adapter = async_context.get()

        try:
            data = await adapter.execute_webhook(
                self.id,
                self.token,
                session=self.session,
                payload=params.payload,
                multipart=params.multipart,
                files=params.files,
                thread_id=thread_id,
                wait=wait,
            )
        finally:
            if params.files:
                for f in params.files:
                    f.close()

        msg = None
        if wait:
            msg = self._create_message(data)
            if delete_after is not MISSING:
                await msg.delete(delay=delete_after)

        if view is not MISSING and not view.is_finished():
            message_id = None if msg is None else msg.id
            self._state.store_view(view, message_id)

        return msg

    async def fetch_message(self, id: int) -> WebhookMessage:
        """|coro|

        Retrieves a single :class:`WebhookMessage` owned by this webhook.

        .. versionadded:: 2.0

        .. versionchanged:: 2.6
            Raises :exc:`WebhookTokenMissing` instead of ``InvalidArgument``.

        Parameters
        ----------
        id: :class:`int`
            The message ID to look for.

        Raises
        ------
        NotFound
            The specified message was not found.
        Forbidden
            You do not have the permissions required to get a message.
        HTTPException
            Retrieving the message failed.
        WebhookTokenMissing
            There was no token associated with this webhook.

        Returns
        -------
        :class:`WebhookMessage`
            The message asked for.
        """
        if self.token is None:
            raise WebhookTokenMissing("This webhook does not have a token associated with it")

        adapter = async_context.get()
        data = await adapter.get_webhook_message(
            self.id,
            self.token,
            id,
            session=self.session,
        )
        return self._create_message(data)

    async def edit_message(
        self,
        message_id: int,
        *,
        content: Optional[str] = MISSING,
        embed: Optional[Embed] = MISSING,
        embeds: List[Embed] = MISSING,
        file: File = MISSING,
        files: List[File] = MISSING,
        attachments: Optional[List[Attachment]] = MISSING,
        view: Optional[View] = MISSING,
        components: Optional[Components[MessageUIComponent]] = MISSING,
        allowed_mentions: Optional[AllowedMentions] = None,
    ) -> WebhookMessage:
        """|coro|

        Edits a message owned by this webhook.

        This is a lower level interface to :meth:`WebhookMessage.edit` in case
        you only have an ID.

        .. note::
            If the original message has embeds with images that were created from local files
            (using the ``file`` parameter with :meth:`Embed.set_image` or :meth:`Embed.set_thumbnail`),
            those images will be removed if the message's attachments are edited in any way
            (i.e. by setting ``file``/``files``/``attachments``, or adding an embed with local files).

        .. versionadded:: 1.6

        .. versionchanged:: 2.0
            The edit is no longer in-place, instead the newly edited message is returned.

        .. versionchanged:: 2.6
            Raises :exc:`WebhookTokenMissing` instead of ``InvalidArgument``.

        Parameters
        ----------
        message_id: :class:`int`
            The ID of the message to edit.
        content: Optional[:class:`str`]
            The content to edit the message with, or ``None`` to clear it.
        embed: Optional[:class:`Embed`]
            The new embed to replace the original with. This cannot be mixed with the
            ``embeds`` parameter.
            Could be ``None`` to remove the embed.
        embeds: List[:class:`Embed`]
            The new embeds to replace the original with. Must be a maximum of 10.
            This cannot be mixed with the ``embed`` parameter.
            To remove all embeds ``[]`` should be passed.
        file: :class:`File`
            The file to upload. This cannot be mixed with the ``files`` parameter.
            Files will be appended to the message, see the ``attachments`` parameter
            to remove/replace existing files.

            .. versionadded:: 2.0

        files: List[:class:`File`]
            A list of files to upload. This cannot be mixed with the ``file`` parameter.
            Files will be appended to the message, see the ``attachments`` parameter
            to remove/replace existing files.

            .. versionadded:: 2.0

        attachments: Optional[List[:class:`Attachment`]]
            A list of attachments to keep in the message.
            If ``[]`` or ``None`` is passed then all existing attachments are removed.
            Keeps existing attachments if not provided.

            .. versionadded:: 2.2

            .. versionchanged:: 2.5
                Supports passing ``None`` to clear attachments.

        view: Optional[:class:`~disnake.ui.View`]
            The updated view to update this message with. If ``None`` is passed then
            the view is removed. The webhook must have state attached, similar to
            :meth:`send`. This cannot be mixed with ``components``.

            .. versionadded:: 2.0

        components: |components_type|
            A list of components to update this message with. This cannot be mixed with ``view``.

            .. versionadded:: 2.4

        allowed_mentions: :class:`AllowedMentions`
            Controls the mentions being processed in this message.
            See :meth:`.abc.Messageable.send` for more information.

        Raises
        ------
        HTTPException
            Editing the message failed.
        Forbidden
            Edited a message that is not yours.
        TypeError
            You specified both ``embed`` and ``embeds`` or ``file`` and ``files``
            or there is no associated state when sending a view.
        WebhookTokenMissing
            There was no token associated with this webhook.
        ValueError
            The length of ``embeds`` was invalid

        Returns
        -------
        :class:`WebhookMessage`
            The newly edited webhook message.
        """
        if self.token is None:
            raise WebhookTokenMissing("This webhook does not have a token associated with it")

        if view is not MISSING:
            if isinstance(self._state, _WebhookState):
                raise TypeError("This webhook does not have state associated with it")

            self._state.prevent_view_updates_for(message_id)

        # if no attachment list was provided but we're uploading new files,
        # use current attachments as the base
        if attachments is MISSING and (file or files):
            attachments = (await self.fetch_message(message_id)).attachments

        previous_mentions: Optional[AllowedMentions] = getattr(
            self._state, "allowed_mentions", None
        )
        params = handle_message_parameters(
            content=content,
            file=file,
            files=files,
            attachments=attachments,
            embed=embed,
            embeds=embeds,
            view=view,
            components=components,
            allowed_mentions=allowed_mentions,
            previous_allowed_mentions=previous_mentions,
        )
        adapter = async_context.get()
        try:
            data = await adapter.edit_webhook_message(
                self.id,
                self.token,
                message_id,
                session=self.session,
                payload=params.payload,
                multipart=params.multipart,
                files=params.files,
            )
        finally:
            if params.files:
                for f in params.files:
                    f.close()

        message = self._create_message(data)
        if view and not view.is_finished():
            self._state.store_view(view, message_id)
        return message

    async def delete_message(self, message_id: int, /) -> None:
        """|coro|

        Deletes a message owned by this webhook.

        This is a lower level interface to :meth:`WebhookMessage.delete` in case
        you only have an ID.

        .. versionadded:: 1.6

        .. versionchanged:: 2.6
            Raises :exc:`WebhookTokenMissing` instead of ``InvalidArgument``.

        Parameters
        ----------
        message_id: :class:`int`
            The ID of the message to delete.

        Raises
        ------
        HTTPException
            Deleting the message failed.
        Forbidden
            Deleted a message that is not yours.
        WebhookTokenMissing
            There was no token associated with this webhook
        """
        if self.token is None:
            raise WebhookTokenMissing("This webhook does not have a token associated with it")

        adapter = async_context.get()
        await adapter.delete_webhook_message(
            self.id,
            self.token,
            message_id,
            session=self.session,
        )<|MERGE_RESOLUTION|>--- conflicted
+++ resolved
@@ -491,15 +491,10 @@
     components: Optional[Components[MessageUIComponent]] = MISSING,
     allowed_mentions: Optional[AllowedMentions] = MISSING,
     previous_allowed_mentions: Optional[AllowedMentions] = None,
-<<<<<<< HEAD
-    stickers: Sequence[Union[GuildSticker, StickerItem]] = MISSING,
+    stickers: Sequence[Union[GuildSticker, StandardSticker, StickerItem]] = MISSING,
     # these parameters are exclusive to webhooks in forum channels
     thread_name: str = MISSING,
     applied_tags: Sequence[Snowflake] = MISSING,
-=======
-    stickers: Sequence[Union[GuildSticker, StandardSticker, StickerItem]] = MISSING,
-    thread_name: Optional[str] = None,
->>>>>>> f780cf5d
 ) -> DictPayloadParameters:
     if files is not MISSING and file is not MISSING:
         raise TypeError("Cannot mix file and files keyword arguments.")
@@ -587,15 +582,10 @@
     components: Optional[Components[MessageUIComponent]] = MISSING,
     allowed_mentions: Optional[AllowedMentions] = MISSING,
     previous_allowed_mentions: Optional[AllowedMentions] = None,
-<<<<<<< HEAD
-    stickers: Sequence[Union[GuildSticker, StickerItem]] = MISSING,
+    stickers: Sequence[Union[GuildSticker, StandardSticker, StickerItem]] = MISSING,
     # these parameters are exclusive to webhooks in forum channels
     thread_name: str = MISSING,
     applied_tags: Sequence[Snowflake] = MISSING,
-=======
-    stickers: Sequence[Union[GuildSticker, StandardSticker, StickerItem]] = MISSING,
-    thread_name: Optional[str] = None,
->>>>>>> f780cf5d
 ) -> PayloadParameters:
     params = handle_message_parameters_dict(
         content=content,
