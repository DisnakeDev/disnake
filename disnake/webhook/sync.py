# SPDX-License-Identifier: MIT

# If you're wondering why this is essentially copy pasted from the async_.py
# file, then it's due to needing two separate types to make the typing shenanigans
# a bit easier to write. It's an unfortunate design. Originally, these types were
# merged and an adapter was used to differentiate between the async and sync versions.
# However, this proved to be difficult to provide typings for, so here we are.

from __future__ import annotations

import logging
import re
import threading
import time
from collections.abc import Sequence
from errno import ECONNRESET
from typing import (
    TYPE_CHECKING,
    Any,
    Literal,
    Optional,
    Union,
    overload,
)
from urllib.parse import quote as urlquote

from .. import utils
from ..channel import PartialMessageable
from ..errors import DiscordServerError, Forbidden, HTTPException, NotFound, WebhookTokenMissing
from ..flags import MessageFlags
from ..http import Route
from ..message import Message
from ..object import Object
from .async_ import BaseWebhook, _WebhookState, handle_message_parameters

__all__ = (
    "SyncWebhook",
    "SyncWebhookMessage",
)

_log = logging.getLogger(__name__)

if TYPE_CHECKING:
    from types import TracebackType

    from typing_extensions import Self

    from ..abc import Snowflake
    from ..embeds import Embed
    from ..file import File
    from ..mentions import AllowedMentions
    from ..message import Attachment
    from ..types.message import Message as MessagePayload
    from ..types.webhook import Webhook as WebhookPayload

    try:
        from requests import Response, Session
    except ModuleNotFoundError:
        pass

MISSING = utils.MISSING


class DeferredLock:
    def __init__(self, lock: threading.Lock) -> None:
        self.lock = lock
        self.delta: Optional[float] = None

    def __enter__(self) -> Self:
        self.lock.acquire()
        return self

    def delay_by(self, delta: float) -> None:
        self.delta = delta

    def __exit__(
        self,
        type: Optional[type[BaseException]],
        value: Optional[BaseException],
        traceback: Optional[TracebackType],
    ) -> None:
        if self.delta:
            time.sleep(self.delta)
        self.lock.release()


class WebhookAdapter:
    def __init__(self) -> None:
        self._locks: dict[Any, threading.Lock] = {}

    def request(
        self,
        route: Route,
        session: Session,
        *,
        payload: Optional[dict[str, Any]] = None,
        multipart: Optional[list[dict[str, Any]]] = None,
        files: Optional[list[File]] = None,
        reason: Optional[str] = None,
        auth_token: Optional[str] = None,
        params: Optional[dict[str, Any]] = None,
    ) -> Any:
        headers: dict[str, str] = {}
        files = files or []
        to_send: Optional[Union[str, dict[str, Any]]] = None
        bucket = (route.webhook_id, route.webhook_token)

        try:
            lock = self._locks[bucket]
        except KeyError:
            self._locks[bucket] = lock = threading.Lock()

        if payload is not None:
            headers["Content-Type"] = "application/json"
            to_send = utils._to_json(payload)

        if auth_token is not None:
            headers["Authorization"] = f"Bot {auth_token}"

        if reason is not None:
            headers["X-Audit-Log-Reason"] = urlquote(reason, safe="/ ")

        response: Optional[Response] = None
        data: Optional[Union[dict[str, Any], str]] = None
        file_data: Optional[dict[str, Any]] = None
        method = route.method
        url = route.url
        webhook_id = route.webhook_id

        with DeferredLock(lock) as lock:
            for attempt in range(5):
                for file in files:
                    file.reset(seek=attempt)

                if multipart:
                    file_data = {}
                    for p in multipart:
                        name = p["name"]
                        if name == "payload_json":
                            to_send = {"payload_json": p["value"]}
                        else:
                            file_data[name] = (p["filename"], p["value"], p["content_type"])

                try:
                    with session.request(
                        method, url, data=to_send, files=file_data, headers=headers, params=params
                    ) as response:
                        _log.debug(
                            "Webhook ID %s with %s %s with %s has returned status code %s",
                            webhook_id,
                            method,
                            url,
                            to_send,
                            response.status_code,
                        )
                        response.encoding = "utf-8"
                        # Compatibility with aiohttp
                        response.status = response.status_code  # pyright: ignore[reportAttributeAccessIssue]

                        data = response.text or None
                        if data and response.headers["Content-Type"] == "application/json":
                            data = utils._from_json(data)

                        remaining = response.headers.get("X-Ratelimit-Remaining")
                        if remaining == "0" and response.status_code != 429:
                            delta = utils._parse_ratelimit_header(response)
                            _log.debug(
                                "Webhook ID %s has been preemptively rate limited, waiting %.2f seconds",
                                webhook_id,
                                delta,
                            )
                            lock.delay_by(delta)

                        if 300 > response.status_code >= 200:
                            _log.debug("%s %s has received %s", method, url, data)
                            return data

                        if response.status_code == 429:
                            if not response.headers.get("Via"):
                                raise HTTPException(response, data)

                            assert isinstance(data, dict)
                            retry_after: float = data["retry_after"]
                            _log.warning(
                                "Webhook ID %s is rate limited. Retrying in %.2f seconds",
                                webhook_id,
                                retry_after,
                            )
                            time.sleep(retry_after)
                            continue

                        if response.status_code >= 500:
                            time.sleep(1 + attempt * 2)
                            continue

                        if response.status_code == 403:
                            raise Forbidden(response, data)
                        elif response.status_code == 404:
                            raise NotFound(response, data)
                        else:
                            raise HTTPException(response, data)

                except OSError as e:
                    if attempt < 4 and e.errno == ECONNRESET:
                        time.sleep(1 + attempt * 2)
                        continue
                    raise

            if response:
                if response.status_code >= 500:
                    raise DiscordServerError(response, data)
                raise HTTPException(response, data)

            msg = "Unreachable code in HTTP handling."
            raise RuntimeError(msg)

    def delete_webhook(
        self,
        webhook_id: int,
        *,
        token: Optional[str] = None,
        session: Session,
        reason: Optional[str] = None,
    ) -> None:
        route = Route("DELETE", "/webhooks/{webhook_id}", webhook_id=webhook_id)
        return self.request(route, session, reason=reason, auth_token=token)

    def delete_webhook_with_token(
        self,
        webhook_id: int,
        token: str,
        *,
        session: Session,
        reason: Optional[str] = None,
    ) -> None:
        route = Route(
            "DELETE",
            "/webhooks/{webhook_id}/{webhook_token}",
            webhook_id=webhook_id,
            webhook_token=token,
        )
        return self.request(route, session, reason=reason)

    def edit_webhook(
        self,
        webhook_id: int,
        token: str,
        payload: dict[str, Any],
        *,
        session: Session,
        reason: Optional[str] = None,
    ) -> WebhookPayload:
        route = Route("PATCH", "/webhooks/{webhook_id}", webhook_id=webhook_id)
        return self.request(route, session, reason=reason, payload=payload, auth_token=token)

    def edit_webhook_with_token(
        self,
        webhook_id: int,
        token: str,
        payload: dict[str, Any],
        *,
        session: Session,
        reason: Optional[str] = None,
    ) -> WebhookPayload:
        route = Route(
            "PATCH",
            "/webhooks/{webhook_id}/{webhook_token}",
            webhook_id=webhook_id,
            webhook_token=token,
        )
        return self.request(route, session, reason=reason, payload=payload)

    @overload
    def execute_webhook(
        self,
        webhook_id: int,
        token: str,
        *,
        session: Session,
        payload: Optional[dict[str, Any]] = None,
        multipart: Optional[list[dict[str, Any]]] = None,
        files: Optional[list[File]] = None,
        thread_id: Optional[int] = None,
        wait: bool = False,
    ) -> MessagePayload: ...

    @overload
    def execute_webhook(
        self,
        webhook_id: int,
        token: str,
        *,
        session: Session,
        payload: Optional[dict[str, Any]] = None,
        multipart: Optional[list[dict[str, Any]]] = None,
        files: Optional[list[File]] = None,
        thread_id: Optional[int] = None,
        wait: bool = False,
    ) -> None: ...

    def execute_webhook(
        self,
        webhook_id: int,
        token: str,
        *,
        session: Session,
        payload: Optional[dict[str, Any]] = None,
        multipart: Optional[list[dict[str, Any]]] = None,
        files: Optional[list[File]] = None,
        thread_id: Optional[int] = None,
        wait: bool = False,
    ) -> Optional[MessagePayload]:
        params = {"wait": int(wait)}
        if thread_id:
            params["thread_id"] = thread_id

        route = Route(
            "POST",
            "/webhooks/{webhook_id}/{webhook_token}",
            webhook_id=webhook_id,
            webhook_token=token,
        )
        return self.request(
            route, session, payload=payload, multipart=multipart, files=files, params=params
        )

    def get_webhook_message(
        self,
        webhook_id: int,
        token: str,
        message_id: int,
        *,
        session: Session,
        thread_id: Optional[int] = None,
    ) -> MessagePayload:
        params: dict[str, Any] = {}
        if thread_id is not None:
            params["thread_id"] = thread_id

        route = Route(
            "GET",
            "/webhooks/{webhook_id}/{webhook_token}/messages/{message_id}",
            webhook_id=webhook_id,
            webhook_token=token,
            message_id=message_id,
        )
        return self.request(route, session, params=params)

    def edit_webhook_message(
        self,
        webhook_id: int,
        token: str,
        message_id: int,
        *,
        session: Session,
        payload: Optional[dict[str, Any]] = None,
        multipart: Optional[list[dict[str, Any]]] = None,
        files: Optional[list[File]] = None,
        thread_id: Optional[int] = None,
    ) -> MessagePayload:
        params: dict[str, Any] = {}
        if thread_id is not None:
            params["thread_id"] = thread_id

        route = Route(
            "PATCH",
            "/webhooks/{webhook_id}/{webhook_token}/messages/{message_id}",
            webhook_id=webhook_id,
            webhook_token=token,
            message_id=message_id,
        )
        return self.request(
            route, session, payload=payload, multipart=multipart, files=files, params=params
        )

    def delete_webhook_message(
        self,
        webhook_id: int,
        token: str,
        message_id: int,
        *,
        session: Session,
        thread_id: Optional[int] = None,
    ) -> None:
        params: dict[str, Any] = {}
        if thread_id is not None:
            params["thread_id"] = thread_id

        route = Route(
            "DELETE",
            "/webhooks/{webhook_id}/{webhook_token}/messages/{message_id}",
            webhook_id=webhook_id,
            webhook_token=token,
            message_id=message_id,
        )
        return self.request(route, session, params=params)

    def fetch_webhook(
        self,
        webhook_id: int,
        token: str,
        *,
        session: Session,
    ) -> WebhookPayload:
        route = Route("GET", "/webhooks/{webhook_id}", webhook_id=webhook_id)
        return self.request(route, session=session, auth_token=token)

    def fetch_webhook_with_token(
        self,
        webhook_id: int,
        token: str,
        *,
        session: Session,
    ) -> WebhookPayload:
        route = Route(
            "GET",
            "/webhooks/{webhook_id}/{webhook_token}",
            webhook_id=webhook_id,
            webhook_token=token,
        )
        return self.request(route, session=session)


class _WebhookContext(threading.local):
    adapter: Optional[WebhookAdapter] = None


_context = _WebhookContext()


def _get_webhook_adapter() -> WebhookAdapter:
    if _context.adapter is None:
        _context.adapter = WebhookAdapter()
    return _context.adapter


class SyncWebhookMessage(Message):
    """Represents a message sent from your webhook.

    This allows you to edit or delete a message sent by your
    webhook.

    This inherits from :class:`disnake.Message` with changes to
    :meth:`edit` and :meth:`delete` to work.

    .. versionadded:: 2.0
    """

    _state: _WebhookState[SyncWebhook]

    def edit(
        self,
        content: Optional[str] = MISSING,
        embed: Optional[Embed] = MISSING,
        embeds: list[Embed] = MISSING,
        file: File = MISSING,
        files: list[File] = MISSING,
        attachments: Optional[list[Attachment]] = MISSING,
        allowed_mentions: Optional[AllowedMentions] = None,
    ) -> SyncWebhookMessage:
        """Edits the message.

        .. note::
            If the original message has embeds with images that were created from local files
            (using the ``file`` parameter with :meth:`Embed.set_image` or :meth:`Embed.set_thumbnail`),
            those images will be removed if the message's attachments are edited in any way
            (i.e. by setting ``file``/``files``/``attachments``, or adding an embed with local files).

        .. versionchanged:: 2.6
            Raises :exc:`WebhookTokenMissing` instead of ``InvalidArgument``.

        Parameters
        ----------
        content: :class:`str` | :data:`None`
            The content to edit the message with or :data:`None` to clear it.
        embed: :class:`Embed` | :data:`None`
            The new embed to replace the original with. This cannot be mixed with the
            ``embeds`` parameter.
            Could be :data:`None` to remove the embed.
        embeds: :class:`list`\\[:class:`Embed`]
            The new embeds to replace the original with. Must be a maximum of 10.
            This cannot be mixed with the ``embed`` parameter.
            To remove all embeds ``[]`` should be passed.
        file: :class:`File`
            The file to upload. This cannot be mixed with the ``files`` parameter.
            Files will be appended to the message, see the ``attachments`` parameter
            to remove/replace existing files.
        files: :class:`list`\\[:class:`File`]
            A list of files to upload. This cannot be mixed with the ``file`` parameter.
            Files will be appended to the message, see the ``attachments`` parameter
            to remove/replace existing files.
        attachments: :class:`list`\\[:class:`Attachment`] | :data:`None`
            A list of attachments to keep in the message.
            If ``[]`` or :data:`None` is passed then all existing attachments are removed.
            Keeps existing attachments if not provided.

            .. versionadded:: 2.2

            .. versionchanged:: 2.5
                Supports passing :data:`None` to clear attachments.

        allowed_mentions: :class:`AllowedMentions`
            Controls the mentions being processed in this message.
            See :meth:`.abc.Messageable.send` for more information.

        Raises
        ------
        HTTPException
            Editing the message failed.
        Forbidden
            Edited a message that is not yours.
        TypeError
            You specified both ``embed`` and ``embeds`` or ``file`` and ``files``
        ValueError
            The length of ``embeds`` was invalid
        WebhookTokenMissing
            There is no token associated with this webhook.

        Returns
        -------
        :class:`SyncWebhookMessage`
            The newly edited message.
        """
        # if no attachment list was provided but we're uploading new files,
        # use current attachments as the base
        if attachments is MISSING and (file or files):
            attachments = self.attachments

        return self._state._webhook.edit_message(
            self.id,
            content=content,
            embeds=embeds,
            embed=embed,
            file=file,
            files=files,
            attachments=attachments,
            allowed_mentions=allowed_mentions,
            thread=self._state._thread,
        )

    def delete(self, *, delay: Optional[float] = None) -> None:
        """Deletes the message.

        .. versionchanged:: 2.6
            Raises :exc:`WebhookTokenMissing` instead of ``InvalidArgument``.

        Parameters
        ----------
        delay: :class:`float` | :data:`None`
            If provided, the number of seconds to wait before deleting the message.
            This blocks the thread.

        Raises
        ------
        Forbidden
            You do not have proper permissions to delete the message.
        NotFound
            The message was deleted already.
        HTTPException
            Deleting the message failed.
        WebhookTokenMissing
            There is no token associated with this webhook.
        """
        if delay is not None:
            time.sleep(delay)
        self._state._webhook.delete_message(self.id, thread=self._state._thread)


class SyncWebhook(BaseWebhook):
    """Represents a synchronous Discord webhook.

    For an asynchronous counterpart, see :class:`Webhook`.

    .. collapse:: operations

        .. describe:: x == y

            Checks if two webhooks are equal.

        .. describe:: x != y

            Checks if two webhooks are not equal.

        .. describe:: hash(x)

            Returns the webhooks's hash.

    .. versionchanged:: 1.4
        Webhooks are now comparable and hashable.

    Attributes
    ----------
    id: :class:`int`
        The webhook's ID
    type: :class:`WebhookType`
        The webhook's type.

        .. versionadded:: 1.3

    token: :class:`str` | :data:`None`
        The authentication token of the webhook. If this is :data:`None`
        then the webhook cannot be used to make requests.
    guild_id: :class:`int` | :data:`None`
        The guild ID this webhook belongs to.
    channel_id: :class:`int` | :data:`None`
        The channel ID this webhook belongs to.
    user: :class:`abc.User` | :data:`None`
        The user this webhook was created by. If the webhook was
        received without authentication then this will be :data:`None`.
    name: :class:`str` | :data:`None`
        The default name of the webhook.
    source_guild: :class:`PartialWebhookGuild` | :data:`None`
        The guild of the channel that this webhook is following.
        Only given if :attr:`type` is :attr:`WebhookType.channel_follower`.

        .. versionadded:: 2.0

    source_channel: :class:`PartialWebhookChannel` | :data:`None`
        The channel that this webhook is following.
        Only given if :attr:`type` is :attr:`WebhookType.channel_follower`.

        .. versionadded:: 2.0

    application_id: :class:`int` | :data:`None`
        The ID of the application associated with this webhook, if it was created by an application.

        .. versionadded:: 2.6
    """

    __slots__: tuple[str, ...] = ("session",)

    def __init__(
        self, data: WebhookPayload, session: Session, token: Optional[str] = None, state=None
    ) -> None:
        super().__init__(data, token, state)
        self.session = session

    def __repr__(self) -> str:
        return f"<Webhook id={self.id!r}>"

    @property
    def url(self) -> str:
        """:class:`str` : Returns the webhook's url."""
        return f"https://discord.com/api/webhooks/{self.id}/{self.token}"

    @classmethod
    def partial(
        cls, id: int, token: str, *, session: Session = MISSING, bot_token: Optional[str] = None
    ) -> SyncWebhook:
        """Creates a partial :class:`SyncWebhook`.

        Parameters
        ----------
        id: :class:`int`
            The webhook's ID.
        token: :class:`str`
            The webhook's authentication token.
        session: :class:`requests.Session`
            The session to use to send requests with. Note
            that the library does not manage the session and
            will not close it. If not given, the ``requests``
            auto session creation functions are used instead.
        bot_token: :class:`str` | :data:`None`
            The bot authentication token for authenticated requests
            involving the webhook.

        Returns
        -------
        :class:`SyncWebhook`
            A partial :class:`SyncWebhook`.
            A partial webhook is just a webhook object with an ID and a token.
        """
        data: WebhookPayload = {
            "id": id,
            "type": 1,
            "token": token,
        }
        import requests

        if session is not MISSING:
            if not isinstance(session, requests.Session):
                msg = f"expected requests.Session not {session.__class__!r}"
                raise TypeError(msg)
        else:
            session = requests  # pyright: ignore[reportAssignmentType]
        return cls(data, session, token=bot_token)

    @classmethod
    def from_url(
        cls, url: str, *, session: Session = MISSING, bot_token: Optional[str] = None
    ) -> SyncWebhook:
        """Creates a partial :class:`SyncWebhook` from a webhook URL.

        .. versionchanged:: 2.6
            Raises :exc:`ValueError` instead of ``InvalidArgument``.

        Parameters
        ----------
        url: :class:`str`
            The webhook's URL.
        session: :class:`requests.Session`
            The session to use to send requests with. Note
            that the library does not manage the session and
            will not close it. If not given, the ``requests``
            auto session creation functions are used instead.
        bot_token: :class:`str` | :data:`None`
            The bot authentication token for authenticated requests
            involving the webhook.

        Raises
        ------
        ValueError
            The URL is invalid.

        Returns
        -------
        :class:`SyncWebhook`
            A partial :class:`SyncWebhook`.
            A partial webhook is just a webhook object with an ID and a token.
        """
        m = re.search(
            r"discord(?:app)?.com/api/webhooks/(?P<id>[0-9]{17,19})/(?P<token>[A-Za-z0-9\.\-\_]{60,68})",
            url,
        )
        if m is None:
            msg = "Invalid webhook URL given."
            raise ValueError(msg)

<<<<<<< HEAD
        data: WebhookPayload = {"id": m["id"], "type": 1, "token": m["token"]}
=======
        data: dict[str, Any] = m.groupdict()
        data["type"] = 1
>>>>>>> 6c482d1e
        import requests

        if session is not MISSING:
            if not isinstance(session, requests.Session):
                msg = f"expected requests.Session not {session.__class__!r}"
                raise TypeError(msg)
        else:
            session = requests  # pyright: ignore[reportAssignmentType]
        return cls(data, session, token=bot_token)

    def fetch(self, *, prefer_auth: bool = True) -> SyncWebhook:
        """Fetches the current webhook.

        This could be used to get a full webhook from a partial webhook.

        .. note::

            When fetching with an unauthenticated webhook, i.e.
            :meth:`is_authenticated` returns ``False``, then the
            returned webhook does not contain any user information.

        .. versionchanged:: 2.6
            Raises :exc:`WebhookTokenMissing` instead of ``InvalidArgument``.

        Parameters
        ----------
        prefer_auth: :class:`bool`
            Whether to use the bot token over the webhook token,
            if available. Defaults to ``True``.

        Raises
        ------
        HTTPException
            Could not fetch the webhook
        NotFound
            Could not find the webhook by this ID
        WebhookTokenMissing
            This webhook does not have a token associated with it.

        Returns
        -------
        :class:`SyncWebhook`
            The fetched webhook.
        """
        adapter: WebhookAdapter = _get_webhook_adapter()

        if prefer_auth and self.auth_token:
            data = adapter.fetch_webhook(self.id, self.auth_token, session=self.session)
        elif self.token:
            data = adapter.fetch_webhook_with_token(self.id, self.token, session=self.session)
        else:
            msg = "This webhook does not have a token associated with it"
            raise WebhookTokenMissing(msg)

        return SyncWebhook(data, self.session, token=self.auth_token, state=self._state)

    def delete(self, *, reason: Optional[str] = None, prefer_auth: bool = True) -> None:
        """Deletes this Webhook.

        .. versionchanged:: 2.6
            Raises :exc:`WebhookTokenMissing` instead of ``InvalidArgument``.

        Parameters
        ----------
        reason: :class:`str` | :data:`None`
            The reason for deleting this webhook. Shows up on the audit log.

            .. versionadded:: 1.4

        prefer_auth: :class:`bool`
            Whether to use the bot token over the webhook token,
            if available. Defaults to ``True``.

        Raises
        ------
        HTTPException
            Deleting the webhook failed.
        NotFound
            This webhook does not exist.
        Forbidden
            You do not have permissions to delete this webhook.
        WebhookTokenMissing
            This webhook does not have a token associated with it.
        """
        if self.token is None and self.auth_token is None:
            msg = "This webhook does not have a token associated with it"
            raise WebhookTokenMissing(msg)

        adapter: WebhookAdapter = _get_webhook_adapter()

        if prefer_auth and self.auth_token:
            adapter.delete_webhook(
                self.id, token=self.auth_token, session=self.session, reason=reason
            )
        elif self.token:
            adapter.delete_webhook_with_token(
                self.id, self.token, session=self.session, reason=reason
            )

    def edit(
        self,
        *,
        reason: Optional[str] = None,
        name: Optional[str] = MISSING,
        avatar: Optional[bytes] = MISSING,
        channel: Optional[Snowflake] = None,
        prefer_auth: bool = True,
    ) -> SyncWebhook:
        """Edits this Webhook.

        .. versionchanged:: 2.6
            Raises :exc:`WebhookTokenMissing` instead of ``InvalidArgument``.

        Parameters
        ----------
        name: :class:`str` | :data:`None`
            The webhook's new default name.
        avatar: :class:`bytes` | :data:`None`
            A :term:`py:bytes-like object` representing the webhook's new default avatar.
        channel: :class:`abc.Snowflake` | :data:`None`
            The webhook's new channel. This requires an authenticated webhook.
        prefer_auth: :class:`bool`
            Whether to use the bot token over the webhook token
            if available. Defaults to ``True``.
        reason: :class:`str` | :data:`None`
            The reason for editing this webhook. Shows up on the audit log.

            .. versionadded:: 1.4

        Raises
        ------
        HTTPException
            Editing the webhook failed.
        NotFound
            This webhook does not exist.
        WebhookTokenMissing
            This webhook does not have a token associated with it
            or it tried editing a channel without authentication.

        Returns
        -------
        :class:`SyncWebhook`
            The newly edited webhook.
        """
        if self.token is None and self.auth_token is None:
            msg = "This webhook does not have a token associated with it"
            raise WebhookTokenMissing(msg)

        payload: dict[str, Any] = {}
        if name is not MISSING:
            payload["name"] = str(name) if name is not None else None

        if avatar is not MISSING:
            payload["avatar"] = utils._bytes_to_base64_data(avatar) if avatar is not None else None

        adapter: WebhookAdapter = _get_webhook_adapter()

        data: Optional[WebhookPayload] = None
        # If a channel is given, always use the authenticated endpoint
        if channel is not None:
            if self.auth_token is None:
                msg = "Editing channel requires authenticated webhook"
                raise WebhookTokenMissing(msg)

            payload["channel_id"] = channel.id
            data = adapter.edit_webhook(
                self.id, self.auth_token, payload=payload, session=self.session, reason=reason
            )

        if prefer_auth and self.auth_token:
            data = adapter.edit_webhook(
                self.id, self.auth_token, payload=payload, session=self.session, reason=reason
            )
        elif self.token:
            data = adapter.edit_webhook_with_token(
                self.id, self.token, payload=payload, session=self.session, reason=reason
            )

        if data is None:
            msg = "Unreachable code hit: data was not assigned"
            raise RuntimeError(msg)

        return SyncWebhook(
            data=data, session=self.session, token=self.auth_token, state=self._state
        )

    def _create_message(
        self,
        data: MessagePayload,
        *,
        thread: Optional[Snowflake] = None,
        thread_name: Optional[str] = None,
    ) -> SyncWebhookMessage:
        # see async webhook's _create_message for details
        channel_id = int(data["channel_id"])
        if self.channel_id != channel_id and thread_name:
            thread = Object(id=channel_id)

        state = _WebhookState(self, parent=self._state, thread=thread)
        channel = self.channel
        if channel is None or self.channel_id != channel_id:
            channel = PartialMessageable(state=self._state, id=channel_id)  # pyright: ignore[reportArgumentType]
        # state is artificial
        return SyncWebhookMessage(data=data, state=state, channel=channel)  # pyright: ignore[reportArgumentType]

    @overload
    def send(
        self,
        content: Optional[str] = ...,
        *,
        username: str = ...,
        avatar_url: Any = ...,
        tts: bool = ...,
        file: File = ...,
        files: list[File] = ...,
        embed: Embed = ...,
        embeds: list[Embed] = ...,
        suppress_embeds: bool = ...,
        flags: MessageFlags = ...,
        allowed_mentions: AllowedMentions = ...,
        thread: Snowflake = ...,
        thread_name: str = ...,
        applied_tags: Sequence[Snowflake] = ...,
        wait: Literal[True],
    ) -> SyncWebhookMessage: ...

    @overload
    def send(
        self,
        content: Optional[str] = ...,
        *,
        username: str = ...,
        avatar_url: Any = ...,
        tts: bool = ...,
        file: File = ...,
        files: list[File] = ...,
        embed: Embed = ...,
        embeds: list[Embed] = ...,
        suppress_embeds: bool = ...,
        flags: MessageFlags = ...,
        allowed_mentions: AllowedMentions = ...,
        thread: Snowflake = ...,
        thread_name: str = ...,
        applied_tags: Sequence[Snowflake] = ...,
        wait: Literal[False] = ...,
    ) -> None: ...

    def send(
        self,
        content: Optional[str] = MISSING,
        *,
        username: str = MISSING,
        avatar_url: Any = MISSING,
        tts: bool = False,
        file: File = MISSING,
        files: list[File] = MISSING,
        embed: Embed = MISSING,
        embeds: list[Embed] = MISSING,
        suppress_embeds: bool = MISSING,
        flags: MessageFlags = MISSING,
        allowed_mentions: AllowedMentions = MISSING,
        thread: Snowflake = MISSING,
        thread_name: str = MISSING,
        applied_tags: Sequence[Snowflake] = MISSING,
        wait: bool = False,
    ) -> Optional[SyncWebhookMessage]:
        """Sends a message using the webhook.

        The content must be a type that can convert to a string through ``str(content)``.

        To upload a single file, the ``file`` parameter should be used with a
        single :class:`File` object.

        If the ``embed`` parameter is provided, it must be of type :class:`Embed` and
        it must be a rich embed type. You cannot mix the ``embed`` parameter with the
        ``embeds`` parameter, which must be a :class:`list` of :class:`Embed` objects to send.

        To send a message in a thread, provide the ``thread`` parameter.
        If this webhook is in a :class:`ForumChannel`/:class:`MediaChannel`, the ``thread_name`` parameter can
        be used to create a new thread instead (optionally with ``applied_tags``).

        .. versionchanged:: 2.6
            Raises :exc:`WebhookTokenMissing` instead of ``InvalidArgument``.

        Parameters
        ----------
        content: :class:`str` | :data:`None`
            The content of the message to send.
        username: :class:`str`
            The username to send with this message. If no username is provided
            then the default username for the webhook is used.
        avatar_url: :class:`str`
            The avatar URL to send with this message. If no avatar URL is provided
            then the default avatar for the webhook is used. If this is not a
            string then it is explicitly cast using ``str``.
        tts: :class:`bool`
            Whether the message should be sent using text-to-speech.
        file: :class:`File`
            The file to upload. This cannot be mixed with the ``files`` parameter.
        files: :class:`list`\\[:class:`File`]
            A list of files to upload. Must be a maximum of 10.
            This cannot be mixed with the ``file`` parameter.
        embed: :class:`Embed`
            The rich embed for the content to send. This cannot be mixed with the ``embeds`` parameter.
        embeds: :class:`list`\\[:class:`Embed`]
            A list of embeds to send with the content. Must be a maximum of 10.
            This cannot be mixed with the ``embed`` parameter.
        allowed_mentions: :class:`AllowedMentions`
            Controls the mentions being processed in this message.

            .. versionadded:: 1.4

        thread: :class:`~disnake.abc.Snowflake`
            The thread to send this message to.

            .. versionadded:: 2.0

        thread_name: :class:`str`
            If in a forum/media channel, and ``thread`` is not specified,
            the name of the newly created thread.

            .. versionadded:: 2.6

        applied_tags: :class:`~collections.abc.Sequence`\\[:class:`abc.Snowflake`]
            If in a forum/media channel and creating a new thread (see ``thread_name`` above),
            the tags to apply to the new thread. Maximum of 5.

            .. versionadded:: 2.10

        suppress_embeds: :class:`bool`
            Whether to suppress embeds for the message. This hides
            all the embeds from the UI if set to ``True``.

            .. versionadded:: 2.5

        flags: :class:`MessageFlags`
            The flags to set for this message.
            Only :attr:`~MessageFlags.suppress_embeds` and :attr:`~MessageFlags.suppress_notifications`
            are supported.

            If parameter ``suppress_embeds`` is provided,
            that will override the setting of :attr:`MessageFlags.suppress_embeds`.

            .. versionadded:: 2.9

        wait: :class:`bool`
            Whether the server should wait before sending a response. This essentially
            means that the return type of this function changes from :data:`None` to
            a :class:`WebhookMessage` if set to ``True``.

        Raises
        ------
        HTTPException
            Sending the message failed.
        NotFound
            This webhook was not found.
        Forbidden
            The authorization token for the webhook is incorrect.
        TypeError
            You specified both ``embed`` and ``embeds`` or ``file`` and ``files``,
            or both ``thread`` and ``thread_name``/``applied_tags`` were provided.

        ValueError
            The length of ``embeds`` was invalid
        WebhookTokenMissing
            There was no token associated with this webhook.

        Returns
        -------
        :class:`SyncWebhookMessage` | :data:`None`
            If ``wait`` is ``True`` then the message that was sent, otherwise :data:`None`.
        """
        if self.token is None:
            msg = "This webhook does not have a token associated with it"
            raise WebhookTokenMissing(msg)

        previous_mentions: Optional[AllowedMentions] = getattr(
            self._state, "allowed_mentions", None
        )
        if content is None:
            content = MISSING

        thread_id: Optional[int] = None
        if thread is not MISSING:
            if thread_name or applied_tags:
                msg = "Cannot use `thread_name` or `applied_tags` when `thread` is provided."
                raise TypeError(msg)
            thread_id = thread.id

        params = handle_message_parameters(
            content=content,
            username=username,
            avatar_url=avatar_url,
            tts=tts,
            suppress_embeds=suppress_embeds,
            flags=flags,
            file=file,
            files=files,
            embed=embed,
            embeds=embeds,
            thread_name=thread_name,
            applied_tags=applied_tags,
            allowed_mentions=allowed_mentions,
            previous_allowed_mentions=previous_mentions,
        )

        adapter: WebhookAdapter = _get_webhook_adapter()

        try:
            data = adapter.execute_webhook(
                self.id,
                self.token,
                session=self.session,
                payload=params.payload,
                multipart=params.multipart,
                files=params.files,
                thread_id=thread_id,
                wait=wait,
            )
        finally:
            if params.files:
                for f in params.files:
                    f.close()
        if wait:
            return self._create_message(data, thread=thread, thread_name=thread_name)
        return None

    def fetch_message(
        self, id: int, /, *, thread: Optional[Snowflake] = None
    ) -> SyncWebhookMessage:
        """Retrieves a single :class:`SyncWebhookMessage` owned by this webhook.

        .. versionadded:: 2.0

        .. versionchanged:: 2.6
            Raises :exc:`WebhookTokenMissing` instead of ``InvalidArgument``.

        Parameters
        ----------
        id: :class:`int`
            The message ID to look for.
        thread: :class:`~disnake.abc.Snowflake` | :data:`None`
            The thread the message is in, if any.

            .. versionadded:: 2.10

        Raises
        ------
        NotFound
            The specified message was not found.
        Forbidden
            You do not have the permissions required to get a message.
        HTTPException
            Retrieving the message failed.
        WebhookTokenMissing
            There was no token associated with this webhook.

        Returns
        -------
        :class:`SyncWebhookMessage`
            The message asked for.
        """
        if self.token is None:
            msg = "This webhook does not have a token associated with it"
            raise WebhookTokenMissing(msg)

        adapter: WebhookAdapter = _get_webhook_adapter()
        data = adapter.get_webhook_message(
            self.id,
            self.token,
            id,
            session=self.session,
            thread_id=thread.id if thread else None,
        )
        return self._create_message(data, thread=thread)

    def edit_message(
        self,
        message_id: int,
        *,
        content: Optional[str] = MISSING,
        embed: Optional[Embed] = MISSING,
        embeds: list[Embed] = MISSING,
        file: File = MISSING,
        files: list[File] = MISSING,
        attachments: Optional[list[Attachment]] = MISSING,
        allowed_mentions: Optional[AllowedMentions] = None,
        thread: Optional[Snowflake] = None,
    ) -> SyncWebhookMessage:
        """Edits a message owned by this webhook.

        This is a lower level interface to :meth:`WebhookMessage.edit` in case
        you only have an ID.

        .. note::
            If the original message has embeds with images that were created from local files
            (using the ``file`` parameter with :meth:`Embed.set_image` or :meth:`Embed.set_thumbnail`),
            those images will be removed if the message's attachments are edited in any way
            (i.e. by setting ``file``/``files``/``attachments``, or adding an embed with local files).

        .. versionadded:: 1.6

        .. versionchanged:: 2.6
            Raises :exc:`WebhookTokenMissing` instead of ``InvalidArgument``.

        Parameters
        ----------
        message_id: :class:`int`
            The ID of the message to edit.
        content: :class:`str` | :data:`None`
            The content to edit the message with, or :data:`None` to clear it.
        embed: :class:`Embed` | :data:`None`
            The new embed to replace the original with. This cannot be mixed with the
            ``embeds`` parameter.
            Could be :data:`None` to remove the embed.
        embeds: :class:`list`\\[:class:`Embed`]
            The new embeds to replace the original with. Must be a maximum of 10.
            This cannot be mixed with the ``embed`` parameter.
            To remove all embeds ``[]`` should be passed.
        file: :class:`File`
            The file to upload. This cannot be mixed with the ``files`` parameter.
            Files will be appended to the message, see the ``attachments`` parameter
            to remove/replace existing files.
        files: :class:`list`\\[:class:`File`]
            A list of files to upload. This cannot be mixed with the ``file`` parameter.
            Files will be appended to the message, see the ``attachments`` parameter
            to remove/replace existing files.
        attachments: :class:`list`\\[:class:`Attachment`] | :data:`None`
            A list of attachments to keep in the message.
            If ``[]`` or :data:`None` is passed then all existing attachments are removed.
            Keeps existing attachments if not provided.

            .. versionadded:: 2.2

            .. versionchanged:: 2.5
                Supports passing :data:`None` to clear attachments.

        allowed_mentions: :class:`AllowedMentions`
            Controls the mentions being processed in this message.
            See :meth:`.abc.Messageable.send` for more information.
        thread: :class:`~disnake.abc.Snowflake` | :data:`None`
            The thread the message is in, if any.

            .. versionadded:: 2.10

        Raises
        ------
        HTTPException
            Editing the message failed.
        Forbidden
            Edited a message that is not yours.
        TypeError
            You specified both ``embed`` and ``embeds`` or ``file`` and ``files``
        ValueError
            The length of ``embeds`` was invalid
        WebhookTokenMissing
            There was no token associated with this webhook.
        """
        if self.token is None:
            msg = "This webhook does not have a token associated with it"
            raise WebhookTokenMissing(msg)

        # if no attachment list was provided but we're uploading new files,
        # use current attachments as the base
        if attachments is MISSING and (file or files):
            attachments = self.fetch_message(message_id, thread=thread).attachments

        previous_mentions: Optional[AllowedMentions] = getattr(
            self._state, "allowed_mentions", None
        )
        params = handle_message_parameters(
            content=content,
            file=file,
            files=files,
            attachments=attachments,
            embed=embed,
            embeds=embeds,
            allowed_mentions=allowed_mentions,
            previous_allowed_mentions=previous_mentions,
        )
        adapter: WebhookAdapter = _get_webhook_adapter()
        try:
            data = adapter.edit_webhook_message(
                self.id,
                self.token,
                message_id,
                session=self.session,
                thread_id=thread.id if thread else None,
                payload=params.payload,
                multipart=params.multipart,
                files=params.files,
            )
        finally:
            if params.files:
                for f in params.files:
                    f.close()
        return self._create_message(data, thread=thread)

    def delete_message(self, message_id: int, /, *, thread: Optional[Snowflake] = None) -> None:
        """Deletes a message owned by this webhook.

        This is a lower level interface to :meth:`WebhookMessage.delete` in case
        you only have an ID.

        .. versionadded:: 1.6

        .. versionchanged:: 2.6
            Raises :exc:`WebhookTokenMissing` instead of ``InvalidArgument``.

        Parameters
        ----------
        message_id: :class:`int`
            The ID of the message to delete.
        thread: :class:`~disnake.abc.Snowflake` | :data:`None`
            The thread the message is in, if any.

            .. versionadded:: 2.10

        Raises
        ------
        HTTPException
            Deleting the message failed.
        Forbidden
            Deleted a message that is not yours.
        WebhookTokenMissing
            There is no token associated with this webhook.
        """
        if self.token is None:
            msg = "This webhook does not have a token associated with it"
            raise WebhookTokenMissing(msg)

        adapter: WebhookAdapter = _get_webhook_adapter()
        adapter.delete_webhook_message(
            self.id,
            self.token,
            message_id,
            session=self.session,
            thread_id=thread.id if thread else None,
        )<|MERGE_RESOLUTION|>--- conflicted
+++ resolved
@@ -726,12 +726,7 @@
             msg = "Invalid webhook URL given."
             raise ValueError(msg)
 
-<<<<<<< HEAD
         data: WebhookPayload = {"id": m["id"], "type": 1, "token": m["token"]}
-=======
-        data: dict[str, Any] = m.groupdict()
-        data["type"] = 1
->>>>>>> 6c482d1e
         import requests
 
         if session is not MISSING:
