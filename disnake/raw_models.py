--- conflicted
+++ resolved
@@ -232,22 +232,22 @@
 
         .. versionadded:: 1.3
 
-<<<<<<< HEAD
-    burst: :class:`bool`
-        Whether the reaction is Super reaction.
-
-        .. versionadded:: 2.10
-
-    burst_colors: List[:class:`Colour`]
-        The list of :class:`Colour` used for Super reaction.
-=======
     message_author_id: Optional[:class:`int`]
         The ID of the author who created the message that got a reaction.
         Only available if :attr:`event_type` is ``REACTION_ADD``.
         May also be ``None`` if the message was created by a webhook.
->>>>>>> d4736608
 
         .. versionadded:: 2.10
+
+    burst: :class:`bool`
+        Whether the reaction is Super reaction.
+
+        .. versionadded:: |vnext|
+
+    burst_colors: List[:class:`Colour`]
+        The list of :class:`Colour` used for Super reaction.
+
+        .. versionadded:: |vnext|
     """
 
     __slots__ = (
@@ -258,12 +258,9 @@
         "emoji",
         "event_type",
         "member",
-<<<<<<< HEAD
         "burst",
         "burst_colors",
-=======
         "message_author_id",
->>>>>>> d4736608
     )
 
     def __init__(
@@ -278,17 +275,10 @@
         self.emoji: PartialEmoji = emoji
         self.event_type: ReactionEventType = event_type
         self.member: Optional[Member] = None
-<<<<<<< HEAD
+        self.guild_id: Optional[int] = _get_as_snowflake(data, "guild_id")
+        self.message_author_id: Optional[int] = _get_as_snowflake(data, "message_author_id")
         self.burst: bool = data["burst"]
         self.burst_colors: List[str] = data.get("burst_colors", [])
-        try:
-            self.guild_id: Optional[int] = int(data["guild_id"])
-        except KeyError:
-            self.guild_id: Optional[int] = None
-=======
-        self.guild_id: Optional[int] = _get_as_snowflake(data, "guild_id")
-        self.message_author_id: Optional[int] = _get_as_snowflake(data, "message_author_id")
->>>>>>> d4736608
 
 
 class RawReactionClearEvent(_RawReprMixin):
@@ -343,15 +333,8 @@
         self.emoji: PartialEmoji = emoji
         self.message_id: int = int(data["message_id"])
         self.channel_id: int = int(data["channel_id"])
-<<<<<<< HEAD
         self.burst: bool = data.get("burst", False)
-        try:
-            self.guild_id: Optional[int] = int(data["guild_id"])
-        except KeyError:
-            self.guild_id: Optional[int] = None
-=======
-        self.guild_id: Optional[int] = _get_as_snowflake(data, "guild_id")
->>>>>>> d4736608
+        self.guild_id: Optional[int] = _get_as_snowflake(data, "guild_id")
 
 
 class RawIntegrationDeleteEvent(_RawReprMixin):
