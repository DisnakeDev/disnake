--- conflicted
+++ resolved
@@ -34,10 +34,7 @@
     from .partial_emoji import PartialEmoji
     from .types.raw_models import (
         BulkMessageDeleteEvent,
-<<<<<<< HEAD
         GuildScheduledEventUserActionEvent,
-=======
->>>>>>> upstream/master
         IntegrationDeleteEvent,
         MessageDeleteEvent,
         MessageUpdateEvent,
