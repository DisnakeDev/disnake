--- conflicted
+++ resolved
@@ -256,15 +256,13 @@
     emoji: :class:`PartialEmoji`
         The custom or unicode emoji being removed.
 
-<<<<<<< HEAD
+        .. versionchanged:: 2.9
+            This now also includes the correct :attr:`~PartialEmoji.animated` value.
+
     burst: :class:`bool`
         Whether the reaction is Super reaction.
 
-        .. versionadded:: 2.9
-=======
-        .. versionchanged:: 2.9
-            This now also includes the correct :attr:`~PartialEmoji.animated` value.
->>>>>>> fb534571
+        .. versionadded:: 2.10
     """
 
     __slots__ = ("message_id", "channel_id", "guild_id", "emoji", "burst")
