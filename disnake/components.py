--- conflicted
+++ resolved
@@ -1507,11 +1507,7 @@
         The label text.
     description: :class:`str` | :data:`None`
         The description text for the label.
-<<<<<<< HEAD
     component: Union[:class:`TextInput`, :class:`FileUpload`, :class:`StringSelectMenu`]
-=======
-    component: :class:`TextInput` | :class:`StringSelectMenu`
->>>>>>> 01d2b6f7
         The component within the label.
     id: :class:`int`
         The numeric identifier for the component.
