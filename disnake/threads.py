"""
The MIT License (MIT)

Copyright (c) 2015-2021 Rapptz
Copyright (c) 2021-present Disnake Development

Permission is hereby granted, free of charge, to any person obtaining a
copy of this software and associated documentation files (the "Software"),
to deal in the Software without restriction, including without limitation
the rights to use, copy, modify, merge, publish, distribute, sublicense,
and/or sell copies of the Software, and to permit persons to whom the
Software is furnished to do so, subject to the following conditions:

The above copyright notice and this permission notice shall be included in
all copies or substantial portions of the Software.

THE SOFTWARE IS PROVIDED "AS IS", WITHOUT WARRANTY OF ANY KIND, EXPRESS
OR IMPLIED, INCLUDING BUT NOT LIMITED TO THE WARRANTIES OF MERCHANTABILITY,
FITNESS FOR A PARTICULAR PURPOSE AND NONINFRINGEMENT. IN NO EVENT SHALL THE
AUTHORS OR COPYRIGHT HOLDERS BE LIABLE FOR ANY CLAIM, DAMAGES OR OTHER
LIABILITY, WHETHER IN AN ACTION OF CONTRACT, TORT OR OTHERWISE, ARISING
FROM, OUT OF OR IN CONNECTION WITH THE SOFTWARE OR THE USE OR OTHER
DEALINGS IN THE SOFTWARE.
"""

from __future__ import annotations

import asyncio
import time
from typing import TYPE_CHECKING, Callable, Dict, Iterable, List, Optional, Union

from .abc import Messageable
from .enums import ChannelType, ThreadArchiveDuration, try_enum, try_enum_to_int
from .errors import ClientException
from .flags import ChannelFlags
from .mixins import Hashable
from .utils import MISSING, _get_as_snowflake, parse_time, snowflake_time

__all__ = (
    "Thread",
    "ThreadMember",
)

if TYPE_CHECKING:
    import datetime

    from .abc import Snowflake, SnowflakeTime
    from .channel import CategoryChannel, TextChannel
    from .guild import Guild
    from .member import Member
    from .message import Message, PartialMessage
    from .permissions import Permissions
    from .role import Role
    from .state import ConnectionState
    from .types.snowflake import SnowflakeList
    from .types.threads import (
        Thread as ThreadPayload,
        ThreadArchiveDurationLiteral,
        ThreadMember as ThreadMemberPayload,
        ThreadMetadata,
    )

    AnyThreadArchiveDuration = Union[ThreadArchiveDuration, ThreadArchiveDurationLiteral]


class Thread(Messageable, Hashable):
    """Represents a Discord thread.

    .. container:: operations

        .. describe:: x == y

            Checks if two threads are equal.

        .. describe:: x != y

            Checks if two threads are not equal.

        .. describe:: hash(x)

            Returns the thread's hash.

        .. describe:: str(x)

            Returns the thread's name.

    .. versionadded:: 2.0

    Attributes
    ----------
    name: :class:`str`
        The thread name.
    guild: :class:`Guild`
        The guild the thread belongs to.
    id: :class:`int`
        The thread ID.
    parent_id: :class:`int`
        The parent :class:`TextChannel` ID this thread belongs to.
    owner_id: Optional[:class:`int`]
        The user's ID that created this thread.
    last_message_id: Optional[:class:`int`]
        The last message ID of the message sent to this thread. It may
        *not* point to an existing or valid message.
    slowmode_delay: :class:`int`
        The number of seconds a member must wait between sending messages
        in this thread. A value of `0` denotes that it is disabled.
        Bots and users with :attr:`~Permissions.manage_channels` or
        :attr:`~Permissions.manage_messages` bypass slowmode.
    message_count: Optional[:class:`int`]
        An approximate number of messages in this thread. This caps at 50.
    member_count: Optional[:class:`int`]
        An approximate number of members in this thread. This caps at 50.
    me: Optional[:class:`ThreadMember`]
        A thread member representing yourself, if you've joined the thread.
        This could not be available.
    archived: :class:`bool`
        Whether the thread is archived.
    locked: :class:`bool`
        Whether the thread is locked.
    invitable: :class:`bool`
        Whether non-moderators can add other non-moderators to this thread.
        This is always ``True`` for public threads.
    auto_archive_duration: :class:`int`
        The duration in minutes until the thread is automatically archived due to inactivity.
        Usually a value of 60, 1440, 4320 and 10080.
    archive_timestamp: :class:`datetime.datetime`
        An aware timestamp of when the thread's archived status was last updated in UTC.
    create_timestamp: Optional[:class:`datetime.datetime`]
        An aware timestamp of when the thread was created in UTC.
        This is only available for threads created after 2022-01-09.

        .. versionadded:: 2.4

    flags: :class:`ChannelFlags`
        The flags the thread has.

        .. versionadded:: 2.5

    """

    __slots__ = (
        "name",
        "id",
        "guild",
        "owner_id",
        "parent_id",
        "last_message_id",
        "message_count",
        "member_count",
        "slowmode_delay",
        "me",
        "locked",
        "archived",
        "invitable",
        "auto_archive_duration",
        "archive_timestamp",
        "create_timestamp",
        "flags",
        "_type",
        "_state",
        "_members",
    )

    def __init__(self, *, guild: Guild, state: ConnectionState, data: ThreadPayload):
        self._state: ConnectionState = state
        self.guild = guild
        self._members: Dict[int, ThreadMember] = {}
        self._from_data(data)

    async def _get_channel(self):
        return self

    def __repr__(self) -> str:
        return (
            f"<Thread id={self.id!r} name={self.name!r} parent={self.parent}"
            f" owner_id={self.owner_id!r} locked={self.locked} archived={self.archived}>"
        )

    def __str__(self) -> str:
        return self.name

    def _from_data(self, data: ThreadPayload):
        self.id = int(data["id"])
        self.parent_id = int(data["parent_id"])
        self.owner_id = _get_as_snowflake(data, "owner_id")
        self.name = data["name"]
        self._type = try_enum(ChannelType, data["type"])
        self.last_message_id = _get_as_snowflake(data, "last_message_id")
        self.slowmode_delay = data.get("rate_limit_per_user", 0)
        self.message_count = data.get("message_count")
        self.member_count = data.get("member_count")
        self.flags = ChannelFlags._from_value(data.get("flags", 0))
        self._unroll_metadata(data["thread_metadata"])

        try:
            member = data["member"]
        except KeyError:
            self.me = None
        else:
            self.me = ThreadMember(self, member)

    def _unroll_metadata(self, data: ThreadMetadata):
        self.archived = data["archived"]
        self.auto_archive_duration = data["auto_archive_duration"]
        self.archive_timestamp = parse_time(data["archive_timestamp"])
        self.locked = data.get("locked", False)
        self.invitable = data.get("invitable", True)
        self.create_timestamp = parse_time(data.get("create_timestamp"))

    def _update(self, data):
        try:
            self.name = data["name"]
        except KeyError:
            pass

        self.slowmode_delay = data.get("rate_limit_per_user", 0)

        try:
            self._unroll_metadata(data["thread_metadata"])
        except KeyError:
            pass

    @property
    def type(self) -> ChannelType:
        """:class:`ChannelType`: The channel's Discord type."""
        return self._type

    @property
    def parent(self) -> Optional[TextChannel]:
        """Optional[:class:`TextChannel`]: The parent channel this thread belongs to."""
        return self.guild.get_channel(self.parent_id)  # type: ignore

    @property
    def owner(self) -> Optional[Member]:
        """Optional[:class:`Member`]: The member this thread belongs to."""
        if self.owner_id is None:
            return None
        return self.guild.get_member(self.owner_id)

    @property
    def mention(self) -> str:
        """:class:`str`: The string that allows you to mention the thread."""
        return f"<#{self.id}>"

    @property
    def members(self) -> List[ThreadMember]:
        """List[:class:`ThreadMember`]: A list of thread members in this thread.

        This requires :attr:`Intents.members` to be properly filled. Most of the time however,
        this data is not provided by the gateway and a call to :meth:`fetch_members` is
        needed.
        """
        return list(self._members.values())

    @property
    def last_message(self) -> Optional[Message]:
        """Gets the last message in this channel from the cache.

        The message might not be valid or point to an existing message.

        .. admonition:: Reliable Fetching
            :class: helpful

            For a slightly more reliable method of fetching the
            last message, consider using either :meth:`history`
            or :meth:`fetch_message` with the :attr:`last_message_id`
            attribute.

        Returns
        -------
        Optional[:class:`Message`]
            The last message in this channel or ``None`` if not found.
        """
        return self._state._get_message(self.last_message_id) if self.last_message_id else None

    @property
    def category(self) -> Optional[CategoryChannel]:
        """The category channel the parent channel belongs to, if applicable.

        Raises
        ------
        ClientException
            The parent channel was not cached and returned ``None``.

        Returns
        -------
        Optional[:class:`CategoryChannel`]
            The parent channel's category.
        """
        parent = self.parent
        if parent is None:
            raise ClientException("Parent channel not found")
        return parent.category

    @property
    def category_id(self) -> Optional[int]:
        """The category channel ID the parent channel belongs to, if applicable.

        Raises
        ------
        ClientException
            The parent channel was not cached and returned ``None``.

        Returns
        -------
        Optional[:class:`int`]
            The parent channel's category ID.
        """

        parent = self.parent
        if parent is None:
            raise ClientException("Parent channel not found")
        return parent.category_id

    @property
    def created_at(self) -> datetime.datetime:
        """
        :class:`datetime.datetime`: Returns the thread's creation time in UTC.

        .. versionchanged:: 2.4
            If create_timestamp is provided by discord, that will be used instead of the time in the ID.
        """
        return self.create_timestamp or snowflake_time(self.id)

    @property
    def jump_url(self) -> str:
        """
        A URL that can be used to jump to this thread.

        .. versionadded:: 2.4
        """
        return f"https://discord.com/channels/{self.guild.id}/{self.id}"

    def is_private(self) -> bool:
        """Whether the thread is a private thread.

        A private thread is only viewable by those that have been explicitly
        invited or have :attr:`~.Permissions.manage_threads`.

        :return type: :class:`bool`
        """
        return self._type is ChannelType.private_thread

    def is_news(self) -> bool:
        """Whether the thread is a news thread.

        A news thread is a thread that has a parent that is a news channel,
        i.e. :meth:`.TextChannel.is_news` is ``True``.

        :return type: :class:`bool`
        """
        return self._type is ChannelType.news_thread

    def is_nsfw(self) -> bool:
        """Whether the thread is NSFW or not.

        An NSFW thread is a thread that has a parent that is an NSFW channel,
        i.e. :meth:`.TextChannel.is_nsfw` is ``True``.

        :return type: :class:`bool`
        """
        parent = self.parent
        return parent is not None and parent.is_nsfw()

    def is_pinned(self) -> bool:
        """Whether the thread is pinned in a :class:`ForumChannel`

        Pinned threads are not affected by the auto archive duration.

        .. versionadded:: 2.5

        :return type: :class:`bool`
        """
        return self.flags.pinned

    def permissions_for(
        self,
        obj: Union[Member, Role],
        /,
        *,
        ignore_timeout: bool = MISSING,
    ) -> Permissions:
        """Handles permission resolution for the :class:`~disnake.Member`
        or :class:`~disnake.Role`.

        Since threads do not have their own permissions, they inherit them
        from the parent channel. This is a convenience method for
        calling :meth:`~disnake.TextChannel.permissions_for` on the
        parent channel.

        Parameters
        ----------
        obj: Union[:class:`~disnake.Member`, :class:`~disnake.Role`]
            The object to resolve permissions for. This could be either
            a member or a role. If it's a role then member overwrites
            are not computed.
        ignore_timeout: :class:`bool`
            Whether or not to ignore the user's timeout.
            Defaults to ``True`` for backwards compatibility.

            .. versionadded:: 2.4

            .. note:: This only applies to :class:`~disnake.Member` objects.

        Raises
        ------
        ClientException
            The parent channel was not cached and returned ``None``

        Returns
        -------
        :class:`~disnake.Permissions`
            The resolved permissions for the member or role.
        """

        parent = self.parent
        if parent is None:
            raise ClientException("Parent channel not found")
        return parent.permissions_for(obj, ignore_timeout=ignore_timeout)

    async def delete_messages(self, messages: Iterable[Snowflake]) -> None:
        """|coro|

        Deletes a list of messages. This is similar to :meth:`Message.delete`
        except it bulk deletes multiple messages.

        As a special case, if the number of messages is 0, then nothing
        is done. If the number of messages is 1 then single message
        delete is done. If it's more than two, then bulk delete is used.

        You cannot bulk delete more than 100 messages or messages that
        are older than 14 days old.

        You must have the :attr:`~Permissions.manage_messages` permission to
        use this.

        Usable only by bot accounts.

        Parameters
        ----------
        messages: Iterable[:class:`abc.Snowflake`]
            An iterable of messages denoting which ones to bulk delete.

        Raises
        ------
        ClientException
            The number of messages to delete was more than 100.
        Forbidden
            You do not have proper permissions to delete the messages or
            you're not using a bot account.
        NotFound
            If single delete, then the message was already deleted.
        HTTPException
            Deleting the messages failed.
        """
        if not isinstance(messages, (list, tuple)):
            messages = list(messages)

        if len(messages) == 0:
            return  # do nothing

        if len(messages) == 1:
            message_id = messages[0].id
            await self._state.http.delete_message(self.id, message_id)
            return

        if len(messages) > 100:
            raise ClientException("Can only bulk delete messages up to 100 messages")

        message_ids: SnowflakeList = [m.id for m in messages]
        await self._state.http.delete_messages(self.id, message_ids)

    async def purge(
        self,
        *,
        limit: Optional[int] = 100,
        check: Callable[[Message], bool] = MISSING,
        before: Optional[SnowflakeTime] = None,
        after: Optional[SnowflakeTime] = None,
        around: Optional[SnowflakeTime] = None,
        oldest_first: Optional[bool] = False,
        bulk: bool = True,
    ) -> List[Message]:
        """|coro|

        Purges a list of messages that meet the criteria given by the predicate
        ``check``. If a ``check`` is not provided then all messages are deleted
        without discrimination.

        You must have the :attr:`~Permissions.manage_messages` permission to
        delete messages even if they are your own (unless you are a user
        account). The :attr:`~Permissions.read_message_history` permission is
        also needed to retrieve message history.

        Examples
        --------

        Deleting bot's messages ::

            def is_me(m):
                return m.author == client.user

            deleted = await thread.purge(limit=100, check=is_me)
            await thread.send(f'Deleted {len(deleted)} message(s)')

        Parameters
        ----------
        limit: Optional[:class:`int`]
            The number of messages to search through. This is not the number
            of messages that will be deleted, though it can be.
        check: Callable[[:class:`Message`], :class:`bool`]
            The function used to check if a message should be deleted.
            It must take a :class:`Message` as its sole parameter.
        before: Optional[Union[:class:`abc.Snowflake`, :class:`datetime.datetime`]]
            Same as ``before`` in :meth:`history`.
        after: Optional[Union[:class:`abc.Snowflake`, :class:`datetime.datetime`]]
            Same as ``after`` in :meth:`history`.
        around: Optional[Union[:class:`abc.Snowflake`, :class:`datetime.datetime`]]
            Same as ``around`` in :meth:`history`.
        oldest_first: Optional[:class:`bool`]
            Same as ``oldest_first`` in :meth:`history`.
        bulk: :class:`bool`
            If ``True``, use bulk delete. Setting this to ``False`` is useful for mass-deleting
            a bot's own messages without :attr:`Permissions.manage_messages`. When ``True``, will
            fall back to single delete if messages are older than two weeks.

        Raises
        ------
        Forbidden
            You do not have proper permissions to do the actions required.
        HTTPException
            Purging the messages failed.

        Returns
        -------
        List[:class:`.Message`]
            The list of messages that were deleted.
        """

        if check is MISSING:
            check = lambda m: True

        iterator = self.history(
            limit=limit, before=before, after=after, oldest_first=oldest_first, around=around
        )
        ret: List[Message] = []
        count = 0

        minimum_time = int((time.time() - 14 * 24 * 60 * 60) * 1000.0 - 1420070400000) << 22

        async def _single_delete_strategy(messages: Iterable[Message]):
            for m in messages:
                await m.delete()

        strategy = self.delete_messages if bulk else _single_delete_strategy

        async for message in iterator:
            if count == 100:
                to_delete = ret[-100:]
                await strategy(to_delete)
                count = 0
                await asyncio.sleep(1)

            if not check(message):
                continue

            if message.id < minimum_time:
                # older than 14 days old
                if count == 1:
                    await ret[-1].delete()
                elif count >= 2:
                    to_delete = ret[-count:]
                    await strategy(to_delete)

                count = 0
                strategy = _single_delete_strategy

            count += 1
            ret.append(message)

        # SOme messages remaining to poll
        if count >= 2:
            # more than 2 messages -> bulk delete
            to_delete = ret[-count:]
            await strategy(to_delete)
        elif count == 1:
            # delete a single message
            await ret[-1].delete()

        return ret

    async def edit(
        self,
        *,
        name: str = MISSING,
        archived: bool = MISSING,
        locked: bool = MISSING,
        invitable: bool = MISSING,
        slowmode_delay: int = MISSING,
        auto_archive_duration: AnyThreadArchiveDuration = MISSING,
<<<<<<< HEAD
        pinned: bool = MISSING,
=======
        reason: Optional[str] = None,
>>>>>>> 825f3489
    ) -> Thread:
        """|coro|

        Edits the thread.

        Editing the thread requires :attr:`.Permissions.manage_threads`. The thread
        creator can also edit ``name``, ``archived`` or ``auto_archive_duration``.
        Note that if the thread is locked then only those with :attr:`.Permissions.manage_threads`
        can unarchive a thread.

        The thread must be unarchived to be edited.

        Parameters
        ----------
        name: :class:`str`
            The new name of the thread.
        archived: :class:`bool`
            Whether to archive the thread or not.
        locked: :class:`bool`
            Whether to lock the thread or not.
        invitable: :class:`bool`
            Whether non-moderators can add other non-moderators to this thread.
            Only available for private threads.
        auto_archive_duration: Union[:class:`int`, :class:`ThreadArchiveDuration`]
            The new duration in minutes before a thread is automatically archived for inactivity.
            Must be one of ``60``, ``1440``, ``4320``, or ``10080``.
        slowmode_delay: :class:`int`
            Specifies the slowmode rate limit for users in this thread, in seconds.
            A value of ``0`` disables slowmode. The maximum value possible is ``21600``.
<<<<<<< HEAD
        pinned: :class:`bool`
            Whether to pin the thread or not. This is only available for threads created in a :class:`ForumChannel`.
=======
        reason: Optional[:class:`str`]
            The reason for editing this thread. Shows up on the audit log.
>>>>>>> 825f3489

            .. versionadded:: 2.5

        Raises
        ------
        Forbidden
            You do not have permissions to edit the thread.
        HTTPException
            Editing the thread failed.

        Returns
        -------
        :class:`Thread`
            The newly edited thread.
        """
        payload = {}
        if name is not MISSING:
            payload["name"] = str(name)
        if archived is not MISSING:
            payload["archived"] = archived
        if auto_archive_duration is not MISSING:
            payload["auto_archive_duration"] = try_enum_to_int(auto_archive_duration)
        if locked is not MISSING:
            payload["locked"] = locked
        if invitable is not MISSING:
            payload["invitable"] = invitable
        if slowmode_delay is not MISSING:
            payload["rate_limit_per_user"] = slowmode_delay
        if pinned is not MISSING:
            payload["flags"] = 2 if pinned else 0

        data = await self._state.http.edit_channel(self.id, **payload, reason=reason)
        # The data payload will always be a Thread payload
        return Thread(data=data, state=self._state, guild=self.guild)  # type: ignore

    async def join(self):
        """|coro|

        Joins this thread.

        You must have :attr:`~Permissions.send_messages_in_threads` to join a thread.
        If the thread is private, :attr:`~Permissions.manage_threads` is also needed.

        Raises
        ------
        Forbidden
            You do not have permissions to join the thread.
        HTTPException
            Joining the thread failed.
        """
        await self._state.http.join_thread(self.id)

    async def leave(self):
        """|coro|

        Leaves this thread.

        Raises
        ------
        HTTPException
            Leaving the thread failed.
        """
        await self._state.http.leave_thread(self.id)

    async def add_user(self, user: Snowflake):
        """|coro|

        Adds a user to this thread.

        You must have :attr:`~.Permissions.send_messages` permission to add a user to a public thread.
        If the thread is private then :attr:`~.Permissions.send_messages` and either :attr:`~.Permissions.create_private_threads`
        or :attr:`~.Permissions.manage_messages` permissions
        is required to add a user to the thread.

        Parameters
        ----------
        user: :class:`abc.Snowflake`
            The user to add to the thread.

        Raises
        ------
        Forbidden
            You do not have permissions to add the user to the thread.
        HTTPException
            Adding the user to the thread failed.
        """
        await self._state.http.add_user_to_thread(self.id, user.id)

    async def remove_user(self, user: Snowflake):
        """|coro|

        Removes a user from this thread.

        You must have :attr:`~Permissions.manage_threads` or be the creator of the thread to remove a user.

        Parameters
        ----------
        user: :class:`abc.Snowflake`
            The user to add to the thread.

        Raises
        ------
        Forbidden
            You do not have permissions to remove the user from the thread.
        HTTPException
            Removing the user from the thread failed.
        """
        await self._state.http.remove_user_from_thread(self.id, user.id)

    async def fetch_member(self, member_id: int, /) -> ThreadMember:
        """|coro|

        Retrieves a single :class:`ThreadMember` from this thread.

        Parameters
        ----------
        member_id: :class:`int`
            The ID of the member to fetch.

        Raises
        ------
        NotFound
            The specified member was not found.
        HTTPException
            Retrieving the member failed.

        Returns
        -------
        :class:`ThreadMember`
            The thread member asked for.
        """
        member_data = await self._state.http.get_thread_member(self.id, member_id)
        return ThreadMember(parent=self, data=member_data)

    async def fetch_members(self) -> List[ThreadMember]:
        """|coro|

        Retrieves all :class:`ThreadMember` that are in this thread.

        This requires :attr:`Intents.members` to get information about members
        other than yourself.

        Raises
        ------
        HTTPException
            Retrieving the members failed.

        Returns
        -------
        List[:class:`ThreadMember`]
            All thread members in the thread.
        """

        members = await self._state.http.get_thread_members(self.id)
        return [ThreadMember(parent=self, data=data) for data in members]

    async def delete(self, *, reason: Optional[str] = None) -> None:
        """|coro|

        Deletes this thread.

        You must have :attr:`~Permissions.manage_threads` to delete threads.

        Parameters
        ----------
        reason: Optional[:class:`str`]
            The reason for deleting this thread. Shows up on the audit log.

            .. versionadded:: 2.5

        Raises
        ------
        Forbidden
            You do not have permissions to delete this thread.
        HTTPException
            Deleting the thread failed.
        """
        await self._state.http.delete_channel(self.id, reason=reason)

    def get_partial_message(self, message_id: int, /) -> PartialMessage:
        """Creates a :class:`PartialMessage` from the message ID.

        This is useful if you want to work with a message and only have its ID without
        doing an unnecessary API call.

        .. versionadded:: 2.0

        Parameters
        ----------
        message_id: :class:`int`
            The message ID to create a partial message for.

        Returns
        -------
        :class:`PartialMessage`
            The partial message.
        """

        from .message import PartialMessage

        return PartialMessage(channel=self, id=message_id)

    def _add_member(self, member: ThreadMember) -> None:
        self._members[member.id] = member

    def _pop_member(self, member_id: int) -> Optional[ThreadMember]:
        return self._members.pop(member_id, None)


class ThreadMember(Hashable):
    """Represents a Discord thread member.

    .. container:: operations

        .. describe:: x == y

            Checks if two thread members are equal.

        .. describe:: x != y

            Checks if two thread members are not equal.

        .. describe:: hash(x)

            Returns the thread member's hash.

        .. describe:: str(x)

            Returns the thread member's name.

    .. versionadded:: 2.0

    Attributes
    ----------
    id: :class:`int`
        The thread member's ID.
    thread_id: :class:`int`
        The thread's ID.
    joined_at: :class:`datetime.datetime`
        The time the member joined the thread in UTC.
    """

    __slots__ = (
        "id",
        "thread_id",
        "joined_at",
        "flags",
        "_state",
        "parent",
    )

    def __init__(self, parent: Thread, data: ThreadMemberPayload):
        self.parent = parent
        self._state = parent._state
        self._from_data(data)

    def __repr__(self) -> str:
        return (
            f"<ThreadMember id={self.id} thread_id={self.thread_id} joined_at={self.joined_at!r}>"
        )

    def _from_data(self, data: ThreadMemberPayload):
        try:
            self.id = int(data["user_id"])
        except KeyError:
            assert self._state.self_id is not None
            self.id = self._state.self_id

        try:
            self.thread_id = int(data["id"])
        except KeyError:
            self.thread_id = self.parent.id

        self.joined_at = parse_time(data["join_timestamp"])
        self.flags = data["flags"]

    @property
    def thread(self) -> Thread:
        """:class:`Thread`: The thread this member belongs to."""
        return self.parent<|MERGE_RESOLUTION|>--- conflicted
+++ resolved
@@ -598,11 +598,8 @@
         invitable: bool = MISSING,
         slowmode_delay: int = MISSING,
         auto_archive_duration: AnyThreadArchiveDuration = MISSING,
-<<<<<<< HEAD
         pinned: bool = MISSING,
-=======
         reason: Optional[str] = None,
->>>>>>> 825f3489
     ) -> Thread:
         """|coro|
 
@@ -632,13 +629,13 @@
         slowmode_delay: :class:`int`
             Specifies the slowmode rate limit for users in this thread, in seconds.
             A value of ``0`` disables slowmode. The maximum value possible is ``21600``.
-<<<<<<< HEAD
         pinned: :class:`bool`
             Whether to pin the thread or not. This is only available for threads created in a :class:`ForumChannel`.
-=======
+
+            .. versionadded:: 2.5
+
         reason: Optional[:class:`str`]
             The reason for editing this thread. Shows up on the audit log.
->>>>>>> 825f3489
 
             .. versionadded:: 2.5
 
