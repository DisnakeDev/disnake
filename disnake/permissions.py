--- conflicted
+++ resolved
@@ -181,14 +181,9 @@
     @cached_creation
     def all(cls: Type[P]) -> P:
         """A factory method that creates a :class:`Permissions` with all
-<<<<<<< HEAD
-        permissions set to ``True``."""
-        return cls(0b11111111111111111111111111111111111111111)
-=======
         permissions set to ``True``.
         """
         return cls(**dict.fromkeys(cls.VALID_FLAGS.keys(), True))
->>>>>>> f777f27d
 
     @classmethod
     @cached_creation
