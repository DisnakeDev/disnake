# SPDX-License-Identifier: MIT

from __future__ import annotations

from functools import wraps
from typing import (
    TYPE_CHECKING,
    Any,
    Callable,
    ClassVar,
    Dict,
    Iterator,
    Optional,
    Set,
    Tuple,
    overload,
)

from .flags import BaseFlags, alias_flag_value, flag_value
from .utils import _generated, _overload_with_permissions

if TYPE_CHECKING:
    from typing_extensions import Self


__all__ = (
    "Permissions",
    "PermissionOverwrite",
)


# A permission alias works like a regular flag but is marked
# So the PermissionOverwrite knows to work with it
class permission_alias(alias_flag_value):
    alias: str


def make_permission_alias(alias: str) -> Callable[[Callable[[Any], int]], permission_alias]:
    def decorator(func: Callable[[Any], int]) -> permission_alias:
        ret = permission_alias(func)
        ret.alias = alias
        return ret

    return decorator


def cached_creation(func):
    @wraps(func)
    def wrapped(cls):
        try:
            value = func.__stored_value__
        except AttributeError:
            value = func(cls).value
            func.__stored_value__ = value
        return cls(value)

    return wrapped


class Permissions(BaseFlags):
    """Wraps up the Discord permission value.

    The properties provided are two way. You can set and retrieve individual
    bits using the properties as if they were regular bools. This allows
    you to edit permissions.

    To construct an object you can pass keyword arguments denoting the permissions
    to enable or disable.
    Arguments are applied in order, which notably also means that supplying a flag
    and its alias will make whatever comes last overwrite the first one; as an example,
    ``Permissions(external_emojis=True, use_external_emojis=False)`` and
    ``Permissions(use_external_emojis=True, external_emojis=False)``
    both result in the same permissions value (``0``).

    .. versionchanged:: 1.3
        You can now use keyword arguments to initialize :class:`Permissions`
        similar to :meth:`update`.

    .. container:: operations

        .. describe:: x == y

            Checks if two permissions are equal.
        .. describe:: x != y

            Checks if two permissions are not equal.
        .. describe:: x <= y

            Checks if a permission is a subset of another permission.
        .. describe:: x >= y

            Checks if a permission is a superset of another permission.
        .. describe:: x < y

            Checks if a permission is a strict subset of another permission.
        .. describe:: x > y

            Checks if a permission is a strict superset of another permission.
        .. describe:: x | y, x |= y

            Returns a new Permissions instance with all enabled permissions from both x and y.
            (Using ``|=`` will update in place).

            .. versionadded:: 2.6
        .. describe:: x & y, x &= y

            Returns a new Permissions instance with only permissions enabled on both x and y.
            (Using ``&=`` will update in place).

            .. versionadded:: 2.6
        .. describe:: x ^ y, x ^= y

            Returns a new Permissions instance with only permissions enabled on one of x or y, but not both.
            (Using ``^=`` will update in place).

            .. versionadded:: 2.6
        .. describe:: ~x

            Returns a new Permissions instance with all permissions from x inverted.

            .. versionadded:: 2.6
        .. describe:: hash(x)

               Return the permission's hash.
        .. describe:: iter(x)

               Returns an iterator of ``(perm, value)`` pairs. This allows it
               to be, for example, constructed as a dict or a list of pairs.
               Note that aliases are not shown.


        Additionally supported are a few operations on class attributes.

        .. describe:: Permissions.y | Permissions.z, Permissions(y=True) | Permissions.z

            Returns a Permissions instance with all provided permissions enabled.

            .. versionadded:: 2.6
        .. describe:: ~Permissions.y

            Returns a Permissions instance with all permissions except ``y`` inverted from their default value.

            .. versionadded:: 2.6

    Attributes
    ----------
    value: :class:`int`
        The raw value. This value is a bit array field of a 53-bit integer
        representing the currently available permissions. You should query
        permissions via the properties rather than using this raw value.
    """

    __slots__ = ()

    @overload
    @_generated
    def __init__(
        self,
        permissions: int = 0,
        *,
        add_reactions: bool = ...,
        administrator: bool = ...,
        attach_files: bool = ...,
        ban_members: bool = ...,
        change_nickname: bool = ...,
        connect: bool = ...,
        create_forum_threads: bool = ...,
        create_instant_invite: bool = ...,
        create_private_threads: bool = ...,
        create_public_threads: bool = ...,
        deafen_members: bool = ...,
        embed_links: bool = ...,
        external_emojis: bool = ...,
        external_stickers: bool = ...,
        kick_members: bool = ...,
        manage_channels: bool = ...,
        manage_emojis: bool = ...,
        manage_emojis_and_stickers: bool = ...,
        manage_events: bool = ...,
        manage_guild: bool = ...,
        manage_guild_expressions: bool = ...,
        manage_messages: bool = ...,
        manage_nicknames: bool = ...,
        manage_permissions: bool = ...,
        manage_roles: bool = ...,
        manage_threads: bool = ...,
        manage_webhooks: bool = ...,
        mention_everyone: bool = ...,
        moderate_members: bool = ...,
        move_members: bool = ...,
        mute_members: bool = ...,
        priority_speaker: bool = ...,
        read_message_history: bool = ...,
        read_messages: bool = ...,
        request_to_speak: bool = ...,
        send_messages: bool = ...,
        send_messages_in_threads: bool = ...,
        send_tts_messages: bool = ...,
        send_voice_messages: bool = ...,
        speak: bool = ...,
        start_embedded_activities: bool = ...,
        stream: bool = ...,
        use_application_commands: bool = ...,
        use_embedded_activities: bool = ...,
        use_external_emojis: bool = ...,
        use_external_sounds: bool = ...,
        use_external_stickers: bool = ...,
        use_slash_commands: bool = ...,
        use_soundboard: bool = ...,
        use_voice_activation: bool = ...,
        view_audit_log: bool = ...,
        view_channel: bool = ...,
        view_creator_monetization_analytics: bool = ...,
        view_guild_insights: bool = ...,
    ) -> None:
        ...

    @overload
    @_generated
    def __init__(
        self,
        permissions: int = 0,
    ) -> None:
        ...

    @_overload_with_permissions
    def __init__(self, permissions: int = 0, **kwargs: bool) -> None:
        if not isinstance(permissions, int):
            raise TypeError(
                f"Expected int parameter, received {permissions.__class__.__name__} instead."
            )

        self.value = permissions
        for key, value in kwargs.items():
            if key not in self.VALID_FLAGS:
                raise TypeError(f"{key!r} is not a valid permission name.")
            setattr(self, key, value)

    def is_subset(self, other: Permissions) -> bool:
        """Returns ``True`` if self has the same or fewer permissions as other."""
        if isinstance(other, Permissions):
            return (self.value & other.value) == self.value
        else:
            raise TypeError(
                f"cannot compare {self.__class__.__name__} with {other.__class__.__name__}"
            )

    def is_superset(self, other: Permissions) -> bool:
        """Returns ``True`` if self has the same or more permissions as other."""
        if isinstance(other, Permissions):
            return (self.value | other.value) == self.value
        else:
            raise TypeError(
                f"cannot compare {self.__class__.__name__} with {other.__class__.__name__}"
            )

    def is_strict_subset(self, other: Permissions) -> bool:
        """Returns ``True`` if the permissions on self are a strict subset of those on other."""
        return self.is_subset(other) and self != other

    def is_strict_superset(self, other: Permissions) -> bool:
        """Returns ``True`` if the permissions on self are a strict superset of those on other."""
        return self.is_superset(other) and self != other

    # the parent uses `Self` for the `other` typehint but we use `Permissions` here for backwards compat.
    __le__ = is_subset  # type: ignore
    __ge__ = is_superset  # type: ignore
    __lt__ = is_strict_subset  # type: ignore
    __gt__ = is_strict_superset  # type: ignore

    @classmethod
    @cached_creation
    def none(cls) -> Self:
        """A factory method that creates a :class:`Permissions` with all
        permissions set to ``False``.
        """
        return cls(0)

    @classmethod
    @cached_creation
    def all(cls) -> Self:
        """A factory method that creates a :class:`Permissions` with all
        permissions set to ``True``.
        """
        return cls(**dict.fromkeys(cls.VALID_FLAGS.keys(), True))

    @classmethod
    @cached_creation
    def all_channel(cls) -> Self:
        """A :class:`Permissions` with all channel-specific permissions set to
        ``True`` and the guild-specific ones set to ``False``. The guild-specific
        permissions are currently:

        - :attr:`manage_guild_expressions`
        - :attr:`view_audit_log`
        - :attr:`view_guild_insights`
        - :attr:`view_creator_monetization_analytics`
        - :attr:`manage_guild`
        - :attr:`change_nickname`
        - :attr:`manage_nicknames`
        - :attr:`kick_members`
        - :attr:`ban_members`
        - :attr:`moderate_members`
        - :attr:`administrator`

        .. versionchanged:: 1.7
           Added :attr:`stream`, :attr:`priority_speaker` and :attr:`use_slash_commands` permissions.

        .. versionchanged:: 2.0
           Added :attr:`create_public_threads`, :attr:`create_private_threads`, :attr:`manage_threads`,
           :attr:`use_external_stickers`, :attr:`send_messages_in_threads` and
           :attr:`request_to_speak` permissions.

        .. versionchanged:: 2.3
            Added :attr:`use_embedded_activities` permission.

        .. versionchanged:: 2.9
            Added :attr:`use_soundboard` and :attr:`send_voice_messages` permissions.
        """
        instance = cls.all()
        instance.update(
            administrator=False,
            ban_members=False,
            change_nickname=False,
            kick_members=False,
            manage_guild=False,
            manage_guild_expressions=False,
            manage_nicknames=False,
            moderate_members=False,
            view_audit_log=False,
            view_guild_insights=False,
            view_creator_monetization_analytics=False,
        )
        return instance

    @classmethod
    @cached_creation
    def general(cls) -> Self:
        """A factory method that creates a :class:`Permissions` with all
        "General" permissions from the official Discord UI set to ``True``.

        .. versionchanged:: 1.7
           Permission :attr:`read_messages` is now included in the general permissions, but
           permissions :attr:`administrator`, :attr:`create_instant_invite`, :attr:`kick_members`,
           :attr:`ban_members`, :attr:`change_nickname` and :attr:`manage_nicknames` are
           no longer part of the general permissions.

        .. versionchanged:: 2.9
            Added :attr:`view_creator_monetization_analytics` permission.
        """
        return cls(
            view_channel=True,
            manage_channels=True,
            manage_roles=True,
            manage_guild_expressions=True,
            view_audit_log=True,
            view_guild_insights=True,
            view_creator_monetization_analytics=True,
            manage_webhooks=True,
            manage_guild=True,
        )

    @classmethod
    @cached_creation
    def membership(cls) -> Self:
        """A factory method that creates a :class:`Permissions` with all
        "Membership" permissions from the official Discord UI set to ``True``.

        .. versionadded:: 1.7

        .. versionchanged:: 2.3
            Added :attr:`moderate_members` permission.
        """
        return cls(
            create_instant_invite=True,
            change_nickname=True,
            manage_nicknames=True,
            kick_members=True,
            ban_members=True,
            moderate_members=True,
        )

    @classmethod
    @cached_creation
    def text(cls) -> Self:
        """A factory method that creates a :class:`Permissions` with all
        "Text" permissions from the official Discord UI set to ``True``.

        .. versionchanged:: 1.7
           Permission :attr:`read_messages` is no longer part of the text permissions.
           Added :attr:`use_slash_commands` permission.

        .. versionchanged:: 2.0
           Added :attr:`create_public_threads`, :attr:`create_private_threads`, :attr:`manage_threads`,
           :attr:`send_messages_in_threads` and :attr:`use_external_stickers` permissions.

        .. versionchanged:: 2.9
            Added :attr:`send_voice_messages` permission.
        """
        return cls(
            send_messages=True,
            send_messages_in_threads=True,
            create_public_threads=True,
            create_private_threads=True,
            embed_links=True,
            attach_files=True,
            add_reactions=True,
            use_external_emojis=True,
            use_external_stickers=True,
            mention_everyone=True,
            manage_messages=True,
            manage_threads=True,
            read_message_history=True,
            send_tts_messages=True,
            use_slash_commands=True,
            send_voice_messages=True,
        )

    @classmethod
    @cached_creation
    def voice(cls) -> Self:
        """A factory method that creates a :class:`Permissions` with all
        "Voice" permissions from the official Discord UI set to ``True``.

        .. versionchanged:: 2.3
            Added :attr:`use_embedded_activities` permission.

        .. versionchanged:: 2.9
            Added :attr:`use_soundboard` and :attr:`use_external_sounds` permissions.
        """
        return cls(
            connect=True,
            speak=True,
            stream=True,
            use_embedded_activities=True,
            use_soundboard=True,
            use_external_sounds=True,
            use_voice_activation=True,
            priority_speaker=True,
            mute_members=True,
            deafen_members=True,
            move_members=True,
        )

    @classmethod
    @cached_creation
    def stage(cls) -> Self:
        """A factory method that creates a :class:`Permissions` with all
        "Stage Channel" permissions from the official Discord UI set to ``True``.

        .. versionadded:: 1.7
        """
        return cls(
            request_to_speak=True,
        )

    @classmethod
    @cached_creation
    def stage_moderator(cls) -> Self:
        """A factory method that creates a :class:`Permissions` with all
        "Stage Moderator" permissions from the official Discord UI set to ``True``.

        .. versionadded:: 1.7
        """
        return cls(
            manage_channels=True,
            mute_members=True,
            move_members=True,
        )

    @classmethod
    @cached_creation
    def events(cls) -> Self:
        """A factory method that creates a :class:`Permissions` with all
        "Events" permissions from the official Discord UI set to ``True``.

        .. versionadded:: 2.4
        """
        return cls(
            manage_events=True,
        )

    @classmethod
    @cached_creation
    def advanced(cls) -> Self:
        """A factory method that creates a :class:`Permissions` with all
        "Advanced" permissions from the official Discord UI set to ``True``.

        .. versionadded:: 1.7
        """
        return cls(
            administrator=True,
        )

    @classmethod
    @cached_creation
    def private_channel(cls) -> Self:
        """A factory method that creates a :class:`Permissions` with the
        best representation of a PrivateChannel's permissions.

        This exists to maintain compatibility with other channel types.

        This is equivalent to :meth:`Permissions.text` with :attr:`~Permissions.view_channel` with the following set to False:

        - :attr:`~Permissions.send_tts_messages`: You cannot send TTS messages in a DM.
        - :attr:`~Permissions.manage_messages`: You cannot delete others messages in a DM.
        - :attr:`~Permissions.manage_threads`: You cannot manage threads in a DM.
        - :attr:`~Permissions.send_messages_in_threads`: You cannot make threads in a DM.
        - :attr:`~Permissions.create_public_threads`: You cannot make public threads in a DM.
        - :attr:`~Permissions.create_private_threads`: You cannot make private threads in a DM.

        .. versionadded:: 2.4
        """
        base = cls.text()
        base.read_messages = True
        base.send_tts_messages = False
        base.manage_messages = False
        base.manage_threads = False
        base.send_messages_in_threads = False
        base.create_public_threads = False
        base.create_private_threads = False
        return base

    @overload
    @_generated
    def update(
        self,
        *,
        add_reactions: bool = ...,
        administrator: bool = ...,
        attach_files: bool = ...,
        ban_members: bool = ...,
        change_nickname: bool = ...,
        connect: bool = ...,
        create_forum_threads: bool = ...,
        create_instant_invite: bool = ...,
        create_private_threads: bool = ...,
        create_public_threads: bool = ...,
        deafen_members: bool = ...,
        embed_links: bool = ...,
        external_emojis: bool = ...,
        external_stickers: bool = ...,
        kick_members: bool = ...,
        manage_channels: bool = ...,
        manage_emojis: bool = ...,
        manage_emojis_and_stickers: bool = ...,
        manage_events: bool = ...,
        manage_guild: bool = ...,
        manage_guild_expressions: bool = ...,
        manage_messages: bool = ...,
        manage_nicknames: bool = ...,
        manage_permissions: bool = ...,
        manage_roles: bool = ...,
        manage_threads: bool = ...,
        manage_webhooks: bool = ...,
        mention_everyone: bool = ...,
        moderate_members: bool = ...,
        move_members: bool = ...,
        mute_members: bool = ...,
        priority_speaker: bool = ...,
        read_message_history: bool = ...,
        read_messages: bool = ...,
        request_to_speak: bool = ...,
        send_messages: bool = ...,
        send_messages_in_threads: bool = ...,
        send_tts_messages: bool = ...,
        send_voice_messages: bool = ...,
        speak: bool = ...,
        start_embedded_activities: bool = ...,
        stream: bool = ...,
        use_application_commands: bool = ...,
        use_embedded_activities: bool = ...,
        use_external_emojis: bool = ...,
        use_external_sounds: bool = ...,
        use_external_stickers: bool = ...,
        use_slash_commands: bool = ...,
        use_soundboard: bool = ...,
        use_voice_activation: bool = ...,
        view_audit_log: bool = ...,
        view_channel: bool = ...,
        view_creator_monetization_analytics: bool = ...,
        view_guild_insights: bool = ...,
    ) -> None:
        ...

    @overload
    @_generated
    def update(
        self,
    ) -> None:
        ...

    @_overload_with_permissions
    def update(self, **kwargs: bool) -> None:
        """Bulk updates this permission object.

        Allows you to set multiple attributes by using keyword
        arguments. The names must be equivalent to the properties
        listed. Extraneous key/value pairs will be silently ignored.

        Arguments are applied in order, similar to the constructor.

        Parameters
        ----------
        **kwargs
            A list of key/value pairs to bulk update permissions with.
        """
        for key, value in kwargs.items():
            if key in self.VALID_FLAGS:
                setattr(self, key, value)

    def handle_overwrite(self, allow: int, deny: int) -> None:
        # Basically this is what's happening here.
        # We have an original bit array, e.g. 1010
        # Then we have another bit array that is 'denied', e.g. 1111
        # And then we have the last one which is 'allowed', e.g. 0101
        # We want original OP denied to end up resulting in
        # whatever is in denied to be set to 0.
        # So 1010 OP 1111 -> 0000
        # Then we take this value and look at the allowed values.
        # And whatever is allowed is set to 1.
        # So 0000 OP2 0101 -> 0101
        # The OP is base  & ~denied.
        # The OP2 is base | allowed.
        self.value = (self.value & ~deny) | allow

    @flag_value
    def create_instant_invite(self) -> int:
        """:class:`bool`: Returns ``True`` if the user can create instant invites."""
        return 1 << 0

    @flag_value
    def kick_members(self) -> int:
        """:class:`bool`: Returns ``True`` if the user can kick users from the guild."""
        return 1 << 1

    @flag_value
    def ban_members(self) -> int:
        """:class:`bool`: Returns ``True`` if a user can ban users from the guild."""
        return 1 << 2

    @flag_value
    def administrator(self) -> int:
        """:class:`bool`: Returns ``True`` if a user is an administrator. This role overrides all other permissions.

        This also bypasses all channel-specific overrides.
        """
        return 1 << 3

    @flag_value
    def manage_channels(self) -> int:
        """:class:`bool`: Returns ``True`` if a user can edit, delete, or create channels in the guild.

        This also corresponds to the "Manage Channel" channel-specific override.
        """
        return 1 << 4

    @flag_value
    def manage_guild(self) -> int:
        """:class:`bool`: Returns ``True`` if a user can edit guild properties."""
        return 1 << 5

    @flag_value
    def add_reactions(self) -> int:
        """:class:`bool`: Returns ``True`` if a user can add reactions to messages."""
        return 1 << 6

    @flag_value
    def view_audit_log(self) -> int:
        """:class:`bool`: Returns ``True`` if a user can view the guild's audit log."""
        return 1 << 7

    @flag_value
    def priority_speaker(self) -> int:
        """:class:`bool`: Returns ``True`` if a user can be more easily heard while talking."""
        return 1 << 8

    @flag_value
    def stream(self) -> int:
        """:class:`bool`: Returns ``True`` if a user can stream in a voice channel."""
        return 1 << 9

    @flag_value
    def view_channel(self) -> int:
        """:class:`bool`: Returns ``True`` if a user can view all or specific channels.

        .. versionadded:: 1.3

        .. versionchanged:: 2.4
            :attr:`~Permissions.read_messages` is now an alias of :attr:`~Permissions.view_channel`.
        """
        return 1 << 10

    @make_permission_alias("view_channel")
    def read_messages(self) -> int:
        """:class:`bool`: An alias for :attr:`view_channel`."""
        return 1 << 10

    @flag_value
    def send_messages(self) -> int:
        """:class:`bool`: Returns ``True`` if a user can send messages from all or specific text channels
        and create threads in forum channels.
        """
        return 1 << 11

    @make_permission_alias("send_messages")
    def create_forum_threads(self) -> int:
        """:class:`bool`: An alias for :attr:`send_messages`.

        .. versionadded:: 2.5
        """
        return 1 << 11

    @flag_value
    def send_tts_messages(self) -> int:
        """:class:`bool`: Returns ``True`` if a user can send TTS messages from all or specific text channels."""
        return 1 << 12

    @flag_value
    def manage_messages(self) -> int:
        """:class:`bool`: Returns ``True`` if a user can delete or pin messages in a text channel.

        .. note::

            Note that there are currently no ways to edit other people's messages.
        """
        return 1 << 13

    @flag_value
    def embed_links(self) -> int:
        """:class:`bool`: Returns ``True`` if a user's messages will automatically be embedded by Discord."""
        return 1 << 14

    @flag_value
    def attach_files(self) -> int:
        """:class:`bool`: Returns ``True`` if a user can send files in their messages."""
        return 1 << 15

    @flag_value
    def read_message_history(self) -> int:
        """:class:`bool`: Returns ``True`` if a user can read a text channel's previous messages."""
        return 1 << 16

    @flag_value
    def mention_everyone(self) -> int:
        """:class:`bool`: Returns ``True`` if a user's @everyone or @here will mention everyone in the text channel."""
        return 1 << 17

    @flag_value
    def external_emojis(self) -> int:
        """:class:`bool`: Returns ``True`` if a user can use emojis from other guilds."""
        return 1 << 18

    @make_permission_alias("external_emojis")
    def use_external_emojis(self) -> int:
        """:class:`bool`: An alias for :attr:`external_emojis`.

        .. versionadded:: 1.3
        """
        return 1 << 18

    @flag_value
    def view_guild_insights(self) -> int:
        """:class:`bool`: Returns ``True`` if a user can view the guild's insights.

        .. versionadded:: 1.3
        """
        return 1 << 19

    @flag_value
    def connect(self) -> int:
        """:class:`bool`: Returns ``True`` if a user can connect to a voice channel."""
        return 1 << 20

    @flag_value
    def speak(self) -> int:
        """:class:`bool`: Returns ``True`` if a user can speak in a voice channel."""
        return 1 << 21

    @flag_value
    def mute_members(self) -> int:
        """:class:`bool`: Returns ``True`` if a user can mute other users."""
        return 1 << 22

    @flag_value
    def deafen_members(self) -> int:
        """:class:`bool`: Returns ``True`` if a user can deafen other users."""
        return 1 << 23

    @flag_value
    def move_members(self) -> int:
        """:class:`bool`: Returns ``True`` if a user can move users between other voice channels."""
        return 1 << 24

    @flag_value
    def use_voice_activation(self) -> int:
        """:class:`bool`: Returns ``True`` if a user can use voice activation in voice channels."""
        return 1 << 25

    @flag_value
    def change_nickname(self) -> int:
        """:class:`bool`: Returns ``True`` if a user can change their nickname in the guild."""
        return 1 << 26

    @flag_value
    def manage_nicknames(self) -> int:
        """:class:`bool`: Returns ``True`` if a user can change other user's nickname in the guild."""
        return 1 << 27

    @flag_value
    def manage_roles(self) -> int:
        """:class:`bool`: Returns ``True`` if a user can create or edit roles less than their role's position.

        This also corresponds to the "Manage Permissions" channel-specific override.
        """
        return 1 << 28

    @make_permission_alias("manage_roles")
    def manage_permissions(self) -> int:
        """:class:`bool`: An alias for :attr:`manage_roles`.

        .. versionadded:: 1.3
        """
        return 1 << 28

    @flag_value
    def manage_webhooks(self) -> int:
        """:class:`bool`: Returns ``True`` if a user can create, edit, or delete webhooks."""
        return 1 << 29

    @flag_value
    def manage_guild_expressions(self) -> int:
        """:class:`bool`: Returns ``True`` if a user can create, edit, or delete
        emojis, stickers, and soundboard sounds.

        .. versionadded:: 2.9
        """
        return 1 << 30

    @make_permission_alias("manage_guild_expressions")
    def manage_emojis(self) -> int:
        """:class:`bool`: An alias for :attr:`manage_guild_expressions`."""
        return 1 << 30

    @make_permission_alias("manage_guild_expressions")
    def manage_emojis_and_stickers(self) -> int:
        """:class:`bool`: An alias for :attr:`manage_guild_expressions`.

        .. versionadded:: 2.0
        """
        return 1 << 30

    @flag_value
    def use_application_commands(self) -> int:
        """:class:`bool`: Returns ``True`` if a user can use application commands.

        .. versionadded:: 2.6
        """
        return 1 << 31

    @make_permission_alias("use_application_commands")
    def use_slash_commands(self) -> int:
        """:class:`bool`: An alias for :attr:`use_application_commands`.

        .. versionadded:: 1.7

        .. versionchanged:: 2.6
            Became an alias for :attr:`use_application_commands`.
        """
        return 1 << 31

    @flag_value
    def request_to_speak(self) -> int:
        """:class:`bool`: Returns ``True`` if a user can request to speak in a stage channel.

        .. versionadded:: 1.7
        """
        return 1 << 32

    @flag_value
    def manage_events(self) -> int:
        """:class:`bool`: Returns ``True`` if a user can manage guild events.

        .. versionadded:: 2.0
        """
        return 1 << 33

    @flag_value
    def manage_threads(self) -> int:
        """:class:`bool`: Returns ``True`` if a user can manage threads.

        .. versionadded:: 2.0
        """
        return 1 << 34

    @flag_value
    def create_public_threads(self) -> int:
        """:class:`bool`: Returns ``True`` if a user can create public threads.

        .. versionadded:: 2.0
        """
        return 1 << 35

    @flag_value
    def create_private_threads(self) -> int:
        """:class:`bool`: Returns ``True`` if a user can create private threads.

        .. versionadded:: 2.0
        """
        return 1 << 36

    @flag_value
    def external_stickers(self) -> int:
        """:class:`bool`: Returns ``True`` if a user can use stickers from other guilds.

        .. versionadded:: 2.0
        """
        return 1 << 37

    @make_permission_alias("external_stickers")
    def use_external_stickers(self) -> int:
        """:class:`bool`: An alias for :attr:`external_stickers`.

        .. versionadded:: 2.0
        """
        return 1 << 37

    @flag_value
    def send_messages_in_threads(self) -> int:
        """:class:`bool`: Returns ``True`` if a user can send messages in threads.

        .. versionadded:: 2.0
        """
        return 1 << 38

    @flag_value
    def use_embedded_activities(self) -> int:
        """:class:`bool`: Returns ``True`` if a user can use activities (applications
        with the :attr:`~ApplicationFlags.embedded` flag) in a voice channel.

        .. versionadded:: 2.6
        """
        return 1 << 39

    @make_permission_alias("use_embedded_activities")
    def start_embedded_activities(self) -> int:
        """:class:`bool`: An alias for :attr:`use_embedded_activities`.

        .. versionadded:: 2.3

        .. versionchanged:: 2.6
            Became an alias for :attr:`use_embedded_activities`.
        """
        return 1 << 39

    @flag_value
    def moderate_members(self) -> int:
        """:class:`bool`: Returns ``True`` if a user can perform limited moderation actions,
        such as timeouts or editing members' flags.

        .. versionadded:: 2.3
        """
        return 1 << 40

    @flag_value
    def view_creator_monetization_analytics(self) -> int:
        """:class:`bool`: Returns ``True`` if a user can view role subscription insights.

        .. versionadded:: 2.9
        """
        return 1 << 41

    @flag_value
    def use_soundboard(self) -> int:
        """:class:`bool`: Returns ``True`` if a user can use the soundboard in voice channels.

        .. versionadded:: 2.9
        """
        return 1 << 42

    @flag_value
<<<<<<< HEAD
    def send_voice_messages(self) -> int:
        """:class:`bool`: Returns ``True`` if a user can send voice messages.

        .. versionadded:: 2.9
        """
        return 1 << 46
=======
    def use_external_sounds(self) -> int:
        """:class:`bool`: Returns ``True`` if a user can use custom soundboard sounds from other guilds.

        .. versionadded:: 2.9
        """
        return 1 << 45
>>>>>>> 6d82746b


def _augment_from_permissions(cls):
    cls.VALID_NAMES = set(Permissions.VALID_FLAGS)
    aliases = set()

    # make descriptors for all the valid names and aliases
    for name, value in Permissions.__dict__.items():
        if isinstance(value, permission_alias):
            key = value.alias
            aliases.add(name)
        elif isinstance(value, flag_value):
            key = name
        else:
            continue

        # god bless Python
        def getter(self, x=key):
            return self._values.get(x)

        def setter(self, value, x=key) -> None:
            self._set(x, value)

        prop = property(getter, setter)
        setattr(cls, name, prop)

    cls.PURE_FLAGS = cls.VALID_NAMES - aliases
    return cls


@_augment_from_permissions
class PermissionOverwrite:
    """A type that is used to represent a channel specific permission.

    Unlike a regular :class:`Permissions`\\, the default value of a
    permission is equivalent to ``None`` and not ``False``. Setting
    a value to ``False`` is **explicitly** denying that permission,
    while setting a value to ``True`` is **explicitly** allowing
    that permission.

    The values supported by this are the same as :class:`Permissions`
    with the added possibility of it being set to ``None``.

    .. container:: operations

        .. describe:: x == y

            Checks if two overwrites are equal.
        .. describe:: x != y

            Checks if two overwrites are not equal.
        .. describe:: iter(x)

           Returns an iterator of ``(perm, value)`` pairs. This allows it
           to be, for example, constructed as a dict or a list of pairs.
           Note that aliases are not shown.

    Parameters
    ----------
    **kwargs
        Set the value of permissions by their name.
    """

    __slots__ = ("_values",)

    # n. b. this typechecking block must be first and seperate from the secondary one, due to codemodding
    if TYPE_CHECKING:
        add_reactions: Optional[bool]
        administrator: Optional[bool]
        attach_files: Optional[bool]
        ban_members: Optional[bool]
        change_nickname: Optional[bool]
        connect: Optional[bool]
        create_forum_threads: Optional[bool]
        create_instant_invite: Optional[bool]
        create_private_threads: Optional[bool]
        create_public_threads: Optional[bool]
        deafen_members: Optional[bool]
        embed_links: Optional[bool]
        external_emojis: Optional[bool]
        external_stickers: Optional[bool]
        kick_members: Optional[bool]
        manage_channels: Optional[bool]
        manage_emojis: Optional[bool]
        manage_emojis_and_stickers: Optional[bool]
        manage_events: Optional[bool]
        manage_guild: Optional[bool]
        manage_guild_expressions: Optional[bool]
        manage_messages: Optional[bool]
        manage_nicknames: Optional[bool]
        manage_permissions: Optional[bool]
        manage_roles: Optional[bool]
        manage_threads: Optional[bool]
        manage_webhooks: Optional[bool]
        mention_everyone: Optional[bool]
        moderate_members: Optional[bool]
        move_members: Optional[bool]
        mute_members: Optional[bool]
        priority_speaker: Optional[bool]
        read_message_history: Optional[bool]
        read_messages: Optional[bool]
        request_to_speak: Optional[bool]
        send_messages: Optional[bool]
        send_messages_in_threads: Optional[bool]
        send_tts_messages: Optional[bool]
        send_voice_messages: Optional[bool]
        speak: Optional[bool]
        start_embedded_activities: Optional[bool]
        stream: Optional[bool]
        use_application_commands: Optional[bool]
        use_embedded_activities: Optional[bool]
        use_external_emojis: Optional[bool]
        use_external_sounds: Optional[bool]
        use_external_stickers: Optional[bool]
        use_slash_commands: Optional[bool]
        use_soundboard: Optional[bool]
        use_voice_activation: Optional[bool]
        view_audit_log: Optional[bool]
        view_channel: Optional[bool]
        view_creator_monetization_analytics: Optional[bool]
        view_guild_insights: Optional[bool]

    if TYPE_CHECKING:
        VALID_NAMES: ClassVar[Set[str]]
        PURE_FLAGS: ClassVar[Set[str]]

    @overload
    @_generated
    def __init__(
        self,
        *,
        add_reactions: Optional[bool] = ...,
        administrator: Optional[bool] = ...,
        attach_files: Optional[bool] = ...,
        ban_members: Optional[bool] = ...,
        change_nickname: Optional[bool] = ...,
        connect: Optional[bool] = ...,
        create_forum_threads: Optional[bool] = ...,
        create_instant_invite: Optional[bool] = ...,
        create_private_threads: Optional[bool] = ...,
        create_public_threads: Optional[bool] = ...,
        deafen_members: Optional[bool] = ...,
        embed_links: Optional[bool] = ...,
        external_emojis: Optional[bool] = ...,
        external_stickers: Optional[bool] = ...,
        kick_members: Optional[bool] = ...,
        manage_channels: Optional[bool] = ...,
        manage_emojis: Optional[bool] = ...,
        manage_emojis_and_stickers: Optional[bool] = ...,
        manage_events: Optional[bool] = ...,
        manage_guild: Optional[bool] = ...,
        manage_guild_expressions: Optional[bool] = ...,
        manage_messages: Optional[bool] = ...,
        manage_nicknames: Optional[bool] = ...,
        manage_permissions: Optional[bool] = ...,
        manage_roles: Optional[bool] = ...,
        manage_threads: Optional[bool] = ...,
        manage_webhooks: Optional[bool] = ...,
        mention_everyone: Optional[bool] = ...,
        moderate_members: Optional[bool] = ...,
        move_members: Optional[bool] = ...,
        mute_members: Optional[bool] = ...,
        priority_speaker: Optional[bool] = ...,
        read_message_history: Optional[bool] = ...,
        read_messages: Optional[bool] = ...,
        request_to_speak: Optional[bool] = ...,
        send_messages: Optional[bool] = ...,
        send_messages_in_threads: Optional[bool] = ...,
        send_tts_messages: Optional[bool] = ...,
        send_voice_messages: Optional[bool] = ...,
        speak: Optional[bool] = ...,
        start_embedded_activities: Optional[bool] = ...,
        stream: Optional[bool] = ...,
        use_application_commands: Optional[bool] = ...,
        use_embedded_activities: Optional[bool] = ...,
        use_external_emojis: Optional[bool] = ...,
        use_external_sounds: Optional[bool] = ...,
        use_external_stickers: Optional[bool] = ...,
        use_slash_commands: Optional[bool] = ...,
        use_soundboard: Optional[bool] = ...,
        use_voice_activation: Optional[bool] = ...,
        view_audit_log: Optional[bool] = ...,
        view_channel: Optional[bool] = ...,
        view_creator_monetization_analytics: Optional[bool] = ...,
        view_guild_insights: Optional[bool] = ...,
    ) -> None:
        ...

    @overload
    @_generated
    def __init__(
        self,
    ) -> None:
        ...

    @_overload_with_permissions
    def __init__(self, **kwargs: Optional[bool]) -> None:
        self._values: Dict[str, Optional[bool]] = {}

        for key, value in kwargs.items():
            if key not in self.VALID_NAMES:
                raise ValueError(f"{key!r} is not a valid permission name.")

            setattr(self, key, value)

    def __eq__(self, other: Any) -> bool:
        return isinstance(other, PermissionOverwrite) and self._values == other._values

    def _set(self, key: str, value: Optional[bool]) -> None:
        if value not in (True, None, False):
            raise TypeError(f"Expected bool or NoneType, received {value.__class__.__name__}")

        if value is None:
            self._values.pop(key, None)
        else:
            self._values[key] = value

    def pair(self) -> Tuple[Permissions, Permissions]:
        """Tuple[:class:`Permissions`, :class:`Permissions`]: Returns the (allow, deny) pair from this overwrite."""
        allow = Permissions.none()
        deny = Permissions.none()

        for key, value in self._values.items():
            if value is True:
                setattr(allow, key, True)
            elif value is False:
                setattr(deny, key, True)

        return allow, deny

    @classmethod
    def from_pair(cls, allow: Permissions, deny: Permissions) -> Self:
        """Creates an overwrite from an allow/deny pair of :class:`Permissions`."""
        ret = cls()
        for key, value in allow:
            if value is True:
                setattr(ret, key, True)

        for key, value in deny:
            if value is True:
                setattr(ret, key, False)

        return ret

    def is_empty(self) -> bool:
        """Checks if the permission overwrite is currently empty.

        An empty permission overwrite is one that has no overwrites set
        to ``True`` or ``False``.

        Returns
        -------
        :class:`bool`
            Indicates if the overwrite is empty.
        """
        return len(self._values) == 0

    @overload
    @_generated
    def update(
        self,
        *,
        add_reactions: Optional[bool] = ...,
        administrator: Optional[bool] = ...,
        attach_files: Optional[bool] = ...,
        ban_members: Optional[bool] = ...,
        change_nickname: Optional[bool] = ...,
        connect: Optional[bool] = ...,
        create_forum_threads: Optional[bool] = ...,
        create_instant_invite: Optional[bool] = ...,
        create_private_threads: Optional[bool] = ...,
        create_public_threads: Optional[bool] = ...,
        deafen_members: Optional[bool] = ...,
        embed_links: Optional[bool] = ...,
        external_emojis: Optional[bool] = ...,
        external_stickers: Optional[bool] = ...,
        kick_members: Optional[bool] = ...,
        manage_channels: Optional[bool] = ...,
        manage_emojis: Optional[bool] = ...,
        manage_emojis_and_stickers: Optional[bool] = ...,
        manage_events: Optional[bool] = ...,
        manage_guild: Optional[bool] = ...,
        manage_guild_expressions: Optional[bool] = ...,
        manage_messages: Optional[bool] = ...,
        manage_nicknames: Optional[bool] = ...,
        manage_permissions: Optional[bool] = ...,
        manage_roles: Optional[bool] = ...,
        manage_threads: Optional[bool] = ...,
        manage_webhooks: Optional[bool] = ...,
        mention_everyone: Optional[bool] = ...,
        moderate_members: Optional[bool] = ...,
        move_members: Optional[bool] = ...,
        mute_members: Optional[bool] = ...,
        priority_speaker: Optional[bool] = ...,
        read_message_history: Optional[bool] = ...,
        read_messages: Optional[bool] = ...,
        request_to_speak: Optional[bool] = ...,
        send_messages: Optional[bool] = ...,
        send_messages_in_threads: Optional[bool] = ...,
        send_tts_messages: Optional[bool] = ...,
        send_voice_messages: Optional[bool] = ...,
        speak: Optional[bool] = ...,
        start_embedded_activities: Optional[bool] = ...,
        stream: Optional[bool] = ...,
        use_application_commands: Optional[bool] = ...,
        use_embedded_activities: Optional[bool] = ...,
        use_external_emojis: Optional[bool] = ...,
        use_external_sounds: Optional[bool] = ...,
        use_external_stickers: Optional[bool] = ...,
        use_slash_commands: Optional[bool] = ...,
        use_soundboard: Optional[bool] = ...,
        use_voice_activation: Optional[bool] = ...,
        view_audit_log: Optional[bool] = ...,
        view_channel: Optional[bool] = ...,
        view_creator_monetization_analytics: Optional[bool] = ...,
        view_guild_insights: Optional[bool] = ...,
    ) -> None:
        ...

    @overload
    @_generated
    def update(
        self,
    ) -> None:
        ...

    @_overload_with_permissions
    def update(self, **kwargs: Optional[bool]) -> None:
        """Bulk updates this permission overwrite object.

        Allows you to set multiple attributes by using keyword
        arguments. The names must be equivalent to the properties
        listed. Extraneous key/value pairs will be silently ignored.

        Parameters
        ----------
        **kwargs
            A list of key/value pairs to bulk update with.
        """
        for key, value in kwargs.items():
            if key not in self.VALID_NAMES:
                continue

            setattr(self, key, value)

    def __iter__(self) -> Iterator[Tuple[str, Optional[bool]]]:
        for key in self.PURE_FLAGS:
            yield key, self._values.get(key)<|MERGE_RESOLUTION|>--- conflicted
+++ resolved
@@ -979,21 +979,20 @@
         return 1 << 42
 
     @flag_value
-<<<<<<< HEAD
+    def use_external_sounds(self) -> int:
+        """:class:`bool`: Returns ``True`` if a user can use custom soundboard sounds from other guilds.
+
+        .. versionadded:: 2.9
+        """
+        return 1 << 45
+
+    @flag_value
     def send_voice_messages(self) -> int:
         """:class:`bool`: Returns ``True`` if a user can send voice messages.
 
         .. versionadded:: 2.9
         """
         return 1 << 46
-=======
-    def use_external_sounds(self) -> int:
-        """:class:`bool`: Returns ``True`` if a user can use custom soundboard sounds from other guilds.
-
-        .. versionadded:: 2.9
-        """
-        return 1 << 45
->>>>>>> 6d82746b
 
 
 def _augment_from_permissions(cls):
