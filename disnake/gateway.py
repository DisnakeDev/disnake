# SPDX-License-Identifier: MIT

from __future__ import annotations

import asyncio
import concurrent.futures
import logging
import struct
import sys
import threading
import time
import traceback
import zlib
from collections import deque
from typing import (
    TYPE_CHECKING,
    Any,
    Callable,
    Final,
    Literal,
    NamedTuple,
    Optional,
    Protocol,
    TypeVar,
    Union,
)

import aiohttp

from . import utils
from .activity import BaseActivity
from .enums import SpeakingState
from .errors import ConnectionClosed

if TYPE_CHECKING:
    from typing_extensions import Self

    from .client import Client
    from .state import ConnectionState
    from .types.gateway import (
        GatewayPayload,
        HeartbeatCommand,
        IdentifyCommand,
        PresenceUpdateCommand,
        RequestMembersCommand,
        ResumeCommand,
        VoiceHeartbeatData,
        VoiceIdentifyCommand,
        VoicePayload,
        VoiceReadyPayload,
        VoiceResumeCommand,
        VoiceSelectProtocolCommand,
        VoiceSessionDescriptionPayload,
        VoiceSpeakingCommand,
        VoiceStateCommand,
    )
    from .types.voice import SupportedModes
    from .voice_client import VoiceClient

    T = TypeVar("T")

    class DispatchFunc(Protocol):
        def __call__(self, event: str, *args: Any) -> None: ...

    class GatewayErrorFunc(Protocol):
        async def __call__(
            self, event: str, data: Any, shard_id: Optional[int], exc: Exception, /
        ) -> None: ...

    class CallHooksFunc(Protocol):
        async def __call__(self, key: str, *args: Any, **kwargs: Any) -> None: ...

    class HookFunc(Protocol):
        async def __call__(self, *args: Any) -> None: ...


__all__ = (
    "DiscordWebSocket",
    "KeepAliveHandler",
    "VoiceKeepAliveHandler",
    "DiscordVoiceWebSocket",
    "ReconnectWebSocket",
)

_VOICE_VERSION = 8

_log = logging.getLogger(__name__)


class ReconnectWebSocket(Exception):
    """Signals to safely reconnect the websocket."""

    def __init__(self, shard_id: Optional[int], *, resume: bool = True) -> None:
        self.shard_id = shard_id
        self.resume = resume
        self.op = "RESUME" if resume else "IDENTIFY"


class WebSocketClosure(Exception):
    """An exception to make up for the fact that aiohttp doesn't signal closure."""


class EventListener(NamedTuple):
    predicate: Callable[[dict[str, Any]], bool]
    event: str
    result: Optional[Callable[[dict[str, Any]], Any]]
    future: asyncio.Future[Any]


class GatewayRatelimiter:
    # The default is 110 to give room for at least 10 heartbeats per minute
    def __init__(self, count: int = 110, per: float = 60.0) -> None:
        # maximum number of commands per interval (`self.per`)
        self.max: int = count
        # interval length in seconds
        self.per: float = per

        # remaining commands within current window
        self.remaining: int = count
        # start epoch time of current window
        self.window: float = 0.0

        self.lock: asyncio.Lock = asyncio.Lock()
        self.shard_id: Optional[int] = None

    def is_ratelimited(self) -> bool:
        current = time.time()
        if current > self.window + self.per:
            return False
        return self.remaining == 0

    def get_delay(self) -> float:
        current = time.time()

        # if current window elapsed, reset to max
        if current > self.window + self.per:
            self.remaining = self.max

        # if no command used yet, start new window
        if self.remaining == self.max:
            self.window = current

        # if no commands remain in current window, return delay
        if self.remaining == 0:
            return self.per - (current - self.window)

        # subtract one command in current window, return no delay
        self.remaining -= 1
        return 0.0

    async def block(self) -> None:
        async with self.lock:
            delta = self.get_delay()
            if delta:
                _log.warning(
                    "WebSocket in shard ID %s is ratelimited, waiting %.2f seconds",
                    self.shard_id,
                    delta,
                )
                await asyncio.sleep(delta)


class KeepAliveHandler(threading.Thread):
    def __init__(
        self,
        *args: Any,
        ws: HeartbeatWebSocket,
        interval: float,
        shard_id: Optional[int] = None,
        **kwargs: Any,
    ) -> None:
        super().__init__(*args, **kwargs)
        self.ws: HeartbeatWebSocket = ws
        self._main_thread_id: int = ws.thread_id
        self.interval: float = interval
        self.daemon: bool = True
        self.shard_id: Optional[int] = shard_id
        self.msg = "Keeping shard ID %s websocket alive with sequence %s."
        self.block_msg = "Shard ID %s heartbeat blocked for more than %s seconds."
        self.behind_msg = "Can't keep up, shard ID %s websocket is %.1fs behind."
        self._stop_ev: threading.Event = threading.Event()
        self._last_ack: float = time.perf_counter()
        self._last_send: float = time.perf_counter()
        self._last_recv: float = time.perf_counter()
        self.latency: float = float("inf")
        self.heartbeat_timeout: float = ws._max_heartbeat_timeout

    def run(self) -> None:
        while not self._stop_ev.wait(self.interval):
            if self._last_recv + self.heartbeat_timeout < time.perf_counter():
                _log.warning(
                    "Shard ID %s has stopped responding to the gateway. Closing and restarting.",
                    self.shard_id,
                )
                coro = self.ws.close(4000)
                f = asyncio.run_coroutine_threadsafe(coro, loop=self.ws.loop)

                try:
                    f.result()
                except Exception:
                    _log.exception("An error occurred while stopping the gateway. Ignoring.")
                except BaseException:
                    # Since the thread is at the end of its lifecycle here anyway,
                    # simply suppress any BaseException that might occur while closing the ws.
                    pass
                self.stop()
                return

            data = self.get_payload()
            _log.debug(self.msg, self.shard_id, data["d"])
            coro = self.ws.send_heartbeat(data)
            f = asyncio.run_coroutine_threadsafe(coro, loop=self.ws.loop)
            try:
                # block until sending is complete
                total = 0
                while True:
                    try:
                        f.result(10)
                        break
                    except concurrent.futures.TimeoutError:
                        total += 10
                        try:
                            frame = sys._current_frames()[self._main_thread_id]
                        except KeyError:
                            msg = self.block_msg
                            _log.warning(msg, self.shard_id, total)
                        else:
                            stack = "".join(traceback.format_stack(frame))
                            msg = f"{self.block_msg}\nLoop thread traceback (most recent call last):\n%s"
                            _log.warning(msg, self.shard_id, total, stack)

            except Exception:
                self.stop()
            else:
                self._last_send = time.perf_counter()

    def get_payload(self) -> HeartbeatCommand:
        return {"op": self.ws.HEARTBEAT, "d": self.ws.get_heartbeat_data()}

    def stop(self) -> None:
        self._stop_ev.set()

    def tick(self) -> None:
        self._last_recv = time.perf_counter()

    def ack(self) -> None:
        ack_time = time.perf_counter()
        self._last_ack = ack_time
        self.latency = ack_time - self._last_send
        if self.latency > 10:
            _log.warning(self.behind_msg, self.shard_id, self.latency)


class VoiceKeepAliveHandler(KeepAliveHandler):
    def __init__(self, *args: Any, ws: HeartbeatWebSocket, interval: float, **kwargs: Any) -> None:
        super().__init__(*args, ws=ws, interval=interval, **kwargs)
        self.recent_ack_latencies: deque[float] = deque(maxlen=20)
        self.msg = "Keeping shard ID %s voice websocket alive with timestamp %s."
        self.block_msg = "Shard ID %s voice heartbeat blocked for more than %s seconds"
        self.behind_msg = "High socket latency, shard ID %s heartbeat is %.1fs behind"

    def ack(self) -> None:
        ack_time = time.perf_counter()
        self._last_ack = ack_time
        self._last_recv = ack_time
        self.latency = ack_time - self._last_send
        self.recent_ack_latencies.append(self.latency)


class DiscordClientWebSocketResponse(aiohttp.ClientWebSocketResponse):
    async def close(self, *, code: int = 4000, message: bytes = b"") -> bool:
        return await super().close(code=code, message=message)


class HeartbeatWebSocket(Protocol):
    # assigning any value to make pyright infer this as a classvar
    HEARTBEAT: Final[Literal[1, 3]] = 1

    thread_id: int
    loop: asyncio.AbstractEventLoop
    _max_heartbeat_timeout: float

    async def close(self, code: int) -> None: ...

    async def send_heartbeat(self, data: HeartbeatCommand) -> None: ...

    def get_heartbeat_data(self) -> Union[Optional[int], VoiceHeartbeatData]: ...


class DiscordWebSocket:
    """Implements a WebSocket for Discord's gateway v10.

    Attributes
    ----------
    DISPATCH
        Receive only. Denotes an event to be sent to Discord, such as READY.
    HEARTBEAT
        When received tells Discord to keep the connection alive.
        When sent asks if your connection is currently alive.
    IDENTIFY
        Send only. Starts a new session.
    PRESENCE
        Send only. Updates your presence.
    VOICE_STATE
        Send only. Starts a new connection to a voice guild.
    VOICE_PING
        Send only. Checks ping time to a voice guild, do not use.
    RESUME
        Send only. Resumes an existing connection.
    RECONNECT
        Receive only. Tells the client to reconnect to a new gateway.
    REQUEST_MEMBERS
        Send only. Asks for the full member list of a guild.
    INVALIDATE_SESSION
        Receive only. Tells the client to optionally invalidate the session
        and IDENTIFY again.
    HELLO
        Receive only. Tells the client the heartbeat interval.
    HEARTBEAT_ACK
        Receive only. Confirms receiving of a heartbeat. Not having it implies
        a connection issue.
    GUILD_SYNC
        Send only. Requests a guild sync.
    gateway
        The gateway we are currently connected to.
    token
        The authentication token for discord.
    """

    DISPATCH: Final[Literal[0]] = 0
    HEARTBEAT: Final[Literal[1]] = 1
    IDENTIFY: Final[Literal[2]] = 2
    PRESENCE: Final[Literal[3]] = 3
    VOICE_STATE: Final[Literal[4]] = 4
    VOICE_PING: Final[Literal[5]] = 5
    RESUME: Final[Literal[6]] = 6
    RECONNECT: Final[Literal[7]] = 7
    REQUEST_MEMBERS: Final[Literal[8]] = 8
    INVALIDATE_SESSION: Final[Literal[9]] = 9
    HELLO: Final[Literal[10]] = 10
    HEARTBEAT_ACK: Final[Literal[11]] = 11
    GUILD_SYNC: Final[Literal[12]] = 12

    def __init__(
        self, socket: aiohttp.ClientWebSocketResponse, *, loop: asyncio.AbstractEventLoop
    ) -> None:
        self.socket: aiohttp.ClientWebSocketResponse = socket
        self.loop: asyncio.AbstractEventLoop = loop

        # an empty dispatcher to prevent crashes
        self._dispatch: DispatchFunc = lambda event, *args: None
        self._dispatch_gateway_error: Optional[GatewayErrorFunc] = None
        # generic event listeners
        self._dispatch_listeners: list[EventListener] = []
        # the keep alive
        self._keep_alive: Optional[KeepAliveHandler] = None
        self.thread_id: int = threading.get_ident()

        # ws related stuff
        self.session_id: Optional[str] = None
        self.sequence: Optional[int] = None
        # this may or may not include url parameters, we only need the host part of the url anyway
        self.resume_gateway: Optional[str] = None
        self._zlib: zlib._Decompress = zlib.decompressobj()
        self._buffer: bytearray = bytearray()
        self._close_code: Optional[int] = None
        self._rate_limiter: GatewayRatelimiter = GatewayRatelimiter()

        # set in `from_client`
        self.token: str
        self._connection: ConnectionState
        self._discord_parsers: dict[str, Callable[[dict[str, Any]], Any]]
        self.gateway: str
        self.call_hooks: CallHooksFunc
        self._initial_identify: bool
        self.shard_id: Optional[int]
        self.shard_count: Optional[int]
        self._max_heartbeat_timeout: float

    @property
    def open(self) -> bool:
        return not self.socket.closed

    def is_ratelimited(self) -> bool:
        return self._rate_limiter.is_ratelimited()

    def debug_log_receive(self, data: str, /) -> None:
        self._dispatch("socket_raw_receive", data)

    def log_receive(self, data: str, /) -> None:
        pass

    @classmethod
    async def from_client(
        cls,
        client: Client,
        *,
        initial: bool = False,
        gateway: Optional[str] = None,
        shard_id: Optional[int] = None,
        session: Optional[str] = None,
        sequence: Optional[int] = None,
        resume: bool = False,
    ) -> Self:
        """Creates a main websocket for Discord from a :class:`Client`.

        This is for internal use only.
        """
        params = client.gateway_params
        if gateway:
            gateway = client.http._format_gateway_url(
                gateway,
                encoding=params.encoding,
                zlib=params.zlib,
            )
        else:
            gateway = await client.http.get_gateway(encoding=params.encoding, zlib=params.zlib)

        socket = await client.http.ws_connect(gateway)
        ws = cls(socket, loop=client.loop)

        # dynamically add attributes needed
        ws.token = client.http.token  # pyright: ignore[reportAttributeAccessIssue]
        ws._connection = client._connection
        ws._discord_parsers = client._connection.parsers
        ws._dispatch = client.dispatch
        ws.gateway = gateway
        ws.resume_gateway = gateway
        ws.call_hooks = client._connection.call_hooks
        ws._initial_identify = initial
        ws.shard_id = shard_id
        ws._rate_limiter.shard_id = shard_id
        ws.shard_count = client._connection.shard_count
        ws.session_id = session
        ws.sequence = sequence
        ws._max_heartbeat_timeout = client._connection.heartbeat_timeout

        if client._enable_debug_events:
            ws.send = ws.debug_send
            ws.log_receive = ws.debug_log_receive

        if client._enable_gateway_error_handler:
            ws._dispatch_gateway_error = client._dispatch_gateway_error

        client._connection._update_references(ws)

        _log.debug("Created websocket connected to %s", gateway)

        # poll event for OP Hello
        await ws.poll_event()

        if not resume:
            await ws.identify()
            return ws

        await ws.resume()
        return ws

    def wait_for(
        self,
        event: str,
        predicate: Callable[[dict[str, Any]], bool],
        result: Optional[Callable[[dict[str, Any]], T]] = None,
    ) -> asyncio.Future[T]:
        """Waits for a DISPATCH'd event that meets the predicate.

        Parameters
        ----------
        event: :class:`str`
            The event name in all upper case to wait for.
        predicate: :class:`~collections.abc.Callable`\\[[:class:`dict`\\[:class:`str`, :data:`~typing.Any`]], :class:`bool`]
            A function that takes a data parameter to check for event
            properties. The data parameter is the 'd' key in the JSON message.
        result: :class:`~collections.abc.Callable`\\[[:class:`dict`\\[:class:`str`, :data:`~typing.Any`]], T] | :data:`None`
            A function that takes the same data parameter and executes to send
            the result to the future. If :data:`None`, returns the data.

        Returns
        -------
        asyncio.Future
            A future to wait for.
        """
        future = self.loop.create_future()
        entry = EventListener(event=event, predicate=predicate, result=result, future=future)
        self._dispatch_listeners.append(entry)
        return future

    async def identify(self) -> None:
        """Sends the IDENTIFY packet."""
        state = self._connection

        payload: IdentifyCommand = {
            "op": self.IDENTIFY,
            "d": {
                "token": self.token,
                "properties": {
                    "os": sys.platform,
                    "browser": "disnake",
                    "device": "disnake",
                },
                "large_threshold": 250,
                "intents": state._intents.value,
            },
        }

        if self.shard_id is not None and self.shard_count is not None:
            payload["d"]["shard"] = (self.shard_id, self.shard_count)

        if state._activity is not None or state._status is not None:
            payload["d"]["presence"] = {
                "status": state._status or "online",
                "activities": (state._activity,) if state._activity else (),
                "since": 0,
                "afk": False,
            }

        await self.call_hooks("before_identify", self.shard_id, initial=self._initial_identify)
        await self.send_as_json(payload)
        _log.info("Shard ID %s has sent the IDENTIFY payload.", self.shard_id)

    async def resume(self) -> None:
        """Sends the RESUME packet."""
        # these should never be None if resuming, but instead of asserting
        # we just send those values and handle the INVALIDATE_SESSION
        seq: int = self.sequence  # pyright: ignore[reportAssignmentType]
        session_id: str = self.session_id  # pyright: ignore[reportAssignmentType]

        payload: ResumeCommand = {
            "op": self.RESUME,
            "d": {"seq": seq, "session_id": session_id, "token": self.token},
        }

        await self.send_as_json(payload)
        _log.info("Shard ID %s has sent the RESUME payload.", self.shard_id)

    async def received_message(self, raw_msg: Union[str, bytes], /) -> None:
        if isinstance(raw_msg, bytes):
            self._buffer.extend(raw_msg)

            if len(raw_msg) < 4 or raw_msg[-4:] != b"\x00\x00\xff\xff":
                return
            raw_msg = self._zlib.decompress(self._buffer)
            raw_msg = raw_msg.decode("utf-8")
            self._buffer = bytearray()

        self.log_receive(raw_msg)
        msg: GatewayPayload = utils._from_json(raw_msg)
        del raw_msg  # no need to keep this in memory

        _log.debug("For Shard ID %s: WebSocket Event: %s", self.shard_id, msg)
        event = msg.get("t")
        if event:
            self._dispatch("socket_event_type", event)

        op = msg.get("op")
        data: Any = msg.get("d")
        seq = msg.get("s")
        if seq is not None:
            self.sequence = seq

        if self._keep_alive:
            self._keep_alive.tick()

        if op != self.DISPATCH:
            if op == self.RECONNECT:
                # "reconnect" can only be handled by the Client
                # so we terminate our connection and raise an
                # internal exception signalling to reconnect.
                _log.debug("Received RECONNECT opcode.")
                await self.close()
                raise ReconnectWebSocket(self.shard_id)

            if op == self.HEARTBEAT_ACK:
                if self._keep_alive:
                    self._keep_alive.ack()
                return

            if op == self.HEARTBEAT:
                if self._keep_alive:
                    beat = self._keep_alive.get_payload()
                    await self.send_as_json(beat)
                return

            if op == self.HELLO:
                interval: float = data["heartbeat_interval"] / 1000.0
                self._keep_alive = KeepAliveHandler(
                    ws=self, interval=interval, shard_id=self.shard_id
                )
                # send a heartbeat immediately
                await self.send_as_json(self._keep_alive.get_payload())
                self._keep_alive.start()
                return

            if op == self.INVALIDATE_SESSION:
                if data is True:
                    await self.close()
                    raise ReconnectWebSocket(self.shard_id)

                self.sequence = None
                self.session_id = None
                self.resume_gateway = None
                _log.info("Shard ID %s session has been invalidated.", self.shard_id)
                await self.close(code=1000)
                raise ReconnectWebSocket(self.shard_id, resume=False)

            _log.warning("Unknown OP code %s.", op)
            return

        if event == "READY":
            self._trace = trace = data.get("_trace", [])
            self.sequence = seq
            self.session_id = data["session_id"]
            self.resume_gateway = data["resume_gateway_url"]
            # pass back shard ID to ready handler
            data["__shard_id__"] = self.shard_id
            _log.info(
                "Shard ID %s has connected to Gateway: %s (Session ID: %s, Resume URL: %s).",
                self.shard_id,
                ", ".join(trace),
                self.session_id,
                self.resume_gateway,
            )

        elif event == "RESUMED":
            self._trace = trace = data.get("_trace", [])
            # pass back the shard ID to resume handler
            data["__shard_id__"] = self.shard_id
            _log.info(
                "Shard ID %s has successfully RESUMED session %s under trace %s.",
                self.shard_id,
                self.session_id,
                ", ".join(trace),
            )

        try:
            func = self._discord_parsers[event]  # pyright: ignore[reportArgumentType]
        except KeyError:
            _log.debug("Unknown event %s.", event)
        else:
            try:
                func(data)
            except Exception as e:
                if self._dispatch_gateway_error is None:
                    # error handler disabled, raise immediately
                    raise

                if event in {"READY", "RESUMED"}:  # exceptions in these events are fatal
                    raise

                event_name: str = event  # pyright: ignore[reportAssignmentType]  # event can't be None here
                asyncio.create_task(
                    self._dispatch_gateway_error(event_name, data, self.shard_id, e)
                )

        # remove the dispatched listeners
        removed: list[int] = []
        for index, entry in enumerate(self._dispatch_listeners):
            if entry.event != event:
                continue

            future = entry.future
            if future.cancelled():
                removed.append(index)
                continue

            try:
                valid = entry.predicate(data)
            except Exception as exc:
                future.set_exception(exc)
                removed.append(index)
            else:
                if valid:
                    ret = data if entry.result is None else entry.result(data)
                    future.set_result(ret)
                    removed.append(index)

        for index in reversed(removed):
            del self._dispatch_listeners[index]

    @property
    def latency(self) -> float:
        """:class:`float`: Measures latency between a HEARTBEAT and a HEARTBEAT_ACK in seconds."""
        heartbeat = self._keep_alive
        return float("inf") if heartbeat is None else heartbeat.latency

    def _can_handle_close(self) -> bool:
        # bandaid fix for https://github.com/aio-libs/aiohttp/issues/8138
        # tl;dr: on aiohttp >= 3.9.0 and python < 3.11.0, aiohttp returns close code 1000 (OK)
        # on abrupt connection loss, not 1006 (ABNORMAL_CLOSURE) like one would expect, ultimately
        # due to faulty ssl lifecycle handling in cpython.
        # If we end up in a situation where the close code is 1000 but we didn't
        # initiate the closure (i.e. `self._close_code` isn't set), assume this has happened and
        # try to reconnect.
        if self._close_code is None and self.socket.close_code == 1000:
            _log.info(
                "Websocket remote in shard ID %s closed with %s. Assuming the connection dropped.",
                self.shard_id,
                self.socket.close_code,
            )
            return True  # consider this a reconnectable close code

        code = self._close_code or self.socket.close_code
        return code not in (1000, 4004, 4010, 4011, 4012, 4013, 4014)

    async def poll_event(self) -> None:
        """Polls for a DISPATCH event and handles the general gateway loop.

        Raises
        ------
        ConnectionClosed
            The websocket connection was terminated for unhandled reasons.
        """
        try:
            msg = await self.socket.receive(timeout=self._max_heartbeat_timeout)
            if msg.type is aiohttp.WSMsgType.TEXT or msg.type is aiohttp.WSMsgType.BINARY:
                await self.received_message(msg.data)
            elif msg.type is aiohttp.WSMsgType.ERROR:
                _log.debug("Received %s", msg)
                # This is usually just an intermittent gateway hiccup, so try to reconnect again and resume
                raise WebSocketClosure from msg.data
            elif msg.type in (
                aiohttp.WSMsgType.CLOSED,
                aiohttp.WSMsgType.CLOSING,
                aiohttp.WSMsgType.CLOSE,
            ):
                _log.debug("Received %s", msg)
                raise WebSocketClosure
        except (asyncio.TimeoutError, WebSocketClosure) as e:
            # Ensure the keep alive handler is closed
            if self._keep_alive:
                self._keep_alive.stop()
                self._keep_alive = None

            if isinstance(e, asyncio.TimeoutError):
                _log.info("Timed out receiving packet. Attempting a reconnect.")
                raise ReconnectWebSocket(self.shard_id) from None

            code = self._close_code or self.socket.close_code
            if self._can_handle_close():
                _log.info("Websocket closed with %s, attempting a reconnect.", code)
                raise ReconnectWebSocket(self.shard_id) from None
            else:
                _log.info("Websocket closed with %s, cannot reconnect.", code)
                raise ConnectionClosed(self.socket, shard_id=self.shard_id, code=code) from None

    async def debug_send(self, data: str, /) -> None:
        await self._rate_limiter.block()
        self._dispatch("socket_raw_send", data)
        await self.socket.send_str(data)

    async def send(self, data: str, /) -> None:
        await self._rate_limiter.block()
        await self.socket.send_str(data)

    async def send_as_json(self, data: Any) -> None:
        try:
            await self.send(utils._to_json(data))
        except RuntimeError as exc:
            if not self._can_handle_close():
                raise ConnectionClosed(self.socket, shard_id=self.shard_id) from exc

    async def send_heartbeat(self, data: HeartbeatCommand) -> None:
        # This bypasses the rate limit handling code since it has a higher priority
        try:
            await self.socket.send_str(utils._to_json(data))
        except RuntimeError as exc:
            if not self._can_handle_close():
                raise ConnectionClosed(self.socket, shard_id=self.shard_id) from exc

    def get_heartbeat_data(self) -> Optional[int]:
        return self.sequence

    async def change_presence(
        self,
        *,
        activity: Optional[BaseActivity] = None,
        status: Optional[str] = None,
        since: int = 0,
    ) -> None:
        if activity is not None:
            if not isinstance(activity, BaseActivity):
                msg = "activity must derive from BaseActivity."
                raise TypeError(msg)
            activity_data = (activity.to_dict(),)
        else:
            activity_data = ()

        if status == "idle":
            since = int(time.time() * 1000)

        payload: PresenceUpdateCommand = {
            "op": self.PRESENCE,
            "d": {
                "status": status or "online",
                "activities": activity_data,
                "since": since,
                "afk": False,
            },
        }

        sent = utils._to_json(payload)
        _log.debug('Sending "%s" to change status', sent)
        await self.send(sent)

    async def request_chunks(
        self,
        guild_id: int,
        query: Optional[str] = None,
        *,
        limit: int,
        user_ids: Optional[list[int]] = None,
        presences: bool = False,
        nonce: Optional[str] = None,
    ) -> None:
        payload: RequestMembersCommand = {
            "op": self.REQUEST_MEMBERS,
            "d": {"guild_id": guild_id, "presences": presences, "limit": limit},
        }

        if nonce:
            payload["d"]["nonce"] = nonce

        if user_ids:
            payload["d"]["user_ids"] = user_ids

        if query is not None:
            payload["d"]["query"] = query

        await self.send_as_json(payload)

    async def voice_state(
        self,
        guild_id: int,
        channel_id: Optional[int],
        self_mute: bool = False,
        self_deaf: bool = False,
    ) -> None:
        payload: VoiceStateCommand = {
            "op": self.VOICE_STATE,
            "d": {
                "guild_id": guild_id,
                "channel_id": channel_id,
                "self_mute": self_mute,
                "self_deaf": self_deaf,
            },
        }

        _log.debug("Updating our voice state to %s.", payload)
        await self.send_as_json(payload)

    async def close(self, code: int = 4000) -> None:
        if self._keep_alive:
            self._keep_alive.stop()
            self._keep_alive = None

        self._close_code = code
        await self.socket.close(code=code)


class DiscordVoiceWebSocket:
    """Implements the websocket protocol for handling voice connections.

    Attributes
    ----------
    IDENTIFY
        Send only. Starts a new voice session.
    SELECT_PROTOCOL
        Send only. Tells discord what encryption mode and how to connect for voice.
    READY
        Receive only. Tells the websocket that the initial connection has completed.
    HEARTBEAT
        Send only. Keeps your websocket connection alive.
    SESSION_DESCRIPTION
        Receive only. Gives you the secret key required for voice.
    SPEAKING
        Send only. Notifies the client if you are currently speaking.
    HEARTBEAT_ACK
        Receive only. Tells you your heartbeat has been acknowledged.
    RESUME
        Sent only. Tells the client to resume its session.
    HELLO
        Receive only. Tells you that your websocket connection was acknowledged.
    RESUMED
        Receive only. Tells you that your RESUME request has succeeded.
    CLIENT_DISCONNECT
        Receive only.  Indicates a user has disconnected from voice.
    """

    IDENTIFY: Final[Literal[0]] = 0
    SELECT_PROTOCOL: Final[Literal[1]] = 1
    READY: Final[Literal[2]] = 2
    HEARTBEAT: Final[Literal[3]] = 3
    SESSION_DESCRIPTION: Final[Literal[4]] = 4
    SPEAKING: Final[Literal[5]] = 5
    HEARTBEAT_ACK: Final[Literal[6]] = 6
    RESUME: Final[Literal[7]] = 7
    HELLO: Final[Literal[8]] = 8
    RESUMED: Final[Literal[9]] = 9
    CLIENT_DISCONNECT: Final[Literal[13]] = 13

    def __init__(
        self,
        socket: aiohttp.ClientWebSocketResponse,
        loop: asyncio.AbstractEventLoop,
        *,
        hook: Optional[HookFunc] = None,
    ) -> None:
        self.ws: aiohttp.ClientWebSocketResponse = socket
        self.loop: asyncio.AbstractEventLoop = loop

        self._keep_alive: Optional[VoiceKeepAliveHandler] = None
        self.sequence: int = -1

        self._ready: asyncio.Event = asyncio.Event()
        self._resumed: asyncio.Event = asyncio.Event()

        self._close_code: Optional[int] = None
<<<<<<< HEAD
=======
        self.secret_key: Optional[list[int]] = None
>>>>>>> 79a8027a
        self.thread_id: int = threading.get_ident()
        if hook:
            self._hook = hook

        # set in `from_client`
        self.gateway: str
        self._connection: VoiceClient
        self._max_heartbeat_timeout: float

    async def _hook(self, *args: Any) -> None:
        pass

    async def send_as_json(self, data: Any) -> None:
        _log.debug("Sending voice websocket frame: %s.", data)
        await self.ws.send_str(utils._to_json(data))

    send_heartbeat = send_as_json

    def get_heartbeat_data(self) -> VoiceHeartbeatData:
        return {"t": int(time.time() * 1000), "seq_ack": self.sequence}

    async def resume(self) -> None:
        state = self._connection
        payload: VoiceResumeCommand = {
            "op": self.RESUME,
            "d": {
                "token": state.token,
                "server_id": str(state.server_id),
                "session_id": state.session_id,
                "seq_ack": self.sequence,
            },
        }
        await self.send_as_json(payload)

    async def identify(self) -> None:
        state = self._connection
        payload: VoiceIdentifyCommand = {
            "op": self.IDENTIFY,
            "d": {
                "server_id": str(state.server_id),
                "user_id": str(state.user.id),
                "session_id": state.session_id,
                "token": state.token,
            },
        }
        await self.send_as_json(payload)

    @classmethod
    async def from_client(
        cls,
        client: VoiceClient,
        *,
        resume: bool = False,
        sequence: Optional[int] = None,
        hook: Optional[HookFunc] = None,
    ) -> Self:
        """Creates a voice websocket for the :class:`VoiceClient`."""
        gateway = f"wss://{client.endpoint}/?v={_VOICE_VERSION}"
        http = client._state.http
        socket = await http.ws_connect(gateway, compress=15)
        ws = cls(socket, loop=client.loop, hook=hook)
        ws.gateway = gateway
        ws._connection = client
        ws._max_heartbeat_timeout = 60.0

        if sequence is not None:
            ws.sequence = sequence

        if resume:
            await ws.resume()
        else:
            await ws.identify()

        return ws

    async def select_protocol(self, ip: str, port: int, mode: SupportedModes) -> None:
        payload: VoiceSelectProtocolCommand = {
            "op": self.SELECT_PROTOCOL,
            "d": {
                "protocol": "udp",
                "data": {"address": ip, "port": port, "mode": mode},
            },
        }

        await self.send_as_json(payload)

    async def speak(self, state: Union[SpeakingState, bool] = SpeakingState.voice) -> None:
        if isinstance(state, bool):
            state = SpeakingState.voice if state else SpeakingState.none
        payload: VoiceSpeakingCommand = {
            "op": self.SPEAKING,
            "d": {
                "speaking": int(state),
                "delay": 0,
                "ssrc": self._connection.ssrc,
            },
        }

        await self.send_as_json(payload)

    async def received_message(self, msg: VoicePayload) -> None:
        _log.debug("Voice websocket frame received: %s", msg)
        op = msg["op"]
        data: Any = msg.get("d")

        seq = msg.get("seq")
        if seq is not None:
            self.sequence = seq

        if op == self.READY:
            await self.initial_connection(data)
        elif op == self.HEARTBEAT_ACK:
            if self._keep_alive:
                self._keep_alive.ack()
        elif op == self.RESUMED:
            self._resumed.set()
            # also set _ready as a general indicator of the session being valid
            self._ready.set()
        elif op == self.SESSION_DESCRIPTION:
            self._connection.mode = data["mode"]
            await self.load_secret_key(data)
            self._ready.set()
        elif op == self.HELLO:
            interval: float = data["heartbeat_interval"] / 1000.0
            self._keep_alive = VoiceKeepAliveHandler(ws=self, interval=min(interval, 5.0))
            self._keep_alive.start()

        await self._hook(self, msg)

    async def initial_connection(self, data: VoiceReadyPayload) -> None:
        state = self._connection
        state.ssrc = data["ssrc"]
        state.voice_port = data["port"]
        state.endpoint_ip = data["ip"]

        packet = bytearray(74)
        struct.pack_into(">H", packet, 0, 1)  # 1 = Send
        struct.pack_into(">H", packet, 2, 70)  # 70 = Length
        struct.pack_into(">I", packet, 4, state.ssrc)
        state.socket.sendto(packet, (state.endpoint_ip, state.voice_port))
        recv = await self.loop.sock_recv(state.socket, 74)
        _log.debug("received packet in initial_connection: %s", recv)

        # the ip is ascii starting at the 8th byte and ending at the first null
        ip_start = 8
        ip_end = recv.index(0, ip_start)
        state.ip = recv[ip_start:ip_end].decode("ascii")

        state.port = struct.unpack_from(">H", recv, len(recv) - 2)[0]
        _log.debug("detected ip: %s port: %s", state.ip, state.port)

        # there *should* always be at least one supported mode
        modes: list[SupportedModes] = [
            mode for mode in data["modes"] if mode in self._connection.supported_modes
        ]
        _log.debug("received supported encryption modes: %s", ", ".join(modes))

        mode = modes[0]
        await self.select_protocol(state.ip, state.port, mode)
        _log.info("selected the voice protocol for use (%s)", mode)

    @property
    def latency(self) -> float:
        """:class:`float`: Latency between a HEARTBEAT and its HEARTBEAT_ACK in seconds."""
        heartbeat = self._keep_alive
        return float("inf") if heartbeat is None else heartbeat.latency

    @property
    def average_latency(self) -> float:
        """:class:`list`: Average of last 20 HEARTBEAT latencies."""
        heartbeat = self._keep_alive
        if heartbeat is None or not heartbeat.recent_ack_latencies:
            return float("inf")

        return sum(heartbeat.recent_ack_latencies) / len(heartbeat.recent_ack_latencies)

    async def load_secret_key(self, data: VoiceSessionDescriptionPayload) -> None:
        _log.info("received secret key for voice connection")
        self._connection.secret_key = data["secret_key"]
        # need to send this at least once to set the ssrc
        await self.speak(False)

    async def poll_event(self) -> None:
        # This exception is handled up the chain
        msg = await asyncio.wait_for(self.ws.receive(), timeout=30.0)
        if msg.type is aiohttp.WSMsgType.TEXT:
            await self.received_message(utils._from_json(msg.data))
        elif msg.type is aiohttp.WSMsgType.ERROR:
            _log.debug("Received %s", msg)
            raise ConnectionClosed(self.ws, shard_id=None, voice=True) from msg.data
        elif msg.type in (
            aiohttp.WSMsgType.CLOSED,
            aiohttp.WSMsgType.CLOSE,
            aiohttp.WSMsgType.CLOSING,
        ):
            _log.debug("Received %s", msg)
            raise ConnectionClosed(self.ws, shard_id=None, code=self._close_code, voice=True)

    async def close(self, code: int = 1000) -> None:
        if self._keep_alive is not None:
            self._keep_alive.stop()

        self._close_code = code
        await self.ws.close(code=code)<|MERGE_RESOLUTION|>--- conflicted
+++ resolved
@@ -915,10 +915,6 @@
         self._resumed: asyncio.Event = asyncio.Event()
 
         self._close_code: Optional[int] = None
-<<<<<<< HEAD
-=======
-        self.secret_key: Optional[list[int]] = None
->>>>>>> 79a8027a
         self.thread_id: int = threading.get_ident()
         if hook:
             self._hook = hook
