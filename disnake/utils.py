"""
The MIT License (MIT)

Copyright (c) 2015-2021 Rapptz
Copyright (c) 2021-present Disnake Development

Permission is hereby granted, free of charge, to any person obtaining a
copy of this software and associated documentation files (the "Software"),
to deal in the Software without restriction, including without limitation
the rights to use, copy, modify, merge, publish, distribute, sublicense,
and/or sell copies of the Software, and to permit persons to whom the
Software is furnished to do so, subject to the following conditions:

The above copyright notice and this permission notice shall be included in
all copies or substantial portions of the Software.

THE SOFTWARE IS PROVIDED "AS IS", WITHOUT WARRANTY OF ANY KIND, EXPRESS
OR IMPLIED, INCLUDING BUT NOT LIMITED TO THE WARRANTIES OF MERCHANTABILITY,
FITNESS FOR A PARTICULAR PURPOSE AND NONINFRINGEMENT. IN NO EVENT SHALL THE
AUTHORS OR COPYRIGHT HOLDERS BE LIABLE FOR ANY CLAIM, DAMAGES OR OTHER
LIABILITY, WHETHER IN AN ACTION OF CONTRACT, TORT OR OTHERWISE, ARISING
FROM, OUT OF OR IN CONNECTION WITH THE SOFTWARE OR THE USE OR OTHER
DEALINGS IN THE SOFTWARE.
"""
from __future__ import annotations

import array
import asyncio
import datetime
import functools
import json
import os
import pkgutil
import re
import sys
import unicodedata
import warnings
from base64 import b64encode, urlsafe_b64decode as b64decode
from bisect import bisect_left
from inspect import getdoc as _getdoc, isawaitable as _isawaitable, signature as _signature
from operator import attrgetter
from typing import (
    TYPE_CHECKING,
    Any,
    AsyncIterator,
    Awaitable,
    Callable,
    Dict,
    ForwardRef,
    Generic,
    Iterable,
    Iterator,
    List,
    Literal,
    Mapping,
    Optional,
    Protocol,
    Sequence,
    Set,
    Tuple,
    Type,
    TypedDict,
    TypeVar,
    Union,
    get_origin,
    overload,
)
from urllib.parse import parse_qs, urlencode

from .enums import Locale
from .errors import InvalidArgument

try:
    import orjson
except ModuleNotFoundError:
    HAS_ORJSON = False
else:
    HAS_ORJSON = True


__all__ = (
    "oauth_url",
    "parse_token",
    "snowflake_time",
    "time_snowflake",
    "find",
    "get",
    "sleep_until",
    "utcnow",
    "remove_markdown",
    "escape_markdown",
    "escape_mentions",
    "as_chunks",
    "format_dt",
    "search_directory",
    "as_valid_locale",
)

DISCORD_EPOCH = 1420070400000


class _MissingSentinel:
    def __eq__(self, other):
        return False

    def __bool__(self):
        return False

    def __repr__(self):
        return "..."


MISSING: Any = _MissingSentinel()


class _cached_property:
    def __init__(self, function):
        self.function = function
        self.__doc__ = getattr(function, "__doc__")

    def __get__(self, instance, owner):
        if instance is None:
            return self

        value = self.function(instance)
        setattr(instance, self.function.__name__, value)

        return value


if TYPE_CHECKING:
    from functools import cached_property as cached_property

    from typing_extensions import ParamSpec

    from .abc import Snowflake
    from .asset import AssetBytes
    from .invite import Invite
    from .permissions import Permissions
    from .template import Template

    class _RequestLike(Protocol):
        headers: Mapping[str, Any]

    P = ParamSpec("P")

else:
    cached_property = _cached_property


T = TypeVar("T")
V = TypeVar("V")
T_co = TypeVar("T_co", covariant=True)
_Iter = Union[Iterator[T], AsyncIterator[T]]


class CachedSlotProperty(Generic[T, T_co]):
    def __init__(self, name: str, function: Callable[[T], T_co]) -> None:
        self.name = name
        self.function = function
        self.__doc__ = getattr(function, "__doc__")

    @overload
    def __get__(self, instance: None, owner: Type[T]) -> CachedSlotProperty[T, T_co]:
        ...

    @overload
    def __get__(self, instance: T, owner: Type[T]) -> T_co:
        ...

    def __get__(self, instance: Optional[T], owner: Type[T]) -> Any:
        if instance is None:
            return self

        try:
            return getattr(instance, self.name)
        except AttributeError:
            value = self.function(instance)
            setattr(instance, self.name, value)
            return value


class classproperty(Generic[T_co]):
    def __init__(self, fget: Callable[[Any], T_co]) -> None:
        self.fget = fget

    def __get__(self, instance: Optional[Any], owner: Type[Any]) -> T_co:
        return self.fget(owner)

    def __set__(self, instance, value) -> None:
        raise AttributeError("cannot set attribute")


def cached_slot_property(name: str) -> Callable[[Callable[[T], T_co]], CachedSlotProperty[T, T_co]]:
    def decorator(func: Callable[[T], T_co]) -> CachedSlotProperty[T, T_co]:
        return CachedSlotProperty(name, func)

    return decorator


class SequenceProxy(Sequence[T_co]):
    """Read-only proxy of a Sequence."""

    def __init__(self, proxied: Sequence[T_co]):
        self.__proxied = proxied

    def __getitem__(self, idx: int) -> T_co:
        return self.__proxied[idx]

    def __len__(self) -> int:
        return len(self.__proxied)

    def __contains__(self, item: Any) -> bool:
        return item in self.__proxied

    def __iter__(self) -> Iterator[T_co]:
        return iter(self.__proxied)

    def __reversed__(self) -> Iterator[T_co]:
        return reversed(self.__proxied)

    def index(self, value: Any, *args, **kwargs) -> int:
        return self.__proxied.index(value, *args, **kwargs)

    def count(self, value: Any) -> int:
        return self.__proxied.count(value)


@overload
def parse_time(timestamp: None) -> None:
    ...


@overload
def parse_time(timestamp: str) -> datetime.datetime:
    ...


@overload
def parse_time(timestamp: Optional[str]) -> Optional[datetime.datetime]:
    ...


def parse_time(timestamp: Optional[str]) -> Optional[datetime.datetime]:
    if timestamp:
        return datetime.datetime.fromisoformat(timestamp)
    return None


def copy_doc(original: Callable) -> Callable[[T], T]:
    def decorator(overriden: T) -> T:
        overriden.__doc__ = original.__doc__
        overriden.__signature__ = _signature(original)  # type: ignore
        return overriden

    return decorator


def deprecated(instead: Optional[str] = None) -> Callable[[Callable[P, T]], Callable[P, T]]:
    def actual_decorator(func: Callable[P, T]) -> Callable[P, T]:
        @functools.wraps(func)
        def decorated(*args: P.args, **kwargs: P.kwargs) -> T:
            if instead:
                msg = f"{func.__name__} is deprecated, use {instead} instead."
            else:
                msg = f"{func.__name__} is deprecated."

            warn_deprecated(msg, stacklevel=2)
            return func(*args, **kwargs)

        return decorated

    return actual_decorator


def warn_deprecated(*args: Any, stacklevel: int = 1, **kwargs: Any) -> None:
    old_filters = warnings.filters[:]
    try:
        warnings.simplefilter("always", DeprecationWarning)
        warnings.warn(*args, stacklevel=stacklevel + 1, category=DeprecationWarning, **kwargs)
    finally:
        warnings.filters[:] = old_filters  # type: ignore


def oauth_url(
    client_id: Union[int, str],
    *,
    permissions: Permissions = MISSING,
    guild: Snowflake = MISSING,
    redirect_uri: str = MISSING,
    scopes: Iterable[str] = MISSING,
    disable_guild_select: bool = False,
) -> str:
    """A helper function that returns the OAuth2 URL for inviting the bot
    into guilds.

    Parameters
    ----------
    client_id: Union[:class:`int`, :class:`str`]
        The client ID for your bot.
    permissions: :class:`~disnake.Permissions`
        The permissions you're requesting. If not given then you won't be requesting any
        permissions.
    guild: :class:`~disnake.abc.Snowflake`
        The guild to pre-select in the authorization screen, if available.
    redirect_uri: :class:`str`
        An optional valid redirect URI.
    scopes: Iterable[:class:`str`]
        An optional valid list of scopes. Defaults to ``('bot',)``.

        .. versionadded:: 1.7

    disable_guild_select: :class:`bool`
        Whether to disallow the user from changing the guild dropdown.

        .. versionadded:: 2.0

    Returns
    -------
    :class:`str`
        The OAuth2 URL for inviting the bot into guilds.
    """
    url = f"https://discord.com/oauth2/authorize?client_id={client_id}"
    url += "&scope=" + "+".join(scopes or ("bot",))
    if permissions is not MISSING:
        url += f"&permissions={permissions.value}"
    if guild is not MISSING:
        url += f"&guild_id={guild.id}"
    if redirect_uri is not MISSING:
        url += "&response_type=code&" + urlencode({"redirect_uri": redirect_uri})
    if disable_guild_select:
        url += "&disable_guild_select=true"
    return url


def parse_token(token: str) -> Tuple[int, datetime.datetime, bytes]:
    """Parse a token into its parts

    Returns

    Parameters
    ----------
    token: :class:`str`
        The bot token

    Returns
    -------
    Tuple[:class:`int`, :class:`datetime.datetime`, :class:`bytes`]
        The bot's ID, the time when the token was generated and the hmac.
    """
    parts = token.split(".")

    user_id = int(b64decode(parts[0]))

    timestamp = int.from_bytes(b64decode(parts[1] + "=="), "big")
    created_at = datetime.datetime.fromtimestamp(timestamp, datetime.timezone.utc)

    hmac = b64decode(parts[2] + "==")

    return user_id, created_at, hmac


def snowflake_time(id: int) -> datetime.datetime:
    """
    Parameters
    ----------
    id: :class:`int`
        The snowflake ID.

    Returns
    -------
    :class:`datetime.datetime`
        An aware datetime in UTC representing the creation time of the snowflake.
    """
    timestamp = ((id >> 22) + DISCORD_EPOCH) / 1000
    return datetime.datetime.fromtimestamp(timestamp, tz=datetime.timezone.utc)


def time_snowflake(dt: datetime.datetime, high: bool = False) -> int:
    """Returns a numeric snowflake pretending to be created at the given date.

    When using as the lower end of a range, use ``time_snowflake(high=False) - 1``
    to be inclusive, ``high=True`` to be exclusive.

    When using as the higher end of a range, use ``time_snowflake(high=True) + 1``
    to be inclusive, ``high=False`` to be exclusive

    Parameters
    ----------
    dt: :class:`datetime.datetime`
        A datetime object to convert to a snowflake.
        If naive, the timezone is assumed to be local time.
    high: :class:`bool`
        Whether or not to set the lower 22 bit to high or low.

    Returns
    -------
    :class:`int`
        The snowflake representing the time given.
    """
    discord_millis = int(dt.timestamp() * 1000 - DISCORD_EPOCH)
    return (discord_millis << 22) + (2**22 - 1 if high else 0)


def find(predicate: Callable[[T], Any], seq: Iterable[T]) -> Optional[T]:
    """A helper to return the first element found in the sequence
    that meets the predicate. For example: ::

        member = disnake.utils.find(lambda m: m.name == 'Mighty', channel.guild.members)

    would find the first :class:`~disnake.Member` whose name is 'Mighty' and return it.
    If an entry is not found, then ``None`` is returned.

    This is different from :func:`py:filter` due to the fact it stops the moment it finds
    a valid entry.

    Parameters
    ----------
    predicate
        A function that returns a boolean-like result.
    seq: :class:`collections.abc.Iterable`
        The iterable to search through.
    """

    for element in seq:
        if predicate(element):
            return element
    return None


def get(iterable: Iterable[T], **attrs: Any) -> Optional[T]:
    """
    A helper that returns the first element in the iterable that meets
    all the traits passed in ``attrs``. This is an alternative for
    :func:`~disnake.utils.find`.

    When multiple attributes are specified, they are checked using
    logical AND, not logical OR. Meaning they have to meet every
    attribute passed in and not one of them.

    To have a nested attribute search (i.e. search by ``x.y``) then
    pass in ``x__y`` as the keyword argument.

    If nothing is found that matches the attributes passed, then
    ``None`` is returned.

    Examples
    --------

    Basic usage:

    .. code-block:: python3

        member = disnake.utils.get(message.guild.members, name='Foo')

    Multiple attribute matching:

    .. code-block:: python3

        channel = disnake.utils.get(guild.voice_channels, name='Foo', bitrate=64000)

    Nested attribute matching:

    .. code-block:: python3

        channel = disnake.utils.get(client.get_all_channels(), guild__name='Cool', name='general')

    Parameters
    ----------
    iterable
        An iterable to search through.
    **attrs
        Keyword arguments that denote attributes to search with.
    """

    # global -> local
    _all = all
    attrget = attrgetter

    # Special case the single element call
    if len(attrs) == 1:
        k, v = attrs.popitem()
        pred = attrget(k.replace("__", "."))
        for elem in iterable:
            if pred(elem) == v:
                return elem
        return None

    converted = [(attrget(attr.replace("__", ".")), value) for attr, value in attrs.items()]

    for elem in iterable:
        if _all(pred(elem) == value for pred, value in converted):
            return elem
    return None


def _unique(iterable: Iterable[T]) -> List[T]:
    return [x for x in dict.fromkeys(iterable)]


def _get_as_snowflake(data: Any, key: str) -> Optional[int]:
    try:
        value = data[key]
    except KeyError:
        return None
    else:
        return value and int(value)


def _maybe_cast(value: V, converter: Callable[[V], T], default: T = None) -> Optional[T]:
    if value is MISSING:
        return default
    return converter(value)


def _get_mime_type_for_image(data: bytes):
    if data[0:8] == b"\x89\x50\x4E\x47\x0D\x0A\x1A\x0A":
        return "image/png"
    elif data[0:3] == b"\xff\xd8\xff" or data[6:10] in (b"JFIF", b"Exif"):
        return "image/jpeg"
    elif data[0:6] in (b"\x47\x49\x46\x38\x37\x61", b"\x47\x49\x46\x38\x39\x61"):
        return "image/gif"
    elif data[0:4] == b"RIFF" and data[8:12] == b"WEBP":
        return "image/webp"
    else:
        raise InvalidArgument("Unsupported image type given")


def _bytes_to_base64_data(data: bytes) -> str:
    fmt = "data:{mime};base64,{data}"
    mime = _get_mime_type_for_image(data)
    b64 = b64encode(data).decode("ascii")
    return fmt.format(mime=mime, data=b64)


@overload
async def _assetbytes_to_base64_data(data: None) -> None:
    ...


@overload
async def _assetbytes_to_base64_data(data: AssetBytes) -> str:
    ...


async def _assetbytes_to_base64_data(data: Optional[AssetBytes]) -> Optional[str]:
    if data is None:
        return None
    if not isinstance(data, (bytes, bytearray, memoryview)):
        data = await data.read()
    return _bytes_to_base64_data(data)


if HAS_ORJSON:

    def _to_json(obj: Any) -> str:
        return orjson.dumps(obj).decode("utf-8")

    _from_json = orjson.loads  # type: ignore

else:

    def _to_json(obj: Any) -> str:
        return json.dumps(obj, separators=(",", ":"), ensure_ascii=True)

    _from_json = json.loads


def _parse_ratelimit_header(request: Any, *, use_clock: bool = False) -> float:
    reset_after: Optional[str] = request.headers.get("X-Ratelimit-Reset-After")
    if use_clock or not reset_after:
        utc = datetime.timezone.utc
        now = datetime.datetime.now(utc)
        reset = datetime.datetime.fromtimestamp(float(request.headers["X-Ratelimit-Reset"]), utc)
        return (reset - now).total_seconds()
    else:
        return float(reset_after)


<<<<<<< HEAD
async def maybe_coroutine(
    f: Callable[P, Union[Awaitable[T], T]], *args: P.args, **kwargs: P.kwargs
) -> T:
=======
async def maybe_coroutine(f, /, *args, **kwargs):
>>>>>>> b589b3c5
    value = f(*args, **kwargs)
    if _isawaitable(value):
        return await value
    else:
        return value  # type: ignore  # typeguard doesn't narrow in the negative case


async def async_all(gen: Iterable[Union[Awaitable[bool], bool]], *, check=_isawaitable) -> bool:
    for elem in gen:
        if check(elem):
            elem = await elem
        if not elem:
            return False
    return True


async def sane_wait_for(futures: Iterable[Awaitable[T]], *, timeout: float) -> Set[asyncio.Task[T]]:
    ensured = [asyncio.ensure_future(fut) for fut in futures]
    done, pending = await asyncio.wait(ensured, timeout=timeout, return_when=asyncio.ALL_COMPLETED)

    if len(pending) != 0:
        raise asyncio.TimeoutError()

    return done


def get_slots(cls: Type[Any]) -> Iterator[str]:
    for mro in reversed(cls.__mro__):
        slots = getattr(mro, "__slots__", [])
        if isinstance(slots, str):
            yield slots
        else:
            yield from slots


def compute_timedelta(dt: datetime.datetime) -> float:
    if dt.tzinfo is None:
        dt = dt.astimezone()
    now = utcnow()
    return max((dt - now).total_seconds(), 0)


async def sleep_until(when: datetime.datetime, result: Optional[T] = None) -> Optional[T]:
    """|coro|

    Sleep until a specified time.

    If the time supplied is in the past this function will yield instantly.

    .. versionadded:: 1.3

    Parameters
    ----------
    when: :class:`datetime.datetime`
        The timestamp in which to sleep until. If the datetime is naive then
        it is assumed to be local time.
    result: Any
        If provided, is returned to the caller when the coroutine completes.
    """
    delta = compute_timedelta(when)
    return await asyncio.sleep(delta, result)


def utcnow() -> datetime.datetime:
    """A helper function to return an aware UTC datetime representing the current time.

    This should be preferred to :meth:`datetime.datetime.utcnow` since it is an aware
    datetime, compared to the naive datetime in the standard library.

    .. versionadded:: 2.0

    Returns
    -------
    :class:`datetime.datetime`
        The current aware datetime in UTC.
    """
    return datetime.datetime.now(datetime.timezone.utc)


def valid_icon_size(size: int) -> bool:
    """Icons must be power of 2 within [16, 4096]."""
    return not size & (size - 1) and 4096 >= size >= 16


class SnowflakeList(array.array):
    """Internal data storage class to efficiently store a list of snowflakes.

    This should have the following characteristics:

    - Low memory usage
    - O(n) iteration (obviously)
    - O(n log n) initial creation if data is unsorted
    - O(log n) search and indexing
    - O(n) insertion
    """

    __slots__ = ()

    if TYPE_CHECKING:

        def __init__(self, data: Iterable[int], *, is_sorted: bool = False):
            ...

    def __new__(cls, data: Iterable[int], *, is_sorted: bool = False):
        return array.array.__new__(cls, "Q", data if is_sorted else sorted(data))  # type: ignore

    def add(self, element: int) -> None:
        i = bisect_left(self, element)
        self.insert(i, element)

    def get(self, element: int) -> Optional[int]:
        i = bisect_left(self, element)
        return self[i] if i != len(self) and self[i] == element else None

    def has(self, element: int) -> bool:
        i = bisect_left(self, element)
        return i != len(self) and self[i] == element


_IS_ASCII = re.compile(r"^[\x00-\x7f]+$")


def _string_width(string: str, *, _IS_ASCII=_IS_ASCII) -> int:
    """Returns string's width."""
    match = _IS_ASCII.match(string)
    if match:
        return match.endpos

    UNICODE_WIDE_CHAR_TYPE = "WFA"
    func = unicodedata.east_asian_width
    return sum(2 if func(char) in UNICODE_WIDE_CHAR_TYPE else 1 for char in string)


@overload
def resolve_invite(invite: Union[Invite, str], *, with_params: Literal[False] = False) -> str:
    ...


@overload
def resolve_invite(
    invite: Union[Invite, str], *, with_params: Literal[True]
) -> Tuple[str, Dict[str, str]]:
    ...


def resolve_invite(
    invite: Union[Invite, str], *, with_params: bool = False
) -> Union[str, Tuple[str, Dict[str, str]]]:
    """
    Resolves an invite from a :class:`~disnake.Invite`, URL or code.

    Parameters
    ----------
    invite: Union[:class:`~disnake.Invite`, :class:`str`]
        The invite to resolve.
    with_params: :class:`bool`
        Whether to also return the query parameters of the invite, if it's a url.

        .. versionadded:: 2.3

    Returns
    -------
    Union[:class:`str`, Tuple[:class:`str`, Dict[:class:`str`, :class:`str`]]]
        The invite code if ``with_params`` is ``False``, otherwise a tuple containing the
        invite code and the url's query parameters, if applicable.
    """
    from .invite import Invite  # circular import

    code = None
    params = {}
    if isinstance(invite, Invite):
        code = invite.code
    else:
        rx = r"(?:https?\:\/\/)?discord(?:\.gg|(?:app)?\.com\/invite)\/([^?]+)(?:\?(.+))?"
        m = re.match(rx, invite)
        if m:
            code, p = m.groups()
            if with_params:
                params = {k: v[0] for k, v in parse_qs(p or "").items()}
        else:
            code = invite
    return (code, params) if with_params else code


def resolve_template(code: Union[Template, str]) -> str:
    """
    Resolves a template code from a :class:`~disnake.Template`, URL or code.

    .. versionadded:: 1.4

    Parameters
    ----------
    code: Union[:class:`~disnake.Template`, :class:`str`]
        The code.

    Returns
    -------
    :class:`str`
        The template code.
    """
    from .template import Template  # circular import

    if isinstance(code, Template):
        return code.code
    else:
        rx = r"(?:https?\:\/\/)?discord(?:\.new|(?:app)?\.com\/template)\/(.+)"
        m = re.match(rx, code)
        if m:
            return m.group(1)
    return code


_MARKDOWN_ESCAPE_SUBREGEX = "|".join(
    r"\{0}(?=([\s\S]*((?<!\{0})\{0})))".format(c) for c in ("*", "`", "_", "~", "|")
)

_MARKDOWN_ESCAPE_COMMON = r"^>(?:>>)?\s|\[.+\]\(.+\)"

_MARKDOWN_ESCAPE_REGEX = re.compile(
    rf"(?P<markdown>{_MARKDOWN_ESCAPE_SUBREGEX}|{_MARKDOWN_ESCAPE_COMMON})", re.MULTILINE
)

_URL_REGEX = r"(?P<url><[^: >]+:\/[^ >]+>|(?:https?|steam):\/\/[^\s<]+[^<.,:;\"\'\]\s])"

_MARKDOWN_STOCK_REGEX = rf"(?P<markdown>[_\\~|\*`]|{_MARKDOWN_ESCAPE_COMMON})"


def remove_markdown(text: str, *, ignore_links: bool = True) -> str:
    """A helper function that removes markdown characters.

    .. versionadded:: 1.7

    .. note::
            This function is not markdown aware and may remove meaning from the original text. For example,
            if the input contains ``10 * 5`` then it will be converted into ``10  5``.

    Parameters
    ----------
    text: :class:`str`
        The text to remove markdown from.
    ignore_links: :class:`bool`
        Whether to leave links alone when removing markdown. For example,
        if a URL in the text contains characters such as ``_`` then it will
        be left alone. Defaults to ``True``.

    Returns
    -------
    :class:`str`
        The text with the markdown special characters removed.
    """

    def replacement(match):
        groupdict = match.groupdict()
        return groupdict.get("url", "")

    regex = _MARKDOWN_STOCK_REGEX
    if ignore_links:
        regex = f"(?:{_URL_REGEX}|{regex})"
    return re.sub(regex, replacement, text, 0, re.MULTILINE)


def escape_markdown(text: str, *, as_needed: bool = False, ignore_links: bool = True) -> str:
    """
    A helper function that escapes Discord's markdown.

    Parameters
    ----------
    text: :class:`str`
        The text to escape markdown from.
    as_needed: :class:`bool`
        Whether to escape the markdown characters as needed. This
        means that it does not escape extraneous characters if it's
        not necessary, e.g. ``**hello**`` is escaped into ``\\*\\*hello**``
        instead of ``\\*\\*hello\\*\\*``. Note however that this can open
        you up to some clever syntax abuse. Defaults to ``False``.
    ignore_links: :class:`bool`
        Whether to leave links alone when escaping markdown. For example,
        if a URL in the text contains characters such as ``_`` then it will
        be left alone. This option is not supported with ``as_needed``.
        Defaults to ``True``.

    Returns
    -------
    :class:`str`
        The text with the markdown special characters escaped with a slash.
    """

    if not as_needed:

        def replacement(match):
            groupdict = match.groupdict()
            is_url = groupdict.get("url")
            if is_url:
                return is_url
            return "\\" + groupdict["markdown"]

        regex = _MARKDOWN_STOCK_REGEX
        if ignore_links:
            regex = f"(?:{_URL_REGEX}|{regex})"
        return re.sub(regex, replacement, text, 0, re.MULTILINE)
    else:
        text = re.sub(r"\\", r"\\\\", text)
        return _MARKDOWN_ESCAPE_REGEX.sub(r"\\\1", text)


def escape_mentions(text: str) -> str:
    """A helper function that escapes everyone, here, role, and user mentions.

    .. note::

        This does not include channel mentions.

    .. note::

        For more granular control over what mentions should be escaped
        within messages, refer to the :class:`~disnake.AllowedMentions`
        class.

    Parameters
    ----------
    text: :class:`str`
        The text to escape mentions from.

    Returns
    -------
    :class:`str`
        The text with the mentions removed.
    """
    return re.sub(r"@(everyone|here|[!&]?[0-9]{17,20})", "@\u200b\\1", text)


# Custom docstring parser


class _DocstringLocalizationsMixin(TypedDict):
    localization_key_name: Optional[str]
    localization_key_desc: Optional[str]


class _DocstringParam(_DocstringLocalizationsMixin):
    name: str
    type: None
    description: str


class _ParsedDocstring(_DocstringLocalizationsMixin):
    description: str
    params: Dict[str, _DocstringParam]


def _count_left_spaces(string: str) -> int:
    res = 0
    for s in string:
        if not s.isspace():
            return res
        res += 1
    return res


def _get_header_line(lines: List[str], header: str, underline: str) -> int:
    underlining = len(header) * underline
    for i, line in enumerate(lines):
        if line.rstrip() == header and i + 1 < len(lines) and lines[i + 1].startswith(underlining):
            return i
    return len(lines)


def _get_next_header_line(lines: List[str], underline: str, start: int = 0) -> int:
    for idx, line in enumerate(lines[start:]):
        i = start + idx
        clean_line = line.rstrip()
        if (
            i > 0
            and len(clean_line) > 0
            and clean_line.count(underline) == len(clean_line)
            and _count_left_spaces(lines[i - 1]) == 0
            and len(lines[i - 1].rstrip()) <= len(clean_line)
        ):
            return i - 1
    return len(lines)


def _get_description(lines: List[str]) -> str:
    end = _get_next_header_line(lines, "-")
    return "\n".join(lines[:end]).strip()


def _extract_localization_key(desc: str) -> Tuple[str, Tuple[Optional[str], Optional[str]]]:
    match = re.search(r"\{\{(.*?)\}\}", desc)
    if match:
        desc = desc.replace(match.group(0), "").strip()
        loc_key = match.group(1).strip()
        return desc, (f"{loc_key}_NAME", f"{loc_key}_DESCRIPTION")
    return desc, (None, None)


def _get_option_desc(lines: List[str]) -> Dict[str, _DocstringParam]:
    start = _get_header_line(lines, "Parameters", "-") + 2
    end = _get_next_header_line(lines, "-", start)
    if start >= len(lines):
        return {}
    # Read option descriptions
    options: Dict[str, _DocstringParam] = {}

    def add_param(param: Optional[str], desc_lines: List[str], maybe_type: Optional[str]) -> None:
        if param is None:
            return
        desc: Optional[str] = None
        if desc_lines:
            desc = "\n".join(desc_lines)
        elif maybe_type:
            desc = maybe_type
        if desc is not None:
            desc, (loc_key_name, loc_key_desc) = _extract_localization_key(desc)
            # TODO: maybe parse types in the future
            options[param] = {
                "name": param,
                "type": None,
                "description": desc,
                "localization_key_name": loc_key_name,
                "localization_key_desc": loc_key_desc,
            }

    desc_lines: List[str] = []
    param: Optional[str] = None
    maybe_type: Optional[str] = None
    for line in lines[start:end]:
        spaces = _count_left_spaces(line)
        if spaces == 0:
            # Add previous param desc
            add_param(param, desc_lines, maybe_type)
            # Prepare new param desc
            if ":" in line:
                param, maybe_type = line.split(":", 1)
                param = param.strip()
                maybe_type = maybe_type.strip()
            else:
                param = line.strip()
                maybe_type = None
            desc_lines = []
        else:
            desc_lines.append(line.strip())
    # After the last iteration
    add_param(param, desc_lines, maybe_type)
    return options


def parse_docstring(func: Callable) -> _ParsedDocstring:
    doc = _getdoc(func)
    if doc is None:
        return {
            "description": "",
            "params": {},
            "localization_key_name": None,
            "localization_key_desc": None,
        }
    lines = doc.splitlines()
    desc, (loc_key_name, loc_key_desc) = _extract_localization_key(_get_description(lines))
    return {
        "description": desc,
        "localization_key_name": loc_key_name,
        "localization_key_desc": loc_key_desc,
        "params": _get_option_desc(lines),
    }


# Chunkers


def _chunk(iterator: Iterator[T], max_size: int) -> Iterator[List[T]]:
    ret = []
    n = 0
    for item in iterator:
        ret.append(item)
        n += 1
        if n == max_size:
            yield ret
            ret = []
            n = 0
    if ret:
        yield ret


async def _achunk(iterator: AsyncIterator[T], max_size: int) -> AsyncIterator[List[T]]:
    ret = []
    n = 0
    async for item in iterator:
        ret.append(item)
        n += 1
        if n == max_size:
            yield ret
            ret = []
            n = 0
    if ret:
        yield ret


@overload
def as_chunks(iterator: Iterator[T], max_size: int) -> Iterator[List[T]]:
    ...


@overload
def as_chunks(iterator: AsyncIterator[T], max_size: int) -> AsyncIterator[List[T]]:
    ...


def as_chunks(iterator: _Iter[T], max_size: int) -> _Iter[List[T]]:
    """A helper function that collects an iterator into chunks of a given size.

    .. versionadded:: 2.0

    Parameters
    ----------
    iterator: Union[:class:`collections.abc.Iterator`, :class:`collections.abc.AsyncIterator`]
        The iterator to chunk, can be sync or async.
    max_size: :class:`int`
        The maximum chunk size.


    .. warning::

        The last chunk collected may not be as large as ``max_size``.

    Returns
    -------
    Union[:class:`Iterator`, :class:`AsyncIterator`]
        A new iterator which yields chunks of a given size.
    """
    if max_size <= 0:
        raise ValueError("Chunk sizes must be greater than 0.")

    if isinstance(iterator, AsyncIterator):
        return _achunk(iterator, max_size)
    return _chunk(iterator, max_size)


if sys.version_info >= (3, 10):
    PY_310 = True
    from types import UnionType
else:
    PY_310 = False
    UnionType = object()


def flatten_literal_params(parameters: Iterable[Any]) -> Tuple[Any, ...]:
    params = []
    for p in parameters:
        if get_origin(p) is Literal:
            params.extend(_unique(flatten_literal_params(p.__args__)))
        else:
            params.append(p)
    return tuple(params)


def normalise_optional_params(parameters: Iterable[Any]) -> Tuple[Any, ...]:
    none_cls = type(None)
    return tuple(p for p in parameters if p is not none_cls) + (none_cls,)


def evaluate_annotation(
    tp: Any,
    globals: Dict[str, Any],
    locals: Dict[str, Any],
    cache: Dict[str, Any],
    *,
    implicit_str: bool = True,
):
    if isinstance(tp, ForwardRef):
        tp = tp.__forward_arg__
        # ForwardRefs always evaluate their internals
        implicit_str = True

    if implicit_str and isinstance(tp, str):
        if tp in cache:
            return cache[tp]
        evaluated = eval(tp, globals, locals)
        cache[tp] = evaluated
        return evaluate_annotation(evaluated, globals, locals, cache)

    if hasattr(tp, "__args__"):
        implicit_str = True
        is_literal = False
        orig_args = args = tp.__args__
        if not hasattr(tp, "__origin__"):
            if tp.__class__ is UnionType:
                converted = Union[args]  # type: ignore
                return evaluate_annotation(converted, globals, locals, cache)

            return tp
        if tp.__origin__ is Union:
            try:
                if args.index(type(None)) != len(args) - 1:
                    args = normalise_optional_params(tp.__args__)
            except ValueError:
                pass
        if tp.__origin__ is Literal:
            if not PY_310:
                args = flatten_literal_params(tp.__args__)
            implicit_str = False
            is_literal = True

        evaluated_args = tuple(
            evaluate_annotation(arg, globals, locals, cache, implicit_str=implicit_str)
            for arg in args
        )

        if is_literal and not all(
            isinstance(x, (str, int, bool, type(None))) for x in evaluated_args
        ):
            raise TypeError("Literal arguments must be of type str, int, bool, or NoneType.")

        if evaluated_args == orig_args:
            return tp

        try:
            return tp.copy_with(evaluated_args)
        except AttributeError:
            return tp.__origin__[evaluated_args]

    return tp


def resolve_annotation(
    annotation: Any,
    globalns: Dict[str, Any],
    localns: Optional[Dict[str, Any]],
    cache: Optional[Dict[str, Any]],
) -> Any:
    if annotation is None:
        return type(None)
    if isinstance(annotation, str):
        annotation = ForwardRef(annotation)

    locals = globalns if localns is None else localns
    if cache is None:
        cache = {}
    return evaluate_annotation(annotation, globalns, locals, cache)


TimestampStyle = Literal["f", "F", "d", "D", "t", "T", "R"]


def format_dt(dt: Union[datetime.datetime, float], /, style: TimestampStyle = "f") -> str:
    """A helper function to format a :class:`datetime.datetime`, :class:`int` or :class:`float` for presentation within Discord.

    This allows for a locale-independent way of presenting data using Discord specific Markdown.

    +-------------+----------------------------+-----------------+
    |    Style    |       Example Output       |   Description   |
    +=============+============================+=================+
    | t           | 22:57                      | Short Time      |
    +-------------+----------------------------+-----------------+
    | T           | 22:57:58                   | Long Time       |
    +-------------+----------------------------+-----------------+
    | d           | 17/05/2016                 | Short Date      |
    +-------------+----------------------------+-----------------+
    | D           | 17 May 2016                | Long Date       |
    +-------------+----------------------------+-----------------+
    | f (default) | 17 May 2016 22:57          | Short Date Time |
    +-------------+----------------------------+-----------------+
    | F           | Tuesday, 17 May 2016 22:57 | Long Date Time  |
    +-------------+----------------------------+-----------------+
    | R           | 5 years ago                | Relative Time   |
    +-------------+----------------------------+-----------------+

    Note that the exact output depends on the user's locale setting in the client. The example output
    presented is using the ``en-GB`` locale.

    .. versionadded:: 2.0

    Parameters
    ----------
    dt: Union[:class:`datetime.datetime`, :class:`int`, :class:`float`]
        The datetime to format.
        If this is a naive datetime, it is assumed to be local time.
    style: :class:`str`
        The style to format the datetime with. Defaults to ``f``

    Returns
    -------
    :class:`str`
        The formatted string.
    """
    if isinstance(dt, datetime.datetime):
        dt = dt.timestamp()
    return f"<t:{int(dt)}:{style}>"


def search_directory(path: str) -> Iterator[str]:
    """Walk through a directory and yield all modules.

    Parameters
    ----------
    path: :class:`str`
        The path to search for modules

    Yields
    -------
    :class:`str`
        The name of the found module. (usable in load_extension)
    """
    relpath = os.path.relpath(path)  # relative and normalized
    if ".." in relpath:
        raise ValueError("Modules outside the cwd require a package to be specified")

    abspath = os.path.abspath(path)
    if not os.path.exists(relpath):
        raise ValueError(f"Provided path '{abspath}' does not exist")
    if not os.path.isdir(relpath):
        raise ValueError(f"Provided path '{abspath}' is not a directory")

    prefix = relpath.replace(os.sep, ".")
    if prefix in ("", "."):
        prefix = ""
    else:
        prefix += "."

    for _, name, ispkg in pkgutil.iter_modules([path]):
        if ispkg:
            yield from search_directory(os.path.join(path, name))
        else:
<<<<<<< HEAD
            yield prefix + name
=======
            yield prefix + "." + name


def as_valid_locale(locale: str) -> Optional[str]:
    """
    Converts the provided locale name to a name that is valid for use with the API,
    for example by returning ``en-US`` for ``en_US``.
    Returns ``None`` for invalid names.

    .. versionadded:: 2.5

    Parameters
    ----------
    locale: :class:`str`
        The input locale name.
    """
    # check for key first (e.g. `en_US`)
    if locale_type := Locale.__members__.get(locale):
        return locale_type.value

    # check for value (e.g. `en-US`)
    try:
        Locale(locale)
    except ValueError:
        pass
    else:
        return locale

    # didn't match, try language without country code (e.g. `en` instead of `en-US`)
    language = re.split(r"[-_]", locale)[0]
    if language != locale:
        return as_valid_locale(language)
    return None
>>>>>>> b589b3c5
<|MERGE_RESOLUTION|>--- conflicted
+++ resolved
@@ -577,13 +577,9 @@
         return float(reset_after)
 
 
-<<<<<<< HEAD
 async def maybe_coroutine(
-    f: Callable[P, Union[Awaitable[T], T]], *args: P.args, **kwargs: P.kwargs
+    f: Callable[P, Union[Awaitable[T], T]], /, *args: P.args, **kwargs: P.kwargs
 ) -> T:
-=======
-async def maybe_coroutine(f, /, *args, **kwargs):
->>>>>>> b589b3c5
     value = f(*args, **kwargs)
     if _isawaitable(value):
         return await value
@@ -1306,10 +1302,7 @@
         if ispkg:
             yield from search_directory(os.path.join(path, name))
         else:
-<<<<<<< HEAD
             yield prefix + name
-=======
-            yield prefix + "." + name
 
 
 def as_valid_locale(locale: str) -> Optional[str]:
@@ -1341,5 +1334,4 @@
     language = re.split(r"[-_]", locale)[0]
     if language != locale:
         return as_valid_locale(language)
-    return None
->>>>>>> b589b3c5
+    return None