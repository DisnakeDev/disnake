"""
The MIT License (MIT)

Copyright (c) 2015-2021 Rapptz
Copyright (c) 2021-present Disnake Development

Permission is hereby granted, free of charge, to any person obtaining a
copy of this software and associated documentation files (the "Software"),
to deal in the Software without restriction, including without limitation
the rights to use, copy, modify, merge, publish, distribute, sublicense,
and/or sell copies of the Software, and to permit persons to whom the
Software is furnished to do so, subject to the following conditions:

The above copyright notice and this permission notice shall be included in
all copies or substantial portions of the Software.

THE SOFTWARE IS PROVIDED "AS IS", WITHOUT WARRANTY OF ANY KIND, EXPRESS
OR IMPLIED, INCLUDING BUT NOT LIMITED TO THE WARRANTIES OF MERCHANTABILITY,
FITNESS FOR A PARTICULAR PURPOSE AND NONINFRINGEMENT. IN NO EVENT SHALL THE
AUTHORS OR COPYRIGHT HOLDERS BE LIABLE FOR ANY CLAIM, DAMAGES OR OTHER
LIABILITY, WHETHER IN AN ACTION OF CONTRACT, TORT OR OTHERWISE, ARISING
FROM, OUT OF OR IN CONNECTION WITH THE SOFTWARE OR THE USE OR OTHER
DEALINGS IN THE SOFTWARE.
"""
from __future__ import annotations

import array
import asyncio
import datetime
import functools
import json
import os
import pkgutil
import re
import sys
import unicodedata
import warnings
from base64 import b64encode, urlsafe_b64decode as b64decode
from bisect import bisect_left
from inspect import getdoc as _getdoc, isawaitable as _isawaitable, signature as _signature
from operator import attrgetter
from typing import (
    TYPE_CHECKING,
    Any,
    AsyncIterator,
    Callable,
    Dict,
    ForwardRef,
    Generic,
    Iterable,
    Iterator,
    List,
    Literal,
    Mapping,
    Optional,
    Protocol,
    Sequence,
    Tuple,
    Type,
    TypedDict,
    TypeVar,
    Union,
    overload,
)
from urllib.parse import parse_qs, urlencode

from .enums import Locale
from .errors import InvalidArgument

try:
    import orjson
except ModuleNotFoundError:
    HAS_ORJSON = False
else:
    HAS_ORJSON = True


__all__ = (
    "oauth_url",
    "parse_token",
    "snowflake_time",
    "time_snowflake",
    "find",
    "get",
    "sleep_until",
    "utcnow",
    "remove_markdown",
    "escape_markdown",
    "escape_mentions",
    "as_chunks",
    "format_dt",
    "search_directory",
    "as_valid_locale",
)

DISCORD_EPOCH = 1420070400000


class _MissingSentinel:
    def __eq__(self, other):
        return False

    def __bool__(self):
        return False

    def __repr__(self):
        return "..."


MISSING: Any = _MissingSentinel()


class _cached_property:
    def __init__(self, function):
        self.function = function
        self.__doc__ = getattr(function, "__doc__")

    def __get__(self, instance, owner):
        if instance is None:
            return self

        value = self.function(instance)
        setattr(instance, self.function.__name__, value)

        return value


if TYPE_CHECKING:
    from functools import cached_property as cached_property

    from typing_extensions import ParamSpec

    from .abc import Snowflake
    from .asset import AssetBytes
    from .invite import Invite
    from .permissions import Permissions
    from .template import Template

    class _RequestLike(Protocol):
        headers: Mapping[str, Any]

    P = ParamSpec("P")

else:
    cached_property = _cached_property


T = TypeVar("T")
V = TypeVar("V")
T_co = TypeVar("T_co", covariant=True)
_Iter = Union[Iterator[T], AsyncIterator[T]]


class CachedSlotProperty(Generic[T, T_co]):
    def __init__(self, name: str, function: Callable[[T], T_co]) -> None:
        self.name = name
        self.function = function
        self.__doc__ = getattr(function, "__doc__")

    @overload
    def __get__(self, instance: None, owner: Type[T]) -> CachedSlotProperty[T, T_co]:
        ...

    @overload
    def __get__(self, instance: T, owner: Type[T]) -> T_co:
        ...

    def __get__(self, instance: Optional[T], owner: Type[T]) -> Any:
        if instance is None:
            return self

        try:
            return getattr(instance, self.name)
        except AttributeError:
            value = self.function(instance)
            setattr(instance, self.name, value)
            return value


class classproperty(Generic[T_co]):
    def __init__(self, fget: Callable[[Any], T_co]) -> None:
        self.fget = fget

    def __get__(self, instance: Optional[Any], owner: Type[Any]) -> T_co:
        return self.fget(owner)

    def __set__(self, instance, value) -> None:
        raise AttributeError("cannot set attribute")


def cached_slot_property(name: str) -> Callable[[Callable[[T], T_co]], CachedSlotProperty[T, T_co]]:
    def decorator(func: Callable[[T], T_co]) -> CachedSlotProperty[T, T_co]:
        return CachedSlotProperty(name, func)

    return decorator


class SequenceProxy(Sequence[T_co]):
    """Read-only proxy of a Sequence."""

    def __init__(self, proxied: Sequence[T_co]):
        self.__proxied = proxied

    def __getitem__(self, idx: int) -> T_co:
        return self.__proxied[idx]

    def __len__(self) -> int:
        return len(self.__proxied)

    def __contains__(self, item: Any) -> bool:
        return item in self.__proxied

    def __iter__(self) -> Iterator[T_co]:
        return iter(self.__proxied)

    def __reversed__(self) -> Iterator[T_co]:
        return reversed(self.__proxied)

    def index(self, value: Any, *args, **kwargs) -> int:
        return self.__proxied.index(value, *args, **kwargs)

    def count(self, value: Any) -> int:
        return self.__proxied.count(value)


@overload
def parse_time(timestamp: None) -> None:
    ...


@overload
def parse_time(timestamp: str) -> datetime.datetime:
    ...


@overload
def parse_time(timestamp: Optional[str]) -> Optional[datetime.datetime]:
    ...


def parse_time(timestamp: Optional[str]) -> Optional[datetime.datetime]:
    if timestamp:
        return datetime.datetime.fromisoformat(timestamp)
    return None


def copy_doc(original: Callable) -> Callable[[T], T]:
    def decorator(overriden: T) -> T:
        overriden.__doc__ = original.__doc__
        overriden.__signature__ = _signature(original)  # type: ignore
        return overriden

    return decorator


def deprecated(instead: Optional[str] = None) -> Callable[[Callable[P, T]], Callable[P, T]]:
    def actual_decorator(func: Callable[P, T]) -> Callable[P, T]:
        @functools.wraps(func)
        def decorated(*args: P.args, **kwargs: P.kwargs) -> T:
            if instead:
                msg = f"{func.__name__} is deprecated, use {instead} instead."
            else:
                msg = f"{func.__name__} is deprecated."

            warn_deprecated(msg, stacklevel=2)
            return func(*args, **kwargs)

        return decorated

    return actual_decorator


def warn_deprecated(*args: Any, stacklevel: int = 1, **kwargs: Any) -> None:
    old_filters = warnings.filters[:]
    try:
        warnings.simplefilter("always", DeprecationWarning)
        warnings.warn(*args, stacklevel=stacklevel + 1, category=DeprecationWarning, **kwargs)
    finally:
        warnings.filters[:] = old_filters  # type: ignore


def oauth_url(
    client_id: Union[int, str],
    *,
    permissions: Permissions = MISSING,
    guild: Snowflake = MISSING,
    redirect_uri: str = MISSING,
    scopes: Iterable[str] = MISSING,
    disable_guild_select: bool = False,
) -> str:
    """A helper function that returns the OAuth2 URL for inviting the bot
    into guilds.

    Parameters
    ----------
    client_id: Union[:class:`int`, :class:`str`]
        The client ID for your bot.
    permissions: :class:`~disnake.Permissions`
        The permissions you're requesting. If not given then you won't be requesting any
        permissions.
    guild: :class:`~disnake.abc.Snowflake`
        The guild to pre-select in the authorization screen, if available.
    redirect_uri: :class:`str`
        An optional valid redirect URI.
    scopes: Iterable[:class:`str`]
        An optional valid list of scopes. Defaults to ``('bot',)``.

        .. versionadded:: 1.7

    disable_guild_select: :class:`bool`
        Whether to disallow the user from changing the guild dropdown.

        .. versionadded:: 2.0

    Returns
    -------
    :class:`str`
        The OAuth2 URL for inviting the bot into guilds.
    """
    url = f"https://discord.com/oauth2/authorize?client_id={client_id}"
    url += "&scope=" + "+".join(scopes or ("bot",))
    if permissions is not MISSING:
        url += f"&permissions={permissions.value}"
    if guild is not MISSING:
        url += f"&guild_id={guild.id}"
    if redirect_uri is not MISSING:
        url += "&response_type=code&" + urlencode({"redirect_uri": redirect_uri})
    if disable_guild_select:
        url += "&disable_guild_select=true"
    return url


def parse_token(token: str) -> Tuple[int, datetime.datetime, bytes]:
    """Parse a token into its parts

    Returns

    Parameters
    ----------
    token: :class:`str`
        The bot token

    Returns
    -------
    Tuple[:class:`int`, :class:`datetime.datetime`, :class:`bytes`]
        The bot's ID, the time when the token was generated and the hmac.
    """
    parts = token.split(".")

    user_id = int(b64decode(parts[0]))

    timestamp = int.from_bytes(b64decode(parts[1] + "=="), "big")
    created_at = datetime.datetime.fromtimestamp(timestamp, datetime.timezone.utc)

    hmac = b64decode(parts[2] + "==")

    return user_id, created_at, hmac


def snowflake_time(id: int) -> datetime.datetime:
    """
    Parameters
    ----------
    id: :class:`int`
        The snowflake ID.

    Returns
    -------
    :class:`datetime.datetime`
        An aware datetime in UTC representing the creation time of the snowflake.
    """
    timestamp = ((id >> 22) + DISCORD_EPOCH) / 1000
    return datetime.datetime.fromtimestamp(timestamp, tz=datetime.timezone.utc)


def time_snowflake(dt: datetime.datetime, high: bool = False) -> int:
    """Returns a numeric snowflake pretending to be created at the given date.

    When using as the lower end of a range, use ``time_snowflake(high=False) - 1``
    to be inclusive, ``high=True`` to be exclusive.

    When using as the higher end of a range, use ``time_snowflake(high=True) + 1``
    to be inclusive, ``high=False`` to be exclusive

    Parameters
    ----------
    dt: :class:`datetime.datetime`
        A datetime object to convert to a snowflake.
        If naive, the timezone is assumed to be local time.
    high: :class:`bool`
        Whether or not to set the lower 22 bit to high or low.

    Returns
    -------
    :class:`int`
        The snowflake representing the time given.
    """
    discord_millis = int(dt.timestamp() * 1000 - DISCORD_EPOCH)
    return (discord_millis << 22) + (2**22 - 1 if high else 0)


def find(predicate: Callable[[T], Any], seq: Iterable[T]) -> Optional[T]:
    """A helper to return the first element found in the sequence
    that meets the predicate. For example: ::

        member = disnake.utils.find(lambda m: m.name == 'Mighty', channel.guild.members)

    would find the first :class:`~disnake.Member` whose name is 'Mighty' and return it.
    If an entry is not found, then ``None`` is returned.

    This is different from :func:`py:filter` due to the fact it stops the moment it finds
    a valid entry.

    Parameters
    ----------
    predicate
        A function that returns a boolean-like result.
    seq: :class:`collections.abc.Iterable`
        The iterable to search through.
    """

    for element in seq:
        if predicate(element):
            return element
    return None


def get(iterable: Iterable[T], **attrs: Any) -> Optional[T]:
    """
    A helper that returns the first element in the iterable that meets
    all the traits passed in ``attrs``. This is an alternative for
    :func:`~disnake.utils.find`.

    When multiple attributes are specified, they are checked using
    logical AND, not logical OR. Meaning they have to meet every
    attribute passed in and not one of them.

    To have a nested attribute search (i.e. search by ``x.y``) then
    pass in ``x__y`` as the keyword argument.

    If nothing is found that matches the attributes passed, then
    ``None`` is returned.

    Examples
    --------

    Basic usage:

    .. code-block:: python3

        member = disnake.utils.get(message.guild.members, name='Foo')

    Multiple attribute matching:

    .. code-block:: python3

        channel = disnake.utils.get(guild.voice_channels, name='Foo', bitrate=64000)

    Nested attribute matching:

    .. code-block:: python3

        channel = disnake.utils.get(client.get_all_channels(), guild__name='Cool', name='general')

    Parameters
    ----------
    iterable
        An iterable to search through.
    **attrs
        Keyword arguments that denote attributes to search with.
    """

    # global -> local
    _all = all
    attrget = attrgetter

    # Special case the single element call
    if len(attrs) == 1:
        k, v = attrs.popitem()
        pred = attrget(k.replace("__", "."))
        for elem in iterable:
            if pred(elem) == v:
                return elem
        return None

    converted = [(attrget(attr.replace("__", ".")), value) for attr, value in attrs.items()]

    for elem in iterable:
        if _all(pred(elem) == value for pred, value in converted):
            return elem
    return None


def _unique(iterable: Iterable[T]) -> List[T]:
    return [x for x in dict.fromkeys(iterable)]


def _get_as_snowflake(data: Any, key: str) -> Optional[int]:
    try:
        value = data[key]
    except KeyError:
        return None
    else:
        return value and int(value)


def _maybe_cast(value: V, converter: Callable[[V], T], default: T = None) -> Optional[T]:
    if value is MISSING:
        return default
    return converter(value)


def _get_mime_type_for_image(data: bytes):
    if data.startswith(b"\x89\x50\x4E\x47\x0D\x0A\x1A\x0A"):
        return "image/png"
    elif data[0:3] == b"\xff\xd8\xff" or data[6:10] in (b"JFIF", b"Exif"):
        return "image/jpeg"
    elif data.startswith((b"\x47\x49\x46\x38\x37\x61", b"\x47\x49\x46\x38\x39\x61")):
        return "image/gif"
    elif data.startswith(b"RIFF") and data[8:12] == b"WEBP":
        return "image/webp"
    else:
        raise InvalidArgument("Unsupported image type given")


def _bytes_to_base64_data(data: bytes) -> str:
    fmt = "data:{mime};base64,{data}"
    mime = _get_mime_type_for_image(data)
    b64 = b64encode(data).decode("ascii")
    return fmt.format(mime=mime, data=b64)


@overload
async def _assetbytes_to_base64_data(data: None) -> None:
    ...


@overload
async def _assetbytes_to_base64_data(data: AssetBytes) -> str:
    ...


async def _assetbytes_to_base64_data(data: Optional[AssetBytes]) -> Optional[str]:
    if data is None:
        return None
    if not isinstance(data, (bytes, bytearray, memoryview)):
        data = await data.read()
    return _bytes_to_base64_data(data)


if HAS_ORJSON:

    def _to_json(obj: Any) -> str:
        return orjson.dumps(obj).decode("utf-8")

    _from_json = orjson.loads  # type: ignore

else:

    def _to_json(obj: Any) -> str:
        return json.dumps(obj, separators=(",", ":"), ensure_ascii=True)

    _from_json = json.loads


def _parse_ratelimit_header(request: Any, *, use_clock: bool = False) -> float:
    reset_after: Optional[str] = request.headers.get("X-Ratelimit-Reset-After")
    if use_clock or not reset_after:
        utc = datetime.timezone.utc
        now = datetime.datetime.now(utc)
        reset = datetime.datetime.fromtimestamp(float(request.headers["X-Ratelimit-Reset"]), utc)
        return (reset - now).total_seconds()
    else:
        return float(reset_after)


async def maybe_coroutine(f, /, *args, **kwargs):
    value = f(*args, **kwargs)
    if _isawaitable(value):
        return await value
    else:
        return value


async def async_all(gen, *, check=_isawaitable):
    for elem in gen:
        if check(elem):
            elem = await elem
        if not elem:
            return False
    return True


async def sane_wait_for(futures, *, timeout):
    ensured = [asyncio.ensure_future(fut) for fut in futures]
    done, pending = await asyncio.wait(ensured, timeout=timeout, return_when=asyncio.ALL_COMPLETED)

    if len(pending) != 0:
        raise asyncio.TimeoutError()

    return done


def get_slots(cls: Type[Any]) -> Iterator[str]:
    for mro in reversed(cls.__mro__):
        slots = getattr(mro, "__slots__", [])
        if isinstance(slots, str):
            yield slots
        else:
            yield from slots


def compute_timedelta(dt: datetime.datetime):
    if dt.tzinfo is None:
        dt = dt.astimezone()
    now = datetime.datetime.now(datetime.timezone.utc)
    return max((dt - now).total_seconds(), 0)


async def sleep_until(when: datetime.datetime, result: Optional[T] = None) -> Optional[T]:
    """|coro|

    Sleep until a specified time.

    If the time supplied is in the past this function will yield instantly.

    .. versionadded:: 1.3

    Parameters
    ----------
    when: :class:`datetime.datetime`
        The timestamp in which to sleep until. If the datetime is naive then
        it is assumed to be local time.
    result: Any
        If provided, is returned to the caller when the coroutine completes.
    """
    delta = compute_timedelta(when)
    return await asyncio.sleep(delta, result)


def utcnow() -> datetime.datetime:
    """A helper function to return an aware UTC datetime representing the current time.

    This should be preferred to :meth:`datetime.datetime.utcnow` since it is an aware
    datetime, compared to the naive datetime in the standard library.

    .. versionadded:: 2.0

    Returns
    -------
    :class:`datetime.datetime`
        The current aware datetime in UTC.
    """
    return datetime.datetime.now(datetime.timezone.utc)


def valid_icon_size(size: int) -> bool:
    """Icons must be power of 2 within [16, 4096]."""
    return not size & (size - 1) and 4096 >= size >= 16


class SnowflakeList(array.array):
    """Internal data storage class to efficiently store a list of snowflakes.

    This should have the following characteristics:

    - Low memory usage
    - O(n) iteration (obviously)
    - O(n log n) initial creation if data is unsorted
    - O(log n) search and indexing
    - O(n) insertion
    """

    __slots__ = ()

    if TYPE_CHECKING:

        def __init__(self, data: Iterable[int], *, is_sorted: bool = False):
            ...

    def __new__(cls, data: Iterable[int], *, is_sorted: bool = False):
        return array.array.__new__(cls, "Q", data if is_sorted else sorted(data))  # type: ignore

    def add(self, element: int) -> None:
        i = bisect_left(self, element)
        self.insert(i, element)

    def get(self, element: int) -> Optional[int]:
        i = bisect_left(self, element)
        return self[i] if i != len(self) and self[i] == element else None

    def has(self, element: int) -> bool:
        i = bisect_left(self, element)
        return i != len(self) and self[i] == element


_IS_ASCII = re.compile(r"^[\x00-\x7f]+$")


def _string_width(string: str, *, _IS_ASCII=_IS_ASCII) -> int:
    """Returns string's width."""
    match = _IS_ASCII.match(string)
    if match:
        return match.endpos

    UNICODE_WIDE_CHAR_TYPE = "WFA"
    func = unicodedata.east_asian_width
    return sum(2 if func(char) in UNICODE_WIDE_CHAR_TYPE else 1 for char in string)


@overload
def resolve_invite(invite: Union[Invite, str], *, with_params: Literal[False] = False) -> str:
    ...


@overload
def resolve_invite(
    invite: Union[Invite, str], *, with_params: Literal[True]
) -> Tuple[str, Dict[str, str]]:
    ...


def resolve_invite(
    invite: Union[Invite, str], *, with_params: bool = False
) -> Union[str, Tuple[str, Dict[str, str]]]:
    """
    Resolves an invite from a :class:`~disnake.Invite`, URL or code.

    Parameters
    ----------
    invite: Union[:class:`~disnake.Invite`, :class:`str`]
        The invite to resolve.
    with_params: :class:`bool`
        Whether to also return the query parameters of the invite, if it's a url.

        .. versionadded:: 2.3

    Returns
    -------
    Union[:class:`str`, Tuple[:class:`str`, Dict[:class:`str`, :class:`str`]]]
        The invite code if ``with_params`` is ``False``, otherwise a tuple containing the
        invite code and the url's query parameters, if applicable.
    """
    from .invite import Invite  # circular import

    code = None
    params = {}
    if isinstance(invite, Invite):
        code = invite.code
    else:
        rx = r"(?:https?\:\/\/)?discord(?:\.gg|(?:app)?\.com\/invite)\/([^?]+)(?:\?(.+))?"
        m = re.match(rx, invite)
        if m:
            code, p = m.groups()
            if with_params:
                params = {k: v[0] for k, v in parse_qs(p or "").items()}
        else:
            code = invite
    return (code, params) if with_params else code


def resolve_template(code: Union[Template, str]) -> str:
    """
    Resolves a template code from a :class:`~disnake.Template`, URL or code.

    .. versionadded:: 1.4

    Parameters
    ----------
    code: Union[:class:`~disnake.Template`, :class:`str`]
        The code.

    Returns
    -------
    :class:`str`
        The template code.
    """
    from .template import Template  # circular import

    if isinstance(code, Template):
        return code.code
    else:
        rx = r"(?:https?\:\/\/)?discord(?:\.new|(?:app)?\.com\/template)\/(.+)"
        m = re.match(rx, code)
        if m:
            return m.group(1)
    return code


_MARKDOWN_ESCAPE_SUBREGEX = "|".join(
    r"\{0}(?=([\s\S]*((?<!\{0})\{0})))".format(c) for c in ("*", "`", "_", "~", "|")
)

_MARKDOWN_ESCAPE_COMMON = r"^>(?:>>)?\s|\[.+\]\(.+\)"

_MARKDOWN_ESCAPE_REGEX = re.compile(
    rf"(?P<markdown>{_MARKDOWN_ESCAPE_SUBREGEX}|{_MARKDOWN_ESCAPE_COMMON})", re.MULTILINE
)

_URL_REGEX = r"(?P<url><[^: >]+:\/[^ >]+>|(?:https?|steam):\/\/[^\s<]+[^<.,:;\"\'\]\s])"

_MARKDOWN_STOCK_REGEX = rf"(?P<markdown>[_\\~|\*`]|{_MARKDOWN_ESCAPE_COMMON})"


def remove_markdown(text: str, *, ignore_links: bool = True) -> str:
    """A helper function that removes markdown characters.

    .. versionadded:: 1.7

    .. note::
            This function is not markdown aware and may remove meaning from the original text. For example,
            if the input contains ``10 * 5`` then it will be converted into ``10  5``.

    Parameters
    ----------
    text: :class:`str`
        The text to remove markdown from.
    ignore_links: :class:`bool`
        Whether to leave links alone when removing markdown. For example,
        if a URL in the text contains characters such as ``_`` then it will
        be left alone. Defaults to ``True``.

    Returns
    -------
    :class:`str`
        The text with the markdown special characters removed.
    """

    def replacement(match):
        groupdict = match.groupdict()
        return groupdict.get("url", "")

    regex = _MARKDOWN_STOCK_REGEX
    if ignore_links:
        regex = f"(?:{_URL_REGEX}|{regex})"
    return re.sub(regex, replacement, text, 0, re.MULTILINE)


def escape_markdown(text: str, *, as_needed: bool = False, ignore_links: bool = True) -> str:
    """
    A helper function that escapes Discord's markdown.

    Parameters
    ----------
    text: :class:`str`
        The text to escape markdown from.
    as_needed: :class:`bool`
        Whether to escape the markdown characters as needed. This
        means that it does not escape extraneous characters if it's
        not necessary, e.g. ``**hello**`` is escaped into ``\\*\\*hello**``
        instead of ``\\*\\*hello\\*\\*``. Note however that this can open
        you up to some clever syntax abuse. Defaults to ``False``.
    ignore_links: :class:`bool`
        Whether to leave links alone when escaping markdown. For example,
        if a URL in the text contains characters such as ``_`` then it will
        be left alone. This option is not supported with ``as_needed``.
        Defaults to ``True``.

    Returns
    -------
    :class:`str`
        The text with the markdown special characters escaped with a slash.
    """

    if not as_needed:

        def replacement(match):
            groupdict = match.groupdict()
            is_url = groupdict.get("url")
            if is_url:
                return is_url
            return "\\" + groupdict["markdown"]

        regex = _MARKDOWN_STOCK_REGEX
        if ignore_links:
            regex = f"(?:{_URL_REGEX}|{regex})"
        return re.sub(regex, replacement, text, 0, re.MULTILINE)
    else:
        text = re.sub(r"\\", r"\\\\", text)
        return _MARKDOWN_ESCAPE_REGEX.sub(r"\\\1", text)


def escape_mentions(text: str) -> str:
    """A helper function that escapes everyone, here, role, and user mentions.

    .. note::

        This does not include channel mentions.

    .. note::

        For more granular control over what mentions should be escaped
        within messages, refer to the :class:`~disnake.AllowedMentions`
        class.

    Parameters
    ----------
    text: :class:`str`
        The text to escape mentions from.

    Returns
    -------
    :class:`str`
        The text with the mentions removed.
    """
    return re.sub(r"@(everyone|here|[!&]?[0-9]{17,20})", "@\u200b\\1", text)


# Custom docstring parser


class _DocstringLocalizationsMixin(TypedDict):
    localization_key_name: Optional[str]
    localization_key_desc: Optional[str]


class _DocstringParam(_DocstringLocalizationsMixin):
    name: str
    type: None
    description: str


class _ParsedDocstring(_DocstringLocalizationsMixin):
    description: str
    params: Dict[str, _DocstringParam]


def _count_left_spaces(string: str) -> int:
    res = 0
    for s in string:
        if not s.isspace():
            return res
        res += 1
    return res


def _get_header_line(lines: List[str], header: str, underline: str) -> int:
    underlining = len(header) * underline
    for i, line in enumerate(lines):
        if line.rstrip() == header and i + 1 < len(lines) and lines[i + 1].startswith(underlining):
            return i
    return len(lines)


def _get_next_header_line(lines: List[str], underline: str, start: int = 0) -> int:
    for idx, line in enumerate(lines[start:]):
        i = start + idx
        clean_line = line.rstrip()
        if (
            i > 0
            and clean_line.count(underline) == len(clean_line)
            and _count_left_spaces(lines[i - 1]) == 0
            and len(lines[i - 1].rstrip()) <= len(clean_line)
        ):
            return i - 1
    return len(lines)


def _get_description(lines: List[str]) -> str:
    end = _get_next_header_line(lines, "-")
    return "\n".join(lines[:end]).strip()


def _extract_localization_key(desc: str) -> Tuple[str, Tuple[Optional[str], Optional[str]]]:
    match = re.search(r"\{\{(.*?)\}\}", desc)
    if match:
        desc = desc.replace(match.group(0), "").strip()
        loc_key = match.group(1).strip()
        return desc, (f"{loc_key}_NAME", f"{loc_key}_DESCRIPTION")
    return desc, (None, None)


def _get_option_desc(lines: List[str]) -> Dict[str, _DocstringParam]:
    start = _get_header_line(lines, "Parameters", "-") + 2
    end = _get_next_header_line(lines, "-", start)
    if start >= len(lines):
        return {}
    # Read option descriptions
    options: Dict[str, _DocstringParam] = {}

    def add_param(param: Optional[str], desc_lines: List[str], maybe_type: Optional[str]) -> None:
        if param is None:
            return
        desc: Optional[str] = None
        if desc_lines:
            desc = "\n".join(desc_lines)
        elif maybe_type:
            desc = maybe_type
        if desc is not None:
            desc, (loc_key_name, loc_key_desc) = _extract_localization_key(desc)
            # TODO: maybe parse types in the future
            options[param] = {
                "name": param,
                "type": None,
                "description": desc,
                "localization_key_name": loc_key_name,
                "localization_key_desc": loc_key_desc,
            }

    desc_lines: List[str] = []
    param: Optional[str] = None
    maybe_type: Optional[str] = None
    for line in lines[start:end]:
        spaces = _count_left_spaces(line)
        if spaces == 0:
            # Add previous param desc
            add_param(param, desc_lines, maybe_type)
            # Prepare new param desc
            if ":" in line:
                param, maybe_type = line.split(":", 1)
                param = param.strip()
                maybe_type = maybe_type.strip()
            else:
                param = line.strip()
                maybe_type = None
            desc_lines = []
        elif spaces > 0:
            desc_lines.append(line.strip())
    # After the last iteration
    add_param(param, desc_lines, maybe_type)
    return options


def parse_docstring(func: Callable) -> _ParsedDocstring:
    doc = _getdoc(func)
    if doc is None:
        return {
            "description": "",
            "params": {},
            "localization_key_name": None,
            "localization_key_desc": None,
        }
    lines = doc.splitlines()
    desc, (loc_key_name, loc_key_desc) = _extract_localization_key(_get_description(lines))
    return {
        "description": desc,
        "localization_key_name": loc_key_name,
        "localization_key_desc": loc_key_desc,
        "params": _get_option_desc(lines),
    }


# Chunkers


def _chunk(iterator: Iterator[T], max_size: int) -> Iterator[List[T]]:
    ret = []
    n = 0
    for item in iterator:
        ret.append(item)
        n += 1
        if n == max_size:
            yield ret
            ret = []
            n = 0
    if ret:
        yield ret


async def _achunk(iterator: AsyncIterator[T], max_size: int) -> AsyncIterator[List[T]]:
    ret = []
    n = 0
    async for item in iterator:
        ret.append(item)
        n += 1
        if n == max_size:
            yield ret
            ret = []
            n = 0
    if ret:
        yield ret


@overload
def as_chunks(iterator: Iterator[T], max_size: int) -> Iterator[List[T]]:
    ...


@overload
def as_chunks(iterator: AsyncIterator[T], max_size: int) -> AsyncIterator[List[T]]:
    ...


def as_chunks(iterator: _Iter[T], max_size: int) -> _Iter[List[T]]:
    """A helper function that collects an iterator into chunks of a given size.

    .. versionadded:: 2.0

    Parameters
    ----------
    iterator: Union[:class:`collections.abc.Iterator`, :class:`collections.abc.AsyncIterator`]
        The iterator to chunk, can be sync or async.
    max_size: :class:`int`
        The maximum chunk size.


    .. warning::

        The last chunk collected may not be as large as ``max_size``.

    Returns
    -------
    Union[:class:`Iterator`, :class:`AsyncIterator`]
        A new iterator which yields chunks of a given size.
    """
    if max_size <= 0:
        raise ValueError("Chunk sizes must be greater than 0.")

    if isinstance(iterator, AsyncIterator):
        return _achunk(iterator, max_size)
    return _chunk(iterator, max_size)


if sys.version_info >= (3, 10):
    PY_310 = True
    from types import UnionType
else:
    PY_310 = False
    UnionType = object()


def flatten_literal_params(parameters: Iterable[Any]) -> Tuple[Any, ...]:
    params = []
    literal_cls = type(Literal[0])
    for p in parameters:
        if isinstance(p, literal_cls):
            params.extend(p.__args__)
        else:
            params.append(p)
    return tuple(params)


def normalise_optional_params(parameters: Iterable[Any]) -> Tuple[Any, ...]:
    none_cls = type(None)
    return tuple(p for p in parameters if p is not none_cls) + (none_cls,)


def evaluate_annotation(
    tp: Any,
    globals: Dict[str, Any],
    locals: Dict[str, Any],
    cache: Dict[str, Any],
    *,
    implicit_str: bool = True,
):
    if isinstance(tp, ForwardRef):
        tp = tp.__forward_arg__
        # ForwardRefs always evaluate their internals
        implicit_str = True

    if implicit_str and isinstance(tp, str):
        if tp in cache:
            return cache[tp]
        evaluated = eval(tp, globals, locals)
        cache[tp] = evaluated
        return evaluate_annotation(evaluated, globals, locals, cache)

    if hasattr(tp, "__args__"):
        implicit_str = True
        is_literal = False
        args = tp.__args__
        if not hasattr(tp, "__origin__"):
            if tp.__class__ is UnionType:
                converted = Union[args]  # type: ignore
                return evaluate_annotation(converted, globals, locals, cache)

            return tp
        if tp.__origin__ is Union:
            try:
                if args.index(type(None)) != len(args) - 1:
                    args = normalise_optional_params(tp.__args__)
            except ValueError:
                pass
        if tp.__origin__ is Literal:
            if not PY_310:
                args = flatten_literal_params(tp.__args__)
            implicit_str = False
            is_literal = True

        evaluated_args = tuple(
            evaluate_annotation(arg, globals, locals, cache, implicit_str=implicit_str)
            for arg in args
        )

        if is_literal and not all(
            isinstance(x, (str, int, bool, type(None))) for x in evaluated_args
        ):
            raise TypeError("Literal arguments must be of type str, int, bool, or NoneType.")

        if evaluated_args == args:
            return tp

        try:
            return tp.copy_with(evaluated_args)
        except AttributeError:
            return tp.__origin__[evaluated_args]

    return tp


def resolve_annotation(
    annotation: Any,
    globalns: Dict[str, Any],
    localns: Optional[Dict[str, Any]],
    cache: Optional[Dict[str, Any]],
) -> Any:
    if annotation is None:
        return type(None)
    if isinstance(annotation, str):
        annotation = ForwardRef(annotation)

    locals = globalns if localns is None else localns
    if cache is None:
        cache = {}
    return evaluate_annotation(annotation, globalns, locals, cache)


TimestampStyle = Literal["f", "F", "d", "D", "t", "T", "R"]


def format_dt(dt: Union[datetime.datetime, float], /, style: TimestampStyle = "f") -> str:
    """A helper function to format a :class:`datetime.datetime`, :class:`int` or :class:`float` for presentation within Discord.

    This allows for a locale-independent way of presenting data using Discord specific Markdown.

    +-------------+----------------------------+-----------------+
    |    Style    |       Example Output       |   Description   |
    +=============+============================+=================+
    | t           | 22:57                      | Short Time      |
    +-------------+----------------------------+-----------------+
    | T           | 22:57:58                   | Long Time       |
    +-------------+----------------------------+-----------------+
    | d           | 17/05/2016                 | Short Date      |
    +-------------+----------------------------+-----------------+
    | D           | 17 May 2016                | Long Date       |
    +-------------+----------------------------+-----------------+
    | f (default) | 17 May 2016 22:57          | Short Date Time |
    +-------------+----------------------------+-----------------+
    | F           | Tuesday, 17 May 2016 22:57 | Long Date Time  |
    +-------------+----------------------------+-----------------+
    | R           | 5 years ago                | Relative Time   |
    +-------------+----------------------------+-----------------+

    Note that the exact output depends on the user's locale setting in the client. The example output
    presented is using the ``en-GB`` locale.

    .. versionadded:: 2.0

    Parameters
    ----------
    dt: Union[:class:`datetime.datetime`, :class:`int`, :class:`float`]
        The datetime to format.
    style: :class:`str`
        The style to format the datetime with. Defaults to ``f``

    Returns
    -------
    :class:`str`
        The formatted string.
    """
    if isinstance(dt, datetime.datetime):
        dt = dt.timestamp()
    return f"<t:{int(dt)}:{style}>"


def search_directory(path: str) -> Iterator[str]:
    """Walk through a directory and yield all modules.

    Parameters
    ----------
    path: :class:`str`
        The path to search for modules

    Yields
    -------
    :class:`str`
        The name of the found module. (usable in load_extension)
    """
    relpath = os.path.relpath(path)  # relative and normalized
    if ".." in relpath:
        raise ValueError("Modules outside the cwd require a package to be specified")

    abspath = os.path.abspath(path)
    if not os.path.exists(relpath):
        raise ValueError(f"Provided path '{abspath}' does not exist")
    if not os.path.isdir(relpath):
        raise ValueError(f"Provided path '{abspath}' is not a directory")

    prefix = relpath.replace(os.sep, ".")

    for _, name, ispkg in pkgutil.iter_modules([path]):
        if ispkg:
            yield from search_directory(os.path.join(path, name))
        else:
<<<<<<< HEAD
            yield f"{prefix}.{name}"
=======
            yield prefix + "." + name


def as_valid_locale(locale: str) -> Optional[str]:
    """
    Converts the provided locale name to a name that is valid for use with the API,
    for example by returning ``en-US`` for ``en_US``.
    Returns ``None`` for invalid names.

    .. versionadded:: 2.5

    Parameters
    ----------
    locale: :class:`str`
        The input locale name.
    """
    # check for key first (e.g. `en_US`)
    if locale_type := Locale.__members__.get(locale):
        return locale_type.value

    # check for value (e.g. `en-US`)
    try:
        Locale(locale)
    except ValueError:
        pass
    else:
        return locale

    # didn't match, try language without country code (e.g. `en` instead of `en-US`)
    language = re.split(r"[-_]", locale)[0]
    if language != locale:
        return as_valid_locale(language)
    return None
>>>>>>> 3752e7bc
<|MERGE_RESOLUTION|>--- conflicted
+++ resolved
@@ -1292,9 +1292,6 @@
         if ispkg:
             yield from search_directory(os.path.join(path, name))
         else:
-<<<<<<< HEAD
-            yield f"{prefix}.{name}"
-=======
             yield prefix + "." + name
 
 
@@ -1327,5 +1324,4 @@
     language = re.split(r"[-_]", locale)[0]
     if language != locale:
         return as_valid_locale(language)
-    return None
->>>>>>> 3752e7bc
+    return None