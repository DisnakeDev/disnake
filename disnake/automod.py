# SPDX-License-Identifier: MIT

from __future__ import annotations

from datetime import timedelta
from typing import (
    TYPE_CHECKING,
    Dict,
    FrozenSet,
    Iterable,
    List,
    Optional,
    Sequence,
    Type,
    Union,
    overload,
)

from .enums import (
    AutoModActionType,
    AutoModEventType,
    AutoModTriggerType,
    enum_if_int,
    try_enum,
    try_enum_to_int,
)
from .flags import AutoModKeywordPresets
from .utils import MISSING, _get_as_snowflake

if TYPE_CHECKING:
    from typing_extensions import Self

    from .abc import Snowflake
    from .guild import Guild, GuildChannel
    from .member import Member
    from .message import Message
    from .role import Role
    from .threads import Thread
    from .types.automod import (
        AutoModAction as AutoModActionPayload,
        AutoModActionMetadata,
        AutoModBlockInteractionActionMetadata,
        AutoModBlockMessageActionMetadata,
        AutoModRule as AutoModRulePayload,
        AutoModSendAlertActionMetadata,
        AutoModTimeoutActionMetadata,
        AutoModTriggerMetadata as AutoModTriggerMetadataPayload,
        EditAutoModRule as EditAutoModRulePayload,
    )
    from .types.gateway import AutoModerationActionExecutionEvent

__all__ = (
    "AutoModAction",
    "AutoModBlockMessageAction",
    "AutoModSendAlertAction",
    "AutoModTimeoutAction",
    "AutoModBlockInteractionAction",
    "AutoModTriggerMetadata",
    "AutoModRule",
    "AutoModActionExecution",
)


class AutoModAction:
    """A base class for auto moderation actions.

    This class is not meant to be instantiated by the user.
    The user-constructible subclasses are:

    - :class:`AutoModBlockMessageAction`
    - :class:`AutoModSendAlertAction`
    - :class:`AutoModTimeoutAction`
    - :class:`AutoModBlockInteractionAction`

    Actions received from the API may be of this type
    (and not one of the subtypes above) if the action type is not implemented yet.

    To see which actions can be used with specific trigger types,
    refer to :ref:`this table <automod_trigger_action_table>`.

    .. versionadded:: 2.6

    Attributes
    ----------
    type: :class:`AutoModActionType`
        The action type.
    """

    __slots__ = ("type", "_metadata")

    def __init__(
        self,
        *,
        type: AutoModActionType,
    ) -> None:
        self.type: AutoModActionType = enum_if_int(AutoModActionType, type)
        self._metadata: AutoModActionMetadata = {}

    def __repr__(self) -> str:
        return f"<{type(self).__name__} type={self.type!r}>"

    @classmethod
    def _from_dict(cls, data: AutoModActionPayload) -> Self:
        self = cls.__new__(cls)

        self.type = try_enum(AutoModActionType, data["type"])
        self._metadata = data.get("metadata", {})

        return self

    def to_dict(self) -> AutoModActionPayload:
        return {
            "type": self.type.value,
            "metadata": self._metadata,
        }


class AutoModBlockMessageAction(AutoModAction):
    """Represents an auto moderation action that blocks content from being sent.

    To see which trigger types this can be used with,
    refer to :ref:`this table <automod_trigger_action_table>`.

    .. versionadded:: 2.6

    Parameters
    ----------
    custom_message: Optional[:class:`str`]
        The custom message to show to the user when the rule is triggered.
        Maximum length is 150 characters.

        .. versionadded:: 2.9

    Attributes
    ----------
    type: :class:`AutoModActionType`
        The action type.
        Always set to :attr:`~AutoModActionType.block_message`.
    """

    __slots__ = ()

    _metadata: AutoModBlockMessageActionMetadata

    def __init__(self, custom_message: Optional[str] = None) -> None:
        super().__init__(type=AutoModActionType.block_message)

        if custom_message is not None:
            self._metadata["custom_message"] = custom_message

    @property
    def custom_message(self) -> Optional[str]:
        """Optional[:class:`str`]: The custom message to show to the user when the rule is triggered.

        .. versionadded:: 2.9
        """
        return self._metadata.get("custom_message")

    def __repr__(self) -> str:
        return f"<{type(self).__name__} custom_message={self.custom_message!r}>"


class AutoModSendAlertAction(AutoModAction):
    """Represents an auto moderation action that sends an alert to a channel.

    To see which trigger types this can be used with,
    refer to :ref:`this table <automod_trigger_action_table>`.

    .. versionadded:: 2.6

    Parameters
    ----------
    channel: :class:`abc.Snowflake`
        The channel to send an alert in when the rule is triggered.

    Attributes
    ----------
    type: :class:`AutoModActionType`
        The action type.
        Always set to :attr:`~AutoModActionType.send_alert_message`.
    """

    __slots__ = ()

    _metadata: AutoModSendAlertActionMetadata

    def __init__(self, channel: Snowflake) -> None:
        super().__init__(type=AutoModActionType.send_alert_message)

        self._metadata["channel_id"] = channel.id

    @property
    def channel_id(self) -> int:
        """:class:`int`: The channel ID to send an alert in when the rule is triggered."""
        return int(self._metadata["channel_id"])

    def __repr__(self) -> str:
        return f"<{type(self).__name__} channel_id={self.channel_id!r}>"


class AutoModTimeoutAction(AutoModAction):
    """Represents an auto moderation action that times out the user.

    To see which trigger types this can be used with,
    refer to :ref:`this table <automod_trigger_action_table>`.

    .. versionadded:: 2.6

    Parameters
    ----------
    duration: Union[:class:`int`, :class:`datetime.timedelta`]
        The duration (seconds or timedelta) for which to timeout the user when the rule is triggered.

    Attributes
    ----------
    type: :class:`AutoModActionType`
        The action type.
        Always set to :attr:`~AutoModActionType.timeout`.
    """

    __slots__ = ()

    _metadata: AutoModTimeoutActionMetadata

    def __init__(self, duration: Union[int, timedelta]) -> None:
        super().__init__(type=AutoModActionType.timeout)

        if isinstance(duration, timedelta):
            duration = int(duration.total_seconds())
        self._metadata["duration_seconds"] = duration

    @property
    def duration(self) -> int:
        """:class:`int`: The duration (in seconds) for which to timeout
        the user when the rule is triggered.
        """
        return self._metadata["duration_seconds"]

    def __repr__(self) -> str:
        return f"<{type(self).__name__} duration={self.duration!r}>"


class AutoModBlockInteractionAction(AutoModAction):
    """Represents an auto moderation action that prevents the user
    from using text, voice, or other interactions.

    To see which trigger types this can be used with,
    refer to :ref:`this table <automod_trigger_action_table>`.

    .. versionadded:: 2.9

    Attributes
    ----------
    type: :class:`AutoModActionType`
        The action type.
        Always set to :attr:`~AutoModActionType.block_member_interaction`.
    """

    __slots__ = ()

    _metadata: AutoModBlockInteractionActionMetadata

    def __init__(self) -> None:
        super().__init__(type=AutoModActionType.block_member_interaction)

    def __repr__(self) -> str:
        return f"<{type(self).__name__}>"


class AutoModTriggerMetadata:
    """Metadata for an auto moderation trigger.

    Based on the trigger type, different fields can be used with various limits:

    .. csv-table::
        :header: "Trigger Type", ``keyword_filter``, ``regex_patterns``, ``presets``, ``allow_list``, ``mention_total_limit``, ``mention_raid_protection_enabled``

<<<<<<< HEAD
        :attr:`~AutoModTriggerType.keyword`,        ✅ (x1000), ✅ (x10), ❌, ✅ (x100),  ❌
        :attr:`~AutoModTriggerType.spam`,           ❌,         ❌,       ❌, ❌,         ❌
        :attr:`~AutoModTriggerType.keyword_preset`, ❌,         ❌,       ✅, ✅ (x1000), ❌
        :attr:`~AutoModTriggerType.mention_spam`,   ❌,         ❌,       ❌, ❌,         ✅
        :attr:`~AutoModTriggerType.member_profile`, ✅ (x1000), ✅ (x10), ❌, ✅ (x100),  ❌
=======
        :attr:`~AutoModTriggerType.keyword`,        ✅ (x1000), ✅ (x10), ❌, ✅ (x100),  ❌, ❌
        :attr:`~AutoModTriggerType.spam`,           ❌,         ❌,       ❌, ❌,         ❌, ❌
        :attr:`~AutoModTriggerType.keyword_preset`, ❌,         ❌,       ✅, ✅ (x1000), ❌, ❌
        :attr:`~AutoModTriggerType.mention_spam`,   ❌,         ❌,       ❌, ❌,         ✅, ✅
>>>>>>> b38090f6

    .. versionadded:: 2.6

    Attributes
    ----------
    keyword_filter: Optional[Sequence[:class:`str`]]
        The list of keywords to check for, up to 1000 keywords.

        See :ddocs:`api docs <resources/auto-moderation#auto-moderation-rule-object-keyword-matching-strategies>`
        for details about how keyword matching works.
        Each keyword must be 60 characters or less.

    regex_patterns: Optional[Sequence[:class:`str`]]
        The list of regular expressions to check for.

        A maximum of 10 regexes can be added, each with up to 260 characters.

        .. note::

            Only Rust flavored regex is currently supported, which can be tested in online editors such as `Rustexp <https://rustexp.lpil.uk/>`__.

        .. versionadded:: 2.7

    presets: Optional[:class:`AutoModKeywordPresets`]
        The keyword presets (pre-defined wordsets defined by Discord).

    allow_list: Optional[Sequence[:class:`str`]]
        The keywords that should be exempt from a preset,
        up to 100 or 1000 depending on the used trigger type - see the table above.

        Each keyword must be 60 characters or less.

    mention_total_limit: Optional[:class:`int`]
<<<<<<< HEAD
        The maximum number of mentions (members + roles) allowed, between 1 and 50.
=======
        The maximum number of mentions (members + roles) allowed, between 1 and 50. Used with :attr:`AutoModTriggerType.mention_spam`.

    mention_raid_protection_enabled: Optional[:class:`bool`]
        Whether to automatically detect mention raids. Used with :attr:`AutoModTriggerType.mention_spam`.

        Defaults to ``False``.

        .. versionadded:: 2.9
>>>>>>> b38090f6
    """

    __slots__ = (
        "keyword_filter",
        "regex_patterns",
        "presets",
        "allow_list",
        "mention_total_limit",
        "mention_raid_protection_enabled",
    )

    @overload
    def __init__(
        self,
        *,
        keyword_filter: Optional[Sequence[str]],
        regex_patterns: Optional[Sequence[str]] = None,
        allow_list: Optional[Sequence[str]] = None,
    ) -> None:
        ...

    @overload
    def __init__(
        self,
        *,
        keyword_filter: Optional[Sequence[str]] = None,
        regex_patterns: Optional[Sequence[str]],
        allow_list: Optional[Sequence[str]] = None,
    ) -> None:
        ...

    @overload
    def __init__(
        self,
        *,
        presets: AutoModKeywordPresets,
        allow_list: Optional[Sequence[str]] = None,
    ) -> None:
        ...

    @overload
    def __init__(
        self, *, mention_total_limit: int, mention_raid_protection_enabled: bool = False
    ) -> None:
        ...

    def __init__(
        self,
        *,
        keyword_filter: Optional[Sequence[str]] = None,
        regex_patterns: Optional[Sequence[str]] = None,
        presets: Optional[AutoModKeywordPresets] = None,
        allow_list: Optional[Sequence[str]] = None,
        mention_total_limit: Optional[int] = None,
        mention_raid_protection_enabled: Optional[bool] = None,
    ) -> None:
        self.keyword_filter: Optional[Sequence[str]] = keyword_filter
        self.regex_patterns: Optional[Sequence[str]] = regex_patterns
        self.presets: Optional[AutoModKeywordPresets] = presets
        self.allow_list: Optional[Sequence[str]] = allow_list
        self.mention_total_limit: Optional[int] = mention_total_limit
        self.mention_raid_protection_enabled: Optional[bool] = mention_raid_protection_enabled

    def with_changes(
        self,
        *,
        keyword_filter: Optional[Sequence[str]] = MISSING,
        regex_patterns: Optional[Sequence[str]] = MISSING,
        presets: Optional[AutoModKeywordPresets] = MISSING,
        allow_list: Optional[Sequence[str]] = MISSING,
        mention_total_limit: Optional[int] = MISSING,
        mention_raid_protection_enabled: Optional[bool] = MISSING,
    ) -> Self:
        """Returns a new instance with the given changes applied.
        All other fields will be kept intact.

        Returns
        -------
        :class:`AutoModTriggerMetadata`
            The new metadata instance.
        """
        return self.__class__(  # type: ignore  # call doesn't match any overloads
            keyword_filter=self.keyword_filter if keyword_filter is MISSING else keyword_filter,
            regex_patterns=self.regex_patterns if regex_patterns is MISSING else regex_patterns,
            presets=self.presets if presets is MISSING else presets,
            allow_list=self.allow_list if allow_list is MISSING else allow_list,
            mention_total_limit=(
                self.mention_total_limit if mention_total_limit is MISSING else mention_total_limit
            ),
            mention_raid_protection_enabled=(
                self.mention_raid_protection_enabled
                if mention_raid_protection_enabled is MISSING
                else mention_raid_protection_enabled
            ),
        )

    @classmethod
    def _from_dict(cls, data: AutoModTriggerMetadataPayload) -> Self:
        if (presets_data := data.get("presets")) is not None:
            presets = AutoModKeywordPresets._from_values(presets_data)
        else:
            presets = None

        return cls(  # type: ignore  # call doesn't match any overloads
            keyword_filter=data.get("keyword_filter"),
            regex_patterns=data.get("regex_patterns"),
            presets=presets,
            allow_list=data.get("allow_list"),
            mention_total_limit=data.get("mention_total_limit"),
            mention_raid_protection_enabled=data.get("mention_raid_protection_enabled"),
        )

    def to_dict(self) -> AutoModTriggerMetadataPayload:
        data: AutoModTriggerMetadataPayload = {}
        if self.keyword_filter is not None:
            data["keyword_filter"] = list(self.keyword_filter)
        if self.regex_patterns is not None:
            data["regex_patterns"] = list(self.regex_patterns)
        if self.presets is not None:
            data["presets"] = self.presets.values  # type: ignore  # `values` contains ints instead of preset literal values
        if self.allow_list is not None:
            data["allow_list"] = list(self.allow_list)
        if self.mention_total_limit is not None:
            data["mention_total_limit"] = self.mention_total_limit
        if self.mention_raid_protection_enabled is not None:
            data["mention_raid_protection_enabled"] = self.mention_raid_protection_enabled
        return data

    def __repr__(self) -> str:
        s = f"<{type(self).__name__}"
        if self.keyword_filter is not None:
            s += f" keyword_filter={self.keyword_filter!r}"
        if self.regex_patterns is not None:
            s += f" regex_patterns={self.regex_patterns!r}"
        if self.presets is not None:
            s += f" presets={self.presets!r}"
        if self.allow_list is not None:
            s += f" allow_list={self.allow_list!r}"
        if self.mention_total_limit is not None:
            s += f" mention_total_limit={self.mention_total_limit!r}"
        if self.mention_raid_protection_enabled is not None:
            s += f" mention_raid_protection_enabled={self.mention_raid_protection_enabled!r}"
        return f"{s}>"


class AutoModRule:
    """Represents an auto moderation rule.

    .. versionadded:: 2.6

    Attributes
    ----------
    id: :class:`int`
        The rule ID.
    name: :class:`str`
        The rule name.
    enabled: :class:`bool`
        Whether this rule is enabled.
    guild: :class:`Guild`
        The guild of the rule.
    creator_id: :class:`int`
        The rule creator's ID. See also :attr:`.creator`.
    event_type: :class:`AutoModEventType`
        The event type this rule is applied to.
    trigger_type: :class:`AutoModTriggerType`
        The type of trigger that determines whether this rule's actions should run for a specific event.
    trigger_metadata: :class:`AutoModTriggerMetadata`
        Additional metadata associated with this rule's :attr:`.trigger_type`.
    exempt_role_ids: FrozenSet[:class:`int`]
        The role IDs that are exempt from this rule.
    exempt_channel_ids: FrozenSet[:class:`int`]
        The channel IDs that are exempt from this rule.
    """

    __slots__ = (
        "id",
        "name",
        "enabled",
        "guild",
        "creator_id",
        "event_type",
        "trigger_type",
        "trigger_metadata",
        "_actions",
        "exempt_role_ids",
        "exempt_channel_ids",
    )

    def __init__(self, *, data: AutoModRulePayload, guild: Guild) -> None:
        self.guild: Guild = guild

        self.id: int = int(data["id"])
        self.name: str = data["name"]
        self.enabled: bool = data["enabled"]
        self.creator_id: int = int(data["creator_id"])
        self.event_type: AutoModEventType = try_enum(AutoModEventType, data["event_type"])
        self.trigger_type: AutoModTriggerType = try_enum(AutoModTriggerType, data["trigger_type"])
        self._actions: List[AutoModAction] = [
            _automod_action_factory(action) for action in data["actions"]
        ]
        self.trigger_metadata: AutoModTriggerMetadata = AutoModTriggerMetadata._from_dict(
            data.get("trigger_metadata", {})
        )
        self.exempt_role_ids: FrozenSet[int] = (
            frozenset(map(int, exempt_roles))
            if (exempt_roles := data.get("exempt_roles"))
            else frozenset()
        )
        self.exempt_channel_ids: FrozenSet[int] = (
            frozenset(map(int, exempt_channels))
            if (exempt_channels := data.get("exempt_channels"))
            else frozenset()
        )

    @property
    def actions(self) -> List[AutoModAction]:
        """List[Union[:class:`AutoModBlockMessageAction`, :class:`AutoModSendAlertAction`, :class:`AutoModTimeoutAction`, :class:`AutoModBlockInteractionAction`, :class:`AutoModAction`]]:
        The list of actions that will execute if a matching event triggered this rule.
        """
        return list(self._actions)  # return a copy

    @property
    def creator(self) -> Optional[Member]:
        """Optional[:class:`Member`]: The guild member that created this rule.
        May be ``None`` if the member cannot be found. See also :attr:`.creator_id`.
        """
        return self.guild.get_member(self.creator_id)

    @property
    def exempt_roles(self) -> List[Role]:
        """List[:class:`Role`]: The list of roles that are exempt from this rule."""
        return list(filter(None, map(self.guild.get_role, self.exempt_role_ids)))

    @property
    def exempt_channels(self) -> List[GuildChannel]:
        """List[:class:`abc.GuildChannel`]: The list of channels that are exempt from this rule."""
        return list(filter(None, map(self.guild.get_channel, self.exempt_channel_ids)))

    def __repr__(self) -> str:
        return (
            f"<AutoModRule id={self.id!r} name={self.name!r} enabled={self.enabled!r}"
            f" creator={self.creator!r} event_type={self.event_type!r} trigger_type={self.trigger_type!r}"
            f" actions={self._actions!r} exempt_roles={self.exempt_role_ids!r} exempt_channels={self.exempt_channel_ids!r}"
            f" trigger_metadata={self.trigger_metadata!r}>"
        )

    async def edit(
        self,
        *,
        name: str = MISSING,
        event_type: AutoModEventType = MISSING,
        trigger_metadata: AutoModTriggerMetadata = MISSING,
        actions: Sequence[AutoModAction] = MISSING,
        enabled: bool = MISSING,
        exempt_roles: Optional[Iterable[Snowflake]] = MISSING,
        exempt_channels: Optional[Iterable[Snowflake]] = MISSING,
        reason: Optional[str] = None,
    ) -> AutoModRule:
        """|coro|

        Edits the auto moderation rule.

        You must have :attr:`.Permissions.manage_guild` permission to do this.

        All fields are optional.

        .. versionchanged:: 2.9
            Now raises a :exc:`TypeError` if given ``actions`` have an invalid type.

        Examples
        --------
        Edit name and enable rule:

        .. code-block:: python3

            await rule.edit(name="cool new rule", enabled=True)

        Add an action:

        .. code-block:: python3

            await rule.edit(
                actions=rule.actions + [AutoModTimeoutAction(3600)],
            )

        Add a keyword to a keyword filter rule:

        .. code-block:: python3

            meta = rule.trigger_metadata
            await rule.edit(
                trigger_metadata=meta.with_changes(
                    keyword_filter=meta.keyword_filter + ["stuff"],
                ),
            )

        Parameters
        ----------
        name: :class:`str`
            The rule's new name.
        event_type: :class:`AutoModEventType`
            The rule's new event type.

            Refer to :ref:`this table <automod_trigger_event_table>` to see how event types can be used.
        trigger_metadata: :class:`AutoModTriggerMetadata`
            The rule's new associated trigger metadata.
        actions: Sequence[Union[:class:`AutoModBlockMessageAction`, :class:`AutoModSendAlertAction`, :class:`AutoModTimeoutAction`, :class:`AutoModBlockInteractionAction`, :class:`AutoModAction`]]
            The rule's new actions.
            If provided, must contain at least one action.
        enabled: :class:`bool`
            Whether to enable the rule.
        exempt_roles: Optional[Iterable[:class:`abc.Snowflake`]]
            The rule's new exempt roles, up to 20.
            If ``[]`` or ``None`` is passed then all role exemptions are removed.
        exempt_channels: Optional[Iterable[:class:`abc.Snowflake`]]
            The rule's new exempt channels, up to 50.
            Can also include categories, in which case all channels inside that category will be exempt.
            If ``[]`` or ``None`` is passed then all channel exemptions are removed.
        reason: Optional[:class:`str`]
            The reason for editing the rule. Shows up on the audit log.

        Raises
        ------
        ValueError
            When editing the list of actions, at least one action must be provided.
        TypeError
            The specified ``actions`` are of an invalid type.
        Forbidden
            You do not have proper permissions to edit the rule.
        NotFound
            The rule does not exist.
        HTTPException
            Editing the rule failed.

        Returns
        -------
        :class:`AutoModRule`
            The newly updated auto moderation rule.
        """
        payload: EditAutoModRulePayload = {}

        if name is not MISSING:
            payload["name"] = name
        if event_type is not MISSING:
            payload["event_type"] = try_enum_to_int(event_type)
        if trigger_metadata is not MISSING:
            payload["trigger_metadata"] = trigger_metadata.to_dict()
        if actions is not MISSING:
            if not actions:
                raise ValueError("At least one action must be provided.")
            for action in actions:
                if not isinstance(action, AutoModAction):
                    raise TypeError(
                        f"actions must be of type `AutoModAction` (or subtype), not {type(action)!r}"
                    )
            payload["actions"] = [a.to_dict() for a in actions]
        if enabled is not MISSING:
            payload["enabled"] = enabled
        if exempt_roles is not MISSING:
            payload["exempt_roles"] = (
                [e.id for e in exempt_roles] if exempt_roles is not None else []
            )
        if exempt_channels is not MISSING:
            payload["exempt_channels"] = (
                [e.id for e in exempt_channels] if exempt_channels is not None else []
            )

        data = await self.guild._state.http.edit_auto_moderation_rule(
            self.guild.id, self.id, reason=reason, **payload
        )
        return AutoModRule(data=data, guild=self.guild)

    async def delete(self, *, reason: Optional[str] = None) -> None:
        """|coro|

        Deletes the auto moderation rule.

        You must have :attr:`.Permissions.manage_guild` permission to do this.

        Parameters
        ----------
        reason: Optional[:class:`str`]
            The reason for deleting this rule. Shows up on the audit log.

        Raises
        ------
        Forbidden
            You do not have proper permissions to delete the rule.
        NotFound
            The rule does not exist.
        HTTPException
            Deleting the rule failed.
        """
        await self.guild._state.http.delete_auto_moderation_rule(
            self.guild.id, self.id, reason=reason
        )


class AutoModActionExecution:
    """Represents the data for an :func:`on_automod_action_execution` event.

    .. versionadded:: 2.6

    Attributes
    ----------
    action: Union[:class:`AutoModBlockMessageAction`, :class:`AutoModSendAlertAction`, :class:`AutoModTimeoutAction`, :class:`AutoModBlockInteractionAction`, :class:`AutoModAction`]
        The action that was executed.
    guild: :class:`Guild`
        The guild this action was executed in.
    rule_id: :class:`int`
        The ID of the rule that matched.
    rule_trigger_type: :class:`AutoModTriggerType`
        The trigger type of the rule that matched.
    user_id: :class:`int`
        The ID of the user that triggered this action.
        See also :attr:`.user`.
    channel_id: Optional[:class:`int`]
        The channel or thread ID in which the event occurred, if any.
        See also :attr:`.channel`.
    message_id: Optional[:class:`int`]
        The ID of the message that matched. ``None`` if the message was blocked,
        or if the content was not part of a message.
        See also :attr:`.message`.
    alert_message_id: Optional[:class:`int`]
        The ID of the alert message sent as a result of this action, if any.
        See also :attr:`.alert_message`.
    content: :class:`str`
        The content that matched.

        Requires :attr:`Intents.message_content` to be enabled,
        otherwise this field will be empty.

    matched_keyword: Optional[:class:`str`]
        The keyword or regex that matched.

    matched_content: Optional[:class:`str`]
        The substring of :attr:`.content` that matched the rule/keyword.

        Requires :attr:`Intents.message_content` to be enabled,
        otherwise this field will be empty.
    """

    __slots__ = (
        "action",
        "guild",
        "rule_id",
        "rule_trigger_type",
        "user_id",
        "channel_id",
        "message_id",
        "alert_message_id",
        "content",
        "matched_keyword",
        "matched_content",
    )

    def __init__(self, *, data: AutoModerationActionExecutionEvent, guild: Guild) -> None:
        self.guild: Guild = guild
        self.action: AutoModAction = _automod_action_factory(data["action"])
        self.rule_id: int = int(data["rule_id"])
        self.rule_trigger_type: AutoModTriggerType = try_enum(
            AutoModTriggerType, data["rule_trigger_type"]
        )
        self.user_id: int = int(data["user_id"])
        self.channel_id: Optional[int] = _get_as_snowflake(data, "channel_id")
        self.message_id: Optional[int] = _get_as_snowflake(data, "message_id")
        self.alert_message_id: Optional[int] = _get_as_snowflake(data, "alert_system_message_id")
        self.content: str = data.get("content") or ""
        self.matched_keyword: Optional[str] = data.get("matched_keyword")
        self.matched_content: Optional[str] = data.get("matched_content")

    def __repr__(self) -> str:
        return (
            f"<{type(self).__name__} guild={self.guild!r} action={self.action!r}"
            f" rule_id={self.rule_id!r} rule_trigger_type={self.rule_trigger_type!r}"
            f" channel={self.channel!r} user_id={self.user_id!r} message_id={self.message_id!r}"
            f" alert_message_id={self.alert_message_id!r} content={self.content!r}"
            f" matched_keyword={self.matched_keyword!r} matched_content={self.matched_content!r}>"
        )

    @property
    def user(self) -> Optional[Member]:
        """Optional[:class:`Member`]: The guild member that triggered this action.
        May be ``None`` if the member cannot be found. See also :attr:`.user_id`.
        """
        return self.guild.get_member(self.user_id)

    @property
    def channel(self) -> Optional[Union[GuildChannel, Thread]]:
        """Optional[Union[:class:`abc.GuildChannel`, :class:`Thread`]]:
        The channel or thread in which the event occurred, if any.
        """
        return self.guild._resolve_channel(self.channel_id)

    @property
    def message(self) -> Optional[Message]:
        """Optional[:class:`Message`]: The message that matched, if any.
        Not available if the message was blocked, if the content was not part of a message,
        or if the message was not found in the message cache.
        """
        return self.guild._state._get_message(self.message_id)

    @property
    def alert_message(self) -> Optional[Message]:
        """Optional[:class:`Message`]: The alert message sent as a result of this action, if any.
        Only available if :attr:`action.type <AutoModAction.type>` is :attr:`~AutoModActionType.send_alert_message`
        and the message was found in the message cache.
        """
        return self.guild._state._get_message(self.alert_message_id)


_action_map: Dict[int, Type[AutoModAction]] = {
    AutoModActionType.block_message.value: AutoModBlockMessageAction,
    AutoModActionType.send_alert_message.value: AutoModSendAlertAction,
    AutoModActionType.timeout.value: AutoModTimeoutAction,
    AutoModActionType.block_member_interaction.value: AutoModBlockInteractionAction,
}


def _automod_action_factory(data: AutoModActionPayload) -> AutoModAction:
    tp = _action_map.get(data["type"], AutoModAction)
    return tp._from_dict(data)<|MERGE_RESOLUTION|>--- conflicted
+++ resolved
@@ -275,18 +275,11 @@
     .. csv-table::
         :header: "Trigger Type", ``keyword_filter``, ``regex_patterns``, ``presets``, ``allow_list``, ``mention_total_limit``, ``mention_raid_protection_enabled``
 
-<<<<<<< HEAD
-        :attr:`~AutoModTriggerType.keyword`,        ✅ (x1000), ✅ (x10), ❌, ✅ (x100),  ❌
-        :attr:`~AutoModTriggerType.spam`,           ❌,         ❌,       ❌, ❌,         ❌
-        :attr:`~AutoModTriggerType.keyword_preset`, ❌,         ❌,       ✅, ✅ (x1000), ❌
-        :attr:`~AutoModTriggerType.mention_spam`,   ❌,         ❌,       ❌, ❌,         ✅
-        :attr:`~AutoModTriggerType.member_profile`, ✅ (x1000), ✅ (x10), ❌, ✅ (x100),  ❌
-=======
         :attr:`~AutoModTriggerType.keyword`,        ✅ (x1000), ✅ (x10), ❌, ✅ (x100),  ❌, ❌
         :attr:`~AutoModTriggerType.spam`,           ❌,         ❌,       ❌, ❌,         ❌, ❌
         :attr:`~AutoModTriggerType.keyword_preset`, ❌,         ❌,       ✅, ✅ (x1000), ❌, ❌
         :attr:`~AutoModTriggerType.mention_spam`,   ❌,         ❌,       ❌, ❌,         ✅, ✅
->>>>>>> b38090f6
+        :attr:`~AutoModTriggerType.member_profile`, ✅ (x1000), ✅ (x10), ❌, ✅ (x100),  ❌, ❌
 
     .. versionadded:: 2.6
 
@@ -320,18 +313,14 @@
         Each keyword must be 60 characters or less.
 
     mention_total_limit: Optional[:class:`int`]
-<<<<<<< HEAD
         The maximum number of mentions (members + roles) allowed, between 1 and 50.
-=======
-        The maximum number of mentions (members + roles) allowed, between 1 and 50. Used with :attr:`AutoModTriggerType.mention_spam`.
 
     mention_raid_protection_enabled: Optional[:class:`bool`]
-        Whether to automatically detect mention raids. Used with :attr:`AutoModTriggerType.mention_spam`.
+        Whether to automatically detect mention raids.
 
         Defaults to ``False``.
 
         .. versionadded:: 2.9
->>>>>>> b38090f6
     """
 
     __slots__ = (
