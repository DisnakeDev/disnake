<!-- SPDX-License-Identifier: MIT -->

# Contributing to disnake

First off, thanks for taking the time to contribute! It makes the library substantially better. :tada:

The following is a set of guidelines for contributing to the repository. These are not necessarily hard rules, but they streamline the process for everyone involved.

## Table of Contents

- [Table of Contents](#table-of-contents)
- [This is too much to read! I want to ask a question!](#this-is-too-much-to-read-i-want-to-ask-a-question)
- [Good Bug Reports](#good-bug-reports)
- [Creating a Pull Request](#creating-a-pull-request)
  - [Overview](#overview)
  - [Initial setup](#initial-setup)
  - [Commit/PR Naming Guidelines](#commitpr-naming-guidelines)
  - [Formatting](#formatting)
  - [Pyright](#pyright)
  - [Changelogs](#changelogs)
  - [Documentation](#documentation)
- [Migrating development environments](#migrating-development-environments)
  - [Migrating from `pdm` to `uv`](#migrating-from-pdm-to-uv)
  - [Migrating `pdm`'s scripts to `nox`](#migrating-pdms-scripts-to-nox)

## This is too much to read! I want to ask a question!

> [!IMPORTANT]
> Please try your best not to create new issues in the issue tracker just to ask questions, unless they provide value to a larger audience.

Generally speaking, questions are better suited in our resources below.

- The official Discord server: <https://discord.gg/disnake>
- The [FAQ in the documentation](https://docs.disnake.dev/en/latest/faq.html)
- The project's [discussions section](https://github.com/DisnakeDev/disnake/discussions)

---

## Good Bug Reports

To report bugs (or to suggest new features), visit our [issue tracker](https://github.com/DisnakeDev/disnake/issues).
The issue templates will generally walk you through the steps, but please be aware of the following things:

1. **Don't open duplicate issues**. Before you submit an issue, search the issue tracker to see if an issue for your problem already exists. If you find a similar issue, you can add a comment with additional information or context to help us understand the problem better.
2. **Include the *complete* traceback** when filing a bug report about exceptions or tracebacks. Without the complete traceback, it will be much more difficult for others to understand (and perhaps fix) your issue.
3. **Add a minimal reproducible code snippet** that results in the behavior you're seeing. This helps us quickly confirm a bug or point out a solution to your problem. We cannot reliably investigate bugs without a way to reproduce them.

If the bug report is missing this information, it'll take us longer to fix the issue. We may ask for clarification, and if no response was given, the issue will be closed.

---

## Creating a Pull Request

Creating a pull request is fairly straightforward. Make sure it focuses on a single aspect and avoids scope creep, then it's probably good to go.

If you're unsure about some aspect of development, feel free to use existing files as a guide or reach out via the Discord server.

### Overview

The general workflow can be summarized as follows:

1. Fork + clone the repository.
2. Initialize the development environment: `uv run nox -s dev`.
3. Create a new branch.
4. Commit your changes, update documentation if required.
5. Add a changelog entry (e.g. `changelog/1234.feature.rst`).
6. Push the branch to your fork, and [submit a pull request!](https://github.com/DisnakeDev/disnake/compare)

Specific development aspects are further explained below.

### Initial setup

We use [uv][uv] as our dependency manager. If it isn't already installed on your system, you can follow the installation steps [from astral](https://docs.astral.sh/uv/getting-started/installation/) to get started.

<<<<<<< HEAD
Once PDM is installed, use the following command to initialize a virtual environment, install the necessary development dependencies, and install the [`prek`](#formatting) hooks.
=======
Once uv is installed, we have one command to run that creates our entire development environment at once.
>>>>>>> 558072d2

```sh
uvx nox -s dev
```

This will:

- create `uv.lock`
- create a venv at `.venv`
<<<<<<< HEAD
- install all dependences to `.venv`
- install pre-commit hooks (via prek) at `.git/hooks/pre-commit`
=======
- install all dependencies to `.venv`
- install pre-commit hooks at `.git/hooks/pre-commit`
>>>>>>> 558072d2

Other tools used in this project include [ruff](https://docs.astral.sh/ruff) (formatter and linter), and [pyright](https://microsoft.github.io/pyright/#/) (type-checker). For the most part, these automatically run on every commit with no additional action required - see below for details.

All of the following checks also automatically run for every PR on GitHub, so don't worry if you're not sure whether you missed anything. A PR cannot be merged as long as there are any failing checks.

### Commit/PR Naming Guidelines

This project uses the commonly known [conventional commit format](https://www.conventionalcommits.org/en/v1.0.0/).
While not necessarily required (but appreciated) for individual commit messages, please make sure to title your PR according to this schema:

```
<type>(<scope>)<!>: <short summary>
  │       │     │         │
  │       │     │         └─⫸ Summary in present tense, not capitalized, no period at the end
  │       │     │
  │       │     └─⫸ [optional] `!` indicates a breaking change
  │       │
  │       └─⫸ [optional] Commit Scope: The affected area, e.g. gateway, user, ...
  │
  └─⫸ Commit Type: feat|fix|docs|style|refactor|perf|test|build|ci|chore|revert
```

Examples: `feat: support new avatar format` or `fix(gateway): use correct url for resuming connection`.  
Details about the specific commit types can be found on the [conventional commits documentation](https://github.com/commitizen/conventional-commit-types/blob/master/index.json).

### Formatting

This project follows PEP-8 guidelines (mostly) with a column limit of 100 characters, and uses the tools mentioned above to enforce a consistent coding style.

The installed [`prek`](https://github.com/j178/prek) hooks will automatically run before every commit, which will format/lint the code
to match the project's style. Note that you will have to stage and commit again if anything was updated!  
Most of the time, running prek will automatically fix any issues that arise.

### Pyright

For type-checking, run `uv run nox -s pyright` (append `-- -w` to have it automatically re-check on every file change).
> [!NOTE]
> If you're using VSCode and pylance, it will use the same type-checking settings, which generally means that you don't necessarily have to run `pyright` separately.  
> However, since we use a specific version of `pyright` (which may not match pylance's version), there can be version differences which may lead to different results.

### Changelogs

We use [towncrier](https://github.com/twisted/towncrier) for managing our changelogs. Each change is required to have at least one file in the [`changelog/`](changelog/README.rst) directory, unless it's a trivial change. There is more documentation in that directory on how to create a changelog entry.

### Documentation

We use Sphinx to build the project's documentation, which includes [automatically generating](https://www.sphinx-doc.org/en/master/usage/extensions/autodoc.html) the API Reference from docstrings using the [NumPy style](https://sphinxcontrib-napoleon.readthedocs.io/en/latest/example_numpy.html).  
To build the documentation locally, use `uv run nox -s docs` and visit <http://127.0.0.1:8009/> once built.

Changes should be marked with a [version directive](https://www.sphinx-doc.org/en/master/usage/restructuredtext/directives.html#describing-changes-between-versions) as documented on the Sphinx documentation.

For the `version` argument, provide ``|vnext|`` as the argument.
We have a custom role which replaces ``|vnext|`` with the next version of the library upon building the documentation.

## Migrating development environments

### Migrating from `pdm` to `uv`

We've recently migrated from pdm to [uv][uv] for dependency and environment management for local development, in hopes of a developer experience with less friction.

1. delete `pdm.lock` and `.pdm-python`, and the `.nox` directory.
2. run `uvx nox -s dev`to recreate the virtual environment, refresh installation of pre-commit

### Migrating `pdm`'s scripts to `nox`

Previously, we were using pdm's scripts functions as a simple caller for our nox scripts.
We are migrating to using nox directly, the tasks now look like the following:

```sh
$ pdm docs  
$ pdm lint  
$ pdm pyright  
$ pdm test  
$ pdm setup_env
```

Becomes:

```sh
$ uv run nox -s docs
$ uv run nox -s lint
$ uv run nox -s pyright
$ uv run nox -s test
$ uv run noxfile.py -s dev
```

`nox` may also be installed to your path using either [uv](https://docs.astral.sh/uv) or [pipx](https://pipx.pypa.io) and used on the root: eg `nox -s docs` with no preceding `uv run`

```sh
# without global nox
$ uv run noxfile.py -s dev

# with global nox
$ uv tool install nox  # or pipx install nox
$ nox -s dev
```

> [!TIP]
> To provide arguments to the selected sessions with `nox`, pass them **after** `--`. For example, to tell `prek` to only run `ruff format`, run `nox -s lint -- ruff-format`.<|MERGE_RESOLUTION|>--- conflicted
+++ resolved
@@ -8,20 +8,21 @@
 
 ## Table of Contents
 
-- [Table of Contents](#table-of-contents)
-- [This is too much to read! I want to ask a question!](#this-is-too-much-to-read-i-want-to-ask-a-question)
-- [Good Bug Reports](#good-bug-reports)
-- [Creating a Pull Request](#creating-a-pull-request)
-  - [Overview](#overview)
-  - [Initial setup](#initial-setup)
-  - [Commit/PR Naming Guidelines](#commitpr-naming-guidelines)
-  - [Formatting](#formatting)
-  - [Pyright](#pyright)
-  - [Changelogs](#changelogs)
-  - [Documentation](#documentation)
-- [Migrating development environments](#migrating-development-environments)
-  - [Migrating from `pdm` to `uv`](#migrating-from-pdm-to-uv)
-  - [Migrating `pdm`'s scripts to `nox`](#migrating-pdms-scripts-to-nox)
+- [Contributing to disnake](#contributing-to-disnake)
+  - [Table of Contents](#table-of-contents)
+  - [This is too much to read! I want to ask a question!](#this-is-too-much-to-read-i-want-to-ask-a-question)
+  - [Good Bug Reports](#good-bug-reports)
+  - [Creating a Pull Request](#creating-a-pull-request)
+    - [Overview](#overview)
+    - [Initial setup](#initial-setup)
+    - [Commit/PR Naming Guidelines](#commitpr-naming-guidelines)
+    - [Formatting](#formatting)
+    - [Pyright](#pyright)
+    - [Changelogs](#changelogs)
+    - [Documentation](#documentation)
+  - [Migrating development environments](#migrating-development-environments)
+    - [Migrating from `pdm` to `uv`](#migrating-from-pdm-to-uv)
+    - [Migrating `pdm`'s scripts to `nox`](#migrating-pdms-scripts-to-nox)
 
 ## This is too much to read! I want to ask a question!
 
@@ -72,11 +73,7 @@
 
 We use [uv][uv] as our dependency manager. If it isn't already installed on your system, you can follow the installation steps [from astral](https://docs.astral.sh/uv/getting-started/installation/) to get started.
 
-<<<<<<< HEAD
-Once PDM is installed, use the following command to initialize a virtual environment, install the necessary development dependencies, and install the [`prek`](#formatting) hooks.
-=======
 Once uv is installed, we have one command to run that creates our entire development environment at once.
->>>>>>> 558072d2
 
 ```sh
 uvx nox -s dev
@@ -86,13 +83,8 @@
 
 - create `uv.lock`
 - create a venv at `.venv`
-<<<<<<< HEAD
-- install all dependences to `.venv`
+- install all dependencies to `.venv`
 - install pre-commit hooks (via prek) at `.git/hooks/pre-commit`
-=======
-- install all dependencies to `.venv`
-- install pre-commit hooks at `.git/hooks/pre-commit`
->>>>>>> 558072d2
 
 Other tools used in this project include [ruff](https://docs.astral.sh/ruff) (formatter and linter), and [pyright](https://microsoft.github.io/pyright/#/) (type-checker). For the most part, these automatically run on every commit with no additional action required - see below for details.
 
