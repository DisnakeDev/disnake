--- conflicted
+++ resolved
@@ -18,11 +18,7 @@
     Any,
     Final,
     Optional,
-<<<<<<< HEAD
     Sequence,
-    Tuple,
-=======
->>>>>>> 6c482d1e
 )
 
 import nox
@@ -36,15 +32,9 @@
 
 PYPROJECT = nox.project.load_toml()
 
-<<<<<<< HEAD
 SUPPORTED_PYTHONS: Final[Sequence[str]] = nox.project.python_versions(PYPROJECT)
 EXPERIMENTAL_PYTHON_VERSIONS: Final[Sequence[str]] = ["3.14"]
 ALL_PYTHONS: Final[Sequence[str]] = [*SUPPORTED_PYTHONS, *EXPERIMENTAL_PYTHON_VERSIONS]
-=======
-SUPPORTED_PYTHONS: Final[list[str]] = nox.project.python_versions(PYPROJECT)
-EXPERIMENTAL_PYTHON_VERSIONS: Final[list[str]] = ["3.14"]
-ALL_PYTHONS: Final[list[str]] = [*SUPPORTED_PYTHONS, *EXPERIMENTAL_PYTHON_VERSIONS]
->>>>>>> 6c482d1e
 MIN_PYTHON: Final[str] = SUPPORTED_PYTHONS[0]
 CI: Final[bool] = "CI" in os.environ
 
@@ -78,11 +68,7 @@
             self[key] = getattr(self, key)  # pyright: ignore[reportIndexIssue]
 
 
-<<<<<<< HEAD
 EXECUTION_GROUPS: Sequence[ExecutionGroup] = [
-=======
-EXECUTION_GROUPS: list[ExecutionGroup] = [
->>>>>>> 6c482d1e
     ## pyright
     *(
         ExecutionGroup(
@@ -136,11 +122,7 @@
 ]
 
 
-<<<<<<< HEAD
 def get_groups_for_session(name: str) -> Sequence[ExecutionGroup]:
-=======
-def get_groups_for_session(name: str) -> list[ExecutionGroup]:
->>>>>>> 6c482d1e
     return [g for g in EXECUTION_GROUPS if name in g.sessions]
 
 
