--- conflicted
+++ resolved
@@ -169,7 +169,6 @@
     """Run libcst codemods."""
     session.run_always("pdm", "install", "-dG", "codemod", external=True)
 
-<<<<<<< HEAD
     base_command = ["python", "-m", "libcst.tool"]
     base_command_codemod = base_command + ["codemod"]
     if not session.interactive:
@@ -180,18 +179,6 @@
         session.log("Running all transformers.")
 
         res: str = session.run(*base_command, "list", silent=True)  # type: ignore
-=======
-    if session.posargs and session.posargs[0] == "run-all" or not session.interactive:
-        # run all of the transformers on disnake
-        session.log("Running all transformers.")
-        res: str = session.run(
-            "python",
-            "-m",
-            "libcst.tool",
-            "list",
-            silent=True,
-        )  # type: ignore
->>>>>>> cba829b0
         transformers = [line.split("-")[0].strip() for line in res.splitlines()]
         session.log("Transformers: " + ", ".join(transformers))
 
@@ -208,32 +195,10 @@
 
         session.run(*base_command_codemod, *session.posargs)
     else:
-<<<<<<< HEAD
         session.run(*base_command, "list")
         return  # don't run autotyping in this case
 
     session.notify("autotyping", posargs=[])
-=======
-        if session.posargs:
-            if len(session.posargs) < 2:
-                session.posargs.append("disnake")
-            session.run(
-                "python",
-                "-m",
-                "libcst.tool",
-                "codemod",
-                *session.posargs,
-            )
-        else:
-            session.run(
-                "python",
-                "-m",
-                "libcst.tool",
-                "list",
-            )
-    if not session.interactive:
-        session.notify("autotyping", posargs=[])
->>>>>>> cba829b0
 
 
 @nox.session()
