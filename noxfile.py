#!/usr/bin/env -S uv run --script
# /// script
# requires-python = ">=3.8"
# dependencies = [
#     "nox==2025.5.1",
# ]
# ///
# SPDX-License-Identifier: MIT

from __future__ import annotations

import dataclasses
import os
import pathlib
import shutil
from typing import (
    TYPE_CHECKING,
    Any,
    Dict,
    Final,
    List,
    Optional,
    Tuple,
)

import nox

nox.needs_version = ">=2025.5.1"


nox.options.error_on_external_run = True
nox.options.reuse_venv = "yes"
nox.options.default_venv_backend = "uv|virtualenv"

PYPROJECT = nox.project.load_toml()

SUPPORTED_PYTHONS: Final[List[str]] = nox.project.python_versions(PYPROJECT)
# TODO(onerandomusername): add 3.14 once CI supports 3.14.
EXPERIMENTAL_PYTHON_VERSIONS: Final[List[str]] = []
ALL_PYTHONS: Final[List[str]] = [*SUPPORTED_PYTHONS, *EXPERIMENTAL_PYTHON_VERSIONS]
MIN_PYTHON: Final[str] = SUPPORTED_PYTHONS[0]
CI: Final[bool] = "CI" in os.environ

# used to reset cached coverage data once for the first test run only
reset_coverage = True

if TYPE_CHECKING:
    ExecutionGroupType = object
else:
    ExecutionGroupType = Dict[str, Any]


@dataclasses.dataclass
class ExecutionGroup(ExecutionGroupType):
    sessions: Tuple[str, ...] = ()
    python: str = MIN_PYTHON
    project: bool = True
    extras: Tuple[str, ...] = ()
    groups: Tuple[str, ...] = ()
    dependencies: Tuple[str, ...] = ()
    experimental: bool = False
    pyright_paths: Tuple[str, ...] = ()

    def __post_init__(self) -> None:
        if self.pyright_paths and "pyright" not in self.sessions:
            raise TypeError("pyright_paths can only be set if pyright is in sessions")
        if self.python in EXPERIMENTAL_PYTHON_VERSIONS:
            self.experimental = True
        for key in self.__dataclass_fields__.keys():
            self[key] = getattr(self, key)  # type: ignore


EXECUTION_GROUPS: List[ExecutionGroup] = [
    ## pyright
    *(
        ExecutionGroup(
            sessions=("pyright",),
            python=python,
            pyright_paths=("disnake", "tests", "examples", "noxfile.py", "setup.py"),
            project=True,
            # FIXME: orjson doesn't yet support python 3.14, remove once we migrate to uv and have version-specific locks
            extras=("speed", "voice") if python not in EXPERIMENTAL_PYTHON_VERSIONS else ("voice",),
            groups=("test", "nox"),
            dependencies=("setuptools", "pytz", "requests"),  # needed for type checking
        )
        for python in ALL_PYTHONS
    ),
    # docs and pyright
    ExecutionGroup(
        sessions=("docs", "pyright"),
        pyright_paths=("docs",),
        extras=("docs",),
    ),
    # codemodding and pyright
    ExecutionGroup(
        sessions=("codemod", "autotyping", "pyright"),
        pyright_paths=("scripts",),
        groups=("codemod",),
    ),
    # the other sessions, they don't need pyright, but they need to run
    ExecutionGroup(
        sessions=("lint", "slotscheck", "check-manifest"),
        groups=("tools",),
    ),
    # build
    ExecutionGroup(
        sessions=("build",),
        groups=("build",),
    ),
    ## testing
    *(
        ExecutionGroup(
            sessions=("test",),
            python=python,
            groups=("test",),
        )
        for python in ALL_PYTHONS
    ),
    # coverage
    ExecutionGroup(
        sessions=("coverage",),
        project=False,
        groups=("test",),
    ),
]


def get_groups_for_session(name: str) -> List[ExecutionGroup]:
    return [g for g in EXECUTION_GROUPS if name in g.sessions]


def get_version_for_session(name: str) -> str:
    versions = {g.python for g in get_groups_for_session(name) if g.python}
    if len(versions) != 1:
        raise TypeError(f"not the right number of groups for session {name}")
    return versions.pop()


def install_deps(session: nox.Session, *, execution_group: Optional[ExecutionGroup] = None) -> None:
    """Helper to install dependencies from a group."""
    if not execution_group:
        results = get_groups_for_session(session.name)
        if not results:
            # try cutting the `-`
            results = get_groups_for_session(session.name.split("-")[0])
        if len(results) != 1:
            raise TypeError(f"not a valid session name: {session.name}. results: {len(results)}")
        execution_group = results[0]

    if not execution_group.project and execution_group.extras:
        raise TypeError("Cannot install extras without also installing the project")

    command: List[str]

    # If not using uv, install with pip
    if os.getenv("INSTALL_WITH_PIP") is not None:
        command = []
        if execution_group.project:
            command.append("-e")
            command.append(".")
            if execution_group.extras:
                # project[extra1,extra2]
                command[-1] += "[" + ",".join(execution_group.extras) + "]"
        if execution_group.groups:
            command.extend(nox.project.dependency_groups(PYPROJECT, *execution_group.groups))
        session.install(*command)

        # install separately in case it conflicts with a just-installed dependency (for overriding a locked dep)
        if execution_group.dependencies:
            session.install(*execution_group.dependencies)

        return

    # install with uv
    command = [
        "uv",
        "sync",
        "--no-default-groups",
    ]
    env: Dict[str, Any] = {}

    if session.venv_backend != "none":
        command.append(f"--python={session.virtualenv.location}")
        env["UV_PROJECT_ENVIRONMENT"] = str(session.virtualenv.location)
    elif CI and "VIRTUAL_ENV" in os.environ:
        # we're in CI and using uv, so use the existing venv
        command.append(f"--python={os.environ['VIRTUAL_ENV']}")
        env["UV_PROJECT_ENVIRONMENT"] = os.environ["VIRTUAL_ENV"]

    if execution_group.extras:
        for e in execution_group.extras:
            command.append(f"--extra={e}")
    if execution_group.groups:
        for g in execution_group.groups:
            command.append(f"--group={g}")
    if not execution_group.project:
        command.append("--no-install-project")

    session.run_install(
        *command,
        env=env,
        silent=True,
    )

    if execution_group.dependencies:
        if session.venv_backend == "none" and CI:
            # we are not in a venv but we're on CI so we probably intended to do this
            session.run_install("uv", "pip", "install", *execution_group.dependencies, env=env)
        else:
            session.install(*execution_group.dependencies, env=env)


@nox.session(python=get_version_for_session("docs"), default=False)
def docs(session: nox.Session) -> None:
    """Build and generate the documentation.

    If running locally, will build automatic reloading docs.
    If running in CI, will build a production version of the documentation.
    """
    install_deps(session)
    with session.chdir("docs"):
        args = ["-b", "html", "-n", ".", "_build/html", *session.posargs]
        if session.interactive:
            session.run(
                "sphinx-autobuild",
                "--ignore",
                "_build",
                "--watch",
                "../disnake",
                "--watch",
                "../changelog",
                "--port",
                "8009",
                "-j",
                "auto",
                *args,
            )
        else:
            session.run(
                "sphinx-build",
                "-aE",
                *args,
            )


@nox.session
def lint(session: nox.Session) -> None:
    """Check all paths for linting errors"""
    install_deps(session)
    session.run("prek", "run", "--all-files", *session.posargs)


@nox.session(name="check-manifest")
def check_manifest(session: nox.Session) -> None:
    """Run check-manifest."""
    install_deps(session)
    session.run("check-manifest", "-v")


@nox.session(python=get_version_for_session("slotscheck"))
def slotscheck(session: nox.Session) -> None:
    """Run slotscheck."""
    install_deps(session)
    session.run("python", "-m", "slotscheck", "--verbose", "-m", "disnake")


@nox.session(requires=["check-manifest"])
def build(session: nox.Session) -> None:
    """Build a dist."""
    install_deps(session)

    dist_path = pathlib.Path("dist")
    if dist_path.exists():
        shutil.rmtree(dist_path)
    session.run("python", "-m", "build", "--outdir", "dist")


@nox.session(python=get_version_for_session("autotyping"))
def autotyping(session: nox.Session) -> None:
    """Run autotyping.

    Because of the nature of changes that autotyping makes, and the goal design of examples,
    this runs on each folder in the repository with specific settings.
    """
    install_deps(session)
    base_command = ["python", "-m", "libcst.tool", "codemod", "autotyping.AutotypeCommand"]
    if not session.interactive:
        base_command += ["--hide-progress"]

    dir_options: Dict[Tuple[str, ...], Tuple[str, ...]] = {
        (
            "disnake",
            "scripts",
            "tests",
            "noxfile.py",
        ): ("--aggressive",),
        ("examples",): (
            "--scalar-return",
            "--bool-param",
            "--bool-param",
            "--int-param",
            "--float-param",
            "--str-param",
            "--bytes-param",
        ),
    }

    if session.posargs:
        # short circuit with the provided arguments
        # if there's just one file argument, give it the defaults that we normally use
        posargs = session.posargs.copy()
        if len(posargs) == 1 and not (path := posargs[0]).startswith("--"):
            path = pathlib.Path(path).absolute()
            try:
                path = path.relative_to(pathlib.Path.cwd())
            except ValueError:
                pass
            else:
                module = path.parts[0]
                for modules, options in dir_options.items():
                    if module in modules:
                        posargs += options
                        break

        session.run(
            *base_command,
            *posargs,
        )
        return

    # run the custom fixers
    for module, options in dir_options.items():
        session.run(
            *base_command,
            *module,
            *options,
        )


@nox.session(name="codemod", python=get_version_for_session("codemod"))
def codemod(session: nox.Session) -> None:
    """Run libcst codemods."""
    install_deps(session)

    base_command = ["python", "-m", "libcst.tool"]
    base_command_codemod = [*base_command, "codemod"]
    if not session.interactive:
        base_command_codemod += ["--hide-progress"]

    if (session.posargs and session.posargs[0] == "run-all") or not session.interactive:
        # run all of the transformers on disnake
        session.log("Running all transformers.")

        session.run(*base_command_codemod, "combined.CombinedCodemod", "disnake")
    elif session.posargs:
        if len(session.posargs) < 2:
            session.posargs.append("disnake")

        session.run(*base_command_codemod, *session.posargs)
    else:
        session.run(*base_command, "list")
        return  # don't run autotyping in this case

    session.notify("autotyping", posargs=[])


@nox.session()
@nox.parametrize(
    ("python", "execution_group"),
    [(group.python, group) for group in get_groups_for_session("pyright")],
    ids=[
        (group.python or "") + "-" + group.pyright_paths[0]
        for group in get_groups_for_session("pyright")
    ],
)
def pyright(session: nox.Session, execution_group: ExecutionGroup) -> None:
    groups = execution_group.groups
    if "typing" not in groups:
        execution_group.groups = (*groups, "typing")
    install_deps(session, execution_group=execution_group)

    env = {
        "PYRIGHT_PYTHON_IGNORE_WARNINGS": "1",
    }
    try:
        session.run(
            "python",
            "-m",
            "pyright",
            *execution_group.pyright_paths,
            *session.posargs,
            env=env,
        )
    except KeyboardInterrupt:
        session.error("Quit pyright")
    except Exception:
        if not CI and execution_group.experimental:
            session.warn(
                "Pyright failed but the session was marked as experimental, exiting with 0"
            )
        else:
            raise


@nox.session()
@nox.parametrize(
    ("python", "execution_group"),
    [(group.python, group) for group in get_groups_for_session("test")],
    ids=[
        (group.python or "") + (f"({'-'.join(group.extras)})" if group.extras else "")
        for group in get_groups_for_session("test")
    ],
)
def test(session: nox.Session, execution_group: ExecutionGroup) -> None:
    """Run tests."""
    install_deps(session, execution_group=execution_group)

    pytest_args = ["--cov", "--cov-context=test"]
    global reset_coverage  # noqa: PLW0603
    if reset_coverage:
        # don't use `--cov-append` for first run
        reset_coverage = False
    else:
        # use `--cov-append` in all subsequent runs
        pytest_args.append("--cov-append")

    # TODO: only run tests that depend on the different dependencies
    session.run(
        "pytest",
        *pytest_args,
        *session.posargs,
    )


@nox.session
def coverage(session: nox.Session) -> None:
    """Display coverage information from the tests."""
    install_deps(session)

    posargs = session.posargs
    # special-case serve
    if "serve" in posargs:
        if len(posargs) != 1:
            session.error("serve cannot be used with any other arguments.")
        session.run("coverage", "html", "--show-contexts")
        session.run(
            "python",
            "-m",
            "http.server",
            "8012",
            "--directory",
            "htmlcov",
            "--bind",
            "127.0.0.1",
        )
        return

    session.run("coverage", *posargs)


@nox.session(default=False, python=False)
def dev(session: nox.Session) -> None:
    """Set up a development environment using pdm.

    This will:
    - lock all dependencies with pdm
    - create a .venv/ directory, overwriting the existing one,
    - install all dependencies needed for development.
    - install the pre-commit hook (prek)
    """
<<<<<<< HEAD
    session.run("pdm", "lock", "-dG:all", "-G:all", external=True)
    session.run("pdm", "venv", "create", "--force", external=True)
    session.run("pdm", "sync", "--clean-unselected", "-dG:all", "-G:all")
    session.run("pdm", "run", "prek", "install", "--overwrite")
=======
    session.run("uv", "lock", external=True)
    session.run("uv", "venv", "--clear", external=True)
    session.run("uv", "sync", "--all-extras", "--all-groups", external=True)
    session.run("uv", "run", "pre-commit", "install", external=True)
>>>>>>> 558072d2


if __name__ == "__main__":
    nox.main()<|MERGE_RESOLUTION|>--- conflicted
+++ resolved
@@ -468,17 +468,10 @@
     - install all dependencies needed for development.
     - install the pre-commit hook (prek)
     """
-<<<<<<< HEAD
-    session.run("pdm", "lock", "-dG:all", "-G:all", external=True)
-    session.run("pdm", "venv", "create", "--force", external=True)
-    session.run("pdm", "sync", "--clean-unselected", "-dG:all", "-G:all")
-    session.run("pdm", "run", "prek", "install", "--overwrite")
-=======
     session.run("uv", "lock", external=True)
     session.run("uv", "venv", "--clear", external=True)
     session.run("uv", "sync", "--all-extras", "--all-groups", external=True)
-    session.run("uv", "run", "pre-commit", "install", external=True)
->>>>>>> 558072d2
+    session.run("uv", "run", "prek", "install", "--overwrite", external=True)
 
 
 if __name__ == "__main__":
