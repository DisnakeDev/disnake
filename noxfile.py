--- conflicted
+++ resolved
@@ -1,21 +1,10 @@
-<<<<<<< HEAD
 #!/usr/bin/env -S uv run --script
 # /// script
 # requires-python = ">=3.8"
 # dependencies = [
-#     "nox==2025.5.01",
-# ]
-# ///
-=======
-#!/usr/bin/env -S pdm run
-# /// script
-# requires-python = ">=3.10"
-# dependencies = [
 #     "nox==2025.5.1",
 # ]
 # ///
-
->>>>>>> b03ae1d6
 # SPDX-License-Identifier: MIT
 
 
@@ -32,7 +21,6 @@
 
 PYPROJECT = nox.project.load_toml()
 
-nox.needs_version = ">=2025.5.1"
 
 def use_min_python_of(python: str, *, preferred: Optional[str] = None) -> str | None:
     """Use the minimum necessary python for this run, but if the environment is a specific venv, then use that one."""
@@ -41,6 +29,7 @@
         # If the current Python version is less than the required version, use the required version
         return preferred or python
     return None
+
 
 nox.options.error_on_external_run = True
 nox.options.reuse_venv = "yes"
@@ -362,7 +351,6 @@
         session.run("coverage", "erase")
 
 
-<<<<<<< HEAD
 @nox.session(default=False, python=False)
 def dev(session: nox.Session) -> None:
     """Set up a development environment using uv.
@@ -428,7 +416,5 @@
     )
 
 
-=======
->>>>>>> b03ae1d6
 if __name__ == "__main__":
     nox.main()