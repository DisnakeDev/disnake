--- conflicted
+++ resolved
@@ -371,7 +371,6 @@
     session.notify("autotyping", posargs=[])
 
 
-<<<<<<< HEAD
 @nox.session()
 @nox.parametrize(
     ("python", "execution_group_dict"),
@@ -387,27 +386,6 @@
         execution_group.groups = (*groups, "typing")
     install_deps(session, execution_group=execution_group)
 
-=======
-@nox.session
-def pyright(session: nox.Session) -> None:
-    """Run pyright."""
-    install_deps(
-        session,
-        project=True,
-        extras=[
-            "speed",
-            "voice",
-            "docs",  # docs/
-        ],
-        groups=[
-            "test",  # tests/
-            "nox",  # noxfile.py
-            "codemod",  # scripts/
-            "typing",  # pyright
-        ],
-        dependencies=["setuptools"],
-    )
->>>>>>> a63abd77
     env = {
         "PYRIGHT_PYTHON_IGNORE_WARNINGS": "1",
     }
