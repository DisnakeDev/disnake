--- conflicted
+++ resolved
@@ -96,11 +96,7 @@
     ),
     # the other sessions, they don't need pyright, but they need to run
     ExecutionGroup(
-<<<<<<< HEAD
-        sessions=("lint", "slotscheck"),
-=======
-        sessions=("lint", "slotscheck", "check-manifest", "check-wheel-contents"),
->>>>>>> d231d638
+        sessions=("lint", "slotscheck", "check-wheel-contents"),
         groups=("tools",),
     ),
     # build
@@ -255,29 +251,14 @@
     session.run("prek", "run", "--all-files", *session.posargs)
 
 
-<<<<<<< HEAD
-@nox.session(python=get_version_for_session("slotscheck"))
-=======
-@nox.session(name="check-manifest", tags=["misc"])
-def check_manifest(session: nox.Session) -> None:
-    """Run check-manifest."""
-    install_deps(session)
-    session.run("check-manifest", "-v")
-
-
 @nox.session(python=get_version_for_session("slotscheck"), tags=["misc"])
->>>>>>> d231d638
 def slotscheck(session: nox.Session) -> None:
     """Run slotscheck."""
     install_deps(session)
     session.run("python", "-m", "slotscheck", "--verbose", "-m", "disnake")
 
 
-<<<<<<< HEAD
-@nox.session
-=======
-@nox.session(requires=["check-manifest"], tags=["misc"])
->>>>>>> d231d638
+@nox.session(tags=["misc"])
 def build(session: nox.Session) -> None:
     """Build a dist."""
     install_deps(session)
