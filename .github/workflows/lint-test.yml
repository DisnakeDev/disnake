--- conflicted
+++ resolved
@@ -82,36 +82,6 @@
           path: uv.lock
           enableCrossOsArchive: true
 
-  # used to determine which python versions to test against
-  # noxfile.py is the source of truth.
-  # except noxfile.py actually draws from pyproject.toml
-  # pyproject.toml's `project.requires-python` and `project.classifers`
-  # are our actual sources of truth.
-  python-versions:
-    runs-on: ubuntu-latest
-    outputs:
-      docs: ${{ steps.set-matrix.outputs.docs }}
-      libcst: ${{ steps.set-matrix.outputs.libcst }}
-      min-python: ${{ steps.set-matrix.outputs.min-python }}
-      pyright: ${{ steps.set-matrix.outputs.tests }}
-      tests: ${{ steps.set-matrix.outputs.tests }}
-    steps:
-      - uses: actions/checkout@v4
-      - name: Set up environment
-        id: setup-env
-        uses: ./.github/actions/setup-env
-        with:
-          use-cached-uv-lock: 'false' # we don't need the lock here
-
-<<<<<<< HEAD
-      - name: Determine Python versions to test and lint against
-        id: set-matrix
-        run: |
-          echo min-python=$(uv run noxfile.py -s test --list --json | jq -rc '[.[].python].[0]') | tee --append $GITHUB_OUTPUT
-          echo docs=$(uv run noxfile.py -s docs --list --json | jq -rc '.[].python') | tee --append $GITHUB_OUTPUT
-          echo libcst=$(uv run noxfile.py -s codemod --list --json | jq -rc '[.[].python].[0]') | tee --append $GITHUB_OUTPUT
-          echo tests=$(uv run noxfile.py -s test --list --json | jq -c '[.[].python]') | tee --append $GITHUB_OUTPUT
-=======
   # Used to determine which python versions to test against.
   # noxfile.py is the source of truth, which in turn draws from
   # pyproject.toml's `project.requires-python` and `project.classifers`.
@@ -137,7 +107,7 @@
           echo docs=$(nox -s docs --list --json | jq -rc '.[].python') | tee --append $GITHUB_OUTPUT
           echo libcst=$(nox -s codemod --list --json | jq -rc '[.[].python][0]') | tee --append $GITHUB_OUTPUT
           echo tests=$(nox -s test --list --json | jq -c '[.[].python]') | tee --append $GITHUB_OUTPUT
->>>>>>> bc85755f
+
   lint:
     runs-on: ubuntu-latest
     steps:
@@ -158,15 +128,9 @@
     # readthedocs (see .readthedocs.yml) here for consistency
     runs-on: ubuntu-24.04
     needs:
-<<<<<<< HEAD
-      - lock-dependencies
-      - lint
-      - python-versions
-=======
-      - python-versions
-      - lock-dependencies
-      - lint
->>>>>>> bc85755f
+      - python-versions
+      - lock-dependencies
+      - lint
     steps:
       - uses: actions/checkout@v4
 
@@ -177,30 +141,17 @@
           python-version: ${{ needs.python-versions.outputs.docs }}
 
       - name: Run sphinx-build
-<<<<<<< HEAD
         run: uv run noxfile.py --force-python ${{ steps.setup-env.outputs.python-version }} -s docs -- --keep-going -W -w $GITHUB_STEP_SUMMARY
-=======
-        run: nox --force-python ${{ steps.setup-env.outputs.python-version }} -s docs -- --keep-going -W -w $GITHUB_STEP_SUMMARY
->>>>>>> bc85755f
 
   pyright:
     runs-on: ubuntu-latest
     needs:
-<<<<<<< HEAD
-      - lock-dependencies
-      - python-versions
-      - lint
-    strategy:
-      matrix:
-        python-version: ${{ fromJson(needs.python-versions.outputs.tests) }}
-=======
       - python-versions
       - lock-dependencies
       - lint
     strategy:
       matrix:
         python-version: ${{ fromJson(needs.python-versions.outputs.pyright) }}
->>>>>>> bc85755f
         experimental: [false]
       fail-fast: false
     continue-on-error: ${{ matrix.experimental }}
@@ -215,15 +166,11 @@
           python-version: ${{ matrix.python-version }}
 
       - name: Install dependencies
-<<<<<<< HEAD
-        run: uv run noxfile.py -s pyright --no-venv --install-only --force-python ${{ steps.setup-env.outputs.python-version }}
-=======
         # `--no-venv` to install in the main pdm venv instead of nox's pyright-specific one
         # because nox uses pdm internally to install, this means that the venv that is used is
         # the one that pdm would create in project: `.venv`
         run: |
-          nox -s pyright --no-venv --install-only --force-python ${{ steps.setup-env.outputs.python-version }}
->>>>>>> bc85755f
+          uv run noxfile.py -s pyright --no-venv --install-only --force-python ${{ steps.setup-env.outputs.python-version }}
 
       - name: Add .venv/bin to PATH
         run: dirname "$(uv python find)" >> $GITHUB_PATH
@@ -231,22 +178,13 @@
       - name: Set pyright version
         id: pyright-version
         run: |
-<<<<<<< HEAD
-          PYRIGHT_VERSION="$(uv run python -c 'import pyright; print(pyright.__pyright_version__)')"
-          echo "pyright_version=$PYRIGHT_VERSION" >> $GITHUB_OUTPUT
-=======
-          echo "pyright-version=$(pdm run python -c 'import pyright; print(pyright.__pyright_version__)')" >> $GITHUB_OUTPUT
->>>>>>> bc85755f
+          echo "pyright-version=$(uv run python -c 'import pyright; print(pyright.__pyright_version__)')" >> $GITHUB_OUTPUT
 
       - name: Run pyright (Linux)
         uses: jakebailey/pyright-action@v2.2.1
         id: pyright-linux
         with:
-<<<<<<< HEAD
-          version: ${{ steps.pyright-version.outputs.pyright_version }}
-=======
           version: ${{ steps.pyright-version.outputs.pyright-version }}
->>>>>>> bc85755f
           python-version: ${{ steps.setup-env.outputs.python-version }}
           python-platform: "Linux"
           annotate: ${{ matrix.python-version == needs.python-versions.outputs.min-python }} # only add comments for one version
@@ -256,11 +194,7 @@
         uses: jakebailey/pyright-action@v2.2.1
         if: always() && (steps.pyright-linux.outcome == 'success' || steps.pyright-linux.outcome == 'failure')
         with:
-<<<<<<< HEAD
-          version: ${{ steps.pyright-version.outputs.pyright_version }}
-=======
           version: ${{ steps.pyright-version.outputs.pyright-version }}
->>>>>>> bc85755f
           python-version: ${{ steps.setup-env.outputs.python-version }}
           python-platform: "Windows"
           annotate: false # only add comments for one platform (see above)
@@ -309,10 +243,7 @@
         uses: ./.github/actions/setup-env
         with:
           python-version: ${{ needs.python-versions.outputs.libcst }}
-<<<<<<< HEAD
-=======
-
->>>>>>> bc85755f
+
       # run the libcst parsers and check for changes
       - name: libcst codemod
         run: |
@@ -350,12 +281,8 @@
           python-version: ${{ matrix.python-version }}
 
       - name: Install nox environment
-<<<<<<< HEAD
-        run: uv run noxfile.py -s test --install-only --force-python ${{ steps.setup-env.outputs.python-version }}
-=======
-        run: |
-          nox -s test --no-venv --install-only --force-python ${{ steps.setup-env.outputs.python-version }}
->>>>>>> bc85755f
+        run: |
+          uv run noxfile.py -s test --no-venv --install-only --force-python ${{ steps.setup-env.outputs.python-version }}
 
       - name: Run pytest
         id: run_tests
@@ -364,11 +291,7 @@
           TZ: "America/New_York"
         run: |
           echo "$GITHUB_STEP_SUMMARY_HEADER" | sed "s/#name#/Test Summary/" >> $GITHUB_STEP_SUMMARY
-<<<<<<< HEAD
-          uv run noxfile.py --force-python ${{ steps.setup-env.outputs.python-version }} -s test -- --color=no --cov-report= | tee -a $GITHUB_STEP_SUMMARY
-=======
-          pdm run nox --no-venv -s test -- --color=no --cov-report= | tee -a $GITHUB_STEP_SUMMARY
->>>>>>> bc85755f
+          uv run noxfile.py --no-venv -s test -- --color=no --cov-report= | tee -a $GITHUB_STEP_SUMMARY
           echo "$GITHUB_STEP_SUMMARY_FOOTER" >> $GITHUB_STEP_SUMMARY
 
       - name: Print Coverage Output
@@ -377,11 +300,7 @@
           UV_NO_SYNC: 0
         run: |
           echo "$GITHUB_STEP_SUMMARY_HEADER" | sed "s/#name#/Coverage Summary/" >> $GITHUB_STEP_SUMMARY
-<<<<<<< HEAD
-          uv run --only-group test coverage report | tee -a $GITHUB_STEP_SUMMARY
-=======
-          pdm run nox --no-venv -s coverage -- report | tee -a $GITHUB_STEP_SUMMARY
->>>>>>> bc85755f
+          uv run noxfile.py --no-venv -s coverage -- report | tee -a $GITHUB_STEP_SUMMARY
           echo "$GITHUB_STEP_SUMMARY_FOOTER" >> $GITHUB_STEP_SUMMARY
 
   # thanks to aiohttp for this part of the workflow
