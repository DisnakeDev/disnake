# SPDX-License-Identifier: MIT

name: Lint & Test

on:
  push:
    branches:
      - 'master'
      - 'v[0-9]+.[0-9]+.x'  # matches to backport branches, e.g. 3.6
      - 'run-ci/*'
    tags:
  pull_request:
  merge_group:
    types: [checks_requested]

permissions:
  read-all

concurrency:
  group: ${{ github.workflow }}-${{ github.event.pull_request.number || github.sha }}
  cancel-in-progress: true

defaults:
  run:
    shell: bash

jobs:
  lint:
    runs-on: ubuntu-latest

    steps:
    - uses: actions/checkout@v3

    - name: Set up environment
      uses: ./.github/actions/setup-env
      with:
        python-version: 3.8

    # TODO: remove when moving to ruff
    - name: Install dependencies
      run: pdm install -dG lint

    - name: Run pre-commit
      id: pre-commit
      uses: pre-commit/action@v3.0.0
<<<<<<< HEAD
=======
      env:
        SKIP: 'flake8'

    # Run flake8 and have it format the linting errors in the format of
    # the GitHub Workflow command to register error annotations. This
    # means that our flake8 output is automatically added as an error
    # annotation to both the run result and in the "Files" tab of a
    # pull request.
    #
    # Format used:
    # ::error file={filename},line={line},col={col}::{message}
    - name: Run flake8
      id: flake8
      if: always() && (steps.pre-commit.outcome == 'success' || steps.pre-commit.outcome == 'failure')
      run: "pdm run flake8 \
        --format='::error file=%(path)s,line=%(row)d,col=%(col)d::\
        [flake8] %(code)s: %(text)s'"
>>>>>>> bad239af

  docs:
    # unlike the other workflows, we are using version 20.04 here as
    # readthedocs uses 20.04 for building our docs, and we want to be explicit
    runs-on: ubuntu-20.04
    steps:
    - uses: actions/checkout@v3

    - name: Set up environment
      uses: ./.github/actions/setup-env
      with:
        python-version: 3.8

    - name: Run sphinx-build
      run: nox -s docs -- --keep-going -W -w $GITHUB_STEP_SUMMARY

  pyright:
    runs-on: ubuntu-latest
    strategy:
      matrix:
        python-version: ["3.8", "3.9", "3.10", "3.11"]
        experimental: [false]
      fail-fast: false
    continue-on-error: ${{ matrix.experimental }}

    steps:
    - uses: actions/checkout@v3

    - name: Set up environment
      id: setup-env
      uses: ./.github/actions/setup-env
      env:
        PDM_USE_VENV: true
        PDM_VENV_IN_PROJECT: true
      with:
        python-version: ${{ matrix.python-version }}

    - name: Install dependencies out of venv
      run: |
        pdm export --pyproject --without-hashes -d -G speed -G docs -G voice -o requirements.txt
        pip install -r requirements.txt
        pip install .

    - name: Set pyright version
      run: |
        PYRIGHT_VERSION="$(python -c 'import pyright; print(pyright.__pyright_version__)')"
        echo "PYRIGHT_VERSION=$PYRIGHT_VERSION" >> $GITHUB_ENV

    - name: Run pyright (Linux)
      uses: jakebailey/pyright-action@v1.4.1
      id: pyright-linux
      with:
        version: ${{ env.PYRIGHT_VERSION }}
        python-version: ${{ steps.setup-env.outputs.python-version }}
        python-platform: "Linux"
        no-comments: ${{ matrix.python-version != '3.8' }}  # only add comments for one version
        warnings: true

    - name: Run pyright (Windows)
      uses: jakebailey/pyright-action@v1.4.1
      if: always() && (steps.pyright-linux.outcome == 'success' || steps.pyright-linux.outcome == 'failure')
      with:
        version: ${{ env.PYRIGHT_VERSION }}
        python-version: ${{ steps.setup-env.outputs.python-version }}
        python-platform: "Windows"
        no-comments: true  # only add comments for one platform (see above)
        warnings: true

  misc:
    runs-on: ubuntu-latest
    steps:
    - uses: actions/checkout@v3

    - name: Set up environment
      id: setup
      uses: ./.github/actions/setup-env
      with:
        python-version: 3.8

    - name: Run slotscheck
      if: (success() || failure()) && steps.setup.outcome == 'success'
      run: nox -s slotscheck

    - name: Run check-manifest
      if: (success() || failure()) && steps.setup.outcome == 'success'
      run: nox -s check-manifest

    # This only runs if the previous steps were successful, no point in running it otherwise
    - name: Build package
      run: |
        python -m pip install -U build
        python -m build

    # run the libcst parsers and check for changes
    - name: libcst codemod
      env:
        LIBCST_PARSER_TYPE: "native"
      run: |
        nox -s codemod -- run-all
        if [ -n "$(git status --porcelain disnake/)" ]; then
          echo "::error::Please run 'nox -s codemod -- run-all' locally and commit the changes." >&2;
          exit 1;
        else
          exit 0;
        fi

  pytest:
    runs-on: ${{ matrix.os }}
    strategy:
      matrix:
        python-version: ["3.8", "3.9", "3.10", "3.11"]
        os: ["windows-latest", "ubuntu-latest", "macos-latest"]
        experimental: [false]
      fail-fast: true
    continue-on-error: ${{ matrix.experimental }}

    env:
      GITHUB_STEP_SUMMARY_HEADER: "<details><summary>#name#</summary>\n<pre>"
      GITHUB_STEP_SUMMARY_FOOTER: "</pre></details>\n"

    steps:
    - uses: actions/checkout@v3

    - name: Set up environment
      id: setup-env
      uses: ./.github/actions/setup-env
      with:
        python-version: ${{ matrix.python-version }}

    - name: Install dependencies
      run: pdm install -dG test  # needed for coverage

    - name: Test package install
      run: |
        python -m pip install .

    - name: Run pytest
      id: run_tests
      # use non-utc timezone, to test time/date-dependent features properly
      env:
        TZ: "America/New_York"
      run: |
        echo "$GITHUB_STEP_SUMMARY_HEADER" | sed "s/#name#/Test Summary/" >> $GITHUB_STEP_SUMMARY
        nox --force-python ${{ steps.setup-env.outputs.python-version }} -s test -- --color=no --cov-report= | tee -a $GITHUB_STEP_SUMMARY
        echo "$GITHUB_STEP_SUMMARY_FOOTER" >> $GITHUB_STEP_SUMMARY

    - name: Print Coverage Output
      if: always() && (steps.run_tests.outcome == 'success' || steps.run_tests.outcome == 'failure')
      run: |
        echo "$GITHUB_STEP_SUMMARY_HEADER" | sed "s/#name#/Coverage Summary/" >> $GITHUB_STEP_SUMMARY
        pdm run coverage report | tee -a $GITHUB_STEP_SUMMARY
        echo "$GITHUB_STEP_SUMMARY_FOOTER" >> $GITHUB_STEP_SUMMARY


    # This step will publish the coverage reports to coveralls.io and
    # print a "job" link in the output of the GitHub Action
    - name: Publish coverage report to coveralls.io
      # upload coverage even if a test run failed
      # this is a test, and may be removed in the future
      if: always() && (steps.run_tests.outcome == 'success' || steps.run_tests.outcome == 'failure')
      # important that we don't fail the workflow when coveralls is down
      continue-on-error: true
      env:
        COVERALLS_REPO_TOKEN: ${{ secrets.GITHUB_TOKEN }}
        COVERALLS_FLAG_NAME: coverage-${{ runner.os }}-python-${{ matrix.python-version }}
        COVERALLS_PARALLEL: true
        COVERALLS_SERVICE_NAME: github
      run: |
        python -m pip install coveralls==3.3.1 'coverage[toml]~=6.5'
        python -m coveralls

  coveralls-finish:
    name: Indicate completion to coveralls.io
    runs-on: ubuntu-latest
    needs: pytest
    # we don't want to fail the workflow when coveralls is down
    continue-on-error: true
    # as long as the tests were ran, we want to send a finish to coveralls
    if: success() || failure()
    steps:
    - uses: actions/checkout@v3

    - name: Set up environment
      uses: ./.github/actions/setup-env
      with:
        python-version: 3.8
        cache-dependency-path: |
          .github/workflows/lint-test.yml

    - name: Coveralls Finished
      continue-on-error: true
      env:
        COVERALLS_REPO_TOKEN: ${{ secrets.GITHUB_TOKEN }}
        COVERALLS_SERVICE_NAME: github
      run: |
        python -m pip install coveralls==3.3.1
        python -m coveralls --finish

  # thanks to aiohttp for this part of the workflow
  check:  # This job does nothing and is only used for the branch protection
    if: always()
    needs:
    - lint
    - docs
    - pyright
    - misc
    - pytest

    runs-on: ubuntu-latest

    steps:
    - name: Decide whether the needed jobs succeeded or failed
      uses: re-actors/alls-green@v1.2.2
      with:
        jobs: ${{ toJSON(needs) }}<|MERGE_RESOLUTION|>--- conflicted
+++ resolved
@@ -31,38 +31,9 @@
     steps:
     - uses: actions/checkout@v3
 
-    - name: Set up environment
-      uses: ./.github/actions/setup-env
-      with:
-        python-version: 3.8
-
-    # TODO: remove when moving to ruff
-    - name: Install dependencies
-      run: pdm install -dG lint
-
     - name: Run pre-commit
       id: pre-commit
       uses: pre-commit/action@v3.0.0
-<<<<<<< HEAD
-=======
-      env:
-        SKIP: 'flake8'
-
-    # Run flake8 and have it format the linting errors in the format of
-    # the GitHub Workflow command to register error annotations. This
-    # means that our flake8 output is automatically added as an error
-    # annotation to both the run result and in the "Files" tab of a
-    # pull request.
-    #
-    # Format used:
-    # ::error file={filename},line={line},col={col}::{message}
-    - name: Run flake8
-      id: flake8
-      if: always() && (steps.pre-commit.outcome == 'success' || steps.pre-commit.outcome == 'failure')
-      run: "pdm run flake8 \
-        --format='::error file=%(path)s,line=%(row)d,col=%(col)d::\
-        [flake8] %(code)s: %(text)s'"
->>>>>>> bad239af
 
   docs:
     # unlike the other workflows, we are using version 20.04 here as
