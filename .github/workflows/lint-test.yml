--- conflicted
+++ resolved
@@ -191,39 +191,25 @@
           pdm run python -m build
           ls -la dist/
 
-<<<<<<< HEAD
-      - name: Check the built package
-=======
       - name: Check README.md renders properly on PyPI
->>>>>>> 392cff05
         run: |
           pdm run twine check --strict dist/*
 
   codemod:
     runs-on: ubuntu-latest
     needs:
-<<<<<<< HEAD
-      - python-versions
-=======
->>>>>>> 392cff05
-      - lock-dependencies
-    steps:
-      - uses: actions/checkout@v4
-
-      - name: Set up environment
-<<<<<<< HEAD
+      - python-versions
+      - lock-dependencies
+    steps:
+      - uses: actions/checkout@v4
+
+      - name: Set up environment
         id: setup
         uses: ./.github/actions/setup-env
         with:
           python-version: ${{ needs.python-versions.outputs.libcst }}
+
       # run the libcst parsers and check for changes
-=======
-        uses: ./.github/actions/setup-env
-        with:
-          python-version: 3.8
-
-    # run the libcst parsers and check for changes
->>>>>>> 392cff05
       - name: libcst codemod
         run: |
           nox -s codemod -- run-all
