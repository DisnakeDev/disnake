# SPDX-License-Identifier: MIT

name: Lint & Test

on:
  push:
    branches:
      - "master"
<<<<<<< HEAD
      - "v[0-9]+.[0-9]+.x" # matches to backport branches, e.g. v3.6.x
      - "run-ci/*"
=======
      - "v[0-9]+.[0-9]+.x"  # matches to backport branches, e.g. v3.6.x
      - "run-ci/**"
>>>>>>> b03ae1d6
    tags:
      - "*"
  pull_request:
  merge_group:
    types: [checks_requested]

permissions: read-all

concurrency:
  group: ${{ github.workflow }}-${{ github.event.pull_request.number || github.sha }}
  cancel-in-progress: true

defaults:
  run:
    shell: bash

env:
  GITHUB_STEP_SUMMARY_HEADER: "<details><summary>#name#</summary>\n<pre>"
  GITHUB_STEP_SUMMARY_FOOTER: "</pre></details>\n"

jobs:
  lock-dependencies:
    # The only purpose of this is to create a lockfile, which will be cached
    # to be used with subsequent jobs.
    # This provides somewhat of a middle ground and avoids having each job lock dependencies on its own,
    # while still not needing to commit a lockfile to the repo, which is discouraged for libraries as per
    # https://pdm-project.org/en/latest/usage/lockfile/
    runs-on: ubuntu-latest
    steps:
      - uses: actions/checkout@v4

    # Instead of setup-env, we call the cache-pdm action here directly.
    # This avoids having to install PDM, only to find out the cache is already up to date sometimes.
      - name: Configure cache
        uses: ./.github/actions/cache-pdm
        with:
          env-already-initialized: false

  # used to determine which python versions to test against
  # noxfile.py is the source of truth.
  # except noxfile.py actually draws from pyproject.toml
  # pyproject.toml's `project.requires-python` and `project.classifers`
  # are our actual sources of truth.
  python-versions:
    runs-on: ubuntu-latest
    needs: lock-dependencies
    outputs:
      min-python: ${{ steps.set-matrix.outputs.min-python }}
      docs: ${{ steps.set-matrix.outputs.docs }}
      libcst: ${{ steps.set-matrix.outputs.libcst }}
      pyright: ${{ steps.set-matrix.outputs.tests }}
      tests: ${{ steps.set-matrix.outputs.tests }}
    steps:
      - uses: actions/checkout@v4
      - name: Set up environment
        uses: ./.github/actions/setup-env
        with:
          python-version: 3.8

      - name: Determine Python versions to test and lint against
        id: set-matrix
        run: |
          echo min-python=$(nox -s test --list --json | jq -rc '[.[].python].[0]') | tee --append $GITHUB_OUTPUT
          echo docs=$(nox -s docs --list --json | jq -rc '.[].python') | tee --append $GITHUB_OUTPUT
          echo libcst=$(nox -s codemod --list --json | jq -rc '[.[].python].[0]') | tee --append $GITHUB_OUTPUT
          echo tests=$(nox -s test --list --json | jq -c '[.[].python]') | tee --append $GITHUB_OUTPUT
  lint:
    runs-on: ubuntu-latest
    steps:
      - uses: actions/checkout@v4

      - name: Cache pre-commit
        uses: actions/cache@v4
        with:
          key: pre-commit-${{ hashFiles('.pre-commit-config.yaml') }}
          path: ~/.cache/pip

      - name: Run pre-commit
        id: pre-commit
        uses: pre-commit/action@v3.0.1
        env:
          RUFF_OUTPUT_FORMAT: github

  docs:
    # unlike the other workflows, we explicitly use the same version as
    # readthedocs (see .readthedocs.yml) here for consistency
    runs-on: ubuntu-24.04
    needs:
      - lock-dependencies
      - python-versions
    steps:
      - uses: actions/checkout@v4

      - name: Set up environment
        id: setup-env
        uses: ./.github/actions/setup-env
        with:
          python-version: ${{ needs.python-versions.outputs.docs }}

      - name: Run sphinx-build
        run: nox --force-python ${{ steps.setup-env.outputs.python-version }} -s docs -- --keep-going -W -w $GITHUB_STEP_SUMMARY

  pyright:
    runs-on: ubuntu-latest
    needs:
      - lock-dependencies
      - python-versions
    strategy:
      matrix:
        python-version: ${{ fromJson(needs.python-versions.outputs.tests) }}
        experimental: [false]
      fail-fast: false
    continue-on-error: ${{ matrix.experimental }}

    steps:
      - uses: actions/checkout@v4

      - name: Set up environment
        id: setup-env
        uses: ./.github/actions/setup-env
        env:
          PDM_USE_VENV: true
          PDM_VENV_IN_PROJECT: true
        with:
          python-version: ${{ matrix.python-version }}

      - name: Install dependencies
        run: nox -s pyright --no-venv --install-only --force-python ${{ steps.setup-env.outputs.python-version }}

      - name: Add .venv/bin to PATH
        run: dirname "$(pdm info --python)" >> $GITHUB_PATH

      - name: Set pyright version
        id: pyright-version
        run: |
          echo "pyright_version=$(pdm run python -c 'import pyright; print(pyright.__pyright_version__)')" >> $GITHUB_OUTPUT

      - name: Run pyright (Linux)
        uses: jakebailey/pyright-action@v2.2.1
        id: pyright-linux
        with:
          version: ${{ steps.pyright-version.outputs.pyright_version }}
          python-version: ${{ steps.setup-env.outputs.python-version }}
          python-platform: "Linux"
          annotate: ${{ matrix.python-version == needs.python-versions.outputs.min-python }} # only add comments for one version
          warnings: true

      - name: Run pyright (Windows)
        uses: jakebailey/pyright-action@v2.2.1
        if: always() && (steps.pyright-linux.outcome == 'success' || steps.pyright-linux.outcome == 'failure')
        with:
          version: ${{ steps.pyright-version.outputs.pyright_version }}
          python-version: ${{ steps.setup-env.outputs.python-version }}
          python-platform: "Windows"
          annotate: false # only add comments for one platform (see above)
          warnings: true

  misc:
    runs-on: ubuntu-latest
    needs:
      - python-versions
      - lock-dependencies
    steps:
      - uses: actions/checkout@v4

      - name: Set up environment
        id: setup
        uses: ./.github/actions/setup-env
        with:
          python-version: ${{ needs.python-versions.outputs.min-python }}

      - name: Run slotscheck
        if: (success() || failure()) && steps.setup.outcome == 'success'
        run: nox -s slotscheck

      - name: Run check-manifest
        if: (success() || failure()) && steps.setup.outcome == 'success'
        run: nox -s check-manifest

      # This only runs if the previous steps were successful, no point in running it otherwise
      - name: Try building package
        run: |
          pdm install -dG build

          pdm run python -m build
          ls -la dist/

      - name: Check README.md renders properly on PyPI
        run: |
          pdm run twine check --strict dist/*

  codemod:
    runs-on: ubuntu-latest
    needs:
      - python-versions
      - lock-dependencies
    steps:
      - uses: actions/checkout@v4

      - name: Set up environment
        id: setup
        uses: ./.github/actions/setup-env
        with:
          python-version: ${{ needs.python-versions.outputs.libcst }}

      # run the libcst parsers and check for changes
      - name: libcst codemod
        run: |
          nox -s codemod -- run-all

      - name: Check for changes made by libcst codemod
        run: |
          if [ -n "$(git status --porcelain)" ]; then
            echo "::error::Please run 'nox -s codemod -- run-all' locally and commit the changes." >&2;
            echo "$GITHUB_STEP_SUMMARY_HEADER" | sed "s/#name#/LibCST Codemod/" >> $GITHUB_STEP_SUMMARY
            echo "The libcst codemod made changes to the codebase. Please run 'nox -s codemod -- run-all' locally and commit the changes." >> $GITHUB_STEP_SUMMARY
            echo "::group::git diff"
            git diff |& tee -a $GITHUB_STEP_SUMMARY
            echo "::endgroup::"
            echo "$GITHUB_STEP_SUMMARY_FOOTER" >> $GITHUB_STEP_SUMMARY
            exit 1;
          else
            exit 0;
          fi

  pytest:
    runs-on: ${{ matrix.os }}
    needs:
      - python-versions
      - lock-dependencies
    strategy:
      matrix:
        os: ["windows-latest", "ubuntu-latest", "macos-latest"]
        python-version: ${{ fromJson(needs.python-versions.outputs.tests) }}
        experimental: [false]
      fail-fast: true
    continue-on-error: ${{ matrix.experimental }}
    steps:
      - uses: actions/checkout@v4

      - name: Set up environment
        id: setup-env
        uses: ./.github/actions/setup-env
        with:
          python-version: ${{ matrix.python-version }}

      - name: Install nox environment
        run: |
          nox -s test --no-venv --install-only --force-python ${{ steps.setup-env.outputs.python-version }}

      - name: Run pytest
        id: run_tests
        # use non-utc timezone, to test time/date-dependent features properly
        env:
          TZ: "America/New_York"
        run: |
          echo "$GITHUB_STEP_SUMMARY_HEADER" | sed "s/#name#/Test Summary/" >> $GITHUB_STEP_SUMMARY
          pdm run nox --no-venv -s test -- --color=no --cov-report= | tee -a $GITHUB_STEP_SUMMARY
          echo "$GITHUB_STEP_SUMMARY_FOOTER" >> $GITHUB_STEP_SUMMARY

      - name: Print Coverage Output
        if: always() && (steps.run_tests.outcome == 'success' || steps.run_tests.outcome == 'failure')
        run: |
          echo "$GITHUB_STEP_SUMMARY_HEADER" | sed "s/#name#/Coverage Summary/" >> $GITHUB_STEP_SUMMARY
          pdm run coverage report | tee -a $GITHUB_STEP_SUMMARY
          echo "$GITHUB_STEP_SUMMARY_FOOTER" >> $GITHUB_STEP_SUMMARY

  # thanks to aiohttp for this part of the workflow
  check:  # This job does nothing and is only used for the branch protection
    if: always()
    needs:
      - lint
      - docs
      - pyright
      - misc
      - codemod
      - pytest

    runs-on: ubuntu-latest

    steps:
      - name: Decide whether the needed jobs succeeded or failed
        uses: re-actors/alls-green@v1.2.2
        with:
          jobs: ${{ toJSON(needs) }}<|MERGE_RESOLUTION|>--- conflicted
+++ resolved
@@ -6,13 +6,8 @@
   push:
     branches:
       - "master"
-<<<<<<< HEAD
-      - "v[0-9]+.[0-9]+.x" # matches to backport branches, e.g. v3.6.x
-      - "run-ci/*"
-=======
       - "v[0-9]+.[0-9]+.x"  # matches to backport branches, e.g. v3.6.x
       - "run-ci/**"
->>>>>>> b03ae1d6
     tags:
       - "*"
   pull_request:
