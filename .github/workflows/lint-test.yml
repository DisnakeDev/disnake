--- conflicted
+++ resolved
@@ -96,12 +96,9 @@
     # readthedocs (see .readthedocs.yml) here for consistency
     runs-on: ubuntu-24.04
     needs:
-      - lock-dependencies
-<<<<<<< HEAD
-      - python-versions
-=======
-      - lint
->>>>>>> 6a7a87ae
+      - python-versions
+      - lock-dependencies
+      - lint
     steps:
       - uses: actions/checkout@v4
 
@@ -117,12 +114,9 @@
   pyright:
     runs-on: ubuntu-latest
     needs:
-      - lock-dependencies
-<<<<<<< HEAD
-      - python-versions
-=======
-      - lint
->>>>>>> 6a7a87ae
+      - python-versions
+      - lock-dependencies
+      - lint
     strategy:
       matrix:
         python-version: ${{ fromJson(needs.python-versions.outputs.tests) }}
@@ -176,13 +170,9 @@
   misc:
     runs-on: ubuntu-latest
     needs:
-<<<<<<< HEAD
-      - python-versions
-      - lock-dependencies
-=======
-      - lock-dependencies
-      - lint
->>>>>>> 6a7a87ae
+      - python-versions
+      - lock-dependencies
+      - lint
     steps:
       - uses: actions/checkout@v4
 
@@ -250,13 +240,9 @@
   pytest:
     runs-on: ${{ matrix.os }}
     needs:
-<<<<<<< HEAD
-      - python-versions
-      - lock-dependencies
-=======
-      - lock-dependencies
-      - lint
->>>>>>> 6a7a87ae
+      - python-versions
+      - lock-dependencies
+      - lint
     strategy:
       matrix:
         os: ["windows-latest", "ubuntu-latest", "macos-latest"]
