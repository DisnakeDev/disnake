--- conflicted
+++ resolved
@@ -35,13 +35,8 @@
         pipx install poetry==1.2.0
 
     - name: Set up python ${{ inputs.python-version }}
-<<<<<<< HEAD
       uses: actions/setup-python@v4.2.0
-      id: setup_python
-=======
       id: setup-python
-      uses: actions/setup-python@v3
->>>>>>> 5d1d5899
       with:
         python-version: ${{ inputs.python-version }}
         cache: "pip"
@@ -81,27 +76,17 @@
            poetry install --only $DEPENDENCY_GROUPS --sync
         fi
 
-    - name: Hack the environment variables maybe
-      shell: bash
-      run: |
-<<<<<<< HEAD
-        echo "pythonLocation=$VIRTUAL_ENV" >> $GITHUB_ENV
-        echo "Python_ROOT_DIR=$VIRTUAL_ENV" >> $GITHUB_ENV
-        echo "Python2_ROOT_DIR=$VIRTUAL_ENV" >> $GITHUB_ENV
-        echo "Python3_ROOT_DIR=$VIRTUAL_ENV" >> $GITHUB_ENV
-        echo "LD_LIBRARY_PATH=$VIRTUAL_ENV" >> $GITHUB_ENV
-=======
-        [ -n "$NOX_SETUP" ] && DEPS="$DEPS nox"
-        python -m pip install $DEPS
-
-        if [ "*" == "$NOX_SETUP" ]; then
-          nox -s setup
-        elif [ -n "$NOX_SETUP" ]; then
-          nox -s setup -- $NOX_SETUP
-        fi
     - name: Set python version
       id: python-version
       shell: bash
       run: |
         echo "::set-output name=python-version::$(python -c 'import sys; print(".".join(map(str,sys.version_info[:2])))')"
->>>>>>> 5d1d5899
+
+    - name: Hack the environment variables maybe
+      shell: bash
+      run: |
+        echo "pythonLocation=$VIRTUAL_ENV" >> $GITHUB_ENV
+        echo "Python_ROOT_DIR=$VIRTUAL_ENV" >> $GITHUB_ENV
+        echo "Python2_ROOT_DIR=$VIRTUAL_ENV" >> $GITHUB_ENV
+        echo "Python3_ROOT_DIR=$VIRTUAL_ENV" >> $GITHUB_ENV
+        echo "LD_LIBRARY_PATH=$VIRTUAL_ENV" >> $GITHUB_ENV