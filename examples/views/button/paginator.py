--- conflicted
+++ resolved
@@ -1,10 +1,8 @@
-<<<<<<< HEAD
+# SPDX-License-Identifier: MIT
+
 """
 A simple paginator example using views and buttons.
 """
-=======
-# SPDX-License-Identifier: MIT
->>>>>>> 17f1e055
 
 import os
 from typing import List
