--- conflicted
+++ resolved
@@ -1,14 +1,10 @@
-<<<<<<< HEAD
+# SPDX-License-Identifier: MIT
+
 """
 An example to showcase the disnake.ext.commands extension module.
 
 There are a number of utility commands being showcased here.
 """
-=======
-# SPDX-License-Identifier: MIT
-
-# This example requires the 'members' privileged intents
->>>>>>> 17f1e055
 
 import os
 import random
