--- conflicted
+++ resolved
@@ -1,10 +1,8 @@
-<<<<<<< HEAD
+# SPDX-License-Identifier: MIT
+
 """
 An example showing how to reply to received messages.
 """
-=======
-# SPDX-License-Identifier: MIT
->>>>>>> 17f1e055
 
 import os
 
