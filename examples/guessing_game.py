--- conflicted
+++ resolved
@@ -1,10 +1,8 @@
-<<<<<<< HEAD
+# SPDX-License-Identifier: MIT
+
 """
 A simple number guessing game, using `bot.wait_for`.
 """
-=======
-# SPDX-License-Identifier: MIT
->>>>>>> 17f1e055
 
 import asyncio
 import os
