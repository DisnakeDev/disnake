--- conflicted
+++ resolved
@@ -1,10 +1,8 @@
-<<<<<<< HEAD
+# SPDX-License-Identifier: MIT
+
 """
 An example demonstrating two methods of sending modals and handling modal responses.
 """
-=======
-# SPDX-License-Identifier: MIT
->>>>>>> 17f1e055
 
 import asyncio
 import os
