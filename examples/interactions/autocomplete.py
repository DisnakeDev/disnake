--- conflicted
+++ resolved
@@ -1,10 +1,8 @@
-<<<<<<< HEAD
+# SPDX-License-Identifier: MIT
+
 """
 An example showcasing the two ways of adding autocompletion to slash command options.
 """
-=======
-# SPDX-License-Identifier: MIT
->>>>>>> 17f1e055
 
 import os
 from typing import List
