--- conflicted
+++ resolved
@@ -1,10 +1,8 @@
-<<<<<<< HEAD
+# SPDX-License-Identifier: MIT
+
 """
 A simple example using custom a command context type.
 """
-=======
-# SPDX-License-Identifier: MIT
->>>>>>> 17f1e055
 
 import os
 import random
