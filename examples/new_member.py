<<<<<<< HEAD
"""
An example sending welcome messages for newly joined members.
"""
=======
# SPDX-License-Identifier: MIT

# This example requires the 'members' privileged intents
>>>>>>> 17f1e055

import os

import disnake


class MyClient(disnake.Client):
    async def on_ready(self):
        print(f"Logged in as {self.user} (ID: {self.user.id})")
        print("------")

    async def on_member_join(self, member: disnake.Member):
        guild = member.guild
        if guild.system_channel:
            to_send = f"Welcome {member.mention} to {guild.name}!"
            await guild.system_channel.send(to_send)


intents = disnake.Intents.default()
intents.members = True

client = MyClient(intents=intents)
client.run(os.getenv("BOT_TOKEN"))<|MERGE_RESOLUTION|>--- conflicted
+++ resolved
@@ -1,12 +1,8 @@
-<<<<<<< HEAD
+# SPDX-License-Identifier: MIT
+
 """
 An example sending welcome messages for newly joined members.
 """
-=======
-# SPDX-License-Identifier: MIT
-
-# This example requires the 'members' privileged intents
->>>>>>> 17f1e055
 
 import os
 
