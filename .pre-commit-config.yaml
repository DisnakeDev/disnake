--- conflicted
+++ resolved
@@ -19,12 +19,6 @@
       - id: pretty-format-yaml
         args: [--autofix, --indent, '2', --offset, '2', '--preserve-quotes']
 
-<<<<<<< HEAD
-  - repo: https://github.com/tox-dev/pyproject-fmt
-    rev: "v2.6.0"
-    hooks:
-      - id: pyproject-fmt
-=======
   - repo: https://github.com/codespell-project/codespell
     rev: v2.4.1
     hooks:
@@ -32,7 +26,6 @@
         args: ['--write']
         additional_dependencies:
           - tomli
->>>>>>> bd82acde
 
   - repo: local
     hooks:
@@ -58,6 +51,11 @@
         exclude_types: [json, pofile]
         exclude: 'changelog/|py.typed|disnake/bin/COPYING|.github/PULL_REQUEST_TEMPLATE.md|.github/CODEOWNERS|LICENSE|MANIFEST.in|.gitattributes'
 
+  - repo: https://github.com/tox-dev/pyproject-fmt
+    rev: v2.6.0
+    hooks:
+      - id: pyproject-fmt
+
   - repo: https://github.com/charliermarsh/ruff-pre-commit
     rev: v0.12.12
     hooks:
