# SPDX-License-Identifier: MIT

[build-system]
requires = ["setuptools>=61"]
build-backend = "setuptools.build_meta"

[project]
name = "disnake"
description = "A Python wrapper for the Discord API"
readme = "README.md"
authors = [
  { name = "Disnake Development" }
]
requires-python = ">=3.8"
keywords = ["disnake", "discord", "discord api"]
license = { text = "MIT" }
dependencies = [
    "aiohttp>=3.7.0,<4.0",
    "typing-extensions>=4.1",
]
classifiers = [
    "Development Status :: 5 - Production/Stable",
    "License :: OSI Approved :: MIT License",
    "Intended Audience :: Developers",
    "Natural Language :: English",
    "Operating System :: OS Independent",
    "Programming Language :: Python :: 3.8",
    "Programming Language :: Python :: 3.9",
    "Programming Language :: Python :: 3.10",
    "Programming Language :: Python :: 3.11",
    "Programming Language :: Python :: 3.12",
    "Programming Language :: Python :: 3.13",
    "Topic :: Internet",
    "Topic :: Software Development :: Libraries",
    "Topic :: Software Development :: Libraries :: Python Modules",
    "Topic :: Utilities",
    "Typing :: Typed",
]
dynamic = ["version"]

[project.urls]
Changelog = "https://docs.disnake.dev/page/whats_new.html"
Documentation = "https://docs.disnake.dev/"
Repository = "https://github.com/DisnakeDev/disnake"

[project.optional-dependencies]
speed = [
    "orjson~=3.6",
    # taken from aiohttp[speedups]
    "aiodns>=1.1",
    "Brotli",
    'cchardet; python_version < "3.10"',
]
voice = [
    "PyNaCl>=1.5.0,<1.6",
    'audioop-lts>=0.2.1; python_version >= "3.13"'
]
docs = [
    "sphinx==7.0.1",
    "sphinxcontrib-trio~=1.1.2",
    "sphinx-hoverxref==1.3.0",
    "sphinx-autobuild~=2021.3",
    "sphinxcontrib-towncrier==0.3.2a0",
    "towncrier==23.6.0",
    "sphinx-notfound-page==0.8.3",
    "sphinxext-opengraph==0.9.1",
]

[dependency-groups]
nox = [
    "nox==2025.5.1",
]
tools = [
    "pre-commit~=3.0",
    "slotscheck~=0.16.4",
    "check-manifest==0.49",
    "ruff==0.12.12",
]
changelog = [
    "towncrier==23.6.0",
]
codemod = [
    # run codemods on the repository (mostly automated typing)
    "libcst~=1.1.0",
    "ruff==0.12.12",
    "autotyping==23.2.0",
]
typing = [
    # this is not pyright itself, but the python wrapper
    "pyright==1.1.405",
    # only used for type-checking, version does not matter
    "pytz",
]
test = [
    "pytest~=8.3.2",
    "pytest-cov~=4.0.0",
    "pytest-asyncio~=0.24.0",
    "looptime~=0.2.0",
    "coverage[toml]~=7.6.0",
    "typing-extensions>=4.6",
]
build = [
    "build~=1.2",
    "twine~=6.1",
]

[tool.setuptools.packages.find]
where = ["."]
include = ["disnake*"]

[tool.nox]
script-venv-backend = "uv|virtualenv"

[tool.pdm]
# Ignore `requires-python` warnings when locking, the latest versions of some
# dependencies already require >=3.9
# See also https://pdm-project.org/en/latest/usage/config/#ignore-package-warnings
ignore_package_warnings = ["*"]

[tool.pdm.scripts]
docs = { cmd = "nox -Rs docs --", help = "Build the documentation for development" }
lint = { cmd = "nox -Rs lint --", help = "Check all files for linting errors" }
pyright = { cmd = "nox -Rs pyright --", help = "Run pyright" }
setup_env = { cmd = "{pdm} run noxfile.py -s dev", help = "Set up the local environment and all dependencies" }
test = { cmd = "nox -Rs test --", help = "Run pytest" }

[tool.ruff]
line-length = 100

[tool.codespell]
skip = ['docs/_static/**', '*.po']
ignore-words-list = ['GroupT', "OT",]

[tool.ruff.lint]
select = ["ALL"]
ignore = [
<<<<<<< HEAD
    ## eradicate
    "ERA", # most of our commented-out code is excluded
    ## flake8-annotations
    "ANN", # we are not ready for ruff to check annotations
    ## flake8-bandit
    "S311", # use of random is fine in most cases
    "S603", # calling subprocess with dynamic arguments is generally fine, the only way to avoid this is ignoring it
    "S607", # partial executable paths (i.e. "git" instead of "/usr/bin/git") are fine
    "S110", # ignore try-except-pass. Bare excepts are caught with E722
    ## flake8-blind-except
    "BLE", # similar to S110, but also flags Exception
    ## flake8-boolean-trap
    "FBT", # TODO: enable
    "COM", # TODO: enable, in seperate PR (has autofixes)
    ## flake8-errmsg
    "EM", # TODO: Enable; too noisy for this, but has autofixes
    ## flake8-fixme
    "FIX", # TODO: what the name says!
    ## flake8-future-annotations
    "FA", # TODO: stringify *every single annotation*
    ## flake8-implict-str-concat
    "ISC002", # incompatiable with the formatter.
    ## flake8-no-pep420
    "INP001", # Ha.
    ## flake8-pie
    "PIE790", # removes pass or ... when there is a docstring
    ## flake8-print
    # "T20", # TODO: disabled until the library configures logging
    ## flake8-pyi
    "PYI", # TODO: enable, in seperate PR (most have autofixes)
    ## flake8-return
    "RET", # TODO: enable, most have autofixes.
    ## flake8-self
    "SLF", # private member access, this is unliked to be enabled.
    ## flake8-simplify
    "SIM", # TODO: enable, most have autofixes.
    ## flake8-tidy-imports
    "TID252", # we still use relative imports
    ## flake8-todos
    "TD", # similar to flake8-fixme, though they may conflict
    ## flake8-typechecking
    "TC", # todo: enable in typing PR
    ## flake8-unused-arguments
    "ARG", # most unused arguments are intentional
    ## flake8-use-pathlib
    "PTH", # todo: enable in seperate PR
    ## mccabe
    "C90", # todo: enable at some point
    ## pep8-naming
    "N", # too specific for now
    ## Perflint
    "PERF203", # try, except within loops; # TODO: refactor
    "PERF401", # TODO: enable!
    ## pycodestyle
    "E501", # lines too long
    "E731", # lambda expression assigned
    ## pydocstyle
    "D1", "D205", "D301", "D400", "D401",
    ## pygrep-hooks
    "PGH003", # blanket type ignores
    ## Pylint
    # PLC
=======
    # star imports
    "F403",

    # pydocstyle
    "D203", # incompat with D211
    "D213", # multiline docstring should start on second line, incompatible with D212
    "D400", # first line ends in period, does not work with `|coro|` etc.
    "D415", # same thing but punctuation in general
    "D416", # section name should end with a colon, incompatible with D406

    # unknown if this is actually an issue
    "RUF006", # might not be an issue/very extreme cases

    # we keep __all__ and __slots__ (roughly) sorted by source, not alphabetically
    "RUF022",
    "RUF023",

    # calling subprocess with dynamic arguments is generally fine, the only way to avoid this is ignoring it
    "S603",

    # partial executable paths (i.e. "git" instead of "/usr/bin/git") are fine
    "S607",

    # ignore try-except-pass. Bare excepts are caught with E722
    "S110",

    # provide specific codes on type: ignore
    "PGH003",

    # typevar names don't match variance (we don't always want this)
>>>>>>> a63abd77
    "PLC0105",
    "PLC0414",
    "PLC0415",
    "PLR",
    # PLW
    "PLW1641",
    "PLW2901",
    ## Ruff-specific rules
    "RUF006", # TODO: enable
    "RUF022", # TODO: enable (has autofixes)
    "RUF023", # TODO: enable (has autofixes)
    ## tryceratops
    "TRY003", # as of 0.12.11 still has some false positives
    "TRY301", # TODO: enable
    "TRY300", # TODO: enable
]

[tool.ruff.lint.per-file-ignores]
"disnake/*.py" = [
    "F403", # Pyflakes: allow star imports
]
"disnake/asset.py" = ["ASYNC230"] # FIXME: shouldn't have sync methods inside async
"disnake/client.py" = ["T201"]
## examples
"examples/*.py" = [
    "ANN", # missing type annotations in examples is fine
    "B008", # do not perform function calls in argument defaults, this is how most commands work
    "E741", # allow ambigious variable names
    "S104", # flake8-bandit: allow binding to all interfaces
    "T201", # print found, printing is okay in examples
]
"examples/basic_voice.py" = ["S104"] # possible binding to all interfaces

## scripts
"scripts/*.py" = [
    "S101", # flake8-bandit: allow scripts to use assertions
]
"scripts/ci/*.py" = [
    "T20", # allow print temporarily before shifting to logging
]

## tests
"!tests/*" = [ "PT" ] # enable PT in only the tests directory
"tests/*.py" = [
    "E741", # ambigious variable names
    "S101", # flake8-bandit: allow tests to use assertions
    "PT030", # to be enabled: allow pytest.warns without a match parameter
]
"tests/test_utils.py" = [
    # TODO: enalbe
    "ISC001", # allow implicit string concatenation in tests
]
"noxfile.py" = ["EXE003"]




[tool.ruff.lint.flake8-bugbear]
extend-immutable-calls = [
    "disnake.ext.commands.inject",
    "disnake.ext.commands.Param",
    "disnake.webhook.async_.AsyncWebhookAdapter",
]

[tool.ruff.lint.flake8-builtins]
ignorelist = [
    "id",
    "type",
    "copyright",
    "format",

    # todo: remove
    "globals",
    "locals",
]

[tool.ruff.lint.flake8-tidy-imports.banned-api]
"subprocess".msg = "Consider possible security implications associated with the subprocess module." # replaces S404


[tool.ruff.lint.flake8-pytest-style]
fixture-parentheses = false
mark-parentheses = false

[tool.ruff.lint.isort]
combine-as-imports = true

[tool.ruff.lint.pydocstyle]
convention = "numpy"

[tool.ruff.lint.pyupgrade]
keep-runtime-typing = true

[tool.towncrier]
template = "changelog/_template.rst.jinja"
package = "disnake"
filename = "docs/whats_new.rst"
directory = "changelog/"
title_format = false
underlines = "-~"
issue_format = ":issue:`{issue}`"

    [[tool.towncrier.type]]
    directory = "breaking"
    name = "Breaking Changes"
    showcontent = true

    [[tool.towncrier.type]]
    directory = "deprecate"
    name = "Deprecations"
    showcontent = true

    [[tool.towncrier.type]]
    directory = "feature"
    name = "New Features"
    showcontent = true

    [[tool.towncrier.type]]
    directory = "bugfix"
    name = "Bug Fixes"
    showcontent = true

    [[tool.towncrier.type]]
    directory = "doc"
    name = "Documentation"
    showcontent = true

    [[tool.towncrier.type]]
    directory = "misc"
    name = "Miscellaneous"
    showcontent = true


[tool.slotscheck]
strict-imports = true
require-superclass = true
require-subclass = false
exclude-modules = '''
(
    ^disnake\.types\.
)
'''


[tool.pyright]
typeCheckingMode = "strict"
include = [
    "disnake",
    "docs",
    "examples",
    "scripts",
    "tests",
    "*.py",
]
ignore = [
    "disnake/ext/mypy_plugin",
]

# this is one of the diagnostics that aren't enabled by default, even in strict mode
reportUnnecessaryTypeIgnoreComment = true

# it's unlikely that these will ever be enabled
reportOverlappingOverload = false
reportPrivateUsage = false
reportUnnecessaryIsInstance = false
reportFunctionMemberAccess = false
reportMissingTypeStubs = false
reportUnusedFunction = false
reportUnusedClass = false
reportConstantRedefinition = false
reportImportCycles = false
reportIncompatibleMethodOverride = false
reportIncompatibleVariableOverride = false

# TODO: re-enable
# these were added in the upgrade from pyright 1.1.336 to 1.1.405
reportInconsistentOverload = false
reportInvalidTypeVarUse = false
reportInvalidTypeForm = false

# these are largely due to missing type hints, and make up most of the error count
reportUnknownMemberType = false
reportUnknownParameterType = false
reportUnknownArgumentType = false
reportMissingParameterType = false
reportUnknownVariableType = false
reportMissingTypeArgument = false


[tool.pytest.ini_options]
minversion = "8.2"
pythonpath = "." # legacy configuration, new pytest versions don't add the rootdir to path
testpaths = "tests"
addopts = "--strict-markers -Werror -s"
xfail_strict = true
asyncio_mode = "strict"

[tool.coverage.run]
branch = true
include = [
    "disnake/*",
    "tests/*",
]
omit = [
    "disnake/ext/mypy_plugin/*",
    "disnake/types/*",
    "disnake/__main__.py",
]

[tool.coverage.report]
precision = 1
exclude_lines = [
    "# pragma: no cov(er(age)?)?$",
    "^\\s*def __repr__",
    "^\\s*@overload",
    "^\\s*if TYPE_CHECKING",
    "^\\s*raise NotImplementedError$",
    "^\\s*\\.\\.\\.$",
]


[tool.check-manifest]
ignore = [
    # CI
    ".pre-commit-config.yaml",
    ".readthedocs.yml",
    ".libcst.codemod.yaml",
    "noxfile.py",
    # docs
    "CONTRIBUTING.md",
    "RELEASE.md",
    "assets/**",
    "changelog/**",
    "docs/**",
    "examples/**",
    # tests
    "tests/**",
    "scripts/**",
]<|MERGE_RESOLUTION|>--- conflicted
+++ resolved
@@ -134,7 +134,6 @@
 [tool.ruff.lint]
 select = ["ALL"]
 ignore = [
-<<<<<<< HEAD
     ## eradicate
     "ERA", # most of our commented-out code is excluded
     ## flake8-annotations
@@ -148,7 +147,7 @@
     "BLE", # similar to S110, but also flags Exception
     ## flake8-boolean-trap
     "FBT", # TODO: enable
-    "COM", # TODO: enable, in seperate PR (has autofixes)
+    "COM", # TODO: enable, in separate PR (has autofixes)
     ## flake8-errmsg
     "EM", # TODO: Enable; too noisy for this, but has autofixes
     ## flake8-fixme
@@ -156,7 +155,7 @@
     ## flake8-future-annotations
     "FA", # TODO: stringify *every single annotation*
     ## flake8-implict-str-concat
-    "ISC002", # incompatiable with the formatter.
+    "ISC002", # incompatible with the formatter.
     ## flake8-no-pep420
     "INP001", # Ha.
     ## flake8-pie
@@ -164,7 +163,7 @@
     ## flake8-print
     # "T20", # TODO: disabled until the library configures logging
     ## flake8-pyi
-    "PYI", # TODO: enable, in seperate PR (most have autofixes)
+    "PYI", # TODO: enable, in separate PR (most have autofixes)
     ## flake8-return
     "RET", # TODO: enable, most have autofixes.
     ## flake8-self
@@ -180,7 +179,7 @@
     ## flake8-unused-arguments
     "ARG", # most unused arguments are intentional
     ## flake8-use-pathlib
-    "PTH", # todo: enable in seperate PR
+    "PTH", # todo: enable in separate PR
     ## mccabe
     "C90", # todo: enable at some point
     ## pep8-naming
@@ -197,38 +196,6 @@
     "PGH003", # blanket type ignores
     ## Pylint
     # PLC
-=======
-    # star imports
-    "F403",
-
-    # pydocstyle
-    "D203", # incompat with D211
-    "D213", # multiline docstring should start on second line, incompatible with D212
-    "D400", # first line ends in period, does not work with `|coro|` etc.
-    "D415", # same thing but punctuation in general
-    "D416", # section name should end with a colon, incompatible with D406
-
-    # unknown if this is actually an issue
-    "RUF006", # might not be an issue/very extreme cases
-
-    # we keep __all__ and __slots__ (roughly) sorted by source, not alphabetically
-    "RUF022",
-    "RUF023",
-
-    # calling subprocess with dynamic arguments is generally fine, the only way to avoid this is ignoring it
-    "S603",
-
-    # partial executable paths (i.e. "git" instead of "/usr/bin/git") are fine
-    "S607",
-
-    # ignore try-except-pass. Bare excepts are caught with E722
-    "S110",
-
-    # provide specific codes on type: ignore
-    "PGH003",
-
-    # typevar names don't match variance (we don't always want this)
->>>>>>> a63abd77
     "PLC0105",
     "PLC0414",
     "PLC0415",
@@ -256,7 +223,7 @@
 "examples/*.py" = [
     "ANN", # missing type annotations in examples is fine
     "B008", # do not perform function calls in argument defaults, this is how most commands work
-    "E741", # allow ambigious variable names
+    "E741", # allow ambiguous variable names
     "S104", # flake8-bandit: allow binding to all interfaces
     "T201", # print found, printing is okay in examples
 ]
@@ -273,12 +240,12 @@
 ## tests
 "!tests/*" = [ "PT" ] # enable PT in only the tests directory
 "tests/*.py" = [
-    "E741", # ambigious variable names
+    "E741", # ambiguous variable names
     "S101", # flake8-bandit: allow tests to use assertions
     "PT030", # to be enabled: allow pytest.warns without a match parameter
 ]
 "tests/test_utils.py" = [
-    # TODO: enalbe
+    # TODO: enable
     "ISC001", # allow implicit string concatenation in tests
 ]
 "noxfile.py" = ["EXE003"]
