# SPDX-License-Identifier: MIT

[build-system]
requires = ["setuptools>=61"]
build-backend = "setuptools.build_meta"

[project]
name = "disnake"
description = "A Python wrapper for the Discord API"
readme = "README.md"
authors = [
  { name = "Disnake Development" }
]
requires-python = ">=3.8"
keywords = ["disnake", "discord", "discord api"]
license = { text = "MIT" }
dependencies = [
    "aiohttp>=3.7.0,<4.0",
]
classifiers = [
    "Development Status :: 5 - Production/Stable",
    "License :: OSI Approved :: MIT License",
    "Intended Audience :: Developers",
    "Natural Language :: English",
    "Operating System :: OS Independent",
    "Programming Language :: Python :: 3.8",
    "Programming Language :: Python :: 3.9",
    "Programming Language :: Python :: 3.10",
    "Programming Language :: Python :: 3.11",
    "Programming Language :: Python :: 3.12",
    "Programming Language :: Python :: 3.13",
    "Topic :: Internet",
    "Topic :: Software Development :: Libraries",
    "Topic :: Software Development :: Libraries :: Python Modules",
    "Topic :: Utilities",
    "Typing :: Typed",
]
dynamic = ["version"]

[project.urls]
Changelog = "https://docs.disnake.dev/page/whats_new.html"
Documentation = "https://docs.disnake.dev/"
Repository = "https://github.com/DisnakeDev/disnake"

[project.optional-dependencies]
speed = [
    "orjson~=3.6",
    # taken from aiohttp[speedups]
    "aiodns>=1.1",
    "Brotli",
    'cchardet; python_version < "3.10"',
]
voice = [
    "PyNaCl>=1.5.0,<1.6",
    'audioop-lts==0.2.1; python_version >= "3.13"'
]
docs = [
    "sphinx==7.0.1",
    "sphinxcontrib-trio~=1.1.2",
    "sphinx-hoverxref==1.3.0",
    "sphinx-autobuild~=2021.3",
    "sphinxcontrib-towncrier==0.3.2a0",
    "towncrier==23.6.0",
    "sphinx-notfound-page==0.8.3",
    "sphinxext-opengraph==0.9.1",
]

[dependency-groups]
nox = [
    "nox==2022.11.21",
]
tools = [
    "pre-commit~=3.0",
    "slotscheck~=0.16.4",
    "python-dotenv~=1.0.0",
    "check-manifest==0.49",
    "ruff==0.12.11",
]
changelog = [
    "towncrier==23.6.0",
]
codemod = [
    # run codemods on the respository (mostly automated typing)
    "libcst~=1.1.0",
    "ruff==0.12.11",
    "autotyping==23.2.0",
]
typing = [
    # this is not pyright itself, but the python wrapper
<<<<<<< HEAD
    "pyright==1.1.404",
    "typing-extensions~=4.8.0",
=======
    "pyright==1.1.336",
    "typing-extensions~=4.12.0",
>>>>>>> 263c02d5
    # only used for type-checking, version does not matter
    "pytz",
]
test = [
    "pytest~=8.3.2",
    "pytest-cov~=4.0.0",
    "pytest-asyncio~=0.24.0",
    "looptime~=0.2.0",
    "coverage[toml]~=7.6.0",
]
build = [
    "wheel~=0.40.0",
    "build~=0.10.0",
    "twine~=5.1.1",
]


[tool.pdm]
# Ignore `requires-python` warnings when locking, the latest versions of some
# dependencies already require >=3.9
# See also https://pdm-project.org/en/latest/usage/config/#ignore-package-warnings
ignore_package_warnings = ["*"]

[tool.pdm.scripts]
docs = { cmd = "nox -Rs docs --", help = "Build the documentation for development" }
lint = { cmd = "nox -Rs lint --", help = "Check all files for linting errors" }
pyright = { cmd = "nox -Rs pyright --", help = "Run pyright" }
setup_env = { cmd = "{pdm} install -G:all", help = "Set up the local environment and all dependencies" }
post_setup_env = { composite = ["python -m ensurepip --default-pip", "pre-commit install --install-hooks"] }
test = { cmd = "nox -Rs test --", help = "Run pytest" }

[tool.ruff]
line-length = 100
target-version = "py38"

[tool.ruff.lint]
select = [
    # commented out codes are intended to be enabled in future prs
    "F", # pyflakes
    "E", "W", # pycodestyle
    # "D", # pydocstyle
    "D2",  # pydocstyle, docstring formatting
    "D4",  # pydocstyle, docstring structure/content
    # "ANN", # flake8-annotations
    "S", # flake8-bandit
    "B", # flake8-bugbear
    "C4", # flake8-comprehensions
    "DTZ", # flake8-datetimez
    # "EM", # flake8-errmsg
    "G", # flake8-logging-format
    # "RET", # flake8-return
    # "SIM", # flake8-simplify
    "TID251", # flake8-tidy-imports, replaces S404
    "TC",     # flake8-type-checking
    "RUF",    # ruff specific exceptions
    "PT",     # flake8-pytest-style
    "Q",      # flake8-quotes
    "RSE",    # flake8-raise
    "T20",    # flake8-print
    "PGH",    # pygrep-hooks
    "PLC",    # pylint convention
    "PLE",    # pylint error
    # "PLR",    # pylint refactor
    "PLW",    # pylint warnings
    "TRY002", "TRY004", "TRY201", # tryceratops
    "I", # isort
]
ignore = [
    # star imports
    "F403",

    # pydocstyle
    "D203", # incompat with D211
    "D213", # multiline docstring should start on second line, incompatiable with D212
    "D400", # first line ends in period, does not work with `|coro|` etc.
    "D415", # same thing but punctuation in general
    "D416", # section name should end with a colon, incompatible with D406

    # unknown if this is actually an issue
    "RUF006", # might not be an issue/very extreme cases

    # we keep __all__ and __slots__ (roughly) sorted by source, not alphabetically
    "RUF022",
    "RUF023",

    # calling subprocess with dynamic arguments is generally fine, the only way to avoid this is ignoring it
    "S603",

    # partial executable paths (i.e. "git" instead of "/usr/bin/git") are fine
    "S607",

    # ignore try-except-pass. Bare excepts are caught with E722
    "S110",

    # provide specific codes on type: ignore
    "PGH003",

    # typevar names don't match variance (we don't always want this)
    "PLC0105",

    # import aliases are fixed by ruff
    "PLC0414",

    # outer loop variables are overwritten by inner assignment target, these are mostly intentional
    "PLW2901",

    # TODO:
    # pytest.warns() without a match variable is too broad
    "PT030",

    # object does not implement hashing
    "PLW1641",

    # ignore non-to-level imports
    "PLC0415",

    # ignore imports that could be moved into type-checking blocks
    # (no real advantage other than possibly avoiding cycles,
    # but can be dangerous in places where we need to parse signatures)
    "TC001",
    "TC002",
    "TC003",

    "S311",    # insecure RNG usage, we don't use these for security-related things
    "PLE0237", # pyright seems to catch this already

    "E741",  # ambiguous variable names

    # temporary disables, to fix later
    "D205",   # blank line required between summary and description
    "D401",   # first line of docstring should be in imperative mood
    "D417",   # missing argument description in docstring
    "B904",   # within an except clause raise from error or from none
    "B026",   # backwards star-arg unpacking
    "E501",   # line too long
    "E731",   # assigning lambdas to variables
    "T201",   # print statements
]

[tool.ruff.lint.per-file-ignores]
"disnake/__main__.py" = ["T201"] # print statements are okay in our simple cli
"disnake/i18n.py" = [
    "B027", # lib bug. Excluded here because ruff does not have a --disable-noqa flag yet
]
"disnake/ui/select/*.py" = [
    "F401", # unused imports. Excluded because there is a bug with ruff.
]
"disnake/**.py" = ["PT"] # this is not a module of pytest tests
"test_bot/*.py" = [
    "B008", # do not perform function calls in argument defaults
    "T201", # print found, printing is currently accepted in the test bot
    "PT",   # this is not a module of pytest tests
]
"tests/*.py" = ["S101"] # use of assert is okay in test files
"scripts/*.py" = ["S101"] # use of assert is okay in scripts
# we are not using noqa in the example files themselves
"examples/*.py" = [
    "B008", # do not perform function calls in argument defaults, this is how most commands work
    "PT",   # this is not a module of pytest tests
    "S311", # pseudo-random generators aren't suitable for cryptographic purposes
    "T201", # print found, printing is okay in examples
]
"examples/basic_voice.py" = ["S104"] # possible binding to all interfaces

[tool.ruff.lint.isort]
combine-as-imports = true

[tool.ruff.lint.pydocstyle]
convention = "numpy"

[tool.ruff.lint.flake8-pytest-style]
fixture-parentheses = false
mark-parentheses = false

[tool.ruff.lint.flake8-tidy-imports.banned-api]
"subprocess".msg = "Consider possible security implications associated with the subprocess module." # replaces S404

[tool.ruff.lint.flake8-bugbear]
extend-immutable-calls = [
    # this is immutable, except for storing locks, which are fine to share across contexts
    "disnake.webhook.async_.AsyncWebhookAdapter",
]


[tool.towncrier]
template = "changelog/_template.rst.jinja"
package = "disnake"
filename = "docs/whats_new.rst"
directory = "changelog/"
title_format = false
underlines = "-~"
issue_format = ":issue:`{issue}`"

    [[tool.towncrier.type]]
    directory = "breaking"
    name = "Breaking Changes"
    showcontent = true

    [[tool.towncrier.type]]
    directory = "deprecate"
    name = "Deprecations"
    showcontent = true

    [[tool.towncrier.type]]
    directory = "feature"
    name = "New Features"
    showcontent = true

    [[tool.towncrier.type]]
    directory = "bugfix"
    name = "Bug Fixes"
    showcontent = true

    [[tool.towncrier.type]]
    directory = "doc"
    name = "Documentation"
    showcontent = true

    [[tool.towncrier.type]]
    directory = "misc"
    name = "Miscellaneous"
    showcontent = true


[tool.slotscheck]
strict-imports = true
require-superclass = true
require-subclass = false
exclude-modules = '''
(
    ^disnake\.types\.
)
'''


[tool.pyright]
typeCheckingMode = "strict"
include = [
    "disnake",
    "docs",
    "examples",
    "test_bot",
    "tests",
    "*.py",
]
ignore = [
    "disnake/ext/mypy_plugin",
]

# this is one of the diagnostics that aren't enabled by default, even in strict mode
reportUnnecessaryTypeIgnoreComment = true

# it's unlikely that these will ever be enabled
reportOverlappingOverload = false
reportPrivateUsage = false
reportUnnecessaryIsInstance = false
reportFunctionMemberAccess = false
reportMissingTypeStubs = false
reportUnusedFunction = false
reportUnusedClass = false
reportConstantRedefinition = false
reportImportCycles = false
reportIncompatibleMethodOverride = false
reportIncompatibleVariableOverride = false

# this got expanded to include try-catch blocks
# TODO: re-enable
reportTypedDictNotRequiredAccess = true

# these are largely due to missing type hints, and make up most of the error count
reportUnknownMemberType = false
reportUnknownParameterType = false
reportUnknownArgumentType = false
reportMissingParameterType = false
reportUnknownVariableType = false
reportMissingTypeArgument = false


[tool.pytest.ini_options]
minversion = "8.2"
pythonpath = "." # legacy configuration, new pytest versions don't add the rootdir to path
testpaths = "tests"
addopts = "--strict-markers -Werror -s"
xfail_strict = true
asyncio_mode = "strict"

[tool.coverage.run]
branch = true
include = [
    "disnake/*",
    "tests/*",
]
omit = [
    "disnake/ext/mypy_plugin/*",
    "disnake/types/*",
    "disnake/__main__.py",
]

[tool.coverage.report]
precision = 1
exclude_lines = [
    "# pragma: no cov(er(age)?)?$",
    "^\\s*def __repr__",
    "^\\s*@overload",
    "^\\s*if TYPE_CHECKING",
    "^\\s*raise NotImplementedError$",
    "^\\s*\\.\\.\\.$",
]


[tool.check-manifest]
ignore = [
    # CI
    ".pre-commit-config.yaml",
    ".readthedocs.yml",
    ".libcst.codemod.yaml",
    "noxfile.py",
    # docs
    "CONTRIBUTING.md",
    "RELEASE.md",
    "assets/**",
    "changelog/**",
    "docs/**",
    "examples/**",
    # tests
    "test_bot/**",
    "tests/**",
    "scripts/**",
]<|MERGE_RESOLUTION|>--- conflicted
+++ resolved
@@ -87,13 +87,8 @@
 ]
 typing = [
     # this is not pyright itself, but the python wrapper
-<<<<<<< HEAD
     "pyright==1.1.404",
-    "typing-extensions~=4.8.0",
-=======
-    "pyright==1.1.336",
     "typing-extensions~=4.12.0",
->>>>>>> 263c02d5
     # only used for type-checking, version does not matter
     "pytz",
 ]
