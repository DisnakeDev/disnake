--- conflicted
+++ resolved
@@ -77,12 +77,7 @@
     "black==23.1.0",
 ]
 lint = [
-    "flake8~=4.0.1",
-    "flake8-bandit~=3.0.0",
-    "flake8-bugbear==22.7.1",
-    "flake8-comprehensions~=3.10.0",
-    "flake8-noqa~=1.2.5",
-    "flake8-pytest-style~=1.6.0",
+    "ruff=0.0.252",
 ]
 typing = [
     "typing-extensions~=4.2.0",
@@ -100,7 +95,6 @@
 [tool.pdm.scripts]
 black = { composite = ["lint black"], help = "Run black" }
 docs = { cmd = "nox -Rs docs --", help = "Build the documentation for development" }
-flake8 = { cmd = "flake8", help = "Run flake8" }
 isort = { composite = ["lint isort"], help = "Run isort" }
 lint = { cmd = "nox -Rs lint --", help = "Check all files for linting errors" }
 pyright = { cmd = "nox -Rs pyright --", help = "Run pyright" }
@@ -112,7 +106,6 @@
 [tool.taskipy.tasks]
 black = { cmd = "black", help = "Run black" }
 docs = { cmd = "docs", help = "Build the documentation for development" }
-flake8 = { cmd = "flake8", help = "Run flake8" }
 isort = { cmd = "isort", help = "Run isort" }
 lint = { cmd = "lint", help = "Check all files for linting errors" }
 pyright = { cmd = "pyright", help = "Run pyright" }
@@ -133,7 +126,6 @@
 combine_as_imports = true
 filter_files = true
 
-<<<<<<< HEAD
 [tool.ruff]
 line-length = 100
 target-version = "py38"
@@ -214,18 +206,6 @@
 [tool.ruff.flake8-tidy-imports.banned-api]
 "subprocess".msg = "Consider possible security implications associated with the subprocess module." # replaces S404
 
-[tool.taskipy.tasks]
-black = { cmd = "task lint black", help = "Run black" }
-docs = { cmd = "nox -Rs docs --", help = "Build the documentation for development" }
-isort = { cmd = "task lint isort", help = "Run isort" }
-lint = { cmd = "nox -Rs lint --", help = "Check all files for linting errors" }
-pyright = { cmd = "nox -Rs pyright --", help = "Run pyright" }
-setup_env = { cmd = "nox -s setup --", help = "Setup the local environment and set up all dependencies" }
-test = { cmd = "nox -Rs test --", help = "Run pytest" }
-
-
-=======
->>>>>>> bad239af
 [tool.towncrier]
 template = "changelog/_template.rst.jinja"
 package = "disnake"
