--- conflicted
+++ resolved
@@ -87,12 +87,7 @@
 ]
 typing = [
     # this is not pyright itself, but the python wrapper
-<<<<<<< HEAD
     "pyright==1.1.405",
-    "typing-extensions~=4.12.0",
-=======
-    "pyright==1.1.336",
->>>>>>> 8716e20e
     # only used for type-checking, version does not matter
     "pytz",
 ]
