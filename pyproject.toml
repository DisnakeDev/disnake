[tool.black]
line-length = 100
target-version = ["py38", "py39", "py310"]


[tool.isort]
profile = "black"
py_version = 38
line_length = 100
combine_as_imports = true
filter_files = true


[tool.taskipy.settings]
runner = "dotenv -f task.env run --"

[tool.taskipy.tasks]
black = { cmd = "task lint black", help = "Run black" }
docs = { cmd = "cd docs && sphinx-autobuild . _build/html --ignore _build --watch ../disnake --port 8009", help = "Build the documentation on an autoreloading server."}
isort = { cmd = "task lint isort", help = "Run isort" }
<<<<<<< HEAD
lint = { cmd = "pre-commit run --all-files", help = "Checks all files for linting errors" }
precommit = { cmd = "pre-commit install --install-hooks", help = "Installs the precommit hook" }
slotscheck = { cmd = "python -m slotscheck --verbose -m disnake", help = "Run slotscheck" }

[tool.slotscheck]
strict-imports = true
require-superclass = true
require-subclass = false
exclude-modules = '''
(
    ^disnake\.types\.
)
'''
=======
lint = { cmd = "pre-commit run --all-files", help = "Check all files for linting errors" }
precommit = { cmd = "pre-commit install --install-hooks", help = "Install the precommit hook" }
pyright = { cmd = "pyright", help = "Run pyright" }


[tool.pyright]
typeCheckingMode = "basic"
include = [
    "disnake",
    "docs",
    "test_bot",
    "*.py",
]

strictParameterNoneValue = false
reportInvalidStringEscapeSequence = false
reportPropertyTypeMismatch = true
reportDuplicateImport = true
reportUntypedFunctionDecorator = true
reportUntypedClassDecorator = true
reportUntypedBaseClass = true
reportInvalidTypeVarUse = true
reportUnnecessaryCast = true
reportSelfClsParameterName = true
reportUnsupportedDunderAll = true
>>>>>>> a9239879
<|MERGE_RESOLUTION|>--- conflicted
+++ resolved
@@ -18,10 +18,11 @@
 black = { cmd = "task lint black", help = "Run black" }
 docs = { cmd = "cd docs && sphinx-autobuild . _build/html --ignore _build --watch ../disnake --port 8009", help = "Build the documentation on an autoreloading server."}
 isort = { cmd = "task lint isort", help = "Run isort" }
-<<<<<<< HEAD
-lint = { cmd = "pre-commit run --all-files", help = "Checks all files for linting errors" }
-precommit = { cmd = "pre-commit install --install-hooks", help = "Installs the precommit hook" }
+lint = { cmd = "pre-commit run --all-files", help = "Check all files for linting errors" }
+precommit = { cmd = "pre-commit install --install-hooks", help = "Install the precommit hook" }
+pyright = { cmd = "pyright", help = "Run pyright" }
 slotscheck = { cmd = "python -m slotscheck --verbose -m disnake", help = "Run slotscheck" }
+
 
 [tool.slotscheck]
 strict-imports = true
@@ -32,10 +33,6 @@
     ^disnake\.types\.
 )
 '''
-=======
-lint = { cmd = "pre-commit run --all-files", help = "Check all files for linting errors" }
-precommit = { cmd = "pre-commit install --install-hooks", help = "Install the precommit hook" }
-pyright = { cmd = "pyright", help = "Run pyright" }
 
 
 [tool.pyright]
@@ -57,5 +54,4 @@
 reportInvalidTypeVarUse = true
 reportUnnecessaryCast = true
 reportSelfClsParameterName = true
-reportUnsupportedDunderAll = true
->>>>>>> a9239879
+reportUnsupportedDunderAll = true