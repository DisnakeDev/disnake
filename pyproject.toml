# SPDX-License-Identifier: MIT

[build-system]
requires = ["setuptools>=61"]
build-backend = "setuptools.build_meta"

[project]
name = "disnake"
description = "A Python wrapper for the Discord API"
readme = "README.md"
authors = [
  { name = "Disnake Development" }
]
requires-python = ">=3.8"
keywords = ["disnake", "discord", "discord api"]
license = { text = "MIT" }
dependencies = [
    "aiohttp>=3.7.0,<4.0",
]
classifiers = [
    "Development Status :: 5 - Production/Stable",
    "License :: OSI Approved :: MIT License",
    "Intended Audience :: Developers",
    "Natural Language :: English",
    "Operating System :: OS Independent",
    "Programming Language :: Python :: 3.8",
    "Programming Language :: Python :: 3.9",
    "Programming Language :: Python :: 3.10",
    "Programming Language :: Python :: 3.11",
    "Programming Language :: Python :: 3.12",
    "Programming Language :: Python :: 3.13",
    "Topic :: Internet",
    "Topic :: Software Development :: Libraries",
    "Topic :: Software Development :: Libraries :: Python Modules",
    "Topic :: Utilities",
    "Typing :: Typed",
]
dynamic = ["version"]

[project.urls]
Changelog = "https://docs.disnake.dev/page/whats_new.html"
Documentation = "https://docs.disnake.dev/"
Repository = "https://github.com/DisnakeDev/disnake"

[project.optional-dependencies]
speed = [
    "orjson~=3.6",
    # taken from aiohttp[speedups]
    "aiodns>=1.1",
    "Brotli",
    'cchardet; python_version < "3.10"',
]
voice = [
    "PyNaCl>=1.5.0,<1.6",
    'audioop-lts==0.2.1; python_version >= "3.13"'
]

[dependency-groups]
nox = [
    # note: nox should be synced with nox.needs_version in noxfile.py
    # and the pinned nox version in noxfile.py must be within these bounds
    "nox>=2025.5.1",
]
tools = [
    "pre-commit~=3.0",
    "slotscheck~=0.16.4",
    "python-dotenv~=1.0.0",
    "check-manifest==0.49",
    "ruff==0.12.11",
]
changelog = [
    "towncrier==23.6.0",
]
codemod = [
    # run codemods on the respository (mostly automated typing)
    "libcst~=1.1.0",
    "ruff==0.12.11",
    "autotyping==23.2.0",
]
typing = [
    # this is not pyright itself, but the python wrapper
    "pyright==1.1.336",
    "typing-extensions~=4.12.0",
    # only used for type-checking, version does not matter
    "pytz",
]
test = [
    "pytest~=8.3.2",
    "pytest-cov~=4.0.0",
<<<<<<< HEAD
    "pytest-asyncio~=0.20.3",
    "looptime~=0.2.0",
    "coverage[toml]~=6.5.0",
=======
    "pytest-asyncio~=0.24.0",
    "looptime~=0.2.0",
    "coverage[toml]~=7.6.0",
>>>>>>> 263c02d5
]
docs = [
    "sphinx==7.0.1",
    "sphinxcontrib-trio~=1.1.2",
    "sphinx-hoverxref==1.3.0",
    "sphinx-autobuild~=2021.3",
    "sphinxcontrib-towncrier==0.3.2a0",
    "towncrier==23.6.0",
    "sphinx-notfound-page==0.8.3",
    "sphinxext-opengraph==0.9.1",
]

[tool.uv]
required-version = ">=0.8.4"

[tool.nox]
script-venv-backend = "uv|virtualenv"

[tool.ruff]
line-length = 100

[tool.ruff.lint]
select = [
    # commented out codes are intended to be enabled in future prs
    "F", # pyflakes
    "E", "W", # pycodestyle
    # "D", # pydocstyle
    "D2",  # pydocstyle, docstring formatting
    "D4",  # pydocstyle, docstring structure/content
    # "ANN", # flake8-annotations
    "S", # flake8-bandit
    "B", # flake8-bugbear
    "C4", # flake8-comprehensions
    "DTZ", # flake8-datetimez
    # "EM", # flake8-errmsg
    "G", # flake8-logging-format
    # "RET", # flake8-return
    # "SIM", # flake8-simplify
    "TID251", # flake8-tidy-imports, replaces S404
    "TC",     # flake8-type-checking
    "RUF",    # ruff specific exceptions
    "PT",     # flake8-pytest-style
    "Q",      # flake8-quotes
    "RSE",    # flake8-raise
    "T20",    # flake8-print
    "PGH",    # pygrep-hooks
    "PLC",    # pylint convention
    "PLE",    # pylint error
    # "PLR",    # pylint refactor
    "PLW",    # pylint warnings
    "TRY002", "TRY004", "TRY201", # tryceratops
    "I", # isort
]
ignore = [
    # star imports
    "F403",

    # pydocstyle
    "D203", # incompat with D211
    "D213", # multiline docstring should start on second line, incompatiable with D212
    "D400", # first line ends in period, does not work with `|coro|` etc.
    "D415", # same thing but punctuation in general
    "D416", # section name should end with a colon, incompatible with D406

    # unknown if this is actually an issue
    "RUF006", # might not be an issue/very extreme cases

    # we keep __all__ and __slots__ (roughly) sorted by source, not alphabetically
    "RUF022",
    "RUF023",

    # calling subprocess with dynamic arguments is generally fine, the only way to avoid this is ignoring it
    "S603",

    # partial executable paths (i.e. "git" instead of "/usr/bin/git") are fine
    "S607",

    # ignore try-except-pass. Bare excepts are caught with E722
    "S110",

    # provide specific codes on type: ignore
    "PGH003",

    # typevar names don't match variance (we don't always want this)
    "PLC0105",

    # import aliases are fixed by ruff
    "PLC0414",

    # outer loop variables are overwritten by inner assignment target, these are mostly intentional
    "PLW2901",

    # TODO:
    # pytest.warns() without a match variable is too broad
    "PT030",

    # object does not implement hashing
    "PLW1641",

    # ignore non-to-level imports
    "PLC0415",

    # ignore imports that could be moved into type-checking blocks
    # (no real advantage other than possibly avoiding cycles,
    # but can be dangerous in places where we need to parse signatures)
    "TC001",
    "TC002",
    "TC003",

    "S311",    # insecure RNG usage, we don't use these for security-related things
    "PLE0237", # pyright seems to catch this already

    "E741",  # ambiguous variable names

    # temporary disables, to fix later
    "D205",   # blank line required between summary and description
    "D401",   # first line of docstring should be in imperative mood
    "D417",   # missing argument description in docstring
    "B904",   # within an except clause raise from error or from none
    "B026",   # backwards star-arg unpacking
    "E501",   # line too long
    "E731",   # assigning lambdas to variables
    "T201",   # print statements
]

[tool.ruff.lint.per-file-ignores]
"disnake/__main__.py" = ["T201"] # print statements are okay in our simple cli
"disnake/i18n.py" = [
    "B027", # lib bug. Excluded here because ruff does not have a --disable-noqa flag yet
]
"disnake/ui/select/*.py" = [
    "F401", # unused imports. Excluded because there is a bug with ruff.
]
"disnake/**.py" = ["PT"] # this is not a module of pytest tests
"test_bot/*.py" = [
    "B008", # do not perform function calls in argument defaults
    "T201", # print found, printing is currently accepted in the test bot
    "PT",   # this is not a module of pytest tests
]
"tests/*.py" = ["S101"] # use of assert is okay in test files
"scripts/*.py" = ["S101"] # use of assert is okay in scripts
# we are not using noqa in the example files themselves
"examples/*.py" = [
    "B008", # do not perform function calls in argument defaults, this is how most commands work
    "PT",   # this is not a module of pytest tests
    "S311", # pseudo-random generators aren't suitable for cryptographic purposes
    "T201", # print found, printing is okay in examples
]
"examples/basic_voice.py" = ["S104"] # possible binding to all interfaces

[tool.ruff.lint.isort]
combine-as-imports = true

[tool.ruff.lint.pydocstyle]
convention = "numpy"

[tool.ruff.lint.flake8-pytest-style]
fixture-parentheses = false
mark-parentheses = false

[tool.ruff.lint.flake8-tidy-imports.banned-api]
"subprocess".msg = "Consider possible security implications associated with the subprocess module." # replaces S404

[tool.ruff.lint.flake8-bugbear]
extend-immutable-calls = [
    # this is immutable, except for storing locks, which are fine to share across contexts
    "disnake.webhook.async_.AsyncWebhookAdapter",
]


[tool.towncrier]
template = "changelog/_template.rst.jinja"
package = "disnake"
filename = "docs/whats_new.rst"
directory = "changelog/"
title_format = false
underlines = "-~"
issue_format = ":issue:`{issue}`"

    [[tool.towncrier.type]]
    directory = "breaking"
    name = "Breaking Changes"
    showcontent = true

    [[tool.towncrier.type]]
    directory = "deprecate"
    name = "Deprecations"
    showcontent = true

    [[tool.towncrier.type]]
    directory = "feature"
    name = "New Features"
    showcontent = true

    [[tool.towncrier.type]]
    directory = "bugfix"
    name = "Bug Fixes"
    showcontent = true

    [[tool.towncrier.type]]
    directory = "doc"
    name = "Documentation"
    showcontent = true

    [[tool.towncrier.type]]
    directory = "misc"
    name = "Miscellaneous"
    showcontent = true


[tool.slotscheck]
strict-imports = true
require-superclass = true
require-subclass = false
exclude-modules = '''
(
    ^disnake\.types\.
)
'''


[tool.pyright]
typeCheckingMode = "strict"
include = [
    "disnake",
    "docs",
    "examples",
    "test_bot",
    "tests",
    "*.py",
]
ignore = [
    "disnake/ext/mypy_plugin",
]

# this is one of the diagnostics that aren't enabled by default, even in strict mode
reportUnnecessaryTypeIgnoreComment = true

# it's unlikely that these will ever be enabled
reportOverlappingOverload = false
reportPrivateUsage = false
reportUnnecessaryIsInstance = false
reportFunctionMemberAccess = false
reportMissingTypeStubs = false
reportUnusedFunction = false
reportUnusedClass = false
reportConstantRedefinition = false
reportImportCycles = false
reportIncompatibleMethodOverride = false
reportIncompatibleVariableOverride = false

# these are largely due to missing type hints, and make up most of the error count
reportUnknownMemberType = false
reportUnknownParameterType = false
reportUnknownArgumentType = false
reportMissingParameterType = false
reportUnknownVariableType = false
reportMissingTypeArgument = false


[tool.pytest.ini_options]
minversion = "8.2"
pythonpath = "." # legacy configuration, new pytest versions don't add the rootdir to path
testpaths = "tests"
addopts = "--strict-markers -Werror -s"
xfail_strict = true
asyncio_mode = "strict"

[tool.coverage.run]
branch = true
include = [
    "disnake/*",
    "tests/*",
]
omit = [
    "disnake/ext/mypy_plugin/*",
    "disnake/types/*",
    "disnake/__main__.py",
]

[tool.coverage.report]
precision = 1
exclude_lines = [
    "# pragma: no cov(er(age)?)?$",
    "^\\s*def __repr__",
    "^\\s*@overload",
    "^\\s*if TYPE_CHECKING",
    "^\\s*raise NotImplementedError$",
    "^\\s*\\.\\.\\.$",
]


[tool.check-manifest]
ignore = [
    # CI
    ".pre-commit-config.yaml",
    ".readthedocs.yml",
    ".libcst.codemod.yaml",
    "noxfile.py",
    "noxfile.py.lock",
    # docs
    "CONTRIBUTING.md",
    "RELEASE.md",
    "assets/**",
    "changelog/**",
    "docs/**",
    "examples/**",
    # tests
    "test_bot/**",
    "tests/**",
    "scripts/**",
]<|MERGE_RESOLUTION|>--- conflicted
+++ resolved
@@ -87,15 +87,9 @@
 test = [
     "pytest~=8.3.2",
     "pytest-cov~=4.0.0",
-<<<<<<< HEAD
-    "pytest-asyncio~=0.20.3",
-    "looptime~=0.2.0",
-    "coverage[toml]~=6.5.0",
-=======
     "pytest-asyncio~=0.24.0",
     "looptime~=0.2.0",
     "coverage[toml]~=7.6.0",
->>>>>>> 263c02d5
 ]
 docs = [
     "sphinx==7.0.1",
