--- conflicted
+++ resolved
@@ -64,12 +64,8 @@
     "slotscheck~=0.16.4",
     "python-dotenv~=1.0.0",
     "check-manifest==0.49",
-<<<<<<< HEAD
-    "ruff==0.9.3",
+    "ruff==0.12.11",
     "poethepoet==0.30.0",
-=======
-    "ruff==0.12.11",
->>>>>>> 8e1bd798
 ]
 changelog = [
     "towncrier==23.6.0",
