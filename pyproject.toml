--- conflicted
+++ resolved
@@ -87,11 +87,7 @@
     "towncrier==23.6.0",
 ]
 codemod = [
-<<<<<<< HEAD
     "autotyping==23.2.0",
-=======
-    # run codemods on the repository (mostly automated typing)
->>>>>>> bd82acde
     "libcst~=1.1.0",
     "ruff==0.12.12",
 ]
@@ -130,7 +126,6 @@
 
 [tool.ruff]
 line-length = 100
-<<<<<<< HEAD
 # commented out codes are intended to be enabled in future prs
 lint.select = [
     "ANN2",   # flake8-annotations
@@ -143,38 +138,6 @@
     "F",      # pyflakes
     "G",      # flake8-logging-format
     "I",      # isort
-=======
-target-version = "py38"
-
-[tool.codespell]
-skip = ['docs/_static/**', '*.po']
-ignore-words-list = ['GroupT', "OT",]
-
-[tool.ruff.lint]
-select = [
-    # commented out codes are intended to be enabled in future prs
-    "F", # pyflakes
-    "E", "W", # pycodestyle
-    # "D", # pydocstyle
-    "D2",  # pydocstyle, docstring formatting
-    "D4",  # pydocstyle, docstring structure/content
-    "ANN2", # flake8-annotations
-    "S", # flake8-bandit
-    "B", # flake8-bugbear
-    "C4", # flake8-comprehensions
-    "DTZ", # flake8-datetimez
-    # "EM", # flake8-errmsg
-    "G", # flake8-logging-format
-    # "RET", # flake8-return
-    # "SIM", # flake8-simplify
-    "TID251", # flake8-tidy-imports, replaces S404
-    "TC",     # flake8-type-checking
-    "RUF",    # ruff specific exceptions
-    "PT",     # flake8-pytest-style
-    "Q",      # flake8-quotes
-    "RSE",    # flake8-raise
-    "T20",    # flake8-print
->>>>>>> bd82acde
     "PGH",    # pygrep-hooks
     "PLC",    # pylint convention
     "PLE",    # pylint error
@@ -197,12 +160,8 @@
     "B904", # within an except clause raise from error or from none
     ## pydocstyle
     "D203", # incompat with D211
-<<<<<<< HEAD
     "D205", # blank line required between summary and description
-    "D213", # multiline docstring should start on second line, incompatiable with D212
-=======
     "D213", # multiline docstring should start on second line, incompatible with D212
->>>>>>> bd82acde
     "D400", # first line ends in period, does not work with `|coro|` etc.
     "D401", # first line of docstring should be in imperative mood
     "D415", # same thing but punctuation in general
@@ -308,6 +267,10 @@
 lint.flake8-tidy-imports.banned-api."subprocess".msg = "Consider possible security implications associated with the subprocess module." # replaces S404
 lint.isort.combine-as-imports = true
 lint.pydocstyle.convention = "numpy"
+
+[tool.codespell]
+skip = [ 'docs/_static/**', '*.po' ]
+ignore-words-list = [ 'GroupT', "OT" ]
 
 [tool.check-manifest]
 ignore = [
