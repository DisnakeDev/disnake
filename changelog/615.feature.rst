<<<<<<< HEAD
=======
Add support of more operators to all ``Flag`` classes. This list includes :class:`Intents` and :class:`Permissions`.
- ``&``, ``|``, ``^``, and ``~`` bitwise operator support.
- ``<``, ``<=``, ``>``, and ``>=`` comparsion operator support.
- Support ``|`` operators between flag instances and flag values.
- Support ``~`` operator on flag values, which create a flag instance with all except this specific flag enabled.
- Support ``|`` operators between flag values which create a flag instance with both flag values enabled.
>>>>>>> e5c9f463
<|MERGE_RESOLUTION|>--- conflicted
+++ resolved
@@ -1,9 +1,6 @@
-<<<<<<< HEAD
-=======
 Add support of more operators to all ``Flag`` classes. This list includes :class:`Intents` and :class:`Permissions`.
 - ``&``, ``|``, ``^``, and ``~`` bitwise operator support.
 - ``<``, ``<=``, ``>``, and ``>=`` comparsion operator support.
 - Support ``|`` operators between flag instances and flag values.
 - Support ``~`` operator on flag values, which create a flag instance with all except this specific flag enabled.
-- Support ``|`` operators between flag values which create a flag instance with both flag values enabled.
->>>>>>> e5c9f463
+- Support ``|`` operators between flag values which create a flag instance with both flag values enabled.