# SPDX-License-Identifier: MIT

from __future__ import annotations

import asyncio
import contextlib
import datetime
import functools
import os
import sys
import types
<<<<<<< HEAD
from pathlib import Path
from typing import Any, Callable, ContextManager, Dict, Iterator, Optional, Type, TypeVar, Union
=======
from typing import TYPE_CHECKING, Callable, ContextManager, Optional, Type, TypeVar
>>>>>>> 13550a10
from unittest import mock

if TYPE_CHECKING:
    # for pyright
    from typing_extensions import reveal_type as reveal_type
else:
    # to avoid flake8 noqas
    def reveal_type(*args, **kwargs) -> None:
        raise RuntimeError


CallableT = TypeVar("CallableT", bound=Callable)


class freeze_time(ContextManager):
    """
    Helper class that freezes time at the given datetime by patching `datetime.now`.
    If no datetime is provided, defaults to the current time.
    Can be used as a sync context manager or decorator for sync/async functions.
    """

    # i know `freezegun` exists, but it's rather complex and does much more than
    # we really need here, and I'm unsure if it would interfere with `looptime`

    def __init__(self, dt: Optional[datetime.datetime] = None):
        dt = dt or datetime.datetime.now(datetime.timezone.utc)
        assert dt.tzinfo

        def fake_now(tz=None):
            return dt.astimezone(tz).replace(tzinfo=tz)

        self.mock_datetime = mock.MagicMock(wraps=datetime.datetime)
        self.mock_datetime.now = fake_now

    def __enter__(self) -> mock.MagicMock:
        self._mock = mock.patch.object(datetime, "datetime", self.mock_datetime)
        return type(self._mock).__enter__(self._mock)

    def __exit__(
        self,
        typ: Optional[Type[BaseException]],
        value: Optional[BaseException],
        tb: Optional[types.TracebackType],
    ) -> Optional[bool]:
        return type(self._mock).__exit__(self._mock, typ, value, tb)

    def __call__(self, func: CallableT) -> CallableT:
        if asyncio.iscoroutinefunction(func):

            @functools.wraps(func)
            async def wrap_async(*args, **kwargs):
                with self:
                    return await func(*args, **kwargs)

            return wrap_async  # type: ignore
        else:

            @functools.wraps(func)
            def wrap_sync(*args, **kwargs):
                with self:
                    return func(*args, **kwargs)

            return wrap_sync  # type: ignore


def create_dirs(parent: Union[str, Path], data: Dict[str, Any]) -> None:
    parent = Path(parent) if isinstance(parent, str) else parent
    for name, value in data.items():
        path = parent / name
        if isinstance(value, dict):
            path.mkdir()
            create_dirs(path, value)
        elif isinstance(value, str):
            path.write_text(value)


@contextlib.contextmanager
def chdir_module(path: Union[str, Path]) -> Iterator[None]:
    orig_cwd = os.getcwd()
    try:
        os.chdir(path)
        sys.path.insert(0, str(path))
        yield
    finally:
        os.chdir(orig_cwd)
        sys.path.remove(str(path))<|MERGE_RESOLUTION|>--- conflicted
+++ resolved
@@ -9,12 +9,19 @@
 import os
 import sys
 import types
-<<<<<<< HEAD
 from pathlib import Path
-from typing import Any, Callable, ContextManager, Dict, Iterator, Optional, Type, TypeVar, Union
-=======
-from typing import TYPE_CHECKING, Callable, ContextManager, Optional, Type, TypeVar
->>>>>>> 13550a10
+from typing import (
+    TYPE_CHECKING,
+    Any,
+    Callable,
+    ContextManager,
+    Dict,
+    Iterator,
+    Optional,
+    Type,
+    TypeVar,
+    Union,
+)
 from unittest import mock
 
 if TYPE_CHECKING:
