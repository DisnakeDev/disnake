--- conflicted
+++ resolved
@@ -64,12 +64,6 @@
             this_should_not_work="h",  # type: ignore
         )
 
-<<<<<<< HEAD
-    @pytest.mark.parametrize("cls", [123, int, ui.StringSelect])
-    def test_cls_invalid(self, cls) -> None:
-        with pytest.raises(TypeError, match=r"cls argument must be"):
-            ui.button(cls=cls)
-=======
     @pytest.mark.parametrize(
         ("decorator", "invalid_cls"),
         [
@@ -84,5 +78,4 @@
     def test_cls_invalid(self, decorator, invalid_cls) -> None:
         for cls in [123, int, invalid_cls]:
             with pytest.raises(TypeError, match=r"cls argument must be"):
-                decorator(cls=cls)
->>>>>>> 59b101f9
+                decorator(cls=cls)