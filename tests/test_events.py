# SPDX-License-Identifier: MIT
<<<<<<< HEAD

from typing import Any, Coroutine
=======
from typing import Any
>>>>>>> aee92601

import pytest
from typing_extensions import assert_type

import disnake
from disnake import Event
from disnake.ext import commands


# n.b. the specific choice of events used in this file is irrelevant
@pytest.fixture
def client():
    return disnake.Client()


@pytest.fixture
def bot():
    return commands.Bot(
        command_prefix=commands.when_mentioned,
        command_sync_flags=commands.CommandSyncFlags.none(),
    )


@pytest.fixture(params=["client", "bot"])
def client_or_bot(request):
    return request.getfixturevalue(request.param)


# @Client.event


def test_event(client_or_bot: disnake.Client) -> None:
    assert not hasattr(client_or_bot, "on_message_edit")

    @client_or_bot.event
    async def on_message_edit(self, *args: Any) -> None:
        ...

    assert client_or_bot.on_message_edit is on_message_edit  # type: ignore


# Client.wait_for


@pytest.mark.parametrize("event", ["thread_create", Event.thread_create])
def test_wait_for(client_or_bot: disnake.Client, event) -> None:
    coro = client_or_bot.wait_for(event)
    assert len(client_or_bot._listeners["thread_create"]) == 1
    coro.close()  # close coroutine to avoid warning


<<<<<<< HEAD
def _test_typing_wait_for(client: disnake.Client, bot: commands.Bot) -> None:
    expected_type = Coroutine[Any, Any, disnake.Guild]

    # valid enum event
    _ = assert_type(client.wait_for(Event.guild_join), expected_type)
    _ = assert_type(client.wait_for(Event.guild_join, check=lambda g: True), expected_type)

    # valid str event
    _ = assert_type(client.wait_for("guild_join"), expected_type)
    _ = assert_type(client.wait_for("guild_join", check=lambda g: True), expected_type)

    # invalid check type
    _ = client.wait_for(Event.guild_join, check=lambda: True)  # type: ignore
    # n.b. this one isn't ideal, but there's no way to prevent type-checkers from using the fallback in this case
    _ = assert_type(client.wait_for("guild_join", check=lambda: True), Coroutine[Any, Any, Any])

    # bot-specific events
    _ = client.wait_for(Event.slash_command_error)  # type: ignore  # this should error
    _ = assert_type(
        bot.wait_for(Event.slash_command),
        Coroutine[Any, Any, disnake.ApplicationCommandInteraction],
    )


# Bot.add_listener / Bot.remove_listener
=======
# Client.add_listener / Client.remove_listener
>>>>>>> aee92601


@pytest.mark.parametrize("event", ["on_guild_remove", Event.guild_remove])
def test_addremove_listener(client_or_bot: disnake.Client, event) -> None:
    async def callback(self, *args: Any) -> None:
        ...

    client_or_bot.add_listener(callback, event)
    assert len(client_or_bot.extra_events["on_guild_remove"]) == 1
    client_or_bot.remove_listener(callback, event)
    assert len(client_or_bot.extra_events["on_guild_remove"]) == 0


def test_addremove_listener__implicit(client_or_bot: disnake.Client) -> None:
    async def on_guild_remove(self, *args: Any) -> None:
        ...

    client_or_bot.add_listener(on_guild_remove)
    assert len(client_or_bot.extra_events["on_guild_remove"]) == 1
    client_or_bot.remove_listener(on_guild_remove)
    assert len(client_or_bot.extra_events["on_guild_remove"]) == 0


# @Client.listen


@pytest.mark.parametrize("event", ["on_guild_role_create", Event.guild_role_create])
def test_listen(client_or_bot: disnake.Client, event) -> None:
    @client_or_bot.listen(event)
    async def callback(self, *args: Any) -> None:
        ...

    assert len(client_or_bot.extra_events["on_guild_role_create"]) == 1


def test_listen__implicit(client_or_bot: disnake.Client) -> None:
    @client_or_bot.listen()
    async def on_guild_role_create(self, *args: Any) -> None:
        ...

    assert len(client_or_bot.extra_events["on_guild_role_create"]) == 1


# @commands.Cog.listener
@pytest.mark.parametrize("event", ["on_automod_rule_update", Event.automod_rule_update])
def test_listener(bot: commands.Bot, event) -> None:
    class Cog(commands.Cog):
        @commands.Cog.listener(event)
        async def callback(self, *args: Any) -> None:
            ...

    bot.add_cog(Cog())
    assert len(bot.extra_events["on_automod_rule_update"]) == 1


def test_listener__implicit(bot: commands.Bot) -> None:
    class Cog(commands.Cog):
        @commands.Cog.listener()
        async def on_automod_rule_update(self, *args: Any) -> None:
            ...

    bot.add_cog(Cog())
    assert len(bot.extra_events["on_automod_rule_update"]) == 1<|MERGE_RESOLUTION|>--- conflicted
+++ resolved
@@ -1,10 +1,6 @@
 # SPDX-License-Identifier: MIT
-<<<<<<< HEAD
 
 from typing import Any, Coroutine
-=======
-from typing import Any
->>>>>>> aee92601
 
 import pytest
 from typing_extensions import assert_type
@@ -56,7 +52,6 @@
     coro.close()  # close coroutine to avoid warning
 
 
-<<<<<<< HEAD
 def _test_typing_wait_for(client: disnake.Client, bot: commands.Bot) -> None:
     expected_type = Coroutine[Any, Any, disnake.Guild]
 
@@ -81,10 +76,7 @@
     )
 
 
-# Bot.add_listener / Bot.remove_listener
-=======
 # Client.add_listener / Client.remove_listener
->>>>>>> aee92601
 
 
 @pytest.mark.parametrize("event", ["on_guild_remove", Event.guild_remove])
