--- conflicted
+++ resolved
@@ -29,11 +29,7 @@
 
 from __future__ import annotations
 
-<<<<<<< HEAD
-from typing import TYPE_CHECKING, Any, List, cast
-=======
-from typing import TYPE_CHECKING, cast
->>>>>>> 6c482d1e
+from typing import TYPE_CHECKING, Any, cast
 
 from docutils import nodes
 from sphinx import addnodes
