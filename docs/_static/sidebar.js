--- conflicted
+++ resolved
@@ -128,18 +128,6 @@
   });
 });
 
-<<<<<<< HEAD
-
-"use strict";
-
-window.addEventListener("DOMContentLoaded", scrollSidebarToContents);
-
-function scrollSidebarToContents() {
-  const currentSection = document.querySelector("#sidebar li.current");
-
-  if (currentSection) {
-    currentSection.scrollIntoView();
-=======
 function sidebarSearch() {
   const filter = document.getElementById('sidebar-search-box').value.toUpperCase();
   const items = document.querySelectorAll('#sidebar li')
@@ -158,6 +146,18 @@
     } else {
       item.style.display = "none";
     }
->>>>>>> 622db970
+  }
+}
+
+
+"use strict";
+
+window.addEventListener("DOMContentLoaded", scrollSidebarToContents);
+
+function scrollSidebarToContents() {
+  const currentSection = document.querySelector("#sidebar li.current");
+
+  if (currentSection) {
+    currentSection.scrollIntoView();
   }
 }