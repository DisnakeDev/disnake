import asyncio
import os
import sys
import traceback

import disnake
from disnake.ext import commands

if sys.platform == "win32":
    asyncio.set_event_loop_policy(asyncio.WindowsSelectorEventLoopPolicy())


def fancy_traceback(exc: Exception) -> str:
    """May not fit the message content limit"""
    text = "".join(traceback.format_exception(type(exc), exc, exc.__traceback__))
    return f"```py\n{text[-4086:]}\n```"


class TestBot(commands.Bot):
    def __init__(self):
        super().__init__(
            command_prefix="..",
            intents=disnake.Intents.all(),
            help_command=None,  # type: ignore
            sync_commands_debug=True,
            sync_permissions=True,
<<<<<<< HEAD
            test_guilds=[570841314200125460, 768247229840359465, 808030843078836254],
            strict_localization=True,
=======
            test_guilds=[
                570841314200125460,
                768247229840359465,
                808030843078836254,
                723976264511389746,
            ],
>>>>>>> a202fa5b
        )

        self.i18n.load("test_bot/locale")

    def load_all_extensions(self, folder: str) -> None:
        py_path = f"test_bot.{folder}"
        folder = f"test_bot/{folder}"
        for name in os.listdir(folder):
            if name.endswith(".py") and os.path.isfile(f"{folder}/{name}"):
                self.load_extension(f"{py_path}.{name[:-3]}")

    async def on_ready(self):
        # fmt: off
        print(
            f"\n"
            f"The bot is ready.\n"
            f"User: {self.user}\n"
            f"ID: {self.user.id}\n"
        )
        # fmt: on

    async def on_command_error(self, ctx: commands.Context, error: commands.CommandError) -> None:
        embed = disnake.Embed(
            title=f"Command `{ctx.command}` failed due to `{error}`",
            description=fancy_traceback(error),
            color=disnake.Color.red(),
        )
        await ctx.send(embed=embed)

    async def on_slash_command_error(
        self,
        inter: disnake.AppCmdInter,
        error: commands.CommandError,
    ) -> None:
        embed = disnake.Embed(
            title=f"Slash command `{inter.data.name}` failed due to `{error}`",
            description=fancy_traceback(error),
            color=disnake.Color.red(),
        )
        if inter.response._responded:
            send = inter.channel.send
        else:
            send = inter.response.send_message
        await send(embed=embed)

    async def on_user_command_error(
        self,
        inter: disnake.AppCmdInter,
        error: commands.CommandError,
    ) -> None:
        embed = disnake.Embed(
            title=f"User command `{inter.data.name}` failed due to `{error}`",
            description=fancy_traceback(error),
            color=disnake.Color.red(),
        )
        if inter.response._responded:
            send = inter.channel.send
        else:
            send = inter.response.send_message
        await send(embed=embed)

    async def on_message_command_error(
        self,
        inter: disnake.AppCmdInter,
        error: commands.CommandError,
    ) -> None:
        embed = disnake.Embed(
            title=f"Message command `{inter.data.name}` failed due to `{error}`",
            description=fancy_traceback(error),
            color=disnake.Color.red(),
        )
        if inter.response._responded:
            send = inter.channel.send
        else:
            send = inter.response.send_message
        await send(embed=embed)


print(f"disnake: {disnake.__version__}\n")

bot = TestBot()
bot.load_all_extensions("cogs")
bot.run(os.environ.get("BOT_TOKEN"))<|MERGE_RESOLUTION|>--- conflicted
+++ resolved
@@ -24,17 +24,13 @@
             help_command=None,  # type: ignore
             sync_commands_debug=True,
             sync_permissions=True,
-<<<<<<< HEAD
-            test_guilds=[570841314200125460, 768247229840359465, 808030843078836254],
-            strict_localization=True,
-=======
             test_guilds=[
                 570841314200125460,
                 768247229840359465,
                 808030843078836254,
                 723976264511389746,
             ],
->>>>>>> a202fa5b
+            strict_localization=True,
         )
 
         self.i18n.load("test_bot/locale")
